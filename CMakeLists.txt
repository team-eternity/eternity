--- conflicted
+++ resolved
@@ -114,28 +114,6 @@
 INCLUDE(CPack)
 ################################################################################
 ######################### Compiler: Warnings  ##################################
-<<<<<<< HEAD
-IF(CMAKE_C_COMPILER_ID STREQUAL "GNU")
-    CHECK_C_COMPILER_FLAG(-Wall GCC_C_WALL)
-    IF(GCC_C_WALL)
-        SET(CMAKE_C_FLAGS "${CMAKE_C_FLAGS} -Wall")
-    ENDIF(GCC_C_WALL)
-    CHECK_C_COMPILER_FLAG(-Wextra GCC_C_WEXTRA)
-    IF(GCC_C_WEXTRA)
-        SET(CMAKE_C_FLAGS "${CMAKE_C_FLAGS} -Wextra")
-    ENDIF(GCC_C_WEXTRA)
-ENDIF(CMAKE_C_COMPILER_ID STREQUAL "GNU")
-IF(CMAKE_CXX_COMPILER_ID STREQUAL "GNU")
-    CHECK_CXX_COMPILER_FLAG(-Wall GCC_CXX_WALL)
-    IF(GCC_CXX_WALL)
-        SET(CMAKE_CXX_FLAGS "${CMAKE_CXX_FLAGS} -Wall")
-    ENDIF(GCC_CXX_WALL)
-    CHECK_CXX_COMPILER_FLAG(-Wextra GCC_CXX_WEXTRA)
-    IF(GCC_CXX_WEXTRA)
-        SET(CMAKE_CXX_FLAGS "${CMAKE_CXX_FLAGS} -Wextra")
-    ENDIF(GCC_CXX_WEXTRA)
-ENDIF(CMAKE_CXX_COMPILER_ID STREQUAL "GNU")
-=======
 IF (CMAKE_C_COMPILER_ID STREQUAL "GNU")
         CHECK_C_COMPILER_FLAG (-Wall GCC_C_WALL)
         IF (GCC_C_WALL)
@@ -156,7 +134,6 @@
                 #SET (CMAKE_CXX_FLAGS "${CMAKE_CXX_FLAGS} -Wextra")
         ENDIF (GCC_CXX_WEXTRA)
 ENDIF (CMAKE_CXX_COMPILER_ID STREQUAL "GNU")
->>>>>>> 7b5e4f3c
 
 IF(CMAKE_C_COMPILER_ID STREQUAL "Intel")
     CHECK_C_COMPILER_FLAG(-Wall INTEL_C_WALL)
@@ -458,7 +435,6 @@
 ENDIF(NOT HAVE_STDINT_H)
 ################################################################################
 ######################### Find Needed Libs #####################################
-<<<<<<< HEAD
 IF(EE_STATIC_COMPILE)
     INCLUDE_DIRECTORIES(${EE_STATIC_ROOT_PREFIX}/include)
     INCLUDE_DIRECTORIES(${EE_STATIC_DEPS}/include)
@@ -472,8 +448,6 @@
    INCLUDE_DIRECTORIES(/usr/X11R6/include)
 ENDIF(CMAKE_SYSTEM_NAME STREQUAL "OpenBSD")
 
-=======
->>>>>>> 7b5e4f3c
 IF (NOT GL_LIBRARY_SEARCHED)
         MESSAGE (STATUS "Looking for OpenGL")
         FIND_LIBRARY (GL_LIBRARY GL)
@@ -484,15 +458,12 @@
         ENDIF (GL_LIBRARY)
         SET (GL_LIBRARY_SEARCHED TRUE CACHE INTERNAL "")
 ENDIF (NOT GL_LIBRARY_SEARCHED)
-<<<<<<< HEAD
 
 FIND_PACKAGE(SDL 1.2.14 REQUIRED)
 INCLUDE_DIRECTORIES(${SDL_INCLUDE_DIR})
 
 FIND_PACKAGE(SDL_mixer 1.2.8 REQUIRED)
 INCLUDE_DIRECTORIES(${SDLMIXER_INCLUDE_DIR})
-=======
->>>>>>> 7b5e4f3c
 
 FIND_PACKAGE(SDL_ttf 2.0.10 REQUIRED)
 INCLUDE_DIRECTORIES(${SDLTTF_INCLUDE_DIR})
