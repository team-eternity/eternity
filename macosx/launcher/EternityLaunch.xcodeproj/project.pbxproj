// !$*UTF8*$!
{
	archiveVersion = 1;
	classes = {
	};
	objectVersion = 46;
	objects = {

/* Begin PBXBuildFile section */
		4F015B8C18775CB100ADB3F4 /* AUTHORS in Resources */ = {isa = PBXBuildFile; fileRef = 4F015B8A18775CB100ADB3F4 /* AUTHORS */; };
		4F015B8D18775CB100ADB3F4 /* COPYING in Resources */ = {isa = PBXBuildFile; fileRef = 4F015B8B18775CB100ADB3F4 /* COPYING */; };
		4F015B901877613100ADB3F4 /* About.xib in Resources */ = {isa = PBXBuildFile; fileRef = 4F015B8E1877613100ADB3F4 /* About.xib */; };
		4F015B961877636F00ADB3F4 /* ELAboutController.m in Sources */ = {isa = PBXBuildFile; fileRef = 4F015B951877636F00ADB3F4 /* ELAboutController.m */; };
		4F2F32BB1867111400EED7DE /* base in Resources */ = {isa = PBXBuildFile; fileRef = FA82164B1647128900FF998A /* base */; };
		4F2F32BC1867111400EED7DE /* docs in Resources */ = {isa = PBXBuildFile; fileRef = FA8216761647128900FF998A /* docs */; };
		4F2F32BD1867111400EED7DE /* user in Resources */ = {isa = PBXBuildFile; fileRef = FA8216871647128900FF998A /* user */; };
<<<<<<< HEAD
		4F5076B7205DCC81000226F6 /* SDL2_mixer.framework in CopyFiles */ = {isa = PBXBuildFile; fileRef = 4F5076AC205DB8DE000226F6 /* SDL2_mixer.framework */; settings = {ATTRIBUTES = (CodeSignOnCopy, RemoveHeadersOnCopy, ); }; };
		4F5076B8205DCC81000226F6 /* SDL2_net.framework in CopyFiles */ = {isa = PBXBuildFile; fileRef = 4F5076AA205DB8DE000226F6 /* SDL2_net.framework */; settings = {ATTRIBUTES = (CodeSignOnCopy, RemoveHeadersOnCopy, ); }; };
		4F5076B9205DCC81000226F6 /* SDL2.framework in CopyFiles */ = {isa = PBXBuildFile; fileRef = 4F5076AB205DB8DE000226F6 /* SDL2.framework */; settings = {ATTRIBUTES = (CodeSignOnCopy, RemoveHeadersOnCopy, ); }; };
		4F9E46C81EC7576E00F9C6B3 /* eternity in Resources */ = {isa = PBXBuildFile; fileRef = 4F9E46C71EC7576E00F9C6B3 /* eternity */; };
=======
		4F48AAD020E5684A00AD935F /* SDL2_mixer.framework in CopyFiles */ = {isa = PBXBuildFile; fileRef = 4F48AACA20E5682B00AD935F /* SDL2_mixer.framework */; settings = {ATTRIBUTES = (CodeSignOnCopy, RemoveHeadersOnCopy, ); }; };
		4F48AAD120E5684A00AD935F /* SDL2_net.framework in CopyFiles */ = {isa = PBXBuildFile; fileRef = 4F48AACB20E5682B00AD935F /* SDL2_net.framework */; settings = {ATTRIBUTES = (CodeSignOnCopy, RemoveHeadersOnCopy, ); }; };
		4F48AAD220E5684A00AD935F /* SDL2.framework in CopyFiles */ = {isa = PBXBuildFile; fileRef = 4F48AAC820E5682B00AD935F /* SDL2.framework */; settings = {ATTRIBUTES = (CodeSignOnCopy, RemoveHeadersOnCopy, ); }; };
>>>>>>> 7eaa7293
		4FD651B916B8183500F9BE74 /* Cocoa.framework in Frameworks */ = {isa = PBXBuildFile; fileRef = FAF6A06C1691A0D2009EBD3C /* Cocoa.framework */; };
		8D11072B0486CEB800E47090 /* InfoPlist.strings in Resources */ = {isa = PBXBuildFile; fileRef = 089C165CFE840E0CC02AAC07 /* InfoPlist.strings */; };
		FA062C0A16503EFF005A65FF /* ELFileViewDataSource.m in Sources */ = {isa = PBXBuildFile; fileRef = FA062C0916503EFF005A65FF /* ELFileViewDataSource.m */; };
		FA3011EE1689D1BB005D25A8 /* MainStart.m in Sources */ = {isa = PBXBuildFile; fileRef = FA3011ED1689D1BA005D25A8 /* MainStart.m */; };
		FA3011F1168A427B005D25A8 /* ELCommandLineArgument.m in Sources */ = {isa = PBXBuildFile; fileRef = FA3011F0168A427B005D25A8 /* ELCommandLineArgument.m */; };
		FA3011F4168A44E0005D25A8 /* ELCommandLineArray.m in Sources */ = {isa = PBXBuildFile; fileRef = FA3011F3168A44DF005D25A8 /* ELCommandLineArray.m */; };
		FA601C7B1696246800046D2D /* Launcher.xib in Resources */ = {isa = PBXBuildFile; fileRef = FA601C791696246800046D2D /* Launcher.xib */; };
		FA891468165424E40034E860 /* ELTextFieldDelegate.m in Sources */ = {isa = PBXBuildFile; fileRef = FA891467165424E40034E860 /* ELTextFieldDelegate.m */; };
		FAB103DC15911F4E00393DE3 /* DumpConsole.xib in Resources */ = {isa = PBXBuildFile; fileRef = FAB103DB15911F4E00393DE3 /* DumpConsole.xib */; };
		FAB103E21591214400393DE3 /* ELDumpConsole.m in Sources */ = {isa = PBXBuildFile; fileRef = FAB103E11591214400393DE3 /* ELDumpConsole.m */; };
		FABF5F01158C710400C49E93 /* Eternity.icns in Resources */ = {isa = PBXBuildFile; fileRef = FABF5F00158C710400C49E93 /* Eternity.icns */; };
		FABF5F09158C78F300C49E93 /* LauncherController.m in Sources */ = {isa = PBXBuildFile; fileRef = FABF5F08158C78F300C49E93 /* LauncherController.m */; };
		FABF6000158C8F6300C49E93 /* Credits.rtf in Resources */ = {isa = PBXBuildFile; fileRef = FABF5FFF158C8F6300C49E93 /* Credits.rtf */; };
/* End PBXBuildFile section */

/* Begin PBXCopyFilesBuildPhase section */
		4F5076B6205DCC79000226F6 /* CopyFiles */ = {
			isa = PBXCopyFilesBuildPhase;
			buildActionMask = 2147483647;
			dstPath = "";
			dstSubfolderSpec = 10;
			files = (
				4F5076B7205DCC81000226F6 /* SDL2_mixer.framework in CopyFiles */,
				4F5076B8205DCC81000226F6 /* SDL2_net.framework in CopyFiles */,
				4F5076B9205DCC81000226F6 /* SDL2.framework in CopyFiles */,
			);
			runOnlyForDeploymentPostprocessing = 0;
		};
/* End PBXCopyFilesBuildPhase section */

/* Begin PBXCopyFilesBuildPhase section */
		4F48AACF20E5683A00AD935F /* CopyFiles */ = {
			isa = PBXCopyFilesBuildPhase;
			buildActionMask = 2147483647;
			dstPath = "";
			dstSubfolderSpec = 10;
			files = (
				4F48AAD020E5684A00AD935F /* SDL2_mixer.framework in CopyFiles */,
				4F48AAD120E5684A00AD935F /* SDL2_net.framework in CopyFiles */,
				4F48AAD220E5684A00AD935F /* SDL2.framework in CopyFiles */,
			);
			runOnlyForDeploymentPostprocessing = 0;
		};
/* End PBXCopyFilesBuildPhase section */

/* Begin PBXFileReference section */
		089C165DFE840E0CC02AAC07 /* English */ = {isa = PBXFileReference; fileEncoding = 4; lastKnownFileType = text.plist.strings; name = English; path = English.lproj/InfoPlist.strings; sourceTree = "<group>"; };
		256AC3F00F4B6AF500CF3369 /* EternityLaunch_Prefix.pch */ = {isa = PBXFileReference; fileEncoding = 4; lastKnownFileType = sourcecode.c.h; path = EternityLaunch_Prefix.pch; sourceTree = "<group>"; };
		4F015B8A18775CB100ADB3F4 /* AUTHORS */ = {isa = PBXFileReference; fileEncoding = 4; lastKnownFileType = text; name = AUTHORS; path = ../../AUTHORS; sourceTree = "<group>"; };
		4F015B8B18775CB100ADB3F4 /* COPYING */ = {isa = PBXFileReference; fileEncoding = 4; lastKnownFileType = text; name = COPYING; path = ../../COPYING; sourceTree = "<group>"; };
		4F015B8F1877613100ADB3F4 /* English */ = {isa = PBXFileReference; lastKnownFileType = file.xib; name = English; path = English.lproj/About.xib; sourceTree = "<group>"; };
		4F015B941877636F00ADB3F4 /* ELAboutController.h */ = {isa = PBXFileReference; fileEncoding = 4; lastKnownFileType = sourcecode.c.h; path = ELAboutController.h; sourceTree = "<group>"; };
		4F015B951877636F00ADB3F4 /* ELAboutController.m */ = {isa = PBXFileReference; fileEncoding = 4; lastKnownFileType = sourcecode.c.objc; path = ELAboutController.m; sourceTree = "<group>"; };
<<<<<<< HEAD
		4F5076AA205DB8DE000226F6 /* SDL2_net.framework */ = {isa = PBXFileReference; lastKnownFileType = wrapper.framework; name = SDL2_net.framework; path = ../SDL2_net.framework; sourceTree = "<group>"; };
		4F5076AB205DB8DE000226F6 /* SDL2.framework */ = {isa = PBXFileReference; lastKnownFileType = wrapper.framework; name = SDL2.framework; path = ../SDL2.framework; sourceTree = "<group>"; };
		4F5076AC205DB8DE000226F6 /* SDL2_mixer.framework */ = {isa = PBXFileReference; lastKnownFileType = wrapper.framework; name = SDL2_mixer.framework; path = ../SDL2_mixer.framework; sourceTree = "<group>"; };
		4F9E46C71EC7576E00F9C6B3 /* eternity */ = {isa = PBXFileReference; lastKnownFileType = "compiled.mach-o.executable"; name = eternity; path = ../builds/eternity; sourceTree = "<group>"; };
=======
		4F2F32B1186710B100EED7DE /* EternityEngine.xcodeproj */ = {isa = PBXFileReference; lastKnownFileType = "wrapper.pb-project"; name = EternityEngine.xcodeproj; path = ../EternityEngine.xcodeproj; sourceTree = "<group>"; };
		4F48AAC820E5682B00AD935F /* SDL2.framework */ = {isa = PBXFileReference; lastKnownFileType = wrapper.framework; name = SDL2.framework; path = "../sdl-mac-releases/SDL2.framework"; sourceTree = "<group>"; };
		4F48AACA20E5682B00AD935F /* SDL2_mixer.framework */ = {isa = PBXFileReference; lastKnownFileType = wrapper.framework; name = SDL2_mixer.framework; path = "../sdl-mac-releases/SDL2_mixer.framework"; sourceTree = "<group>"; };
		4F48AACB20E5682B00AD935F /* SDL2_net.framework */ = {isa = PBXFileReference; lastKnownFileType = wrapper.framework; name = SDL2_net.framework; path = "../sdl-mac-releases/SDL2_net.framework"; sourceTree = "<group>"; };
>>>>>>> 7eaa7293
		8D1107310486CEB800E47090 /* EternityLaunch-Info.plist */ = {isa = PBXFileReference; fileEncoding = 4; lastKnownFileType = text.plist.xml; path = "EternityLaunch-Info.plist"; sourceTree = "<group>"; };
		8D1107320486CEB800E47090 /* Eternity Engine.app */ = {isa = PBXFileReference; explicitFileType = wrapper.application; includeInIndex = 0; path = "Eternity Engine.app"; sourceTree = BUILT_PRODUCTS_DIR; };
		FA062C0816503EFF005A65FF /* ELFileViewDataSource.h */ = {isa = PBXFileReference; fileEncoding = 4; lastKnownFileType = sourcecode.c.h; path = ELFileViewDataSource.h; sourceTree = "<group>"; };
		FA062C0916503EFF005A65FF /* ELFileViewDataSource.m */ = {isa = PBXFileReference; fileEncoding = 4; lastKnownFileType = sourcecode.c.objc; path = ELFileViewDataSource.m; sourceTree = "<group>"; };
		FA3011ED1689D1BA005D25A8 /* MainStart.m */ = {isa = PBXFileReference; fileEncoding = 4; lastKnownFileType = sourcecode.c.objc; path = MainStart.m; sourceTree = "<group>"; };
		FA3011EF168A427B005D25A8 /* ELCommandLineArgument.h */ = {isa = PBXFileReference; fileEncoding = 4; lastKnownFileType = sourcecode.c.h; path = ELCommandLineArgument.h; sourceTree = "<group>"; };
		FA3011F0168A427B005D25A8 /* ELCommandLineArgument.m */ = {isa = PBXFileReference; fileEncoding = 4; lastKnownFileType = sourcecode.c.objc; path = ELCommandLineArgument.m; sourceTree = "<group>"; };
		FA3011F2168A44DF005D25A8 /* ELCommandLineArray.h */ = {isa = PBXFileReference; fileEncoding = 4; lastKnownFileType = sourcecode.c.h; path = ELCommandLineArray.h; sourceTree = "<group>"; };
		FA3011F3168A44DF005D25A8 /* ELCommandLineArray.m */ = {isa = PBXFileReference; fileEncoding = 4; lastKnownFileType = sourcecode.c.objc; path = ELCommandLineArray.m; sourceTree = "<group>"; };
		FA601C7A1696246800046D2D /* English */ = {isa = PBXFileReference; lastKnownFileType = file.xib; name = English; path = English.lproj/Launcher.xib; sourceTree = "<group>"; };
		FA82164B1647128900FF998A /* base */ = {isa = PBXFileReference; lastKnownFileType = folder; name = base; path = ../../base; sourceTree = SOURCE_ROOT; };
		FA8216761647128900FF998A /* docs */ = {isa = PBXFileReference; lastKnownFileType = folder; name = docs; path = ../../docs; sourceTree = SOURCE_ROOT; };
		FA8216871647128900FF998A /* user */ = {isa = PBXFileReference; lastKnownFileType = folder; name = user; path = ../../user; sourceTree = SOURCE_ROOT; };
		FA891466165424E40034E860 /* ELTextFieldDelegate.h */ = {isa = PBXFileReference; fileEncoding = 4; lastKnownFileType = sourcecode.c.h; path = ELTextFieldDelegate.h; sourceTree = "<group>"; };
		FA891467165424E40034E860 /* ELTextFieldDelegate.m */ = {isa = PBXFileReference; fileEncoding = 4; lastKnownFileType = sourcecode.c.objc; path = ELTextFieldDelegate.m; sourceTree = "<group>"; };
		FAB103DB15911F4E00393DE3 /* DumpConsole.xib */ = {isa = PBXFileReference; lastKnownFileType = file.xib; path = DumpConsole.xib; sourceTree = "<group>"; };
		FAB103E01591214400393DE3 /* ELDumpConsole.h */ = {isa = PBXFileReference; fileEncoding = 4; lastKnownFileType = sourcecode.c.h; path = ELDumpConsole.h; sourceTree = "<group>"; };
		FAB103E11591214400393DE3 /* ELDumpConsole.m */ = {isa = PBXFileReference; fileEncoding = 4; lastKnownFileType = sourcecode.c.objc; path = ELDumpConsole.m; sourceTree = "<group>"; };
		FABF5F00158C710400C49E93 /* Eternity.icns */ = {isa = PBXFileReference; lastKnownFileType = image.icns; path = Eternity.icns; sourceTree = "<group>"; };
		FABF5F07158C78F300C49E93 /* LauncherController.h */ = {isa = PBXFileReference; fileEncoding = 4; lastKnownFileType = sourcecode.c.h; path = LauncherController.h; sourceTree = "<group>"; };
		FABF5F08158C78F300C49E93 /* LauncherController.m */ = {isa = PBXFileReference; fileEncoding = 4; lastKnownFileType = sourcecode.c.objc; path = LauncherController.m; sourceTree = "<group>"; };
		FABF5FFF158C8F6300C49E93 /* Credits.rtf */ = {isa = PBXFileReference; lastKnownFileType = text.rtf; path = Credits.rtf; sourceTree = "<group>"; };
		FAF6A06C1691A0D2009EBD3C /* Cocoa.framework */ = {isa = PBXFileReference; lastKnownFileType = wrapper.framework; name = Cocoa.framework; path = System/Library/Frameworks/Cocoa.framework; sourceTree = SDKROOT; };
/* End PBXFileReference section */

/* Begin PBXFrameworksBuildPhase section */
		8D11072E0486CEB800E47090 /* Frameworks */ = {
			isa = PBXFrameworksBuildPhase;
			buildActionMask = 2147483647;
			files = (
				4FD651B916B8183500F9BE74 /* Cocoa.framework in Frameworks */,
			);
			runOnlyForDeploymentPostprocessing = 0;
		};
/* End PBXFrameworksBuildPhase section */

/* Begin PBXGroup section */
		19C28FACFE9D520D11CA2CBB /* Products */ = {
			isa = PBXGroup;
			children = (
				8D1107320486CEB800E47090 /* Eternity Engine.app */,
			);
			name = Products;
			sourceTree = "<group>";
		};
		29B97314FDCFA39411CA2CEA /* EternityLaunch */ = {
			isa = PBXGroup;
			children = (
				29B97315FDCFA39411CA2CEA /* Code */,
				29B97317FDCFA39411CA2CEA /* Resources */,
				29B97323FDCFA39411CA2CEA /* Frameworks */,
				19C28FACFE9D520D11CA2CBB /* Products */,
			);
			indentWidth = 3;
			name = EternityLaunch;
			sourceTree = "<group>";
			tabWidth = 3;
		};
		29B97315FDCFA39411CA2CEA /* Code */ = {
			isa = PBXGroup;
			children = (
				FA1F5705158BC2FD006F8063 /* Main */,
			);
			name = Code;
			sourceTree = "<group>";
		};
		29B97317FDCFA39411CA2CEA /* Resources */ = {
			isa = PBXGroup;
			children = (
				4F5076AC205DB8DE000226F6 /* SDL2_mixer.framework */,
				4F5076AA205DB8DE000226F6 /* SDL2_net.framework */,
				4F5076AB205DB8DE000226F6 /* SDL2.framework */,
				4F9E46C71EC7576E00F9C6B3 /* eternity */,
				4F015B8A18775CB100ADB3F4 /* AUTHORS */,
				4F015B8B18775CB100ADB3F4 /* COPYING */,
				FA8216B2164712B100FF998A /* Eternity companions */,
				FABF5F00158C710400C49E93 /* Eternity.icns */,
				8D1107310486CEB800E47090 /* EternityLaunch-Info.plist */,
				089C165CFE840E0CC02AAC07 /* InfoPlist.strings */,
				FABF5FFF158C8F6300C49E93 /* Credits.rtf */,
				FA601C791696246800046D2D /* Launcher.xib */,
				FAB103DB15911F4E00393DE3 /* DumpConsole.xib */,
				4F015B8E1877613100ADB3F4 /* About.xib */,
			);
			name = Resources;
			sourceTree = "<group>";
		};
		29B97323FDCFA39411CA2CEA /* Frameworks */ = {
			isa = PBXGroup;
			children = (
				4F48AACA20E5682B00AD935F /* SDL2_mixer.framework */,
				4F48AACB20E5682B00AD935F /* SDL2_net.framework */,
				4F48AAC820E5682B00AD935F /* SDL2.framework */,
				FAF6A06C1691A0D2009EBD3C /* Cocoa.framework */,
			);
			name = Frameworks;
			sourceTree = "<group>";
		};
		FA1F5705158BC2FD006F8063 /* Main */ = {
			isa = PBXGroup;
			children = (
				FABF5F07158C78F300C49E93 /* LauncherController.h */,
				FABF5F08158C78F300C49E93 /* LauncherController.m */,
				FA3011F2168A44DF005D25A8 /* ELCommandLineArray.h */,
				FA3011F3168A44DF005D25A8 /* ELCommandLineArray.m */,
				FA3011EF168A427B005D25A8 /* ELCommandLineArgument.h */,
				FA3011F0168A427B005D25A8 /* ELCommandLineArgument.m */,
				FA3011ED1689D1BA005D25A8 /* MainStart.m */,
				256AC3F00F4B6AF500CF3369 /* EternityLaunch_Prefix.pch */,
				FAB103E01591214400393DE3 /* ELDumpConsole.h */,
				FAB103E11591214400393DE3 /* ELDumpConsole.m */,
				FA062C0816503EFF005A65FF /* ELFileViewDataSource.h */,
				FA062C0916503EFF005A65FF /* ELFileViewDataSource.m */,
				FA891466165424E40034E860 /* ELTextFieldDelegate.h */,
				FA891467165424E40034E860 /* ELTextFieldDelegate.m */,
				4F015B941877636F00ADB3F4 /* ELAboutController.h */,
				4F015B951877636F00ADB3F4 /* ELAboutController.m */,
			);
			name = Main;
			sourceTree = "<group>";
		};
		FA8216B2164712B100FF998A /* Eternity companions */ = {
			isa = PBXGroup;
			children = (
				FA82164B1647128900FF998A /* base */,
				FA8216761647128900FF998A /* docs */,
				FA8216871647128900FF998A /* user */,
			);
			name = "Eternity companions";
			sourceTree = "<group>";
		};
/* End PBXGroup section */

/* Begin PBXNativeTarget section */
		8D1107260486CEB800E47090 /* Eternity Engine */ = {
			isa = PBXNativeTarget;
			buildConfigurationList = C01FCF4A08A954540054247B /* Build configuration list for PBXNativeTarget "Eternity Engine" */;
			buildPhases = (
				8D1107290486CEB800E47090 /* Resources */,
				8D11072C0486CEB800E47090 /* Sources */,
				8D11072E0486CEB800E47090 /* Frameworks */,
<<<<<<< HEAD
				4F5076B6205DCC79000226F6 /* CopyFiles */,
=======
				4F48AACF20E5683A00AD935F /* CopyFiles */,
>>>>>>> 7eaa7293
			);
			buildRules = (
			);
			dependencies = (
			);
			name = "Eternity Engine";
			productInstallPath = "$(HOME)/Applications";
			productName = EternityLaunch;
			productReference = 8D1107320486CEB800E47090 /* Eternity Engine.app */;
			productType = "com.apple.product-type.application";
		};
/* End PBXNativeTarget section */

/* Begin PBXProject section */
		29B97313FDCFA39411CA2CEA /* Project object */ = {
			isa = PBXProject;
			attributes = {
				LastUpgradeCheck = 1010;
				TargetAttributes = {
					8D1107260486CEB800E47090 = {
						DevelopmentTeam = 66L236F264;
						ProvisioningStyle = Automatic;
					};
				};
			};
			buildConfigurationList = C01FCF4E08A954540054247B /* Build configuration list for PBXProject "EternityLaunch" */;
			compatibilityVersion = "Xcode 3.2";
			developmentRegion = English;
			hasScannedForEncodings = 1;
			knownRegions = (
				English,
				Japanese,
				French,
				German,
				en,
			);
			mainGroup = 29B97314FDCFA39411CA2CEA /* EternityLaunch */;
			projectDirPath = "";
			projectRoot = "";
			targets = (
				8D1107260486CEB800E47090 /* Eternity Engine */,
			);
		};
/* End PBXProject section */

/* Begin PBXResourcesBuildPhase section */
		8D1107290486CEB800E47090 /* Resources */ = {
			isa = PBXResourcesBuildPhase;
			buildActionMask = 2147483647;
			files = (
				8D11072B0486CEB800E47090 /* InfoPlist.strings in Resources */,
				FABF5F01158C710400C49E93 /* Eternity.icns in Resources */,
				FABF6000158C8F6300C49E93 /* Credits.rtf in Resources */,
				FAB103DC15911F4E00393DE3 /* DumpConsole.xib in Resources */,
				4F9E46C81EC7576E00F9C6B3 /* eternity in Resources */,
				FA601C7B1696246800046D2D /* Launcher.xib in Resources */,
				4F2F32BA186710F300EED7DE /* eternity in Resources */,
				4F2F32BB1867111400EED7DE /* base in Resources */,
				4F015B8D18775CB100ADB3F4 /* COPYING in Resources */,
				4F015B8C18775CB100ADB3F4 /* AUTHORS in Resources */,
				4F2F32BC1867111400EED7DE /* docs in Resources */,
				4F2F32BD1867111400EED7DE /* user in Resources */,
				4F015B901877613100ADB3F4 /* About.xib in Resources */,
			);
			runOnlyForDeploymentPostprocessing = 0;
		};
/* End PBXResourcesBuildPhase section */

/* Begin PBXSourcesBuildPhase section */
		8D11072C0486CEB800E47090 /* Sources */ = {
			isa = PBXSourcesBuildPhase;
			buildActionMask = 2147483647;
			files = (
				FABF5F09158C78F300C49E93 /* LauncherController.m in Sources */,
				FAB103E21591214400393DE3 /* ELDumpConsole.m in Sources */,
				FA062C0A16503EFF005A65FF /* ELFileViewDataSource.m in Sources */,
				FA891468165424E40034E860 /* ELTextFieldDelegate.m in Sources */,
				FA3011EE1689D1BB005D25A8 /* MainStart.m in Sources */,
				FA3011F1168A427B005D25A8 /* ELCommandLineArgument.m in Sources */,
				4F015B961877636F00ADB3F4 /* ELAboutController.m in Sources */,
				FA3011F4168A44E0005D25A8 /* ELCommandLineArray.m in Sources */,
			);
			runOnlyForDeploymentPostprocessing = 0;
		};
/* End PBXSourcesBuildPhase section */

/* Begin PBXVariantGroup section */
		089C165CFE840E0CC02AAC07 /* InfoPlist.strings */ = {
			isa = PBXVariantGroup;
			children = (
				089C165DFE840E0CC02AAC07 /* English */,
			);
			name = InfoPlist.strings;
			sourceTree = "<group>";
		};
		4F015B8E1877613100ADB3F4 /* About.xib */ = {
			isa = PBXVariantGroup;
			children = (
				4F015B8F1877613100ADB3F4 /* English */,
			);
			name = About.xib;
			sourceTree = "<group>";
		};
		FA601C791696246800046D2D /* Launcher.xib */ = {
			isa = PBXVariantGroup;
			children = (
				FA601C7A1696246800046D2D /* English */,
			);
			name = Launcher.xib;
			sourceTree = "<group>";
		};
/* End PBXVariantGroup section */

/* Begin XCBuildConfiguration section */
		C01FCF4B08A954540054247B /* Debug */ = {
			isa = XCBuildConfiguration;
			buildSettings = {
				ALWAYS_SEARCH_USER_PATHS = NO;
				CODE_SIGN_IDENTITY = "Mac Developer";
				COMBINE_HIDPI_IMAGES = YES;
				COPY_PHASE_STRIP = NO;
				DEVELOPMENT_TEAM = "";
				GCC_DYNAMIC_NO_PIC = NO;
				GCC_MODEL_TUNING = G5;
				GCC_OPTIMIZATION_LEVEL = 0;
				GCC_PRECOMPILE_PREFIX_HEADER = YES;
				GCC_PREFIX_HEADER = EternityLaunch_Prefix.pch;
				INFOPLIST_FILE = "EternityLaunch-Info.plist";
				INSTALL_PATH = /Applications;
				OTHER_LDFLAGS = (
					"-Xlinker",
					"-U",
					"-Xlinker",
					_objc_readClassPair,
				);
				PRODUCT_BUNDLE_IDENTIFIER = "net.mancubus.${PRODUCT_NAME:rfc1034identifier}";
				PRODUCT_NAME = "Eternity Engine";
				PROVISIONING_PROFILE_SPECIFIER = "";
			};
			name = Debug;
		};
		C01FCF4C08A954540054247B /* Release */ = {
			isa = XCBuildConfiguration;
			buildSettings = {
				ALWAYS_SEARCH_USER_PATHS = NO;
				CODE_SIGN_IDENTITY = "Mac Developer";
				COMBINE_HIDPI_IMAGES = YES;
				DEBUG_INFORMATION_FORMAT = "dwarf-with-dsym";
				DEVELOPMENT_TEAM = "";
				GCC_GENERATE_DEBUGGING_SYMBOLS = YES;
				GCC_INLINES_ARE_PRIVATE_EXTERN = NO;
				GCC_MODEL_TUNING = G5;
				GCC_PRECOMPILE_PREFIX_HEADER = YES;
				GCC_PREFIX_HEADER = EternityLaunch_Prefix.pch;
				INFOPLIST_FILE = "EternityLaunch-Info.plist";
				INFOPLIST_PREPROCESSOR_DEFINITIONS = (
					"_FORTIFY_SOURCE=2",
					"CMAKE_INTDIR=\"Release\"",
				);
				INSTALL_PATH = /Applications;
				OTHER_LDFLAGS = (
					"-Xlinker",
					"-U",
					"-Xlinker",
					_objc_readClassPair,
				);
				PRODUCT_BUNDLE_IDENTIFIER = "net.mancubus.${PRODUCT_NAME:rfc1034identifier}";
				PRODUCT_NAME = "Eternity Engine";
				PROVISIONING_PROFILE_SPECIFIER = "";
			};
			name = Release;
		};
		C01FCF4F08A954540054247B /* Debug */ = {
			isa = XCBuildConfiguration;
			buildSettings = {
				CLANG_ANALYZER_LOCALIZABILITY_NONLOCALIZED = YES;
				CLANG_WARN_BLOCK_CAPTURE_AUTORELEASING = YES;
				CLANG_WARN_BOOL_CONVERSION = YES;
				CLANG_WARN_COMMA = YES;
				CLANG_WARN_CONSTANT_CONVERSION = YES;
				CLANG_WARN_DEPRECATED_OBJC_IMPLEMENTATIONS = YES;
				CLANG_WARN_EMPTY_BODY = YES;
				CLANG_WARN_ENUM_CONVERSION = YES;
				CLANG_WARN_INFINITE_RECURSION = YES;
				CLANG_WARN_INT_CONVERSION = YES;
				CLANG_WARN_NON_LITERAL_NULL_CONVERSION = YES;
				CLANG_WARN_OBJC_IMPLICIT_RETAIN_SELF = YES;
				CLANG_WARN_OBJC_LITERAL_CONVERSION = YES;
				CLANG_WARN_RANGE_LOOP_ANALYSIS = YES;
				CLANG_WARN_STRICT_PROTOTYPES = YES;
				CLANG_WARN_SUSPICIOUS_MOVE = YES;
				CLANG_WARN_UNREACHABLE_CODE = YES;
				CLANG_WARN__DUPLICATE_METHOD_MATCH = YES;
				COPY_PHASE_STRIP = NO;
				DEBUG_INFORMATION_FORMAT = dwarf;
				ENABLE_STRICT_OBJC_MSGSEND = YES;
				ENABLE_TESTABILITY = YES;
				GCC_NO_COMMON_BLOCKS = YES;
				GCC_OPTIMIZATION_LEVEL = 0;
				GCC_WARN_64_TO_32_BIT_CONVERSION = YES;
				GCC_WARN_ABOUT_RETURN_TYPE = YES;
				GCC_WARN_UNDECLARED_SELECTOR = YES;
				GCC_WARN_UNINITIALIZED_AUTOS = YES;
				GCC_WARN_UNUSED_FUNCTION = YES;
				GCC_WARN_UNUSED_VARIABLE = YES;
				LD_RUNPATH_SEARCH_PATHS = "@executable_path/../Frameworks";
				MACOSX_DEPLOYMENT_TARGET = 10.7;
				ONLY_ACTIVE_ARCH = YES;
			};
			name = Debug;
		};
		C01FCF5008A954540054247B /* Release */ = {
			isa = XCBuildConfiguration;
			buildSettings = {
				CLANG_ANALYZER_LOCALIZABILITY_NONLOCALIZED = YES;
				CLANG_WARN_BLOCK_CAPTURE_AUTORELEASING = YES;
				CLANG_WARN_BOOL_CONVERSION = YES;
				CLANG_WARN_COMMA = YES;
				CLANG_WARN_CONSTANT_CONVERSION = YES;
				CLANG_WARN_DEPRECATED_OBJC_IMPLEMENTATIONS = YES;
				CLANG_WARN_EMPTY_BODY = YES;
				CLANG_WARN_ENUM_CONVERSION = YES;
				CLANG_WARN_INFINITE_RECURSION = YES;
				CLANG_WARN_INT_CONVERSION = YES;
				CLANG_WARN_NON_LITERAL_NULL_CONVERSION = YES;
				CLANG_WARN_OBJC_IMPLICIT_RETAIN_SELF = YES;
				CLANG_WARN_OBJC_LITERAL_CONVERSION = YES;
				CLANG_WARN_RANGE_LOOP_ANALYSIS = YES;
				CLANG_WARN_STRICT_PROTOTYPES = YES;
				CLANG_WARN_SUSPICIOUS_MOVE = YES;
				CLANG_WARN_UNREACHABLE_CODE = YES;
				CLANG_WARN__DUPLICATE_METHOD_MATCH = YES;
				COPY_PHASE_STRIP = NO;
				DEBUG_INFORMATION_FORMAT = "dwarf-with-dsym";
				ENABLE_STRICT_OBJC_MSGSEND = YES;
				GCC_NO_COMMON_BLOCKS = YES;
				GCC_WARN_64_TO_32_BIT_CONVERSION = YES;
				GCC_WARN_ABOUT_RETURN_TYPE = YES;
				GCC_WARN_UNDECLARED_SELECTOR = YES;
				GCC_WARN_UNINITIALIZED_AUTOS = YES;
				GCC_WARN_UNUSED_FUNCTION = YES;
				GCC_WARN_UNUSED_VARIABLE = YES;
				LD_RUNPATH_SEARCH_PATHS = "@executable_path/../Frameworks";
				MACOSX_DEPLOYMENT_TARGET = 10.7;
			};
			name = Release;
		};
/* End XCBuildConfiguration section */

/* Begin XCConfigurationList section */
		C01FCF4A08A954540054247B /* Build configuration list for PBXNativeTarget "Eternity Engine" */ = {
			isa = XCConfigurationList;
			buildConfigurations = (
				C01FCF4B08A954540054247B /* Debug */,
				C01FCF4C08A954540054247B /* Release */,
			);
			defaultConfigurationIsVisible = 0;
			defaultConfigurationName = Release;
		};
		C01FCF4E08A954540054247B /* Build configuration list for PBXProject "EternityLaunch" */ = {
			isa = XCConfigurationList;
			buildConfigurations = (
				C01FCF4F08A954540054247B /* Debug */,
				C01FCF5008A954540054247B /* Release */,
			);
			defaultConfigurationIsVisible = 0;
			defaultConfigurationName = Release;
		};
/* End XCConfigurationList section */
	};
	rootObject = 29B97313FDCFA39411CA2CEA /* Project object */;
}<|MERGE_RESOLUTION|>--- conflicted
+++ resolved
@@ -14,16 +14,10 @@
 		4F2F32BB1867111400EED7DE /* base in Resources */ = {isa = PBXBuildFile; fileRef = FA82164B1647128900FF998A /* base */; };
 		4F2F32BC1867111400EED7DE /* docs in Resources */ = {isa = PBXBuildFile; fileRef = FA8216761647128900FF998A /* docs */; };
 		4F2F32BD1867111400EED7DE /* user in Resources */ = {isa = PBXBuildFile; fileRef = FA8216871647128900FF998A /* user */; };
-<<<<<<< HEAD
-		4F5076B7205DCC81000226F6 /* SDL2_mixer.framework in CopyFiles */ = {isa = PBXBuildFile; fileRef = 4F5076AC205DB8DE000226F6 /* SDL2_mixer.framework */; settings = {ATTRIBUTES = (CodeSignOnCopy, RemoveHeadersOnCopy, ); }; };
-		4F5076B8205DCC81000226F6 /* SDL2_net.framework in CopyFiles */ = {isa = PBXBuildFile; fileRef = 4F5076AA205DB8DE000226F6 /* SDL2_net.framework */; settings = {ATTRIBUTES = (CodeSignOnCopy, RemoveHeadersOnCopy, ); }; };
-		4F5076B9205DCC81000226F6 /* SDL2.framework in CopyFiles */ = {isa = PBXBuildFile; fileRef = 4F5076AB205DB8DE000226F6 /* SDL2.framework */; settings = {ATTRIBUTES = (CodeSignOnCopy, RemoveHeadersOnCopy, ); }; };
-		4F9E46C81EC7576E00F9C6B3 /* eternity in Resources */ = {isa = PBXBuildFile; fileRef = 4F9E46C71EC7576E00F9C6B3 /* eternity */; };
-=======
 		4F48AAD020E5684A00AD935F /* SDL2_mixer.framework in CopyFiles */ = {isa = PBXBuildFile; fileRef = 4F48AACA20E5682B00AD935F /* SDL2_mixer.framework */; settings = {ATTRIBUTES = (CodeSignOnCopy, RemoveHeadersOnCopy, ); }; };
 		4F48AAD120E5684A00AD935F /* SDL2_net.framework in CopyFiles */ = {isa = PBXBuildFile; fileRef = 4F48AACB20E5682B00AD935F /* SDL2_net.framework */; settings = {ATTRIBUTES = (CodeSignOnCopy, RemoveHeadersOnCopy, ); }; };
 		4F48AAD220E5684A00AD935F /* SDL2.framework in CopyFiles */ = {isa = PBXBuildFile; fileRef = 4F48AAC820E5682B00AD935F /* SDL2.framework */; settings = {ATTRIBUTES = (CodeSignOnCopy, RemoveHeadersOnCopy, ); }; };
->>>>>>> 7eaa7293
+		4F9E46C81EC7576E00F9C6B3 /* eternity in Resources */ = {isa = PBXBuildFile; fileRef = 4F9E46C71EC7576E00F9C6B3 /* eternity */; };
 		4FD651B916B8183500F9BE74 /* Cocoa.framework in Frameworks */ = {isa = PBXBuildFile; fileRef = FAF6A06C1691A0D2009EBD3C /* Cocoa.framework */; };
 		8D11072B0486CEB800E47090 /* InfoPlist.strings in Resources */ = {isa = PBXBuildFile; fileRef = 089C165CFE840E0CC02AAC07 /* InfoPlist.strings */; };
 		FA062C0A16503EFF005A65FF /* ELFileViewDataSource.m in Sources */ = {isa = PBXBuildFile; fileRef = FA062C0916503EFF005A65FF /* ELFileViewDataSource.m */; };
@@ -77,17 +71,11 @@
 		4F015B8F1877613100ADB3F4 /* English */ = {isa = PBXFileReference; lastKnownFileType = file.xib; name = English; path = English.lproj/About.xib; sourceTree = "<group>"; };
 		4F015B941877636F00ADB3F4 /* ELAboutController.h */ = {isa = PBXFileReference; fileEncoding = 4; lastKnownFileType = sourcecode.c.h; path = ELAboutController.h; sourceTree = "<group>"; };
 		4F015B951877636F00ADB3F4 /* ELAboutController.m */ = {isa = PBXFileReference; fileEncoding = 4; lastKnownFileType = sourcecode.c.objc; path = ELAboutController.m; sourceTree = "<group>"; };
-<<<<<<< HEAD
-		4F5076AA205DB8DE000226F6 /* SDL2_net.framework */ = {isa = PBXFileReference; lastKnownFileType = wrapper.framework; name = SDL2_net.framework; path = ../SDL2_net.framework; sourceTree = "<group>"; };
-		4F5076AB205DB8DE000226F6 /* SDL2.framework */ = {isa = PBXFileReference; lastKnownFileType = wrapper.framework; name = SDL2.framework; path = ../SDL2.framework; sourceTree = "<group>"; };
-		4F5076AC205DB8DE000226F6 /* SDL2_mixer.framework */ = {isa = PBXFileReference; lastKnownFileType = wrapper.framework; name = SDL2_mixer.framework; path = ../SDL2_mixer.framework; sourceTree = "<group>"; };
-		4F9E46C71EC7576E00F9C6B3 /* eternity */ = {isa = PBXFileReference; lastKnownFileType = "compiled.mach-o.executable"; name = eternity; path = ../builds/eternity; sourceTree = "<group>"; };
-=======
 		4F2F32B1186710B100EED7DE /* EternityEngine.xcodeproj */ = {isa = PBXFileReference; lastKnownFileType = "wrapper.pb-project"; name = EternityEngine.xcodeproj; path = ../EternityEngine.xcodeproj; sourceTree = "<group>"; };
 		4F48AAC820E5682B00AD935F /* SDL2.framework */ = {isa = PBXFileReference; lastKnownFileType = wrapper.framework; name = SDL2.framework; path = "../sdl-mac-releases/SDL2.framework"; sourceTree = "<group>"; };
 		4F48AACA20E5682B00AD935F /* SDL2_mixer.framework */ = {isa = PBXFileReference; lastKnownFileType = wrapper.framework; name = SDL2_mixer.framework; path = "../sdl-mac-releases/SDL2_mixer.framework"; sourceTree = "<group>"; };
 		4F48AACB20E5682B00AD935F /* SDL2_net.framework */ = {isa = PBXFileReference; lastKnownFileType = wrapper.framework; name = SDL2_net.framework; path = "../sdl-mac-releases/SDL2_net.framework"; sourceTree = "<group>"; };
->>>>>>> 7eaa7293
+		4F9E46C71EC7576E00F9C6B3 /* eternity */ = {isa = PBXFileReference; lastKnownFileType = "compiled.mach-o.executable"; name = eternity; path = ../builds/eternity; sourceTree = "<group>"; };
 		8D1107310486CEB800E47090 /* EternityLaunch-Info.plist */ = {isa = PBXFileReference; fileEncoding = 4; lastKnownFileType = text.plist.xml; path = "EternityLaunch-Info.plist"; sourceTree = "<group>"; };
 		8D1107320486CEB800E47090 /* Eternity Engine.app */ = {isa = PBXFileReference; explicitFileType = wrapper.application; includeInIndex = 0; path = "Eternity Engine.app"; sourceTree = BUILT_PRODUCTS_DIR; };
 		FA062C0816503EFF005A65FF /* ELFileViewDataSource.h */ = {isa = PBXFileReference; fileEncoding = 4; lastKnownFileType = sourcecode.c.h; path = ELFileViewDataSource.h; sourceTree = "<group>"; };
@@ -229,11 +217,7 @@
 				8D1107290486CEB800E47090 /* Resources */,
 				8D11072C0486CEB800E47090 /* Sources */,
 				8D11072E0486CEB800E47090 /* Frameworks */,
-<<<<<<< HEAD
-				4F5076B6205DCC79000226F6 /* CopyFiles */,
-=======
 				4F48AACF20E5683A00AD935F /* CopyFiles */,
->>>>>>> 7eaa7293
 			);
 			buildRules = (
 			);
