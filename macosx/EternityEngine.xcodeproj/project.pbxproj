--- conflicted
+++ resolved
@@ -404,13 +404,10 @@
 		4F5F3865182D97860027813A /* mn_items.h */ = {isa = PBXFileReference; fileEncoding = 4; lastKnownFileType = sourcecode.c.h; name = mn_items.h; path = ../source/mn_items.h; sourceTree = "<group>"; };
 		4F5F386B182D97A10027813A /* eternity */ = {isa = PBXFileReference; explicitFileType = "compiled.mach-o.executable"; includeInIndex = 0; path = eternity; sourceTree = BUILT_PRODUCTS_DIR; };
 		4F5F386C182D97A20027813A /* Foundation.framework */ = {isa = PBXFileReference; lastKnownFileType = wrapper.framework; name = Foundation.framework; path = System/Library/Frameworks/Foundation.framework; sourceTree = SDKROOT; };
-<<<<<<< HEAD
 		4F5F3872182D97A20027813A /* EternityLaunch_Prefix.pch */ = {isa = PBXFileReference; lastKnownFileType = sourcecode.c.h; path = EternityLaunch_Prefix.pch; sourceTree = "<group>"; };
-=======
 		4F5F3872182D97A20027813A /* eternity-Prefix.pch */ = {isa = PBXFileReference; lastKnownFileType = sourcecode.c.h; path = "eternity-Prefix.pch"; sourceTree = "<group>"; };
 		4F68CE8B1963D88100E7B8BE /* ev_sectors.cpp */ = {isa = PBXFileReference; fileEncoding = 4; lastKnownFileType = sourcecode.cpp.cpp; name = ev_sectors.cpp; path = ../source/ev_sectors.cpp; sourceTree = "<group>"; };
 		4F68CE8C1963D88100E7B8BE /* ev_sectors.h */ = {isa = PBXFileReference; fileEncoding = 4; lastKnownFileType = sourcecode.c.h; name = ev_sectors.h; path = ../source/ev_sectors.h; sourceTree = "<group>"; };
->>>>>>> 74e735f3
 		4F69650416C3B1EB00FF2028 /* ev_actions.cpp */ = {isa = PBXFileReference; fileEncoding = 4; lastKnownFileType = sourcecode.cpp.cpp; name = ev_actions.cpp; path = ../source/ev_actions.cpp; sourceTree = "<group>"; };
 		4F69650516C3B1EB00FF2028 /* ev_actions.h */ = {isa = PBXFileReference; fileEncoding = 4; lastKnownFileType = sourcecode.c.h; name = ev_actions.h; path = ../source/ev_actions.h; sourceTree = "<group>"; };
 		4F69650616C3B1EB00FF2028 /* ev_bindings.cpp */ = {isa = PBXFileReference; fileEncoding = 4; lastKnownFileType = sourcecode.cpp.cpp; name = ev_bindings.cpp; path = ../source/ev_bindings.cpp; sourceTree = "<group>"; };
