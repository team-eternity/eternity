--- conflicted
+++ resolved
@@ -2488,14 +2488,11 @@
 				GCC_OPTIMIZATION_LEVEL = 0;
 				GCC_VERSION = "";
 				GCC_WARN_ABOUT_RETURN_TYPE = YES;
-<<<<<<< HEAD
 				GCC_WARN_MISSING_PARENTHESES = NO;
-=======
 				GCC_WARN_UNDECLARED_SELECTOR = YES;
 				GCC_WARN_UNINITIALIZED_AUTOS = YES;
 				GCC_WARN_UNUSED_FUNCTION = YES;
 				GCC_WARN_UNUSED_VARIABLE = YES;
->>>>>>> 40d2f11e
 				HEADER_SEARCH_PATHS = (
 					"$(inherited)",
 					/Applications/Xcode.app/Contents/Developer/Toolchains/XcodeDefault.xctoolchain/usr/include,
@@ -2537,14 +2534,11 @@
 				GCC_OPTIMIZATION_LEVEL = 3;
 				GCC_VERSION = "";
 				GCC_WARN_ABOUT_RETURN_TYPE = YES;
-<<<<<<< HEAD
 				GCC_WARN_MISSING_PARENTHESES = NO;
-=======
 				GCC_WARN_UNDECLARED_SELECTOR = YES;
 				GCC_WARN_UNINITIALIZED_AUTOS = YES;
 				GCC_WARN_UNUSED_FUNCTION = YES;
 				GCC_WARN_UNUSED_VARIABLE = YES;
->>>>>>> 40d2f11e
 				HEADER_SEARCH_PATHS = (
 					"$(inherited)",
 					/Applications/Xcode.app/Contents/Developer/Toolchains/XcodeDefault.xctoolchain/usr/include,
