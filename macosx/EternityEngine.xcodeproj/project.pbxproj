--- conflicted
+++ resolved
@@ -310,13 +310,10 @@
 		4F5F399E182D9C1A0027813A /* libmikmod.a in Frameworks */ = {isa = PBXBuildFile; fileRef = 4FFFDF6A1753482C00E70FEC /* libmikmod.a */; };
 		4F5F399F182D9C1C0027813A /* libsmpeg.a in Frameworks */ = {isa = PBXBuildFile; fileRef = 4FFFDF6B1753482C00E70FEC /* libsmpeg.a */; };
 		4F68CE8D1963D88100E7B8BE /* ev_sectors.cpp in Sources */ = {isa = PBXBuildFile; fileRef = 4F68CE8B1963D88100E7B8BE /* ev_sectors.cpp */; };
+		4F6DCF091E3A7E3E008EE1A0 /* p_portalclip.cpp in Sources */ = {isa = PBXBuildFile; fileRef = 4F6DCF071E3A7E3E008EE1A0 /* p_portalclip.cpp */; };
+		4F7ADA181E0C623900E34F5F /* m_utils.cpp in Sources */ = {isa = PBXBuildFile; fileRef = 4F7ADA161E0C623900E34F5F /* m_utils.cpp */; };
 		4F96871E1A90CF4D00C4D342 /* am_svg.cpp in Sources */ = {isa = PBXBuildFile; fileRef = 4F96871C1A90CF4D00C4D342 /* am_svg.cpp */; };
 		4FAC15D41BFDA06B003FA3A4 /* b_compression.cpp in Sources */ = {isa = PBXBuildFile; fileRef = 4FAC15D21BFDA06B003FA3A4 /* b_compression.cpp */; };
-		4FE91CD6196FDFC600FB6336 /* b_itemlearn.cpp in Sources */ = {isa = PBXBuildFile; fileRef = 4FE91CD4196FDFC600FB6336 /* b_itemlearn.cpp */; };
-		4FE91CD91970399A00FB6336 /* b_lineeffect.cpp in Sources */ = {isa = PBXBuildFile; fileRef = 4FE91CD71970399900FB6336 /* b_lineeffect.cpp */; };
-		4FEB0C891CA52059005737DD /* p_portalclip.cpp in Sources */ = {isa = PBXBuildFile; fileRef = 4FEB0C871CA52059005737DD /* p_portalclip.cpp */; };
-		4F7ADA181E0C623900E34F5F /* m_utils.cpp in Sources */ = {isa = PBXBuildFile; fileRef = 4F7ADA161E0C623900E34F5F /* m_utils.cpp */; };
-		4FB5F0051CCB5A0D00EFF2D9 /* p_portalclip.cpp in Sources */ = {isa = PBXBuildFile; fileRef = 4FB5F0031CCB5A0D00EFF2D9 /* p_portalclip.cpp */; };
 		4FC0A9271E1E2A50006CEC45 /* Action.cpp in Sources */ = {isa = PBXBuildFile; fileRef = 4FC0A8FB1E1E2A50006CEC45 /* Action.cpp */; };
 		4FC0A9281E1E2A50006CEC45 /* Array.cpp in Sources */ = {isa = PBXBuildFile; fileRef = 4FC0A8FD1E1E2A50006CEC45 /* Array.cpp */; };
 		4FC0A9291E1E2A50006CEC45 /* CallFunc.cpp in Sources */ = {isa = PBXBuildFile; fileRef = 4FC0A9001E1E2A50006CEC45 /* CallFunc.cpp */; };
@@ -339,6 +336,9 @@
 		4FC0A93F1E1E2ABC006CEC45 /* cam_common.cpp in Sources */ = {isa = PBXBuildFile; fileRef = 4FC0A93A1E1E2ABC006CEC45 /* cam_common.cpp */; };
 		4FC0A9401E1E2ABC006CEC45 /* cam_shoot.cpp in Sources */ = {isa = PBXBuildFile; fileRef = 4FC0A93C1E1E2ABC006CEC45 /* cam_shoot.cpp */; };
 		4FC0A9411E1E2ABC006CEC45 /* cam_use.cpp in Sources */ = {isa = PBXBuildFile; fileRef = 4FC0A93D1E1E2ABC006CEC45 /* cam_use.cpp */; };
+		4FE91CD6196FDFC600FB6336 /* b_itemlearn.cpp in Sources */ = {isa = PBXBuildFile; fileRef = 4FE91CD4196FDFC600FB6336 /* b_itemlearn.cpp */; };
+		4FE91CD91970399A00FB6336 /* b_lineeffect.cpp in Sources */ = {isa = PBXBuildFile; fileRef = 4FE91CD71970399900FB6336 /* b_lineeffect.cpp */; };
+		4FEB0C891CA52059005737DD /* (null) in Sources */ = {isa = PBXBuildFile; };
 /* End PBXBuildFile section */
 
 /* Begin PBXFileReference section */
@@ -442,12 +442,12 @@
 		4F69650716C3B1EB00FF2028 /* ev_bindings.h */ = {isa = PBXFileReference; fileEncoding = 4; lastKnownFileType = sourcecode.c.h; name = ev_bindings.h; path = ../source/ev_bindings.h; sourceTree = "<group>"; };
 		4F69650816C3B1EB00FF2028 /* ev_macros.h */ = {isa = PBXFileReference; fileEncoding = 4; lastKnownFileType = sourcecode.c.h; name = ev_macros.h; path = ../source/ev_macros.h; sourceTree = "<group>"; };
 		4F69650916C3B1EB00FF2028 /* ev_static.cpp */ = {isa = PBXFileReference; fileEncoding = 4; lastKnownFileType = sourcecode.cpp.cpp; name = ev_static.cpp; path = ../source/ev_static.cpp; sourceTree = "<group>"; };
+		4F6DCF071E3A7E3E008EE1A0 /* p_portalclip.cpp */ = {isa = PBXFileReference; fileEncoding = 4; lastKnownFileType = sourcecode.cpp.cpp; name = p_portalclip.cpp; path = ../source/p_portalclip.cpp; sourceTree = "<group>"; };
+		4F6DCF081E3A7E3E008EE1A0 /* p_portalclip.h */ = {isa = PBXFileReference; fileEncoding = 4; lastKnownFileType = sourcecode.c.h; name = p_portalclip.h; path = ../source/p_portalclip.h; sourceTree = "<group>"; };
 		4F7ADA161E0C623900E34F5F /* m_utils.cpp */ = {isa = PBXFileReference; fileEncoding = 4; lastKnownFileType = sourcecode.cpp.cpp; name = m_utils.cpp; path = ../source/m_utils.cpp; sourceTree = "<group>"; };
 		4F7ADA171E0C623900E34F5F /* m_utils.h */ = {isa = PBXFileReference; fileEncoding = 4; lastKnownFileType = sourcecode.c.h; name = m_utils.h; path = ../source/m_utils.h; sourceTree = "<group>"; };
 		4F7BB78C175797640079E263 /* i_directory.cpp */ = {isa = PBXFileReference; fileEncoding = 4; lastKnownFileType = sourcecode.cpp.cpp; name = i_directory.cpp; path = ../source/hal/i_directory.cpp; sourceTree = "<group>"; };
 		4F7BB78D175797640079E263 /* i_directory.h */ = {isa = PBXFileReference; fileEncoding = 4; lastKnownFileType = sourcecode.c.h; name = i_directory.h; path = ../source/hal/i_directory.h; sourceTree = "<group>"; };
-		4F83BF761DAEAEC900DFDD52 /* m_utils.cpp */ = {isa = PBXFileReference; fileEncoding = 4; lastKnownFileType = sourcecode.cpp.cpp; name = m_utils.cpp; path = ../source/m_utils.cpp; sourceTree = "<group>"; };
-		4F83BF771DAEAEC900DFDD52 /* m_utils.h */ = {isa = PBXFileReference; fileEncoding = 4; lastKnownFileType = sourcecode.c.h; name = m_utils.h; path = ../source/m_utils.h; sourceTree = "<group>"; };
 		4F8B42E816C1101000765638 /* zutil.c */ = {isa = PBXFileReference; fileEncoding = 4; lastKnownFileType = sourcecode.c.c; name = zutil.c; path = ../zlib/zutil.c; sourceTree = "<group>"; };
 		4F96871C1A90CF4D00C4D342 /* am_svg.cpp */ = {isa = PBXFileReference; fileEncoding = 4; lastKnownFileType = sourcecode.cpp.cpp; name = am_svg.cpp; path = ../source/am_svg.cpp; sourceTree = "<group>"; };
 		4F96871D1A90CF4D00C4D342 /* am_svg.h */ = {isa = PBXFileReference; fileEncoding = 4; lastKnownFileType = sourcecode.c.h; name = am_svg.h; path = ../source/am_svg.h; sourceTree = "<group>"; };
@@ -458,20 +458,8 @@
 		4F9F72D016BFB70A00C405AE /* p_scroll.h */ = {isa = PBXFileReference; fileEncoding = 4; lastKnownFileType = sourcecode.c.h; name = p_scroll.h; path = ../source/p_scroll.h; sourceTree = "<group>"; };
 		4F9F72D116BFB73200C405AE /* p_pushers.cpp */ = {isa = PBXFileReference; fileEncoding = 4; lastKnownFileType = sourcecode.cpp.cpp; name = p_pushers.cpp; path = ../source/p_pushers.cpp; sourceTree = "<group>"; };
 		4F9F72D216BFB73200C405AE /* p_scroll.cpp */ = {isa = PBXFileReference; fileEncoding = 4; lastKnownFileType = sourcecode.cpp.cpp; name = p_scroll.cpp; path = ../source/p_scroll.cpp; sourceTree = "<group>"; };
-<<<<<<< HEAD
 		4FAC15D21BFDA06B003FA3A4 /* b_compression.cpp */ = {isa = PBXFileReference; fileEncoding = 4; lastKnownFileType = sourcecode.cpp.cpp; path = b_compression.cpp; sourceTree = "<group>"; };
 		4FAC15D31BFDA06B003FA3A4 /* b_compression.h */ = {isa = PBXFileReference; fileEncoding = 4; lastKnownFileType = sourcecode.c.h; path = b_compression.h; sourceTree = "<group>"; };
-		4FCB9B9E184B5D8900F56599 /* m_compare.h */ = {isa = PBXFileReference; fileEncoding = 4; lastKnownFileType = sourcecode.c.h; name = m_compare.h; path = ../source/m_compare.h; sourceTree = "<group>"; };
-		4FCB9B9F184B5D8900F56599 /* m_ctype.h */ = {isa = PBXFileReference; fileEncoding = 4; lastKnownFileType = sourcecode.c.h; name = m_ctype.h; path = ../source/m_ctype.h; sourceTree = "<group>"; };
-		4FE91CD4196FDFC600FB6336 /* b_itemlearn.cpp */ = {isa = PBXFileReference; fileEncoding = 4; lastKnownFileType = sourcecode.cpp.cpp; path = b_itemlearn.cpp; sourceTree = "<group>"; };
-		4FE91CD5196FDFC600FB6336 /* b_itemlearn.h */ = {isa = PBXFileReference; fileEncoding = 4; lastKnownFileType = sourcecode.c.h; path = b_itemlearn.h; sourceTree = "<group>"; };
-		4FE91CD71970399900FB6336 /* b_lineeffect.cpp */ = {isa = PBXFileReference; fileEncoding = 4; lastKnownFileType = sourcecode.cpp.cpp; path = b_lineeffect.cpp; sourceTree = "<group>"; };
-		4FE91CD81970399A00FB6336 /* b_lineeffect.h */ = {isa = PBXFileReference; fileEncoding = 4; lastKnownFileType = sourcecode.c.h; path = b_lineeffect.h; sourceTree = "<group>"; };
-		4FEB0C871CA52059005737DD /* p_portalclip.cpp */ = {isa = PBXFileReference; fileEncoding = 4; lastKnownFileType = sourcecode.cpp.cpp; name = p_portalclip.cpp; path = ../source/p_portalclip.cpp; sourceTree = "<group>"; };
-		4FEB0C881CA52059005737DD /* p_portalclip.h */ = {isa = PBXFileReference; fileEncoding = 4; lastKnownFileType = sourcecode.c.h; name = p_portalclip.h; path = ../source/p_portalclip.h; sourceTree = "<group>"; };
-=======
-		4FB5F0031CCB5A0D00EFF2D9 /* p_portalclip.cpp */ = {isa = PBXFileReference; fileEncoding = 4; lastKnownFileType = sourcecode.cpp.cpp; name = p_portalclip.cpp; path = ../source/p_portalclip.cpp; sourceTree = "<group>"; };
-		4FB5F0041CCB5A0D00EFF2D9 /* p_portalclip.h */ = {isa = PBXFileReference; fileEncoding = 4; lastKnownFileType = sourcecode.c.h; name = p_portalclip.h; path = ../source/p_portalclip.h; sourceTree = "<group>"; };
 		4FC0A8FB1E1E2A50006CEC45 /* Action.cpp */ = {isa = PBXFileReference; fileEncoding = 4; lastKnownFileType = sourcecode.cpp.cpp; name = Action.cpp; path = ../acsvm/ACSVM/Action.cpp; sourceTree = SOURCE_ROOT; };
 		4FC0A8FC1E1E2A50006CEC45 /* Action.hpp */ = {isa = PBXFileReference; fileEncoding = 4; lastKnownFileType = sourcecode.cpp.h; name = Action.hpp; path = ../acsvm/ACSVM/Action.hpp; sourceTree = SOURCE_ROOT; };
 		4FC0A8FD1E1E2A50006CEC45 /* Array.cpp */ = {isa = PBXFileReference; fileEncoding = 4; lastKnownFileType = sourcecode.cpp.cpp; name = Array.cpp; path = ../acsvm/ACSVM/Array.cpp; sourceTree = SOURCE_ROOT; };
@@ -521,7 +509,12 @@
 		4FC0A93B1E1E2ABC006CEC45 /* cam_common.h */ = {isa = PBXFileReference; fileEncoding = 4; lastKnownFileType = sourcecode.c.h; name = cam_common.h; path = ../source/cam_common.h; sourceTree = "<group>"; };
 		4FC0A93C1E1E2ABC006CEC45 /* cam_shoot.cpp */ = {isa = PBXFileReference; fileEncoding = 4; lastKnownFileType = sourcecode.cpp.cpp; name = cam_shoot.cpp; path = ../source/cam_shoot.cpp; sourceTree = "<group>"; };
 		4FC0A93D1E1E2ABC006CEC45 /* cam_use.cpp */ = {isa = PBXFileReference; fileEncoding = 4; lastKnownFileType = sourcecode.cpp.cpp; name = cam_use.cpp; path = ../source/cam_use.cpp; sourceTree = "<group>"; };
->>>>>>> 65981e70
+		4FCB9B9E184B5D8900F56599 /* m_compare.h */ = {isa = PBXFileReference; fileEncoding = 4; lastKnownFileType = sourcecode.c.h; name = m_compare.h; path = ../source/m_compare.h; sourceTree = "<group>"; };
+		4FCB9B9F184B5D8900F56599 /* m_ctype.h */ = {isa = PBXFileReference; fileEncoding = 4; lastKnownFileType = sourcecode.c.h; name = m_ctype.h; path = ../source/m_ctype.h; sourceTree = "<group>"; };
+		4FE91CD4196FDFC600FB6336 /* b_itemlearn.cpp */ = {isa = PBXFileReference; fileEncoding = 4; lastKnownFileType = sourcecode.cpp.cpp; path = b_itemlearn.cpp; sourceTree = "<group>"; };
+		4FE91CD5196FDFC600FB6336 /* b_itemlearn.h */ = {isa = PBXFileReference; fileEncoding = 4; lastKnownFileType = sourcecode.c.h; path = b_itemlearn.h; sourceTree = "<group>"; };
+		4FE91CD71970399900FB6336 /* b_lineeffect.cpp */ = {isa = PBXFileReference; fileEncoding = 4; lastKnownFileType = sourcecode.cpp.cpp; path = b_lineeffect.cpp; sourceTree = "<group>"; };
+		4FE91CD81970399A00FB6336 /* b_lineeffect.h */ = {isa = PBXFileReference; fileEncoding = 4; lastKnownFileType = sourcecode.c.h; path = b_lineeffect.h; sourceTree = "<group>"; };
 		4FF640B81735256700793714 /* v_alloc.cpp */ = {isa = PBXFileReference; fileEncoding = 4; lastKnownFileType = sourcecode.cpp.cpp; name = v_alloc.cpp; path = ../source/v_alloc.cpp; sourceTree = "<group>"; };
 		4FF640B91735256700793714 /* v_alloc.h */ = {isa = PBXFileReference; fileEncoding = 4; lastKnownFileType = sourcecode.c.h; name = v_alloc.h; path = ../source/v_alloc.h; sourceTree = "<group>"; };
 		4FFD27341796990400E4E5B1 /* a_args.h */ = {isa = PBXFileReference; fileEncoding = 4; lastKnownFileType = sourcecode.c.h; name = a_args.h; path = ../source/a_args.h; sourceTree = "<group>"; };
@@ -1768,8 +1761,8 @@
 				FABF5D20158BF42800C49E93 /* p_plats.cpp */,
 				FABF5D21158BF42800C49E93 /* p_portal.cpp */,
 				FACACB571652F1170091AF2E /* p_portal.h */,
-				4FEB0C871CA52059005737DD /* p_portalclip.cpp */,
-				4FEB0C881CA52059005737DD /* p_portalclip.h */,
+				4F6DCF071E3A7E3E008EE1A0 /* p_portalclip.cpp */,
+				4F6DCF081E3A7E3E008EE1A0 /* p_portalclip.h */,
 				FABF5D22158BF42800C49E93 /* p_pspr.cpp */,
 				FA16D42E15E01E96002318D1 /* p_pspr.h */,
 				4F9F72D116BFB73200C405AE /* p_pushers.cpp */,
@@ -2199,11 +2192,8 @@
 				4F5F3975182D9B9A0027813A /* inffast.c in Sources */,
 				4FC0A9271E1E2A50006CEC45 /* Action.cpp in Sources */,
 				4F5F3976182D9B9A0027813A /* inflate.c in Sources */,
-<<<<<<< HEAD
 				4F0EB7C41973253B00A067F7 /* b_trace.cpp in Sources */,
-=======
 				4FC0A92F1E1E2A50006CEC45 /* Module.cpp in Sources */,
->>>>>>> 65981e70
 				4F5F3977182D9B9A0027813A /* inftrees.c in Sources */,
 				4F5F3978182D9B9A0027813A /* trees.c in Sources */,
 				4F5F3979182D9B9A0027813A /* zutil.c in Sources */,
@@ -2215,15 +2205,11 @@
 				4F5F397E182D9B9A0027813A /* pngrutil.c in Sources */,
 				4F5F397F182D9B9A0027813A /* pngset.c in Sources */,
 				4F5F3980182D9B9A0027813A /* pngtrans.c in Sources */,
-				4F83BF781DAEAEC900DFDD52 /* m_utils.cpp in Sources */,
 				4F5F3981182D9B9A0027813A /* png.c in Sources */,
 				4F5F3982182D9B9A0027813A /* pngerror.c in Sources */,
 				4F5F3983182D9B9A0027813A /* pngget.c in Sources */,
-<<<<<<< HEAD
 				4FAC15D41BFDA06B003FA3A4 /* b_compression.cpp in Sources */,
-=======
 				4FC0A9311E1E2A50006CEC45 /* ModuleACSE.cpp in Sources */,
->>>>>>> 65981e70
 				4F5F3984182D9B9A0027813A /* pngmem.c in Sources */,
 				4F5F3985182D9B9A0027813A /* pngwio.c in Sources */,
 				4F5F3986182D9B9A0027813A /* pngwrite.c in Sources */,
@@ -2334,6 +2320,7 @@
 				4F5F38C5182D9AC00027813A /* ev_specials.cpp in Sources */,
 				4F5F38C6182D9AC00027813A /* ev_static.cpp in Sources */,
 				4F5F38C7182D9AC00027813A /* f_wipe.cpp in Sources */,
+				4F6DCF091E3A7E3E008EE1A0 /* p_portalclip.cpp in Sources */,
 				4F5F38C8182D9AC00027813A /* f_finale.cpp in Sources */,
 				4F5F38C9182D9AC00027813A /* g_bind.cpp in Sources */,
 				4F5F38CA182D9AC00027813A /* g_cmd.cpp in Sources */,
@@ -2434,7 +2421,7 @@
 				4FC0A92E1E1E2A50006CEC45 /* Jump.cpp in Sources */,
 				4F5F3916182D9AC00027813A /* p_slopes.cpp in Sources */,
 				4F5F3917182D9AC00027813A /* p_spec.cpp in Sources */,
-				4FEB0C891CA52059005737DD /* p_portalclip.cpp in Sources */,
+				4FEB0C891CA52059005737DD /* (null) in Sources */,
 				4F43B479182D9F7A00730C02 /* b_msector.cpp in Sources */,
 				4F5F3918182D9AC00027813A /* p_switch.cpp in Sources */,
 				4F5F3919182D9AC00027813A /* p_telept.cpp in Sources */,
@@ -2446,12 +2433,9 @@
 				4F68CE8D1963D88100E7B8BE /* ev_sectors.cpp in Sources */,
 				4F5F391F182D9AC00027813A /* polyobj.cpp in Sources */,
 				4F5F389A182D99090027813A /* e_args.cpp in Sources */,
-<<<<<<< HEAD
 				4F015B0D1870E8E900ADB3F4 /* s_formats.cpp in Sources */,
 				4F43B491182D9F7A00730C02 /* util.c in Sources */,
-=======
 				4FC0A92C1E1E2A50006CEC45 /* Function.cpp in Sources */,
->>>>>>> 65981e70
 				4F5F389C182D99090027813A /* e_cmd.cpp in Sources */,
 				4F5F389D182D99090027813A /* e_dstate.cpp in Sources */,
 				4F5F389F182D99090027813A /* e_edf.cpp in Sources */,
