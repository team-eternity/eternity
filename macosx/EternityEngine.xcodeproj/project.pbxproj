// !$*UTF8*$!
{
	archiveVersion = 1;
	classes = {
	};
	objectVersion = 46;
	objects = {

/* Begin PBXBuildFile section */
		4F015B111870EA5900ADB3F4 /* s_formats.cpp in Sources */ = {isa = PBXBuildFile; fileRef = 4F015B0E1870EA5900ADB3F4 /* s_formats.cpp */; };
		4F21BAF51E9C05C10040B4DF /* s_musinfo.cpp in Sources */ = {isa = PBXBuildFile; fileRef = 4F21BAF31E9C05C10040B4DF /* s_musinfo.cpp */; };
		4F2F32AC1867100100EED7DE /* e_reverbs.cpp in Sources */ = {isa = PBXBuildFile; fileRef = 4F2F32A21867100100EED7DE /* e_reverbs.cpp */; };
		4F2F32AE1867100100EED7DE /* s_reverb.cpp in Sources */ = {isa = PBXBuildFile; fileRef = 4F2F32A71867100100EED7DE /* s_reverb.cpp */; };
		4F2F32B01867100100EED7DE /* v_image.cpp in Sources */ = {isa = PBXBuildFile; fileRef = 4F2F32A91867100100EED7DE /* v_image.cpp */; };
		4F36247B18A567CD00B94FA1 /* xl_emapinfo.cpp in Sources */ = {isa = PBXBuildFile; fileRef = 4F36247218A567CD00B94FA1 /* xl_emapinfo.cpp */; };
		4F36247D18A567CD00B94FA1 /* xl_mapinfo.cpp in Sources */ = {isa = PBXBuildFile; fileRef = 4F36247418A567CD00B94FA1 /* xl_mapinfo.cpp */; };
		4F36247F18A567CD00B94FA1 /* xl_musinfo.cpp in Sources */ = {isa = PBXBuildFile; fileRef = 4F36247618A567CD00B94FA1 /* xl_musinfo.cpp */; };
		4F36248118A567CD00B94FA1 /* xl_sndinfo.cpp in Sources */ = {isa = PBXBuildFile; fileRef = 4F36247818A567CD00B94FA1 /* xl_sndinfo.cpp */; };
		4F3EC9C51C1C12D400AA43C2 /* e_udmf.cpp in Sources */ = {isa = PBXBuildFile; fileRef = 4F3EC9C31C1C12D400AA43C2 /* e_udmf.cpp */; };
		4F42A5CC188B336600E6CACD /* i_timer.cpp in Sources */ = {isa = PBXBuildFile; fileRef = 4F42A5C9188B336600E6CACD /* i_timer.cpp */; };
		4F42A5D0188B338600E6CACD /* i_sdltimer.cpp in Sources */ = {isa = PBXBuildFile; fileRef = 4F42A5CD188B338600E6CACD /* i_sdltimer.cpp */; };
		4F43B448182D9D5800730C02 /* SDLMain.m in Sources */ = {isa = PBXBuildFile; fileRef = FA601C6616961D9A00046D2D /* SDLMain.m */; };
		4F5F3878182D98A30027813A /* a_common.cpp in Sources */ = {isa = PBXBuildFile; fileRef = FABF5CB4158BF42800C49E93 /* a_common.cpp */; };
		4F5F3879182D98A60027813A /* a_counters.cpp in Sources */ = {isa = PBXBuildFile; fileRef = FABF5CB5158BF42800C49E93 /* a_counters.cpp */; };
		4F5F387A182D98E10027813A /* a_decorate.cpp in Sources */ = {isa = PBXBuildFile; fileRef = FABF5CB6158BF42800C49E93 /* a_decorate.cpp */; };
		4F5F387B182D98E10027813A /* a_doom.cpp in Sources */ = {isa = PBXBuildFile; fileRef = FABF5CB7158BF42800C49E93 /* a_doom.cpp */; };
		4F5F387C182D98E10027813A /* a_general.cpp in Sources */ = {isa = PBXBuildFile; fileRef = FABF5CB9158BF42800C49E93 /* a_general.cpp */; };
		4F5F387D182D98E10027813A /* a_heretic.cpp in Sources */ = {isa = PBXBuildFile; fileRef = FABF5CBA158BF42800C49E93 /* a_heretic.cpp */; };
		4F5F387E182D98E10027813A /* a_hexen.cpp in Sources */ = {isa = PBXBuildFile; fileRef = FABF5CBB158BF42800C49E93 /* a_hexen.cpp */; };
		4F5F3881182D98E10027813A /* acs_func.cpp in Sources */ = {isa = PBXBuildFile; fileRef = FABF5CBE158BF42800C49E93 /* acs_func.cpp */; };
		4F5F3882182D98E10027813A /* acs_intr.cpp in Sources */ = {isa = PBXBuildFile; fileRef = FABF5CBF158BF42800C49E93 /* acs_intr.cpp */; };
		4F5F3883182D98E10027813A /* am_color.cpp in Sources */ = {isa = PBXBuildFile; fileRef = FABF5CC0158BF42800C49E93 /* am_color.cpp */; };
		4F5F3884182D98E10027813A /* am_map.cpp in Sources */ = {isa = PBXBuildFile; fileRef = FABF5CC1158BF42800C49E93 /* am_map.cpp */; };
		4F5F3885182D98E10027813A /* a_fixed.cpp in Sources */ = {isa = PBXBuildFile; fileRef = FABF5CB8158BF42800C49E93 /* a_fixed.cpp */; };
		4F5F3886182D98E10027813A /* a_small.cpp in Sources */ = {isa = PBXBuildFile; fileRef = FABF5CBC158BF42800C49E93 /* a_small.cpp */; };
		4F5F3887182D98E10027813A /* c_batch.cpp in Sources */ = {isa = PBXBuildFile; fileRef = FABF5CC4158BF42800C49E93 /* c_batch.cpp */; };
		4F5F3888182D98E20027813A /* c_cmd.cpp in Sources */ = {isa = PBXBuildFile; fileRef = FABF5CC5158BF42800C49E93 /* c_cmd.cpp */; };
		4F5F3889182D98E20027813A /* c_io.cpp in Sources */ = {isa = PBXBuildFile; fileRef = FABF5CC6158BF42800C49E93 /* c_io.cpp */; };
		4F5F388A182D98E20027813A /* c_net.cpp in Sources */ = {isa = PBXBuildFile; fileRef = FABF5CC7158BF42800C49E93 /* c_net.cpp */; };
		4F5F388B182D98E20027813A /* c_runcmd.cpp in Sources */ = {isa = PBXBuildFile; fileRef = FABF5CC8158BF42800C49E93 /* c_runcmd.cpp */; };
		4F5F388C182D98E20027813A /* cam_sight.cpp in Sources */ = {isa = PBXBuildFile; fileRef = FABF5CC9158BF42800C49E93 /* cam_sight.cpp */; };
		4F5F388D182D98E20027813A /* confuse.cpp in Sources */ = {isa = PBXBuildFile; fileRef = FABF5D5A158BF42800C49E93 /* confuse.cpp */; };
		4F5F388E182D98E20027813A /* lexer.cpp in Sources */ = {isa = PBXBuildFile; fileRef = FABF5D5B158BF42800C49E93 /* lexer.cpp */; };
		4F5F388F182D98E20027813A /* d_deh.cpp in Sources */ = {isa = PBXBuildFile; fileRef = FABF5CCA158BF42800C49E93 /* d_deh.cpp */; };
		4F5F3890182D98E20027813A /* d_dehtbl.cpp in Sources */ = {isa = PBXBuildFile; fileRef = FABF5CCB158BF42800C49E93 /* d_dehtbl.cpp */; };
		4F5F3891182D98E20027813A /* d_diskfile.cpp in Sources */ = {isa = PBXBuildFile; fileRef = FABF5CCD158BF42800C49E93 /* d_diskfile.cpp */; };
		4F5F3892182D98E20027813A /* d_files.cpp in Sources */ = {isa = PBXBuildFile; fileRef = FA16D39E15E01B82002318D1 /* d_files.cpp */; };
		4F5F3893182D98E20027813A /* d_findiwads.cpp in Sources */ = {isa = PBXBuildFile; fileRef = FADFF98D16555F6200C8537B /* d_findiwads.cpp */; };
		4F5F3894182D98E20027813A /* d_gi.cpp in Sources */ = {isa = PBXBuildFile; fileRef = FABF5CCE158BF42800C49E93 /* d_gi.cpp */; };
		4F5F3895182D98E20027813A /* d_io.cpp in Sources */ = {isa = PBXBuildFile; fileRef = FABF5CCF158BF42800C49E93 /* d_io.cpp */; };
		4F5F3896182D98E20027813A /* d_items.cpp in Sources */ = {isa = PBXBuildFile; fileRef = FABF5CD0158BF42800C49E93 /* d_items.cpp */; };
		4F5F3897182D98E20027813A /* d_iwad.cpp in Sources */ = {isa = PBXBuildFile; fileRef = FABF5CD1158BF42800C49E93 /* d_iwad.cpp */; };
		4F5F3898182D98E20027813A /* d_main.cpp in Sources */ = {isa = PBXBuildFile; fileRef = FABF5CD2158BF42800C49E93 /* d_main.cpp */; };
		4F5F3899182D98E20027813A /* d_net.cpp in Sources */ = {isa = PBXBuildFile; fileRef = FABF5CD3158BF42800C49E93 /* d_net.cpp */; };
		4F5F389A182D99090027813A /* e_args.cpp in Sources */ = {isa = PBXBuildFile; fileRef = FABF5CD7158BF42800C49E93 /* e_args.cpp */; };
		4F5F389C182D99090027813A /* e_cmd.cpp in Sources */ = {isa = PBXBuildFile; fileRef = FABF5CD8158BF42800C49E93 /* e_cmd.cpp */; };
		4F5F389D182D99090027813A /* e_dstate.cpp in Sources */ = {isa = PBXBuildFile; fileRef = FABF5CD9158BF42800C49E93 /* e_dstate.cpp */; };
		4F5F389F182D99090027813A /* e_edf.cpp in Sources */ = {isa = PBXBuildFile; fileRef = FABF5CDA158BF42800C49E93 /* e_edf.cpp */; };
		4F5F38A1182D99090027813A /* e_exdata.cpp in Sources */ = {isa = PBXBuildFile; fileRef = FABF5CDB158BF42800C49E93 /* e_exdata.cpp */; };
		4F5F38A3182D99090027813A /* e_fonts.cpp in Sources */ = {isa = PBXBuildFile; fileRef = FABF5CDC158BF42800C49E93 /* e_fonts.cpp */; };
		4F5F38A5182D99090027813A /* e_gameprops.cpp in Sources */ = {isa = PBXBuildFile; fileRef = FA31940C15B9FC84001F82B9 /* e_gameprops.cpp */; };
		4F5F38A7182D99090027813A /* e_hash.cpp in Sources */ = {isa = PBXBuildFile; fileRef = FABF5CDD158BF42800C49E93 /* e_hash.cpp */; };
		4F5F38AA182D99090027813A /* e_inventory.cpp in Sources */ = {isa = PBXBuildFile; fileRef = FABF5CDE158BF42800C49E93 /* e_inventory.cpp */; };
		4F5F38AC182D99090027813A /* e_lib.cpp in Sources */ = {isa = PBXBuildFile; fileRef = FABF5CDF158BF42800C49E93 /* e_lib.cpp */; };
		4F5F38AF182D99090027813A /* e_mod.cpp in Sources */ = {isa = PBXBuildFile; fileRef = FABF5CE0158BF42800C49E93 /* e_mod.cpp */; };
		4F5F38B1182D99090027813A /* e_player.cpp in Sources */ = {isa = PBXBuildFile; fileRef = FABF5CE1158BF42800C49E93 /* e_player.cpp */; };
		4F5F38B3182D99090027813A /* e_rtti.cpp in Sources */ = {isa = PBXBuildFile; fileRef = FABF5CE2158BF42800C49E93 /* e_rtti.cpp */; };
		4F5F38B5182D99090027813A /* e_sound.cpp in Sources */ = {isa = PBXBuildFile; fileRef = FABF5CE3158BF42800C49E93 /* e_sound.cpp */; };
		4F5F38B7182D99090027813A /* e_sprite.cpp in Sources */ = {isa = PBXBuildFile; fileRef = FABF5CE4158BF42800C49E93 /* e_sprite.cpp */; };
		4F5F38B9182D99090027813A /* e_states.cpp in Sources */ = {isa = PBXBuildFile; fileRef = FABF5CE5158BF42800C49E93 /* e_states.cpp */; };
		4F5F38BB182D99090027813A /* e_string.cpp in Sources */ = {isa = PBXBuildFile; fileRef = FABF5CE6158BF42800C49E93 /* e_string.cpp */; };
		4F5F38BD182D99090027813A /* e_things.cpp in Sources */ = {isa = PBXBuildFile; fileRef = FABF5CE7158BF42800C49E93 /* e_things.cpp */; };
		4F5F38BF182D99090027813A /* e_ttypes.cpp in Sources */ = {isa = PBXBuildFile; fileRef = FABF5CE8158BF42800C49E93 /* e_ttypes.cpp */; };
		4F5F38C1182D99090027813A /* e_weapons.cpp in Sources */ = {isa = PBXBuildFile; fileRef = 4F0165DC178375EF00D04FAE /* e_weapons.cpp */; };
		4F5F38C3182D9AC00027813A /* ev_actions.cpp in Sources */ = {isa = PBXBuildFile; fileRef = 4F69650416C3B1EB00FF2028 /* ev_actions.cpp */; };
		4F5F38C4182D9AC00027813A /* ev_bindings.cpp in Sources */ = {isa = PBXBuildFile; fileRef = 4F69650616C3B1EB00FF2028 /* ev_bindings.cpp */; };
		4F5F38C5182D9AC00027813A /* ev_specials.cpp in Sources */ = {isa = PBXBuildFile; fileRef = FAEB990516666A65004B0CD1 /* ev_specials.cpp */; };
		4F5F38C6182D9AC00027813A /* ev_static.cpp in Sources */ = {isa = PBXBuildFile; fileRef = 4F69650916C3B1EB00FF2028 /* ev_static.cpp */; };
		4F5F38C7182D9AC00027813A /* f_wipe.cpp in Sources */ = {isa = PBXBuildFile; fileRef = FABF5CEA158BF42800C49E93 /* f_wipe.cpp */; };
		4F5F38C8182D9AC00027813A /* f_finale.cpp in Sources */ = {isa = PBXBuildFile; fileRef = FABF5CE9158BF42800C49E93 /* f_finale.cpp */; };
		4F5F38C9182D9AC00027813A /* g_bind.cpp in Sources */ = {isa = PBXBuildFile; fileRef = FABF5CEB158BF42800C49E93 /* g_bind.cpp */; };
		4F5F38CA182D9AC00027813A /* g_cmd.cpp in Sources */ = {isa = PBXBuildFile; fileRef = FABF5CEC158BF42800C49E93 /* g_cmd.cpp */; };
		4F5F38CB182D9AC00027813A /* g_dmflag.cpp in Sources */ = {isa = PBXBuildFile; fileRef = FABF5CED158BF42800C49E93 /* g_dmflag.cpp */; };
		4F5F38CC182D9AC00027813A /* g_game.cpp in Sources */ = {isa = PBXBuildFile; fileRef = FABF5CEE158BF42800C49E93 /* g_game.cpp */; };
		4F5F38CD182D9AC00027813A /* g_gfs.cpp in Sources */ = {isa = PBXBuildFile; fileRef = FABF5CEF158BF42800C49E93 /* g_gfs.cpp */; };
		4F5F38CE182D9AC00027813A /* gl_init.cpp in Sources */ = {isa = PBXBuildFile; fileRef = FABF5D70158BF42800C49E93 /* gl_init.cpp */; };
		4F5F38CF182D9AC00027813A /* gl_primitives.cpp in Sources */ = {isa = PBXBuildFile; fileRef = FABF5D71158BF42800C49E93 /* gl_primitives.cpp */; };
		4F5F38D0182D9AC00027813A /* gl_projection.cpp in Sources */ = {isa = PBXBuildFile; fileRef = FABF5D72158BF42800C49E93 /* gl_projection.cpp */; };
		4F5F38D1182D9AC00027813A /* gl_texture.cpp in Sources */ = {isa = PBXBuildFile; fileRef = FABF5D73158BF42800C49E93 /* gl_texture.cpp */; };
		4F5F38D2182D9AC00027813A /* gl_vars.cpp in Sources */ = {isa = PBXBuildFile; fileRef = FABF5D74158BF42800C49E93 /* gl_vars.cpp */; };
		4F5F38D3182D9AC00027813A /* i_directory.cpp in Sources */ = {isa = PBXBuildFile; fileRef = 4F7BB78C175797640079E263 /* i_directory.cpp */; };
		4F5F38D4182D9AC00027813A /* i_gamepads.cpp in Sources */ = {isa = PBXBuildFile; fileRef = 4F0A2C7416ED36E500400F41 /* i_gamepads.cpp */; };
		4F5F38D5182D9AC00027813A /* i_platform.cpp in Sources */ = {isa = PBXBuildFile; fileRef = FA88994E162984C20025048A /* i_platform.cpp */; };
		4F5F38D6182D9AC00027813A /* i_video.cpp in Sources */ = {isa = PBXBuildFile; fileRef = FA88994F162984C20025048A /* i_video.cpp */; };
		4F5F38D7182D9AC00027813A /* hu_frags.cpp in Sources */ = {isa = PBXBuildFile; fileRef = FABF5CF1158BF42800C49E93 /* hu_frags.cpp */; };
		4F5F38D8182D9AC00027813A /* hu_over.cpp in Sources */ = {isa = PBXBuildFile; fileRef = FABF5CF2158BF42800C49E93 /* hu_over.cpp */; };
		4F5F38D9182D9AC00027813A /* hu_stuff.cpp in Sources */ = {isa = PBXBuildFile; fileRef = FABF5CF3158BF42800C49E93 /* hu_stuff.cpp */; };
		4F5F38DA182D9AC00027813A /* hi_stuff.cpp in Sources */ = {isa = PBXBuildFile; fileRef = FABF5CF0158BF42800C49E93 /* hi_stuff.cpp */; };
		4F5F38DB182D9AC00027813A /* in_lude.cpp in Sources */ = {isa = PBXBuildFile; fileRef = FABF5CF4158BF42800C49E93 /* in_lude.cpp */; };
		4F5F38DC182D9AC00027813A /* wi_stuff.cpp in Sources */ = {isa = PBXBuildFile; fileRef = FABF5D56158BF42800C49E93 /* wi_stuff.cpp */; };
		4F5F38DD182D9AC00027813A /* m_argv.cpp in Sources */ = {isa = PBXBuildFile; fileRef = FABF5CF6158BF42800C49E93 /* m_argv.cpp */; };
		4F5F38DE182D9AC00027813A /* m_bbox.cpp in Sources */ = {isa = PBXBuildFile; fileRef = FABF5CF7158BF42800C49E93 /* m_bbox.cpp */; };
		4F5F38DF182D9AC00027813A /* m_buffer.cpp in Sources */ = {isa = PBXBuildFile; fileRef = FABF5CF8158BF42800C49E93 /* m_buffer.cpp */; };
		4F5F38E0182D9AC00027813A /* m_cheat.cpp in Sources */ = {isa = PBXBuildFile; fileRef = FABF5CF9158BF42800C49E93 /* m_cheat.cpp */; };
		4F5F38E1182D9AC00027813A /* m_fcvt.cpp in Sources */ = {isa = PBXBuildFile; fileRef = FABF5CFA158BF42800C49E93 /* m_fcvt.cpp */; };
		4F5F38E2182D9AC00027813A /* m_hash.cpp in Sources */ = {isa = PBXBuildFile; fileRef = FABF5CFB158BF42800C49E93 /* m_hash.cpp */; };
		4F5F38E3182D9AC00027813A /* m_misc.cpp in Sources */ = {isa = PBXBuildFile; fileRef = FABF5CFC158BF42800C49E93 /* m_misc.cpp */; };
		4F5F38E4182D9AC00027813A /* m_qstr.cpp in Sources */ = {isa = PBXBuildFile; fileRef = FABF5CFD158BF42800C49E93 /* m_qstr.cpp */; };
		4F5F38E5182D9AC00027813A /* m_queue.cpp in Sources */ = {isa = PBXBuildFile; fileRef = FABF5CFE158BF42800C49E93 /* m_queue.cpp */; };
		4F5F38E6182D9AC00027813A /* m_random.cpp in Sources */ = {isa = PBXBuildFile; fileRef = FABF5CFF158BF42800C49E93 /* m_random.cpp */; };
		4F5F38E7182D9AC00027813A /* m_shots.cpp in Sources */ = {isa = PBXBuildFile; fileRef = FABF5D00158BF42800C49E93 /* m_shots.cpp */; };
		4F5F38E8182D9AC00027813A /* m_strcasestr.cpp in Sources */ = {isa = PBXBuildFile; fileRef = FABF5D01158BF42800C49E93 /* m_strcasestr.cpp */; };
		4F5F38E9182D9AC00027813A /* m_syscfg.cpp in Sources */ = {isa = PBXBuildFile; fileRef = FABF5D02158BF42800C49E93 /* m_syscfg.cpp */; };
		4F5F38EA182D9AC00027813A /* m_vector.cpp in Sources */ = {isa = PBXBuildFile; fileRef = FABF5D03158BF42800C49E93 /* m_vector.cpp */; };
		4F5F38EB182D9AC00027813A /* metaapi.cpp in Sources */ = {isa = PBXBuildFile; fileRef = FABF5D04158BF42800C49E93 /* metaapi.cpp */; };
		4F5F38EC182D9AC00027813A /* metaqstring.cpp in Sources */ = {isa = PBXBuildFile; fileRef = FABF5D05158BF42800C49E93 /* metaqstring.cpp */; };
		4F5F38ED182D9AC00027813A /* info.cpp in Sources */ = {isa = PBXBuildFile; fileRef = FABF5CF5158BF42800C49E93 /* info.cpp */; };
		4F5F38EE182D9AC00027813A /* psnprntf.cpp in Sources */ = {isa = PBXBuildFile; fileRef = FABF5D32158BF42800C49E93 /* psnprntf.cpp */; };
		4F5F38EF182D9AC00027813A /* tables.cpp in Sources */ = {isa = PBXBuildFile; fileRef = FABF5D49158BF42800C49E93 /* tables.cpp */; };
		4F5F38F0182D9AC00027813A /* version.cpp in Sources */ = {isa = PBXBuildFile; fileRef = FABF5D52158BF42800C49E93 /* version.cpp */; };
		4F5F38F1182D9AC00027813A /* mn_items.cpp in Sources */ = {isa = PBXBuildFile; fileRef = 4F5F3864182D97860027813A /* mn_items.cpp */; };
		4F5F38F2182D9AC00027813A /* mn_emenu.cpp in Sources */ = {isa = PBXBuildFile; fileRef = FABF5D06158BF42800C49E93 /* mn_emenu.cpp */; };
		4F5F38F3182D9AC00027813A /* mn_engin.cpp in Sources */ = {isa = PBXBuildFile; fileRef = FABF5D07158BF42800C49E93 /* mn_engin.cpp */; };
		4F5F38F4182D9AC00027813A /* mn_files.cpp in Sources */ = {isa = PBXBuildFile; fileRef = FABF5D08158BF42800C49E93 /* mn_files.cpp */; };
		4F5F38F5182D9AC00027813A /* mn_htic.cpp in Sources */ = {isa = PBXBuildFile; fileRef = FABF5D09158BF42800C49E93 /* mn_htic.cpp */; };
		4F5F38F6182D9AC00027813A /* mn_menus.cpp in Sources */ = {isa = PBXBuildFile; fileRef = FABF5D0A158BF42800C49E93 /* mn_menus.cpp */; };
		4F5F38F7182D9AC00027813A /* mn_misc.cpp in Sources */ = {isa = PBXBuildFile; fileRef = FABF5D0B158BF42800C49E93 /* mn_misc.cpp */; };
		4F5F38F8182D9AC00027813A /* mn_skinv.cpp in Sources */ = {isa = PBXBuildFile; fileRef = FABF5D0C158BF42800C49E93 /* mn_skinv.cpp */; };
		4F5F38F9182D9AC00027813A /* p_anim.cpp in Sources */ = {isa = PBXBuildFile; fileRef = FABF5D0D158BF42800C49E93 /* p_anim.cpp */; };
		4F5F38FA182D9AC00027813A /* p_ceilng.cpp in Sources */ = {isa = PBXBuildFile; fileRef = FABF5D0E158BF42800C49E93 /* p_ceilng.cpp */; };
		4F5F38FB182D9AC00027813A /* p_chase.cpp in Sources */ = {isa = PBXBuildFile; fileRef = FABF5D0F158BF42800C49E93 /* p_chase.cpp */; };
		4F5F38FC182D9AC00027813A /* p_cmd.cpp in Sources */ = {isa = PBXBuildFile; fileRef = FABF5D10158BF42800C49E93 /* p_cmd.cpp */; };
		4F5F38FD182D9AC00027813A /* p_doors.cpp in Sources */ = {isa = PBXBuildFile; fileRef = FABF5D11158BF42800C49E93 /* p_doors.cpp */; };
		4F5F38FE182D9AC00027813A /* p_enemy.cpp in Sources */ = {isa = PBXBuildFile; fileRef = FABF5D12158BF42800C49E93 /* p_enemy.cpp */; };
		4F5F38FF182D9AC00027813A /* p_floor.cpp in Sources */ = {isa = PBXBuildFile; fileRef = FABF5D13158BF42800C49E93 /* p_floor.cpp */; };
		4F5F3900182D9AC00027813A /* p_genlin.cpp in Sources */ = {isa = PBXBuildFile; fileRef = FABF5D14158BF42800C49E93 /* p_genlin.cpp */; };
		4F5F3901182D9AC00027813A /* p_henemy.cpp in Sources */ = {isa = PBXBuildFile; fileRef = 4FFD27351796990400E4E5B1 /* p_henemy.cpp */; };
		4F5F3902182D9AC00027813A /* p_hubs.cpp in Sources */ = {isa = PBXBuildFile; fileRef = FABF5D16158BF42800C49E93 /* p_hubs.cpp */; };
		4F5F3903182D9AC00027813A /* p_info.cpp in Sources */ = {isa = PBXBuildFile; fileRef = FABF5D17158BF42800C49E93 /* p_info.cpp */; };
		4F5F3904182D9AC00027813A /* p_inter.cpp in Sources */ = {isa = PBXBuildFile; fileRef = FABF5D18158BF42800C49E93 /* p_inter.cpp */; };
		4F5F3905182D9AC00027813A /* p_lights.cpp in Sources */ = {isa = PBXBuildFile; fileRef = FABF5D19158BF42800C49E93 /* p_lights.cpp */; };
		4F5F3906182D9AC00027813A /* p_map.cpp in Sources */ = {isa = PBXBuildFile; fileRef = FABF5D1A158BF42800C49E93 /* p_map.cpp */; };
		4F5F3907182D9AC00027813A /* p_map3d.cpp in Sources */ = {isa = PBXBuildFile; fileRef = FABF5D1B158BF42800C49E93 /* p_map3d.cpp */; };
		4F5F3908182D9AC00027813A /* p_maputl.cpp in Sources */ = {isa = PBXBuildFile; fileRef = FABF5D1C158BF42800C49E93 /* p_maputl.cpp */; };
		4F5F3909182D9AC00027813A /* p_mobj.cpp in Sources */ = {isa = PBXBuildFile; fileRef = FABF5D1D158BF42800C49E93 /* p_mobj.cpp */; };
		4F5F390A182D9AC00027813A /* p_mobjcol.cpp in Sources */ = {isa = PBXBuildFile; fileRef = FABF5D1E158BF42800C49E93 /* p_mobjcol.cpp */; };
		4F5F390B182D9AC00027813A /* p_partcl.cpp in Sources */ = {isa = PBXBuildFile; fileRef = FABF5D1F158BF42800C49E93 /* p_partcl.cpp */; };
		4F5F390C182D9AC00027813A /* p_plats.cpp in Sources */ = {isa = PBXBuildFile; fileRef = FABF5D20158BF42800C49E93 /* p_plats.cpp */; };
		4F5F390D182D9AC00027813A /* p_portal.cpp in Sources */ = {isa = PBXBuildFile; fileRef = FABF5D21158BF42800C49E93 /* p_portal.cpp */; };
		4F5F390E182D9AC00027813A /* p_pspr.cpp in Sources */ = {isa = PBXBuildFile; fileRef = FABF5D22158BF42800C49E93 /* p_pspr.cpp */; };
		4F5F390F182D9AC00027813A /* p_pushers.cpp in Sources */ = {isa = PBXBuildFile; fileRef = 4F9F72D116BFB73200C405AE /* p_pushers.cpp */; };
		4F5F3910182D9AC00027813A /* p_saveg.cpp in Sources */ = {isa = PBXBuildFile; fileRef = FABF5D23158BF42800C49E93 /* p_saveg.cpp */; };
		4F5F3911182D9AC00027813A /* p_scroll.cpp in Sources */ = {isa = PBXBuildFile; fileRef = 4F9F72D216BFB73200C405AE /* p_scroll.cpp */; };
		4F5F3912182D9AC00027813A /* p_sector.cpp in Sources */ = {isa = PBXBuildFile; fileRef = FABF5D24158BF42800C49E93 /* p_sector.cpp */; };
		4F5F3913182D9AC00027813A /* p_setup.cpp in Sources */ = {isa = PBXBuildFile; fileRef = FABF5D25158BF42800C49E93 /* p_setup.cpp */; };
		4F5F3914182D9AC00027813A /* p_sight.cpp in Sources */ = {isa = PBXBuildFile; fileRef = FABF5D26158BF42800C49E93 /* p_sight.cpp */; };
		4F5F3915182D9AC00027813A /* p_skin.cpp in Sources */ = {isa = PBXBuildFile; fileRef = FABF5D27158BF42800C49E93 /* p_skin.cpp */; };
		4F5F3916182D9AC00027813A /* p_slopes.cpp in Sources */ = {isa = PBXBuildFile; fileRef = FABF5D28158BF42800C49E93 /* p_slopes.cpp */; };
		4F5F3917182D9AC00027813A /* p_spec.cpp in Sources */ = {isa = PBXBuildFile; fileRef = FABF5D29158BF42800C49E93 /* p_spec.cpp */; };
		4F5F3918182D9AC00027813A /* p_switch.cpp in Sources */ = {isa = PBXBuildFile; fileRef = FABF5D2A158BF42800C49E93 /* p_switch.cpp */; };
		4F5F3919182D9AC00027813A /* p_telept.cpp in Sources */ = {isa = PBXBuildFile; fileRef = FABF5D2B158BF42800C49E93 /* p_telept.cpp */; };
		4F5F391A182D9AC00027813A /* p_things.cpp in Sources */ = {isa = PBXBuildFile; fileRef = FABF5D2C158BF42800C49E93 /* p_things.cpp */; };
		4F5F391B182D9AC00027813A /* p_tick.cpp in Sources */ = {isa = PBXBuildFile; fileRef = FABF5D2D158BF42800C49E93 /* p_tick.cpp */; };
		4F5F391C182D9AC00027813A /* p_trace.cpp in Sources */ = {isa = PBXBuildFile; fileRef = FABF5D2E158BF42800C49E93 /* p_trace.cpp */; };
		4F5F391D182D9AC00027813A /* p_user.cpp in Sources */ = {isa = PBXBuildFile; fileRef = FABF5D2F158BF42800C49E93 /* p_user.cpp */; };
		4F5F391E182D9AC00027813A /* p_xenemy.cpp in Sources */ = {isa = PBXBuildFile; fileRef = FABF5D30158BF42800C49E93 /* p_xenemy.cpp */; };
		4F5F391F182D9AC00027813A /* polyobj.cpp in Sources */ = {isa = PBXBuildFile; fileRef = FABF5D31158BF42800C49E93 /* polyobj.cpp */; };
		4F5F3920182D9B0D0027813A /* r_dynabsp.cpp in Sources */ = {isa = PBXBuildFile; fileRef = 4F50E3FE173770EC00878167 /* r_dynabsp.cpp */; };
		4F5F3921182D9B0D0027813A /* r_bsp.cpp in Sources */ = {isa = PBXBuildFile; fileRef = FABF5D33158BF42800C49E93 /* r_bsp.cpp */; };
		4F5F3922182D9B0D0027813A /* r_data.cpp in Sources */ = {isa = PBXBuildFile; fileRef = FABF5D34158BF42800C49E93 /* r_data.cpp */; };
		4F5F3923182D9B0D0027813A /* r_draw.cpp in Sources */ = {isa = PBXBuildFile; fileRef = FABF5D35158BF42800C49E93 /* r_draw.cpp */; };
		4F5F3925182D9B0D0027813A /* r_drawq.cpp in Sources */ = {isa = PBXBuildFile; fileRef = FABF5D37158BF42800C49E93 /* r_drawq.cpp */; };
		4F5F3926182D9B0D0027813A /* r_dynseg.cpp in Sources */ = {isa = PBXBuildFile; fileRef = FABF5D38158BF42800C49E93 /* r_dynseg.cpp */; };
		4F5F3927182D9B0D0027813A /* r_main.cpp in Sources */ = {isa = PBXBuildFile; fileRef = FABF5D39158BF42800C49E93 /* r_main.cpp */; };
		4F5F3928182D9B0D0027813A /* r_plane.cpp in Sources */ = {isa = PBXBuildFile; fileRef = FABF5D3A158BF42800C49E93 /* r_plane.cpp */; };
		4F5F3929182D9B0D0027813A /* r_portal.cpp in Sources */ = {isa = PBXBuildFile; fileRef = FABF5D3B158BF42800C49E93 /* r_portal.cpp */; };
		4F5F392A182D9B0D0027813A /* r_ripple.cpp in Sources */ = {isa = PBXBuildFile; fileRef = FABF5D3C158BF42800C49E93 /* r_ripple.cpp */; };
		4F5F392B182D9B0D0027813A /* r_segs.cpp in Sources */ = {isa = PBXBuildFile; fileRef = FABF5D3D158BF42800C49E93 /* r_segs.cpp */; };
		4F5F392C182D9B0D0027813A /* r_sky.cpp in Sources */ = {isa = PBXBuildFile; fileRef = FABF5D3E158BF42800C49E93 /* r_sky.cpp */; };
		4F5F392D182D9B0D0027813A /* r_span.cpp in Sources */ = {isa = PBXBuildFile; fileRef = FABF5D3F158BF42800C49E93 /* r_span.cpp */; };
		4F5F392E182D9B0D0027813A /* r_textur.cpp in Sources */ = {isa = PBXBuildFile; fileRef = FABF5D40158BF42800C49E93 /* r_textur.cpp */; };
		4F5F392F182D9B0D0027813A /* r_things.cpp in Sources */ = {isa = PBXBuildFile; fileRef = FABF5D41158BF42800C49E93 /* r_things.cpp */; };
		4F5F3930182D9B0D0027813A /* r_voxels.cpp in Sources */ = {isa = PBXBuildFile; fileRef = FABF5D42158BF42800C49E93 /* r_voxels.cpp */; };
		4F5F3931182D9B0D0027813A /* s_sndseq.cpp in Sources */ = {isa = PBXBuildFile; fileRef = FABF5D43158BF42800C49E93 /* s_sndseq.cpp */; };
		4F5F3932182D9B0D0027813A /* s_sound.cpp in Sources */ = {isa = PBXBuildFile; fileRef = FABF5D44158BF42800C49E93 /* s_sound.cpp */; };
		4F5F3933182D9B0D0027813A /* sounds.cpp in Sources */ = {isa = PBXBuildFile; fileRef = FABF5D45158BF42800C49E93 /* sounds.cpp */; };
		4F5F3934182D9B0D0027813A /* i_input.cpp in Sources */ = {isa = PBXBuildFile; fileRef = FABF5D75158BF42800C49E93 /* i_input.cpp */; };
		4F5F3935182D9B0D0027813A /* i_main.cpp in Sources */ = {isa = PBXBuildFile; fileRef = FABF5D76158BF42800C49E93 /* i_main.cpp */; };
		4F5F3936182D9B0D0027813A /* i_net.cpp in Sources */ = {isa = PBXBuildFile; fileRef = FABF5D77158BF42800C49E93 /* i_net.cpp */; };
		4F5F3937182D9B0D0027813A /* i_pcsound.cpp in Sources */ = {isa = PBXBuildFile; fileRef = FABF5D78158BF42800C49E93 /* i_pcsound.cpp */; };
		4F5F3938182D9B0D0027813A /* i_picker.cpp in Sources */ = {isa = PBXBuildFile; fileRef = FABF5D79158BF42800C49E93 /* i_picker.cpp */; };
		4F5F3939182D9B0D0027813A /* i_sdlgamepads.cpp in Sources */ = {isa = PBXBuildFile; fileRef = 4F0A2C7716ED36FD00400F41 /* i_sdlgamepads.cpp */; };
		4F5F393A182D9B0E0027813A /* i_sdlgl2d.cpp in Sources */ = {isa = PBXBuildFile; fileRef = FABF5D7A158BF42800C49E93 /* i_sdlgl2d.cpp */; };
		4F5F393B182D9B0E0027813A /* i_sdlmusic.cpp in Sources */ = {isa = PBXBuildFile; fileRef = FABF5D7B158BF42800C49E93 /* i_sdlmusic.cpp */; };
		4F5F393C182D9B0E0027813A /* i_sdlsound.cpp in Sources */ = {isa = PBXBuildFile; fileRef = FABF5D7C158BF42800C49E93 /* i_sdlsound.cpp */; };
		4F5F393D182D9B0E0027813A /* i_sound.cpp in Sources */ = {isa = PBXBuildFile; fileRef = FABF5D7D158BF42800C49E93 /* i_sound.cpp */; };
		4F5F393E182D9B0E0027813A /* i_system.cpp in Sources */ = {isa = PBXBuildFile; fileRef = FABF5D7E158BF42800C49E93 /* i_system.cpp */; };
		4F5F393F182D9B0E0027813A /* i_sdlvideo.cpp in Sources */ = {isa = PBXBuildFile; fileRef = FABF5D7F158BF42800C49E93 /* i_sdlvideo.cpp */; };
		4F5F3940182D9B0E0027813A /* mmus2mid.cpp in Sources */ = {isa = PBXBuildFile; fileRef = FABF5D80158BF42800C49E93 /* mmus2mid.cpp */; };
		4F5F3941182D9B0E0027813A /* ser_main.cpp in Sources */ = {isa = PBXBuildFile; fileRef = FABF5D81158BF42800C49E93 /* ser_main.cpp */; };
		4F5F3942182D9B0E0027813A /* st_hbar.cpp in Sources */ = {isa = PBXBuildFile; fileRef = FABF5D46158BF42800C49E93 /* st_hbar.cpp */; };
		4F5F3943182D9B0E0027813A /* st_lib.cpp in Sources */ = {isa = PBXBuildFile; fileRef = FABF5D47158BF42800C49E93 /* st_lib.cpp */; };
		4F5F3944182D9B0E0027813A /* st_stuff.cpp in Sources */ = {isa = PBXBuildFile; fileRef = FABF5D48158BF42800C49E93 /* st_stuff.cpp */; };
		4F5F3945182D9B0E0027813A /* t_plane.cpp in Sources */ = {isa = PBXBuildFile; fileRef = 4F9A249216D95878002BE852 /* t_plane.cpp */; };
		4F5F3946182D9B0E0027813A /* txt_button.c in Sources */ = {isa = PBXBuildFile; fileRef = FABF5D5C158BF42800C49E93 /* txt_button.c */; };
		4F5F3947182D9B0E0027813A /* txt_checkbox.c in Sources */ = {isa = PBXBuildFile; fileRef = FABF5D5D158BF42800C49E93 /* txt_checkbox.c */; };
		4F5F3948182D9B0E0027813A /* txt_desktop.c in Sources */ = {isa = PBXBuildFile; fileRef = FABF5D5E158BF42800C49E93 /* txt_desktop.c */; };
		4F5F3949182D9B0E0027813A /* txt_dropdown.c in Sources */ = {isa = PBXBuildFile; fileRef = FABF5D5F158BF42800C49E93 /* txt_dropdown.c */; };
		4F5F394A182D9B0E0027813A /* txt_gui.c in Sources */ = {isa = PBXBuildFile; fileRef = FABF5D60158BF42800C49E93 /* txt_gui.c */; };
		4F5F394B182D9B0E0027813A /* txt_inputbox.c in Sources */ = {isa = PBXBuildFile; fileRef = FABF5D61158BF42800C49E93 /* txt_inputbox.c */; };
		4F5F394C182D9B0E0027813A /* txt_io.c in Sources */ = {isa = PBXBuildFile; fileRef = FABF5D62158BF42800C49E93 /* txt_io.c */; };
		4F5F394D182D9B0E0027813A /* txt_label.c in Sources */ = {isa = PBXBuildFile; fileRef = FABF5D63158BF42800C49E93 /* txt_label.c */; };
		4F5F394E182D9B0E0027813A /* txt_radiobutton.c in Sources */ = {isa = PBXBuildFile; fileRef = FABF5D64158BF42800C49E93 /* txt_radiobutton.c */; };
		4F5F394F182D9B0E0027813A /* txt_scrollpane.c in Sources */ = {isa = PBXBuildFile; fileRef = FABF5D65158BF42800C49E93 /* txt_scrollpane.c */; };
		4F5F3950182D9B0E0027813A /* txt_sdl.c in Sources */ = {isa = PBXBuildFile; fileRef = FABF5D66158BF42800C49E93 /* txt_sdl.c */; };
		4F5F3951182D9B0E0027813A /* txt_separator.c in Sources */ = {isa = PBXBuildFile; fileRef = FABF5D67158BF42800C49E93 /* txt_separator.c */; };
		4F5F3952182D9B0E0027813A /* txt_spinctrl.c in Sources */ = {isa = PBXBuildFile; fileRef = FABF5D68158BF42800C49E93 /* txt_spinctrl.c */; };
		4F5F3953182D9B0E0027813A /* txt_strut.c in Sources */ = {isa = PBXBuildFile; fileRef = FABF5D69158BF42800C49E93 /* txt_strut.c */; };
		4F5F3954182D9B0E0027813A /* txt_table.c in Sources */ = {isa = PBXBuildFile; fileRef = FABF5D6A158BF42800C49E93 /* txt_table.c */; };
		4F5F3955182D9B0E0027813A /* txt_widget.c in Sources */ = {isa = PBXBuildFile; fileRef = FABF5D6B158BF42800C49E93 /* txt_widget.c */; };
		4F5F3956182D9B0E0027813A /* txt_window.c in Sources */ = {isa = PBXBuildFile; fileRef = FABF5D6C158BF42800C49E93 /* txt_window.c */; };
		4F5F3957182D9B0E0027813A /* txt_window_action.c in Sources */ = {isa = PBXBuildFile; fileRef = FABF5D6D158BF42800C49E93 /* txt_window_action.c */; };
		4F5F3958182D9B820027813A /* doomdef.cpp in Sources */ = {isa = PBXBuildFile; fileRef = FABF5CD4158BF42800C49E93 /* doomdef.cpp */; };
		4F5F3959182D9B820027813A /* doomstat.cpp in Sources */ = {isa = PBXBuildFile; fileRef = FABF5CD5158BF42800C49E93 /* doomstat.cpp */; };
		4F5F395A182D9B820027813A /* dstrings.cpp in Sources */ = {isa = PBXBuildFile; fileRef = FABF5CD6158BF42800C49E93 /* dstrings.cpp */; };
		4F5F395B182D9B820027813A /* v_alloc.cpp in Sources */ = {isa = PBXBuildFile; fileRef = 4FF640B81735256700793714 /* v_alloc.cpp */; };
		4F5F395C182D9B820027813A /* v_block.cpp in Sources */ = {isa = PBXBuildFile; fileRef = FABF5D4A158BF42800C49E93 /* v_block.cpp */; };
		4F5F395D182D9B820027813A /* v_buffer.cpp in Sources */ = {isa = PBXBuildFile; fileRef = FABF5D4B158BF42800C49E93 /* v_buffer.cpp */; };
		4F5F395E182D9B820027813A /* v_font.cpp in Sources */ = {isa = PBXBuildFile; fileRef = FABF5D4C158BF42800C49E93 /* v_font.cpp */; };
		4F5F395F182D9B820027813A /* v_misc.cpp in Sources */ = {isa = PBXBuildFile; fileRef = FABF5D4D158BF42800C49E93 /* v_misc.cpp */; };
		4F5F3960182D9B820027813A /* v_patch.cpp in Sources */ = {isa = PBXBuildFile; fileRef = FABF5D4E158BF42800C49E93 /* v_patch.cpp */; };
		4F5F3961182D9B820027813A /* v_patchfmt.cpp in Sources */ = {isa = PBXBuildFile; fileRef = FABF5D4F158BF42800C49E93 /* v_patchfmt.cpp */; };
		4F5F3962182D9B820027813A /* v_png.cpp in Sources */ = {isa = PBXBuildFile; fileRef = FABF5D50158BF42800C49E93 /* v_png.cpp */; };
		4F5F3963182D9B820027813A /* v_video.cpp in Sources */ = {isa = PBXBuildFile; fileRef = FABF5D51158BF42800C49E93 /* v_video.cpp */; };
		4F5F3964182D9B820027813A /* w_formats.cpp in Sources */ = {isa = PBXBuildFile; fileRef = FAAC188C163DC8DE004791CB /* w_formats.cpp */; };
		4F5F3965182D9B820027813A /* w_hacks.cpp in Sources */ = {isa = PBXBuildFile; fileRef = FABF5D53158BF42800C49E93 /* w_hacks.cpp */; };
		4F5F3966182D9B820027813A /* w_levels.cpp in Sources */ = {isa = PBXBuildFile; fileRef = FABF5D54158BF42800C49E93 /* w_levels.cpp */; };
		4F5F3967182D9B820027813A /* w_wad.cpp in Sources */ = {isa = PBXBuildFile; fileRef = FABF5D55158BF42800C49E93 /* w_wad.cpp */; };
		4F5F3968182D9B820027813A /* w_zip.cpp in Sources */ = {isa = PBXBuildFile; fileRef = FAAC188E163DC8DE004791CB /* w_zip.cpp */; };
		4F5F3969182D9B820027813A /* xl_scripts.cpp in Sources */ = {isa = PBXBuildFile; fileRef = FABF5D57158BF42800C49E93 /* xl_scripts.cpp */; };
		4F5F396A182D9B820027813A /* z_native.cpp in Sources */ = {isa = PBXBuildFile; fileRef = FABF5D58158BF42800C49E93 /* z_native.cpp */; };
		4F5F396B182D9B820027813A /* dsp.cpp in Sources */ = {isa = PBXBuildFile; fileRef = FA1F574B158BC4ED006F8063 /* dsp.cpp */; };
		4F5F396C182D9B820027813A /* SNES_SPC_misc.cpp in Sources */ = {isa = PBXBuildFile; fileRef = FA1F574D158BC4ED006F8063 /* SNES_SPC_misc.cpp */; };
		4F5F396D182D9B820027813A /* SNES_SPC_state.cpp in Sources */ = {isa = PBXBuildFile; fileRef = FA1F574E158BC4ED006F8063 /* SNES_SPC_state.cpp */; };
		4F5F396E182D9B820027813A /* SNES_SPC.cpp in Sources */ = {isa = PBXBuildFile; fileRef = FA1F574F158BC4ED006F8063 /* SNES_SPC.cpp */; };
		4F5F396F182D9B820027813A /* SPC_DSP.cpp in Sources */ = {isa = PBXBuildFile; fileRef = FA1F5752158BC4ED006F8063 /* SPC_DSP.cpp */; };
		4F5F3970182D9B820027813A /* SPC_Filter.cpp in Sources */ = {isa = PBXBuildFile; fileRef = FA1F5754158BC4ED006F8063 /* SPC_Filter.cpp */; };
		4F5F3971182D9B820027813A /* spc.cpp in Sources */ = {isa = PBXBuildFile; fileRef = FA1F5756158BC4ED006F8063 /* spc.cpp */; };
		4F5F3972182D9B9A0027813A /* adler32.c in Sources */ = {isa = PBXBuildFile; fileRef = FA1F5762158BC552006F8063 /* adler32.c */; };
		4F5F3973182D9B9A0027813A /* crc32.c in Sources */ = {isa = PBXBuildFile; fileRef = FA1F5764158BC552006F8063 /* crc32.c */; };
		4F5F3974182D9B9A0027813A /* deflate.c in Sources */ = {isa = PBXBuildFile; fileRef = FA1F5766158BC552006F8063 /* deflate.c */; };
		4F5F3975182D9B9A0027813A /* inffast.c in Sources */ = {isa = PBXBuildFile; fileRef = FA1F576F158BC552006F8063 /* inffast.c */; };
		4F5F3976182D9B9A0027813A /* inflate.c in Sources */ = {isa = PBXBuildFile; fileRef = FA1F5772158BC552006F8063 /* inflate.c */; };
		4F5F3977182D9B9A0027813A /* inftrees.c in Sources */ = {isa = PBXBuildFile; fileRef = FA1F5774158BC552006F8063 /* inftrees.c */; };
		4F5F3978182D9B9A0027813A /* trees.c in Sources */ = {isa = PBXBuildFile; fileRef = 4F98954F16C10FB1005D78C0 /* trees.c */; };
		4F5F3979182D9B9A0027813A /* zutil.c in Sources */ = {isa = PBXBuildFile; fileRef = 4F8B42E816C1101000765638 /* zutil.c */; };
		4F5F397A182D9B9A0027813A /* pngpread.c in Sources */ = {isa = PBXBuildFile; fileRef = FA1F571F158BC3F4006F8063 /* pngpread.c */; };
		4F5F397B182D9B9A0027813A /* pngread.c in Sources */ = {isa = PBXBuildFile; fileRef = FA1F5721158BC3F4006F8063 /* pngread.c */; };
		4F5F397C182D9B9A0027813A /* pngrio.c in Sources */ = {isa = PBXBuildFile; fileRef = FA1F5722158BC3F4006F8063 /* pngrio.c */; };
		4F5F397D182D9B9A0027813A /* pngrtran.c in Sources */ = {isa = PBXBuildFile; fileRef = FA1F5723158BC3F4006F8063 /* pngrtran.c */; };
		4F5F397E182D9B9A0027813A /* pngrutil.c in Sources */ = {isa = PBXBuildFile; fileRef = FA1F5724158BC3F4006F8063 /* pngrutil.c */; };
		4F5F397F182D9B9A0027813A /* pngset.c in Sources */ = {isa = PBXBuildFile; fileRef = FA1F5725158BC3F4006F8063 /* pngset.c */; };
		4F5F3980182D9B9A0027813A /* pngtrans.c in Sources */ = {isa = PBXBuildFile; fileRef = FA1F5728158BC3F4006F8063 /* pngtrans.c */; };
		4F5F3981182D9B9A0027813A /* png.c in Sources */ = {isa = PBXBuildFile; fileRef = FA1F5716158BC3F4006F8063 /* png.c */; };
		4F5F3982182D9B9A0027813A /* pngerror.c in Sources */ = {isa = PBXBuildFile; fileRef = FA1F571A158BC3F4006F8063 /* pngerror.c */; };
		4F5F3983182D9B9A0027813A /* pngget.c in Sources */ = {isa = PBXBuildFile; fileRef = FA1F571B158BC3F4006F8063 /* pngget.c */; };
		4F5F3984182D9B9A0027813A /* pngmem.c in Sources */ = {isa = PBXBuildFile; fileRef = FA1F571E158BC3F4006F8063 /* pngmem.c */; };
		4F5F3985182D9B9A0027813A /* pngwio.c in Sources */ = {isa = PBXBuildFile; fileRef = FA1F572A158BC3F4006F8063 /* pngwio.c */; };
		4F5F3986182D9B9A0027813A /* pngwrite.c in Sources */ = {isa = PBXBuildFile; fileRef = FA1F572B158BC3F4006F8063 /* pngwrite.c */; };
		4F5F3987182D9B9A0027813A /* pngwtran.c in Sources */ = {isa = PBXBuildFile; fileRef = FA1F572C158BC3F4006F8063 /* pngwtran.c */; };
		4F5F3988182D9B9A0027813A /* pngwutil.c in Sources */ = {isa = PBXBuildFile; fileRef = FA1F572D158BC3F4006F8063 /* pngwutil.c */; };
		4F68CE8D1963D88100E7B8BE /* ev_sectors.cpp in Sources */ = {isa = PBXBuildFile; fileRef = 4F68CE8B1963D88100E7B8BE /* ev_sectors.cpp */; };
		4F7ADA181E0C623900E34F5F /* m_utils.cpp in Sources */ = {isa = PBXBuildFile; fileRef = 4F7ADA161E0C623900E34F5F /* m_utils.cpp */; };
		4F914A111F61163C00968197 /* BinaryIO.cpp in Sources */ = {isa = PBXBuildFile; fileRef = 4F914A101F61163C00968197 /* BinaryIO.cpp */; };
		4F914A131F61164E00968197 /* Error.cpp in Sources */ = {isa = PBXBuildFile; fileRef = 4F914A121F61164E00968197 /* Error.cpp */; };
		4F914A171F61166F00968197 /* Serial.cpp in Sources */ = {isa = PBXBuildFile; fileRef = 4F914A151F61166F00968197 /* Serial.cpp */; };
		4F917D781F29243500131BE5 /* xl_umapinfo.cpp in Sources */ = {isa = PBXBuildFile; fileRef = 4F917D771F29243500131BE5 /* xl_umapinfo.cpp */; };
<<<<<<< HEAD
		4F950E351F35C84B000D9DC5 /* SDL2_mixer.framework in Frameworks */ = {isa = PBXBuildFile; fileRef = 4F950E321F35C84B000D9DC5 /* SDL2_mixer.framework */; };
		4F950E361F35C84B000D9DC5 /* SDL2_net.framework in Frameworks */ = {isa = PBXBuildFile; fileRef = 4F950E331F35C84B000D9DC5 /* SDL2_net.framework */; };
		4F950E371F35C84B000D9DC5 /* SDL2.framework in Frameworks */ = {isa = PBXBuildFile; fileRef = 4F950E341F35C84B000D9DC5 /* SDL2.framework */; };
=======
		4F950FDF1F3CDAB4000D9DC5 /* xl_animdefs.cpp in Sources */ = {isa = PBXBuildFile; fileRef = 4F950FDE1F3CDAB4000D9DC5 /* xl_animdefs.cpp */; };
>>>>>>> f5a11a8e
		4FAAD5941E583113001D7263 /* p_portalcross.cpp in Sources */ = {isa = PBXBuildFile; fileRef = 4FAAD5931E583113001D7263 /* p_portalcross.cpp */; };
		4FB5F0051CCB5A0D00EFF2D9 /* p_portalclip.cpp in Sources */ = {isa = PBXBuildFile; fileRef = 4FB5F0031CCB5A0D00EFF2D9 /* p_portalclip.cpp */; };
		4FC0A9271E1E2A50006CEC45 /* Action.cpp in Sources */ = {isa = PBXBuildFile; fileRef = 4FC0A8FB1E1E2A50006CEC45 /* Action.cpp */; };
		4FC0A9281E1E2A50006CEC45 /* Array.cpp in Sources */ = {isa = PBXBuildFile; fileRef = 4FC0A8FD1E1E2A50006CEC45 /* Array.cpp */; };
		4FC0A9291E1E2A50006CEC45 /* CallFunc.cpp in Sources */ = {isa = PBXBuildFile; fileRef = 4FC0A9001E1E2A50006CEC45 /* CallFunc.cpp */; };
		4FC0A92A1E1E2A50006CEC45 /* CodeData.cpp in Sources */ = {isa = PBXBuildFile; fileRef = 4FC0A9031E1E2A50006CEC45 /* CodeData.cpp */; };
		4FC0A92B1E1E2A50006CEC45 /* Environment.cpp in Sources */ = {isa = PBXBuildFile; fileRef = 4FC0A9061E1E2A50006CEC45 /* Environment.cpp */; };
		4FC0A92C1E1E2A50006CEC45 /* Function.cpp in Sources */ = {isa = PBXBuildFile; fileRef = 4FC0A9091E1E2A50006CEC45 /* Function.cpp */; };
		4FC0A92D1E1E2A50006CEC45 /* Init.cpp in Sources */ = {isa = PBXBuildFile; fileRef = 4FC0A90D1E1E2A50006CEC45 /* Init.cpp */; };
		4FC0A92E1E1E2A50006CEC45 /* Jump.cpp in Sources */ = {isa = PBXBuildFile; fileRef = 4FC0A90F1E1E2A50006CEC45 /* Jump.cpp */; };
		4FC0A92F1E1E2A50006CEC45 /* Module.cpp in Sources */ = {isa = PBXBuildFile; fileRef = 4FC0A9121E1E2A50006CEC45 /* Module.cpp */; };
		4FC0A9301E1E2A50006CEC45 /* ModuleACS0.cpp in Sources */ = {isa = PBXBuildFile; fileRef = 4FC0A9141E1E2A50006CEC45 /* ModuleACS0.cpp */; };
		4FC0A9311E1E2A50006CEC45 /* ModuleACSE.cpp in Sources */ = {isa = PBXBuildFile; fileRef = 4FC0A9151E1E2A50006CEC45 /* ModuleACSE.cpp */; };
		4FC0A9321E1E2A50006CEC45 /* PrintBuf.cpp in Sources */ = {isa = PBXBuildFile; fileRef = 4FC0A9161E1E2A50006CEC45 /* PrintBuf.cpp */; };
		4FC0A9331E1E2A50006CEC45 /* Scope.cpp in Sources */ = {isa = PBXBuildFile; fileRef = 4FC0A9181E1E2A50006CEC45 /* Scope.cpp */; };
		4FC0A9341E1E2A50006CEC45 /* Script.cpp in Sources */ = {isa = PBXBuildFile; fileRef = 4FC0A91A1E1E2A50006CEC45 /* Script.cpp */; };
		4FC0A9351E1E2A50006CEC45 /* String.cpp in Sources */ = {isa = PBXBuildFile; fileRef = 4FC0A91E1E1E2A50006CEC45 /* String.cpp */; };
		4FC0A9361E1E2A50006CEC45 /* Thread.cpp in Sources */ = {isa = PBXBuildFile; fileRef = 4FC0A9201E1E2A50006CEC45 /* Thread.cpp */; };
		4FC0A9371E1E2A50006CEC45 /* ThreadExec.cpp in Sources */ = {isa = PBXBuildFile; fileRef = 4FC0A9221E1E2A50006CEC45 /* ThreadExec.cpp */; };
		4FC0A9381E1E2A50006CEC45 /* Tracer.cpp in Sources */ = {isa = PBXBuildFile; fileRef = 4FC0A9231E1E2A50006CEC45 /* Tracer.cpp */; };
		4FC0A93E1E1E2ABC006CEC45 /* cam_aim.cpp in Sources */ = {isa = PBXBuildFile; fileRef = 4FC0A9391E1E2ABC006CEC45 /* cam_aim.cpp */; };
		4FC0A93F1E1E2ABC006CEC45 /* cam_common.cpp in Sources */ = {isa = PBXBuildFile; fileRef = 4FC0A93A1E1E2ABC006CEC45 /* cam_common.cpp */; };
		4FC0A9401E1E2ABC006CEC45 /* cam_shoot.cpp in Sources */ = {isa = PBXBuildFile; fileRef = 4FC0A93C1E1E2ABC006CEC45 /* cam_shoot.cpp */; };
		4FC0A9411E1E2ABC006CEC45 /* cam_use.cpp in Sources */ = {isa = PBXBuildFile; fileRef = 4FC0A93D1E1E2ABC006CEC45 /* cam_use.cpp */; };
/* End PBXBuildFile section */

/* Begin PBXFileReference section */
		089C165DFE840E0CC02AAC07 /* English */ = {isa = PBXFileReference; fileEncoding = 4; lastKnownFileType = text.plist.strings; name = English; path = English.lproj/InfoPlist.strings; sourceTree = "<group>"; };
		1DDD58150DA1D0A300B32029 /* English */ = {isa = PBXFileReference; lastKnownFileType = file.xib; name = English; path = English.lproj/MainMenu.xib; sourceTree = "<group>"; };
		256AC3F00F4B6AF500CF3369 /* EternityLaunch_Prefix.pch */ = {isa = PBXFileReference; fileEncoding = 4; lastKnownFileType = sourcecode.c.h; path = EternityLaunch_Prefix.pch; sourceTree = "<group>"; };
		4F015B0E1870EA5900ADB3F4 /* s_formats.cpp */ = {isa = PBXFileReference; fileEncoding = 4; lastKnownFileType = sourcecode.cpp.cpp; name = s_formats.cpp; path = ../source/s_formats.cpp; sourceTree = "<group>"; };
		4F015B0F1870EA5900ADB3F4 /* s_formats.h */ = {isa = PBXFileReference; fileEncoding = 4; lastKnownFileType = sourcecode.c.h; name = s_formats.h; path = ../source/s_formats.h; sourceTree = "<group>"; };
		4F0165DC178375EF00D04FAE /* e_weapons.cpp */ = {isa = PBXFileReference; fileEncoding = 4; lastKnownFileType = sourcecode.cpp.cpp; name = e_weapons.cpp; path = ../source/e_weapons.cpp; sourceTree = "<group>"; };
		4F0165DD178375EF00D04FAE /* e_weapons.h */ = {isa = PBXFileReference; fileEncoding = 4; lastKnownFileType = sourcecode.c.h; name = e_weapons.h; path = ../source/e_weapons.h; sourceTree = "<group>"; };
		4F0A2C7416ED36E500400F41 /* i_gamepads.cpp */ = {isa = PBXFileReference; fileEncoding = 4; lastKnownFileType = sourcecode.cpp.cpp; name = i_gamepads.cpp; path = ../source/hal/i_gamepads.cpp; sourceTree = "<group>"; };
		4F0A2C7516ED36E500400F41 /* i_gamepads.h */ = {isa = PBXFileReference; fileEncoding = 4; lastKnownFileType = sourcecode.c.h; name = i_gamepads.h; path = ../source/hal/i_gamepads.h; sourceTree = "<group>"; };
		4F0A2C7716ED36FD00400F41 /* i_sdlgamepads.cpp */ = {isa = PBXFileReference; fileEncoding = 4; lastKnownFileType = sourcecode.cpp.cpp; name = i_sdlgamepads.cpp; path = ../source/sdl/i_sdlgamepads.cpp; sourceTree = "<group>"; };
		4F0A2C7816ED36FD00400F41 /* i_sdlgamepads.h */ = {isa = PBXFileReference; fileEncoding = 4; lastKnownFileType = sourcecode.c.h; name = i_sdlgamepads.h; path = ../source/sdl/i_sdlgamepads.h; sourceTree = "<group>"; };
		4F21BAF31E9C05C10040B4DF /* s_musinfo.cpp */ = {isa = PBXFileReference; fileEncoding = 4; lastKnownFileType = sourcecode.cpp.cpp; name = s_musinfo.cpp; path = ../source/s_musinfo.cpp; sourceTree = "<group>"; };
		4F21BAF41E9C05C10040B4DF /* s_musinfo.h */ = {isa = PBXFileReference; fileEncoding = 4; lastKnownFileType = sourcecode.c.h; name = s_musinfo.h; path = ../source/s_musinfo.h; sourceTree = "<group>"; };
		4F2F32A21867100100EED7DE /* e_reverbs.cpp */ = {isa = PBXFileReference; fileEncoding = 4; lastKnownFileType = sourcecode.cpp.cpp; name = e_reverbs.cpp; path = ../source/e_reverbs.cpp; sourceTree = "<group>"; };
		4F2F32A31867100100EED7DE /* e_reverbs.h */ = {isa = PBXFileReference; fileEncoding = 4; lastKnownFileType = sourcecode.c.h; name = e_reverbs.h; path = ../source/e_reverbs.h; sourceTree = "<group>"; };
		4F2F32A41867100100EED7DE /* m_binary.h */ = {isa = PBXFileReference; fileEncoding = 4; lastKnownFileType = sourcecode.c.h; name = m_binary.h; path = ../source/m_binary.h; sourceTree = "<group>"; };
		4F2F32A51867100100EED7DE /* m_compare.h */ = {isa = PBXFileReference; fileEncoding = 4; lastKnownFileType = sourcecode.c.h; name = m_compare.h; path = ../source/m_compare.h; sourceTree = "<group>"; };
		4F2F32A61867100100EED7DE /* m_ctype.h */ = {isa = PBXFileReference; fileEncoding = 4; lastKnownFileType = sourcecode.c.h; name = m_ctype.h; path = ../source/m_ctype.h; sourceTree = "<group>"; };
		4F2F32A71867100100EED7DE /* s_reverb.cpp */ = {isa = PBXFileReference; fileEncoding = 4; lastKnownFileType = sourcecode.cpp.cpp; name = s_reverb.cpp; path = ../source/s_reverb.cpp; sourceTree = "<group>"; };
		4F2F32A81867100100EED7DE /* s_reverb.h */ = {isa = PBXFileReference; fileEncoding = 4; lastKnownFileType = sourcecode.c.h; name = s_reverb.h; path = ../source/s_reverb.h; sourceTree = "<group>"; };
		4F2F32A91867100100EED7DE /* v_image.cpp */ = {isa = PBXFileReference; fileEncoding = 4; lastKnownFileType = sourcecode.cpp.cpp; name = v_image.cpp; path = ../source/v_image.cpp; sourceTree = "<group>"; };
		4F2F32AA1867100100EED7DE /* v_image.h */ = {isa = PBXFileReference; fileEncoding = 4; lastKnownFileType = sourcecode.c.h; name = v_image.h; path = ../source/v_image.h; sourceTree = "<group>"; };
		4F36247118A567A500B94FA1 /* r_textur.h */ = {isa = PBXFileReference; fileEncoding = 4; lastKnownFileType = sourcecode.c.h; name = r_textur.h; path = ../source/r_textur.h; sourceTree = "<group>"; };
		4F36247218A567CD00B94FA1 /* xl_emapinfo.cpp */ = {isa = PBXFileReference; fileEncoding = 4; lastKnownFileType = sourcecode.cpp.cpp; name = xl_emapinfo.cpp; path = ../source/xl_emapinfo.cpp; sourceTree = "<group>"; };
		4F36247318A567CD00B94FA1 /* xl_emapinfo.h */ = {isa = PBXFileReference; fileEncoding = 4; lastKnownFileType = sourcecode.c.h; name = xl_emapinfo.h; path = ../source/xl_emapinfo.h; sourceTree = "<group>"; };
		4F36247418A567CD00B94FA1 /* xl_mapinfo.cpp */ = {isa = PBXFileReference; fileEncoding = 4; lastKnownFileType = sourcecode.cpp.cpp; name = xl_mapinfo.cpp; path = ../source/xl_mapinfo.cpp; sourceTree = "<group>"; };
		4F36247518A567CD00B94FA1 /* xl_mapinfo.h */ = {isa = PBXFileReference; fileEncoding = 4; lastKnownFileType = sourcecode.c.h; name = xl_mapinfo.h; path = ../source/xl_mapinfo.h; sourceTree = "<group>"; };
		4F36247618A567CD00B94FA1 /* xl_musinfo.cpp */ = {isa = PBXFileReference; fileEncoding = 4; lastKnownFileType = sourcecode.cpp.cpp; name = xl_musinfo.cpp; path = ../source/xl_musinfo.cpp; sourceTree = "<group>"; };
		4F36247718A567CD00B94FA1 /* xl_musinfo.h */ = {isa = PBXFileReference; fileEncoding = 4; lastKnownFileType = sourcecode.c.h; name = xl_musinfo.h; path = ../source/xl_musinfo.h; sourceTree = "<group>"; };
		4F36247818A567CD00B94FA1 /* xl_sndinfo.cpp */ = {isa = PBXFileReference; fileEncoding = 4; lastKnownFileType = sourcecode.cpp.cpp; name = xl_sndinfo.cpp; path = ../source/xl_sndinfo.cpp; sourceTree = "<group>"; };
		4F36247918A567CD00B94FA1 /* xl_sndinfo.h */ = {isa = PBXFileReference; fileEncoding = 4; lastKnownFileType = sourcecode.c.h; name = xl_sndinfo.h; path = ../source/xl_sndinfo.h; sourceTree = "<group>"; };
		4F3EC9C31C1C12D400AA43C2 /* e_udmf.cpp */ = {isa = PBXFileReference; fileEncoding = 4; lastKnownFileType = sourcecode.cpp.cpp; name = e_udmf.cpp; path = ../source/e_udmf.cpp; sourceTree = "<group>"; };
		4F3EC9C41C1C12D400AA43C2 /* e_udmf.h */ = {isa = PBXFileReference; fileEncoding = 4; lastKnownFileType = sourcecode.c.h; name = e_udmf.h; path = ../source/e_udmf.h; sourceTree = "<group>"; };
		4F42A5C9188B336600E6CACD /* i_timer.cpp */ = {isa = PBXFileReference; fileEncoding = 4; lastKnownFileType = sourcecode.cpp.cpp; name = i_timer.cpp; path = ../source/hal/i_timer.cpp; sourceTree = "<group>"; };
		4F42A5CA188B336600E6CACD /* i_timer.h */ = {isa = PBXFileReference; fileEncoding = 4; lastKnownFileType = sourcecode.c.h; name = i_timer.h; path = ../source/hal/i_timer.h; sourceTree = "<group>"; };
		4F42A5CD188B338600E6CACD /* i_sdltimer.cpp */ = {isa = PBXFileReference; fileEncoding = 4; lastKnownFileType = sourcecode.cpp.cpp; name = i_sdltimer.cpp; path = ../source/sdl/i_sdltimer.cpp; sourceTree = "<group>"; };
		4F42A5CE188B338600E6CACD /* i_sdltimer.h */ = {isa = PBXFileReference; fileEncoding = 4; lastKnownFileType = sourcecode.c.h; name = i_sdltimer.h; path = ../source/sdl/i_sdltimer.h; sourceTree = "<group>"; };
		4F42A5D1188B33AA00E6CACD /* p_sector.h */ = {isa = PBXFileReference; fileEncoding = 4; lastKnownFileType = sourcecode.c.h; name = p_sector.h; path = ../source/p_sector.h; sourceTree = "<group>"; };
		4F42A5D2188B33AA00E6CACD /* r_interpolate.h */ = {isa = PBXFileReference; fileEncoding = 4; lastKnownFileType = sourcecode.c.h; name = r_interpolate.h; path = ../source/r_interpolate.h; sourceTree = "<group>"; };
		4F50E3FE173770EC00878167 /* r_dynabsp.cpp */ = {isa = PBXFileReference; fileEncoding = 4; lastKnownFileType = sourcecode.cpp.cpp; name = r_dynabsp.cpp; path = ../source/r_dynabsp.cpp; sourceTree = "<group>"; };
		4F50E3FF173770EC00878167 /* r_dynabsp.h */ = {isa = PBXFileReference; fileEncoding = 4; lastKnownFileType = sourcecode.c.h; name = r_dynabsp.h; path = ../source/r_dynabsp.h; sourceTree = "<group>"; };
		4F579A4317BE860B0088B797 /* metaspawn.h */ = {isa = PBXFileReference; fileEncoding = 4; lastKnownFileType = sourcecode.c.h; name = metaspawn.h; path = ../source/metaspawn.h; sourceTree = "<group>"; };
		4F5F3864182D97860027813A /* mn_items.cpp */ = {isa = PBXFileReference; fileEncoding = 4; lastKnownFileType = sourcecode.cpp.cpp; name = mn_items.cpp; path = ../source/mn_items.cpp; sourceTree = "<group>"; };
		4F5F3865182D97860027813A /* mn_items.h */ = {isa = PBXFileReference; fileEncoding = 4; lastKnownFileType = sourcecode.c.h; name = mn_items.h; path = ../source/mn_items.h; sourceTree = "<group>"; };
		4F5F386B182D97A10027813A /* eternity */ = {isa = PBXFileReference; explicitFileType = "compiled.mach-o.executable"; includeInIndex = 0; path = eternity; sourceTree = BUILT_PRODUCTS_DIR; };
		4F5F3872182D97A20027813A /* eternity-Prefix.pch */ = {isa = PBXFileReference; lastKnownFileType = sourcecode.c.h; path = "eternity-Prefix.pch"; sourceTree = "<group>"; };
		4F68CE8B1963D88100E7B8BE /* ev_sectors.cpp */ = {isa = PBXFileReference; fileEncoding = 4; lastKnownFileType = sourcecode.cpp.cpp; name = ev_sectors.cpp; path = ../source/ev_sectors.cpp; sourceTree = "<group>"; };
		4F68CE8C1963D88100E7B8BE /* ev_sectors.h */ = {isa = PBXFileReference; fileEncoding = 4; lastKnownFileType = sourcecode.c.h; name = ev_sectors.h; path = ../source/ev_sectors.h; sourceTree = "<group>"; };
		4F69650416C3B1EB00FF2028 /* ev_actions.cpp */ = {isa = PBXFileReference; fileEncoding = 4; lastKnownFileType = sourcecode.cpp.cpp; name = ev_actions.cpp; path = ../source/ev_actions.cpp; sourceTree = "<group>"; };
		4F69650516C3B1EB00FF2028 /* ev_actions.h */ = {isa = PBXFileReference; fileEncoding = 4; lastKnownFileType = sourcecode.c.h; name = ev_actions.h; path = ../source/ev_actions.h; sourceTree = "<group>"; };
		4F69650616C3B1EB00FF2028 /* ev_bindings.cpp */ = {isa = PBXFileReference; fileEncoding = 4; lastKnownFileType = sourcecode.cpp.cpp; name = ev_bindings.cpp; path = ../source/ev_bindings.cpp; sourceTree = "<group>"; };
		4F69650716C3B1EB00FF2028 /* ev_bindings.h */ = {isa = PBXFileReference; fileEncoding = 4; lastKnownFileType = sourcecode.c.h; name = ev_bindings.h; path = ../source/ev_bindings.h; sourceTree = "<group>"; };
		4F69650816C3B1EB00FF2028 /* ev_macros.h */ = {isa = PBXFileReference; fileEncoding = 4; lastKnownFileType = sourcecode.c.h; name = ev_macros.h; path = ../source/ev_macros.h; sourceTree = "<group>"; };
		4F69650916C3B1EB00FF2028 /* ev_static.cpp */ = {isa = PBXFileReference; fileEncoding = 4; lastKnownFileType = sourcecode.cpp.cpp; name = ev_static.cpp; path = ../source/ev_static.cpp; sourceTree = "<group>"; };
		4F7ADA161E0C623900E34F5F /* m_utils.cpp */ = {isa = PBXFileReference; fileEncoding = 4; lastKnownFileType = sourcecode.cpp.cpp; name = m_utils.cpp; path = ../source/m_utils.cpp; sourceTree = "<group>"; };
		4F7ADA171E0C623900E34F5F /* m_utils.h */ = {isa = PBXFileReference; fileEncoding = 4; lastKnownFileType = sourcecode.c.h; name = m_utils.h; path = ../source/m_utils.h; sourceTree = "<group>"; };
		4F7BB78C175797640079E263 /* i_directory.cpp */ = {isa = PBXFileReference; fileEncoding = 4; lastKnownFileType = sourcecode.cpp.cpp; name = i_directory.cpp; path = ../source/hal/i_directory.cpp; sourceTree = "<group>"; };
		4F7BB78D175797640079E263 /* i_directory.h */ = {isa = PBXFileReference; fileEncoding = 4; lastKnownFileType = sourcecode.c.h; name = i_directory.h; path = ../source/hal/i_directory.h; sourceTree = "<group>"; };
		4F8B42E816C1101000765638 /* zutil.c */ = {isa = PBXFileReference; fileEncoding = 4; lastKnownFileType = sourcecode.c.c; name = zutil.c; path = ../zlib/zutil.c; sourceTree = "<group>"; };
		4F914A101F61163C00968197 /* BinaryIO.cpp */ = {isa = PBXFileReference; fileEncoding = 4; lastKnownFileType = sourcecode.cpp.cpp; name = BinaryIO.cpp; path = ../acsvm/ACSVM/BinaryIO.cpp; sourceTree = "<group>"; };
		4F914A121F61164E00968197 /* Error.cpp */ = {isa = PBXFileReference; fileEncoding = 4; lastKnownFileType = sourcecode.cpp.cpp; name = Error.cpp; path = ../acsvm/ACSVM/Error.cpp; sourceTree = "<group>"; };
		4F914A141F61165B00968197 /* ID.hpp */ = {isa = PBXFileReference; fileEncoding = 4; lastKnownFileType = sourcecode.cpp.h; name = ID.hpp; path = ../acsvm/ACSVM/ID.hpp; sourceTree = "<group>"; };
		4F914A151F61166F00968197 /* Serial.cpp */ = {isa = PBXFileReference; fileEncoding = 4; lastKnownFileType = sourcecode.cpp.cpp; name = Serial.cpp; path = ../acsvm/ACSVM/Serial.cpp; sourceTree = "<group>"; };
		4F914A161F61166F00968197 /* Serial.hpp */ = {isa = PBXFileReference; fileEncoding = 4; lastKnownFileType = sourcecode.cpp.h; name = Serial.hpp; path = ../acsvm/ACSVM/Serial.hpp; sourceTree = "<group>"; };
		4F917D771F29243500131BE5 /* xl_umapinfo.cpp */ = {isa = PBXFileReference; fileEncoding = 4; lastKnownFileType = sourcecode.cpp.cpp; name = xl_umapinfo.cpp; path = ../source/xl_umapinfo.cpp; sourceTree = "<group>"; };
		4F917D791F2A5FD600131BE5 /* xl_umapinfo.h */ = {isa = PBXFileReference; lastKnownFileType = sourcecode.c.h; name = xl_umapinfo.h; path = ../source/xl_umapinfo.h; sourceTree = "<group>"; };
<<<<<<< HEAD
		4F950E321F35C84B000D9DC5 /* SDL2_mixer.framework */ = {isa = PBXFileReference; lastKnownFileType = wrapper.framework; path = SDL2_mixer.framework; sourceTree = "<group>"; };
		4F950E331F35C84B000D9DC5 /* SDL2_net.framework */ = {isa = PBXFileReference; lastKnownFileType = wrapper.framework; path = SDL2_net.framework; sourceTree = "<group>"; };
		4F950E341F35C84B000D9DC5 /* SDL2.framework */ = {isa = PBXFileReference; lastKnownFileType = wrapper.framework; path = SDL2.framework; sourceTree = "<group>"; };
=======
		4F950FDD1F3CDA67000D9DC5 /* xl_animdefs.h */ = {isa = PBXFileReference; lastKnownFileType = sourcecode.c.h; name = xl_animdefs.h; path = ../source/xl_animdefs.h; sourceTree = "<group>"; };
		4F950FDE1F3CDAB4000D9DC5 /* xl_animdefs.cpp */ = {isa = PBXFileReference; fileEncoding = 4; lastKnownFileType = sourcecode.cpp.cpp; name = xl_animdefs.cpp; path = ../source/xl_animdefs.cpp; sourceTree = "<group>"; };
>>>>>>> f5a11a8e
		4F98954F16C10FB1005D78C0 /* trees.c */ = {isa = PBXFileReference; fileEncoding = 4; lastKnownFileType = sourcecode.c.c; name = trees.c; path = ../zlib/trees.c; sourceTree = "<group>"; };
		4F9A249216D95878002BE852 /* t_plane.cpp */ = {isa = PBXFileReference; fileEncoding = 4; lastKnownFileType = sourcecode.cpp.cpp; name = t_plane.cpp; path = ../source/t_plane.cpp; sourceTree = "<group>"; };
		4F9A249316D95878002BE852 /* t_plane.h */ = {isa = PBXFileReference; fileEncoding = 4; lastKnownFileType = sourcecode.c.h; name = t_plane.h; path = ../source/t_plane.h; sourceTree = "<group>"; };
		4F9F72CF16BFB70A00C405AE /* p_pushers.h */ = {isa = PBXFileReference; fileEncoding = 4; lastKnownFileType = sourcecode.c.h; name = p_pushers.h; path = ../source/p_pushers.h; sourceTree = "<group>"; };
		4F9F72D016BFB70A00C405AE /* p_scroll.h */ = {isa = PBXFileReference; fileEncoding = 4; lastKnownFileType = sourcecode.c.h; name = p_scroll.h; path = ../source/p_scroll.h; sourceTree = "<group>"; };
		4F9F72D116BFB73200C405AE /* p_pushers.cpp */ = {isa = PBXFileReference; fileEncoding = 4; lastKnownFileType = sourcecode.cpp.cpp; name = p_pushers.cpp; path = ../source/p_pushers.cpp; sourceTree = "<group>"; };
		4F9F72D216BFB73200C405AE /* p_scroll.cpp */ = {isa = PBXFileReference; fileEncoding = 4; lastKnownFileType = sourcecode.cpp.cpp; name = p_scroll.cpp; path = ../source/p_scroll.cpp; sourceTree = "<group>"; };
		4FAAD5921E583052001D7263 /* p_portalcross.h */ = {isa = PBXFileReference; lastKnownFileType = sourcecode.c.h; name = p_portalcross.h; path = ../source/p_portalcross.h; sourceTree = "<group>"; };
		4FAAD5931E583113001D7263 /* p_portalcross.cpp */ = {isa = PBXFileReference; fileEncoding = 4; lastKnownFileType = sourcecode.cpp.cpp; name = p_portalcross.cpp; path = ../source/p_portalcross.cpp; sourceTree = "<group>"; };
		4FB5F0031CCB5A0D00EFF2D9 /* p_portalclip.cpp */ = {isa = PBXFileReference; fileEncoding = 4; lastKnownFileType = sourcecode.cpp.cpp; name = p_portalclip.cpp; path = ../source/p_portalclip.cpp; sourceTree = "<group>"; };
		4FB5F0041CCB5A0D00EFF2D9 /* p_portalclip.h */ = {isa = PBXFileReference; fileEncoding = 4; lastKnownFileType = sourcecode.c.h; name = p_portalclip.h; path = ../source/p_portalclip.h; sourceTree = "<group>"; };
		4FC0A8FB1E1E2A50006CEC45 /* Action.cpp */ = {isa = PBXFileReference; fileEncoding = 4; lastKnownFileType = sourcecode.cpp.cpp; name = Action.cpp; path = ../acsvm/ACSVM/Action.cpp; sourceTree = SOURCE_ROOT; };
		4FC0A8FC1E1E2A50006CEC45 /* Action.hpp */ = {isa = PBXFileReference; fileEncoding = 4; lastKnownFileType = sourcecode.cpp.h; name = Action.hpp; path = ../acsvm/ACSVM/Action.hpp; sourceTree = SOURCE_ROOT; };
		4FC0A8FD1E1E2A50006CEC45 /* Array.cpp */ = {isa = PBXFileReference; fileEncoding = 4; lastKnownFileType = sourcecode.cpp.cpp; name = Array.cpp; path = ../acsvm/ACSVM/Array.cpp; sourceTree = SOURCE_ROOT; };
		4FC0A8FE1E1E2A50006CEC45 /* Array.hpp */ = {isa = PBXFileReference; fileEncoding = 4; lastKnownFileType = sourcecode.cpp.h; name = Array.hpp; path = ../acsvm/ACSVM/Array.hpp; sourceTree = SOURCE_ROOT; };
		4FC0A8FF1E1E2A50006CEC45 /* BinaryIO.hpp */ = {isa = PBXFileReference; fileEncoding = 4; lastKnownFileType = sourcecode.cpp.h; name = BinaryIO.hpp; path = ../acsvm/ACSVM/BinaryIO.hpp; sourceTree = SOURCE_ROOT; };
		4FC0A9001E1E2A50006CEC45 /* CallFunc.cpp */ = {isa = PBXFileReference; fileEncoding = 4; lastKnownFileType = sourcecode.cpp.cpp; name = CallFunc.cpp; path = ../acsvm/ACSVM/CallFunc.cpp; sourceTree = SOURCE_ROOT; };
		4FC0A9011E1E2A50006CEC45 /* CallFunc.hpp */ = {isa = PBXFileReference; fileEncoding = 4; lastKnownFileType = sourcecode.cpp.h; name = CallFunc.hpp; path = ../acsvm/ACSVM/CallFunc.hpp; sourceTree = SOURCE_ROOT; };
		4FC0A9021E1E2A50006CEC45 /* Code.hpp */ = {isa = PBXFileReference; fileEncoding = 4; lastKnownFileType = sourcecode.cpp.h; name = Code.hpp; path = ../acsvm/ACSVM/Code.hpp; sourceTree = SOURCE_ROOT; };
		4FC0A9031E1E2A50006CEC45 /* CodeData.cpp */ = {isa = PBXFileReference; fileEncoding = 4; lastKnownFileType = sourcecode.cpp.cpp; name = CodeData.cpp; path = ../acsvm/ACSVM/CodeData.cpp; sourceTree = SOURCE_ROOT; };
		4FC0A9041E1E2A50006CEC45 /* CodeData.hpp */ = {isa = PBXFileReference; fileEncoding = 4; lastKnownFileType = sourcecode.cpp.h; name = CodeData.hpp; path = ../acsvm/ACSVM/CodeData.hpp; sourceTree = SOURCE_ROOT; };
		4FC0A9051E1E2A50006CEC45 /* CodeList.hpp */ = {isa = PBXFileReference; fileEncoding = 4; lastKnownFileType = sourcecode.cpp.h; name = CodeList.hpp; path = ../acsvm/ACSVM/CodeList.hpp; sourceTree = SOURCE_ROOT; };
		4FC0A9061E1E2A50006CEC45 /* Environment.cpp */ = {isa = PBXFileReference; fileEncoding = 4; lastKnownFileType = sourcecode.cpp.cpp; name = Environment.cpp; path = ../acsvm/ACSVM/Environment.cpp; sourceTree = SOURCE_ROOT; };
		4FC0A9071E1E2A50006CEC45 /* Environment.hpp */ = {isa = PBXFileReference; fileEncoding = 4; lastKnownFileType = sourcecode.cpp.h; name = Environment.hpp; path = ../acsvm/ACSVM/Environment.hpp; sourceTree = SOURCE_ROOT; };
		4FC0A9081E1E2A50006CEC45 /* Error.hpp */ = {isa = PBXFileReference; fileEncoding = 4; lastKnownFileType = sourcecode.cpp.h; name = Error.hpp; path = ../acsvm/ACSVM/Error.hpp; sourceTree = SOURCE_ROOT; };
		4FC0A9091E1E2A50006CEC45 /* Function.cpp */ = {isa = PBXFileReference; fileEncoding = 4; lastKnownFileType = sourcecode.cpp.cpp; name = Function.cpp; path = ../acsvm/ACSVM/Function.cpp; sourceTree = SOURCE_ROOT; };
		4FC0A90A1E1E2A50006CEC45 /* Function.hpp */ = {isa = PBXFileReference; fileEncoding = 4; lastKnownFileType = sourcecode.cpp.h; name = Function.hpp; path = ../acsvm/ACSVM/Function.hpp; sourceTree = SOURCE_ROOT; };
		4FC0A90B1E1E2A50006CEC45 /* HashMap.hpp */ = {isa = PBXFileReference; fileEncoding = 4; lastKnownFileType = sourcecode.cpp.h; name = HashMap.hpp; path = ../acsvm/ACSVM/HashMap.hpp; sourceTree = SOURCE_ROOT; };
		4FC0A90C1E1E2A50006CEC45 /* HashMapFixed.hpp */ = {isa = PBXFileReference; fileEncoding = 4; lastKnownFileType = sourcecode.cpp.h; name = HashMapFixed.hpp; path = ../acsvm/ACSVM/HashMapFixed.hpp; sourceTree = SOURCE_ROOT; };
		4FC0A90D1E1E2A50006CEC45 /* Init.cpp */ = {isa = PBXFileReference; fileEncoding = 4; lastKnownFileType = sourcecode.cpp.cpp; name = Init.cpp; path = ../acsvm/ACSVM/Init.cpp; sourceTree = SOURCE_ROOT; };
		4FC0A90E1E1E2A50006CEC45 /* Init.hpp */ = {isa = PBXFileReference; fileEncoding = 4; lastKnownFileType = sourcecode.cpp.h; name = Init.hpp; path = ../acsvm/ACSVM/Init.hpp; sourceTree = SOURCE_ROOT; };
		4FC0A90F1E1E2A50006CEC45 /* Jump.cpp */ = {isa = PBXFileReference; fileEncoding = 4; lastKnownFileType = sourcecode.cpp.cpp; name = Jump.cpp; path = ../acsvm/ACSVM/Jump.cpp; sourceTree = SOURCE_ROOT; };
		4FC0A9101E1E2A50006CEC45 /* Jump.hpp */ = {isa = PBXFileReference; fileEncoding = 4; lastKnownFileType = sourcecode.cpp.h; name = Jump.hpp; path = ../acsvm/ACSVM/Jump.hpp; sourceTree = SOURCE_ROOT; };
		4FC0A9111E1E2A50006CEC45 /* List.hpp */ = {isa = PBXFileReference; fileEncoding = 4; lastKnownFileType = sourcecode.cpp.h; name = List.hpp; path = ../acsvm/ACSVM/List.hpp; sourceTree = SOURCE_ROOT; };
		4FC0A9121E1E2A50006CEC45 /* Module.cpp */ = {isa = PBXFileReference; fileEncoding = 4; lastKnownFileType = sourcecode.cpp.cpp; name = Module.cpp; path = ../acsvm/ACSVM/Module.cpp; sourceTree = SOURCE_ROOT; };
		4FC0A9131E1E2A50006CEC45 /* Module.hpp */ = {isa = PBXFileReference; fileEncoding = 4; lastKnownFileType = sourcecode.cpp.h; name = Module.hpp; path = ../acsvm/ACSVM/Module.hpp; sourceTree = SOURCE_ROOT; };
		4FC0A9141E1E2A50006CEC45 /* ModuleACS0.cpp */ = {isa = PBXFileReference; fileEncoding = 4; lastKnownFileType = sourcecode.cpp.cpp; name = ModuleACS0.cpp; path = ../acsvm/ACSVM/ModuleACS0.cpp; sourceTree = SOURCE_ROOT; };
		4FC0A9151E1E2A50006CEC45 /* ModuleACSE.cpp */ = {isa = PBXFileReference; fileEncoding = 4; lastKnownFileType = sourcecode.cpp.cpp; name = ModuleACSE.cpp; path = ../acsvm/ACSVM/ModuleACSE.cpp; sourceTree = SOURCE_ROOT; };
		4FC0A9161E1E2A50006CEC45 /* PrintBuf.cpp */ = {isa = PBXFileReference; fileEncoding = 4; lastKnownFileType = sourcecode.cpp.cpp; name = PrintBuf.cpp; path = ../acsvm/ACSVM/PrintBuf.cpp; sourceTree = SOURCE_ROOT; };
		4FC0A9171E1E2A50006CEC45 /* PrintBuf.hpp */ = {isa = PBXFileReference; fileEncoding = 4; lastKnownFileType = sourcecode.cpp.h; name = PrintBuf.hpp; path = ../acsvm/ACSVM/PrintBuf.hpp; sourceTree = SOURCE_ROOT; };
		4FC0A9181E1E2A50006CEC45 /* Scope.cpp */ = {isa = PBXFileReference; fileEncoding = 4; lastKnownFileType = sourcecode.cpp.cpp; name = Scope.cpp; path = ../acsvm/ACSVM/Scope.cpp; sourceTree = SOURCE_ROOT; };
		4FC0A9191E1E2A50006CEC45 /* Scope.hpp */ = {isa = PBXFileReference; fileEncoding = 4; lastKnownFileType = sourcecode.cpp.h; name = Scope.hpp; path = ../acsvm/ACSVM/Scope.hpp; sourceTree = SOURCE_ROOT; };
		4FC0A91A1E1E2A50006CEC45 /* Script.cpp */ = {isa = PBXFileReference; fileEncoding = 4; lastKnownFileType = sourcecode.cpp.cpp; name = Script.cpp; path = ../acsvm/ACSVM/Script.cpp; sourceTree = SOURCE_ROOT; };
		4FC0A91B1E1E2A50006CEC45 /* Script.hpp */ = {isa = PBXFileReference; fileEncoding = 4; lastKnownFileType = sourcecode.cpp.h; name = Script.hpp; path = ../acsvm/ACSVM/Script.hpp; sourceTree = SOURCE_ROOT; };
		4FC0A91C1E1E2A50006CEC45 /* Stack.hpp */ = {isa = PBXFileReference; fileEncoding = 4; lastKnownFileType = sourcecode.cpp.h; name = Stack.hpp; path = ../acsvm/ACSVM/Stack.hpp; sourceTree = SOURCE_ROOT; };
		4FC0A91D1E1E2A50006CEC45 /* Store.hpp */ = {isa = PBXFileReference; fileEncoding = 4; lastKnownFileType = sourcecode.cpp.h; name = Store.hpp; path = ../acsvm/ACSVM/Store.hpp; sourceTree = SOURCE_ROOT; };
		4FC0A91E1E1E2A50006CEC45 /* String.cpp */ = {isa = PBXFileReference; fileEncoding = 4; lastKnownFileType = sourcecode.cpp.cpp; name = String.cpp; path = ../acsvm/ACSVM/String.cpp; sourceTree = SOURCE_ROOT; };
		4FC0A91F1E1E2A50006CEC45 /* String.hpp */ = {isa = PBXFileReference; fileEncoding = 4; lastKnownFileType = sourcecode.cpp.h; name = String.hpp; path = ../acsvm/ACSVM/String.hpp; sourceTree = SOURCE_ROOT; };
		4FC0A9201E1E2A50006CEC45 /* Thread.cpp */ = {isa = PBXFileReference; fileEncoding = 4; lastKnownFileType = sourcecode.cpp.cpp; name = Thread.cpp; path = ../acsvm/ACSVM/Thread.cpp; sourceTree = SOURCE_ROOT; };
		4FC0A9211E1E2A50006CEC45 /* Thread.hpp */ = {isa = PBXFileReference; fileEncoding = 4; lastKnownFileType = sourcecode.cpp.h; name = Thread.hpp; path = ../acsvm/ACSVM/Thread.hpp; sourceTree = SOURCE_ROOT; };
		4FC0A9221E1E2A50006CEC45 /* ThreadExec.cpp */ = {isa = PBXFileReference; fileEncoding = 4; lastKnownFileType = sourcecode.cpp.cpp; name = ThreadExec.cpp; path = ../acsvm/ACSVM/ThreadExec.cpp; sourceTree = SOURCE_ROOT; };
		4FC0A9231E1E2A50006CEC45 /* Tracer.cpp */ = {isa = PBXFileReference; fileEncoding = 4; lastKnownFileType = sourcecode.cpp.cpp; name = Tracer.cpp; path = ../acsvm/ACSVM/Tracer.cpp; sourceTree = SOURCE_ROOT; };
		4FC0A9241E1E2A50006CEC45 /* Tracer.hpp */ = {isa = PBXFileReference; fileEncoding = 4; lastKnownFileType = sourcecode.cpp.h; name = Tracer.hpp; path = ../acsvm/ACSVM/Tracer.hpp; sourceTree = SOURCE_ROOT; };
		4FC0A9251E1E2A50006CEC45 /* Types.hpp */ = {isa = PBXFileReference; fileEncoding = 4; lastKnownFileType = sourcecode.cpp.h; name = Types.hpp; path = ../acsvm/ACSVM/Types.hpp; sourceTree = SOURCE_ROOT; };
		4FC0A9261E1E2A50006CEC45 /* Vector.hpp */ = {isa = PBXFileReference; fileEncoding = 4; lastKnownFileType = sourcecode.cpp.h; name = Vector.hpp; path = ../acsvm/ACSVM/Vector.hpp; sourceTree = SOURCE_ROOT; };
		4FC0A9391E1E2ABC006CEC45 /* cam_aim.cpp */ = {isa = PBXFileReference; fileEncoding = 4; lastKnownFileType = sourcecode.cpp.cpp; name = cam_aim.cpp; path = ../source/cam_aim.cpp; sourceTree = "<group>"; };
		4FC0A93A1E1E2ABC006CEC45 /* cam_common.cpp */ = {isa = PBXFileReference; fileEncoding = 4; lastKnownFileType = sourcecode.cpp.cpp; name = cam_common.cpp; path = ../source/cam_common.cpp; sourceTree = "<group>"; };
		4FC0A93B1E1E2ABC006CEC45 /* cam_common.h */ = {isa = PBXFileReference; fileEncoding = 4; lastKnownFileType = sourcecode.c.h; name = cam_common.h; path = ../source/cam_common.h; sourceTree = "<group>"; };
		4FC0A93C1E1E2ABC006CEC45 /* cam_shoot.cpp */ = {isa = PBXFileReference; fileEncoding = 4; lastKnownFileType = sourcecode.cpp.cpp; name = cam_shoot.cpp; path = ../source/cam_shoot.cpp; sourceTree = "<group>"; };
		4FC0A93D1E1E2ABC006CEC45 /* cam_use.cpp */ = {isa = PBXFileReference; fileEncoding = 4; lastKnownFileType = sourcecode.cpp.cpp; name = cam_use.cpp; path = ../source/cam_use.cpp; sourceTree = "<group>"; };
		4FF640B81735256700793714 /* v_alloc.cpp */ = {isa = PBXFileReference; fileEncoding = 4; lastKnownFileType = sourcecode.cpp.cpp; name = v_alloc.cpp; path = ../source/v_alloc.cpp; sourceTree = "<group>"; };
		4FF640B91735256700793714 /* v_alloc.h */ = {isa = PBXFileReference; fileEncoding = 4; lastKnownFileType = sourcecode.c.h; name = v_alloc.h; path = ../source/v_alloc.h; sourceTree = "<group>"; };
		4FFD27341796990400E4E5B1 /* a_args.h */ = {isa = PBXFileReference; fileEncoding = 4; lastKnownFileType = sourcecode.c.h; name = a_args.h; path = ../source/a_args.h; sourceTree = "<group>"; };
		4FFD27351796990400E4E5B1 /* p_henemy.cpp */ = {isa = PBXFileReference; fileEncoding = 4; lastKnownFileType = sourcecode.cpp.cpp; name = p_henemy.cpp; path = ../source/p_henemy.cpp; sourceTree = "<group>"; };
		4FFD27371796990400E4E5B1 /* w_iterator.h */ = {isa = PBXFileReference; fileEncoding = 4; lastKnownFileType = sourcecode.c.h; name = w_iterator.h; path = ../source/w_iterator.h; sourceTree = "<group>"; };
		8D1107310486CEB800E47090 /* EternityEngine-Info.plist */ = {isa = PBXFileReference; fileEncoding = 4; lastKnownFileType = text.plist.xml; path = "EternityEngine-Info.plist"; sourceTree = "<group>"; };
		FA16D39E15E01B82002318D1 /* d_files.cpp */ = {isa = PBXFileReference; fileEncoding = 4; lastKnownFileType = sourcecode.cpp.cpp; name = d_files.cpp; path = ../source/d_files.cpp; sourceTree = SOURCE_ROOT; };
		FA16D3BC15E01E96002318D1 /* a_common.h */ = {isa = PBXFileReference; fileEncoding = 4; lastKnownFileType = sourcecode.c.h; name = a_common.h; path = ../source/a_common.h; sourceTree = SOURCE_ROOT; };
		FA16D3BD15E01E96002318D1 /* a_doom.h */ = {isa = PBXFileReference; fileEncoding = 4; lastKnownFileType = sourcecode.c.h; name = a_doom.h; path = ../source/a_doom.h; sourceTree = SOURCE_ROOT; };
		FA16D3BE15E01E96002318D1 /* acs_intr.h */ = {isa = PBXFileReference; fileEncoding = 4; lastKnownFileType = sourcecode.c.h; name = acs_intr.h; path = ../source/acs_intr.h; sourceTree = SOURCE_ROOT; };
		FA16D3C015E01E96002318D1 /* am_map.h */ = {isa = PBXFileReference; fileEncoding = 4; lastKnownFileType = sourcecode.c.h; name = am_map.h; path = ../source/am_map.h; sourceTree = SOURCE_ROOT; };
		FA16D3C115E01E96002318D1 /* c_batch.h */ = {isa = PBXFileReference; fileEncoding = 4; lastKnownFileType = sourcecode.c.h; name = c_batch.h; path = ../source/c_batch.h; sourceTree = SOURCE_ROOT; };
		FA16D3C215E01E96002318D1 /* c_io.h */ = {isa = PBXFileReference; fileEncoding = 4; lastKnownFileType = sourcecode.c.h; name = c_io.h; path = ../source/c_io.h; sourceTree = SOURCE_ROOT; };
		FA16D3C315E01E96002318D1 /* c_net.h */ = {isa = PBXFileReference; fileEncoding = 4; lastKnownFileType = sourcecode.c.h; name = c_net.h; path = ../source/c_net.h; sourceTree = SOURCE_ROOT; };
		FA16D3C415E01E96002318D1 /* c_runcmd.h */ = {isa = PBXFileReference; fileEncoding = 4; lastKnownFileType = sourcecode.c.h; name = c_runcmd.h; path = ../source/c_runcmd.h; sourceTree = SOURCE_ROOT; };
		FA16D3C515E01E96002318D1 /* cam_sight.h */ = {isa = PBXFileReference; fileEncoding = 4; lastKnownFileType = sourcecode.c.h; name = cam_sight.h; path = ../source/cam_sight.h; sourceTree = SOURCE_ROOT; };
		FA16D3C615E01E96002318D1 /* d_dehtbl.h */ = {isa = PBXFileReference; fileEncoding = 4; lastKnownFileType = sourcecode.c.h; name = d_dehtbl.h; path = ../source/d_dehtbl.h; sourceTree = SOURCE_ROOT; };
		FA16D3C715E01E96002318D1 /* d_diskfile.h */ = {isa = PBXFileReference; fileEncoding = 4; lastKnownFileType = sourcecode.c.h; name = d_diskfile.h; path = ../source/d_diskfile.h; sourceTree = SOURCE_ROOT; };
		FA16D3C815E01E96002318D1 /* d_dwfile.h */ = {isa = PBXFileReference; fileEncoding = 4; lastKnownFileType = sourcecode.c.h; name = d_dwfile.h; path = ../source/d_dwfile.h; sourceTree = SOURCE_ROOT; };
		FA16D3C915E01E96002318D1 /* d_englsh.h */ = {isa = PBXFileReference; fileEncoding = 4; lastKnownFileType = sourcecode.c.h; name = d_englsh.h; path = ../source/d_englsh.h; sourceTree = SOURCE_ROOT; };
		FA16D3CA15E01E96002318D1 /* d_event.h */ = {isa = PBXFileReference; fileEncoding = 4; lastKnownFileType = sourcecode.c.h; name = d_event.h; path = ../source/d_event.h; sourceTree = SOURCE_ROOT; };
		FA16D3CB15E01E96002318D1 /* d_files.h */ = {isa = PBXFileReference; fileEncoding = 4; lastKnownFileType = sourcecode.c.h; name = d_files.h; path = ../source/d_files.h; sourceTree = SOURCE_ROOT; };
		FA16D3CC15E01E96002318D1 /* d_french.h */ = {isa = PBXFileReference; fileEncoding = 4; lastKnownFileType = sourcecode.c.h; name = d_french.h; path = ../source/d_french.h; sourceTree = SOURCE_ROOT; };
		FA16D3CD15E01E96002318D1 /* d_io.h */ = {isa = PBXFileReference; fileEncoding = 4; lastKnownFileType = sourcecode.c.h; name = d_io.h; path = ../source/d_io.h; sourceTree = SOURCE_ROOT; };
		FA16D3CE15E01E96002318D1 /* d_items.h */ = {isa = PBXFileReference; fileEncoding = 4; lastKnownFileType = sourcecode.c.h; name = d_items.h; path = ../source/d_items.h; sourceTree = SOURCE_ROOT; };
		FA16D3CF15E01E96002318D1 /* d_iwad.h */ = {isa = PBXFileReference; fileEncoding = 4; lastKnownFileType = sourcecode.c.h; name = d_iwad.h; path = ../source/d_iwad.h; sourceTree = SOURCE_ROOT; };
		FA16D3D015E01E96002318D1 /* d_keywds.h */ = {isa = PBXFileReference; fileEncoding = 4; lastKnownFileType = sourcecode.c.h; name = d_keywds.h; path = ../source/d_keywds.h; sourceTree = SOURCE_ROOT; };
		FA16D3D115E01E96002318D1 /* d_main.h */ = {isa = PBXFileReference; fileEncoding = 4; lastKnownFileType = sourcecode.c.h; name = d_main.h; path = ../source/d_main.h; sourceTree = SOURCE_ROOT; };
		FA16D3D215E01E96002318D1 /* d_mod.h */ = {isa = PBXFileReference; fileEncoding = 4; lastKnownFileType = sourcecode.c.h; name = d_mod.h; path = ../source/d_mod.h; sourceTree = SOURCE_ROOT; };
		FA16D3D315E01E96002318D1 /* d_net.h */ = {isa = PBXFileReference; fileEncoding = 4; lastKnownFileType = sourcecode.c.h; name = d_net.h; path = ../source/d_net.h; sourceTree = SOURCE_ROOT; };
		FA16D3D415E01E96002318D1 /* d_player.h */ = {isa = PBXFileReference; fileEncoding = 4; lastKnownFileType = sourcecode.c.h; name = d_player.h; path = ../source/d_player.h; sourceTree = SOURCE_ROOT; };
		FA16D3D515E01E96002318D1 /* d_textur.h */ = {isa = PBXFileReference; fileEncoding = 4; lastKnownFileType = sourcecode.c.h; name = d_textur.h; path = ../source/d_textur.h; sourceTree = SOURCE_ROOT; };
		FA16D3D615E01E96002318D1 /* d_think.h */ = {isa = PBXFileReference; fileEncoding = 4; lastKnownFileType = sourcecode.c.h; name = d_think.h; path = ../source/d_think.h; sourceTree = SOURCE_ROOT; };
		FA16D3D715E01E96002318D1 /* d_ticcmd.h */ = {isa = PBXFileReference; fileEncoding = 4; lastKnownFileType = sourcecode.c.h; name = d_ticcmd.h; path = ../source/d_ticcmd.h; sourceTree = SOURCE_ROOT; };
		FA16D3D815E01E96002318D1 /* doomdata.h */ = {isa = PBXFileReference; fileEncoding = 4; lastKnownFileType = sourcecode.c.h; name = doomdata.h; path = ../source/doomdata.h; sourceTree = SOURCE_ROOT; };
		FA16D3D915E01E96002318D1 /* doomdef.h */ = {isa = PBXFileReference; fileEncoding = 4; lastKnownFileType = sourcecode.c.h; name = doomdef.h; path = ../source/doomdef.h; sourceTree = SOURCE_ROOT; };
		FA16D3DB15E01E96002318D1 /* doomstat.h */ = {isa = PBXFileReference; fileEncoding = 4; lastKnownFileType = sourcecode.c.h; name = doomstat.h; path = ../source/doomstat.h; sourceTree = SOURCE_ROOT; };
		FA16D3DC15E01E96002318D1 /* doomtype.h */ = {isa = PBXFileReference; fileEncoding = 4; lastKnownFileType = sourcecode.c.h; name = doomtype.h; path = ../source/doomtype.h; sourceTree = SOURCE_ROOT; };
		FA16D3DD15E01E96002318D1 /* dstrings.h */ = {isa = PBXFileReference; fileEncoding = 4; lastKnownFileType = sourcecode.c.h; name = dstrings.h; path = ../source/dstrings.h; sourceTree = SOURCE_ROOT; };
		FA16D3DE15E01E96002318D1 /* e_dstate.h */ = {isa = PBXFileReference; fileEncoding = 4; lastKnownFileType = sourcecode.c.h; name = e_dstate.h; path = ../source/e_dstate.h; sourceTree = SOURCE_ROOT; };
		FA16D3DF15E01E96002318D1 /* e_edf.h */ = {isa = PBXFileReference; fileEncoding = 4; lastKnownFileType = sourcecode.c.h; name = e_edf.h; path = ../source/e_edf.h; sourceTree = SOURCE_ROOT; };
		FA16D3E015E01E96002318D1 /* e_exdata.h */ = {isa = PBXFileReference; fileEncoding = 4; lastKnownFileType = sourcecode.c.h; name = e_exdata.h; path = ../source/e_exdata.h; sourceTree = SOURCE_ROOT; };
		FA16D3E115E01E96002318D1 /* e_fonts.h */ = {isa = PBXFileReference; fileEncoding = 4; lastKnownFileType = sourcecode.c.h; name = e_fonts.h; path = ../source/e_fonts.h; sourceTree = SOURCE_ROOT; };
		FA16D3E215E01E96002318D1 /* e_gameprops.h */ = {isa = PBXFileReference; fileEncoding = 4; lastKnownFileType = sourcecode.c.h; name = e_gameprops.h; path = ../source/e_gameprops.h; sourceTree = SOURCE_ROOT; };
		FA16D3E315E01E96002318D1 /* e_hash.h */ = {isa = PBXFileReference; fileEncoding = 4; lastKnownFileType = sourcecode.c.h; name = e_hash.h; path = ../source/e_hash.h; sourceTree = SOURCE_ROOT; };
		FA16D3E415E01E96002318D1 /* e_hashkeys.h */ = {isa = PBXFileReference; fileEncoding = 4; lastKnownFileType = sourcecode.c.h; name = e_hashkeys.h; path = ../source/e_hashkeys.h; sourceTree = SOURCE_ROOT; };
		FA16D3E515E01E96002318D1 /* e_inventory.h */ = {isa = PBXFileReference; fileEncoding = 4; lastKnownFileType = sourcecode.c.h; name = e_inventory.h; path = ../source/e_inventory.h; sourceTree = SOURCE_ROOT; };
		FA16D3E615E01E96002318D1 /* e_lib.h */ = {isa = PBXFileReference; fileEncoding = 4; lastKnownFileType = sourcecode.c.h; name = e_lib.h; path = ../source/e_lib.h; sourceTree = SOURCE_ROOT; };
		FA16D3E715E01E96002318D1 /* e_metastate.h */ = {isa = PBXFileReference; fileEncoding = 4; lastKnownFileType = sourcecode.c.h; name = e_metastate.h; path = ../source/e_metastate.h; sourceTree = SOURCE_ROOT; };
		FA16D3E815E01E96002318D1 /* e_mod.h */ = {isa = PBXFileReference; fileEncoding = 4; lastKnownFileType = sourcecode.c.h; name = e_mod.h; path = ../source/e_mod.h; sourceTree = SOURCE_ROOT; };
		FA16D3E915E01E96002318D1 /* e_player.h */ = {isa = PBXFileReference; fileEncoding = 4; lastKnownFileType = sourcecode.c.h; name = e_player.h; path = ../source/e_player.h; sourceTree = SOURCE_ROOT; };
		FA16D3EA15E01E96002318D1 /* e_rtti.h */ = {isa = PBXFileReference; fileEncoding = 4; lastKnownFileType = sourcecode.c.h; name = e_rtti.h; path = ../source/e_rtti.h; sourceTree = SOURCE_ROOT; };
		FA16D3EB15E01E96002318D1 /* e_sound.h */ = {isa = PBXFileReference; fileEncoding = 4; lastKnownFileType = sourcecode.c.h; name = e_sound.h; path = ../source/e_sound.h; sourceTree = SOURCE_ROOT; };
		FA16D3EC15E01E96002318D1 /* e_sprite.h */ = {isa = PBXFileReference; fileEncoding = 4; lastKnownFileType = sourcecode.c.h; name = e_sprite.h; path = ../source/e_sprite.h; sourceTree = SOURCE_ROOT; };
		FA16D3ED15E01E96002318D1 /* e_states.h */ = {isa = PBXFileReference; fileEncoding = 4; lastKnownFileType = sourcecode.c.h; name = e_states.h; path = ../source/e_states.h; sourceTree = SOURCE_ROOT; };
		FA16D3EE15E01E96002318D1 /* e_string.h */ = {isa = PBXFileReference; fileEncoding = 4; lastKnownFileType = sourcecode.c.h; name = e_string.h; path = ../source/e_string.h; sourceTree = SOURCE_ROOT; };
		FA16D3EF15E01E96002318D1 /* e_things.h */ = {isa = PBXFileReference; fileEncoding = 4; lastKnownFileType = sourcecode.c.h; name = e_things.h; path = ../source/e_things.h; sourceTree = SOURCE_ROOT; };
		FA16D3F015E01E96002318D1 /* e_ttypes.h */ = {isa = PBXFileReference; fileEncoding = 4; lastKnownFileType = sourcecode.c.h; name = e_ttypes.h; path = ../source/e_ttypes.h; sourceTree = SOURCE_ROOT; };
		FA16D3F115E01E96002318D1 /* f_finale.h */ = {isa = PBXFileReference; fileEncoding = 4; lastKnownFileType = sourcecode.c.h; name = f_finale.h; path = ../source/f_finale.h; sourceTree = SOURCE_ROOT; };
		FA16D3F215E01E96002318D1 /* g_bind.h */ = {isa = PBXFileReference; fileEncoding = 4; lastKnownFileType = sourcecode.c.h; name = g_bind.h; path = ../source/g_bind.h; sourceTree = SOURCE_ROOT; };
		FA16D3F315E01E96002318D1 /* g_dmflag.h */ = {isa = PBXFileReference; fileEncoding = 4; lastKnownFileType = sourcecode.c.h; name = g_dmflag.h; path = ../source/g_dmflag.h; sourceTree = SOURCE_ROOT; };
		FA16D3F415E01E96002318D1 /* g_game.h */ = {isa = PBXFileReference; fileEncoding = 4; lastKnownFileType = sourcecode.c.h; name = g_game.h; path = ../source/g_game.h; sourceTree = SOURCE_ROOT; };
		FA16D3F515E01E96002318D1 /* g_gfs.h */ = {isa = PBXFileReference; fileEncoding = 4; lastKnownFileType = sourcecode.c.h; name = g_gfs.h; path = ../source/g_gfs.h; sourceTree = SOURCE_ROOT; };
		FA16D3F615E01E96002318D1 /* gl_includes.h */ = {isa = PBXFileReference; fileEncoding = 4; lastKnownFileType = sourcecode.c.h; name = gl_includes.h; path = ../source/gl/gl_includes.h; sourceTree = SOURCE_ROOT; };
		FA16D3F715E01E96002318D1 /* gl_init.h */ = {isa = PBXFileReference; fileEncoding = 4; lastKnownFileType = sourcecode.c.h; name = gl_init.h; path = ../source/gl/gl_init.h; sourceTree = SOURCE_ROOT; };
		FA16D3F815E01E96002318D1 /* gl_primitives.h */ = {isa = PBXFileReference; fileEncoding = 4; lastKnownFileType = sourcecode.c.h; name = gl_primitives.h; path = ../source/gl/gl_primitives.h; sourceTree = SOURCE_ROOT; };
		FA16D3F915E01E96002318D1 /* gl_projection.h */ = {isa = PBXFileReference; fileEncoding = 4; lastKnownFileType = sourcecode.c.h; name = gl_projection.h; path = ../source/gl/gl_projection.h; sourceTree = SOURCE_ROOT; };
		FA16D3FA15E01E96002318D1 /* gl_texture.h */ = {isa = PBXFileReference; fileEncoding = 4; lastKnownFileType = sourcecode.c.h; name = gl_texture.h; path = ../source/gl/gl_texture.h; sourceTree = SOURCE_ROOT; };
		FA16D3FB15E01E96002318D1 /* gl_vars.h */ = {isa = PBXFileReference; fileEncoding = 4; lastKnownFileType = sourcecode.c.h; name = gl_vars.h; path = ../source/gl/gl_vars.h; sourceTree = SOURCE_ROOT; };
		FA16D3FC15E01E96002318D1 /* hu_frags.h */ = {isa = PBXFileReference; fileEncoding = 4; lastKnownFileType = sourcecode.c.h; name = hu_frags.h; path = ../source/hu_frags.h; sourceTree = SOURCE_ROOT; };
		FA16D3FD15E01E96002318D1 /* hu_over.h */ = {isa = PBXFileReference; fileEncoding = 4; lastKnownFileType = sourcecode.c.h; name = hu_over.h; path = ../source/hu_over.h; sourceTree = SOURCE_ROOT; };
		FA16D3FE15E01E96002318D1 /* hu_stuff.h */ = {isa = PBXFileReference; fileEncoding = 4; lastKnownFileType = sourcecode.c.h; name = hu_stuff.h; path = ../source/hu_stuff.h; sourceTree = SOURCE_ROOT; };
		FA16D40115E01E96002318D1 /* i_picker.h */ = {isa = PBXFileReference; fileEncoding = 4; lastKnownFileType = sourcecode.c.h; name = i_picker.h; path = ../source/hal/i_picker.h; sourceTree = SOURCE_ROOT; };
		FA16D40215E01E96002318D1 /* i_platform.h */ = {isa = PBXFileReference; fileEncoding = 4; lastKnownFileType = sourcecode.c.h; name = i_platform.h; path = ../source/hal/i_platform.h; sourceTree = SOURCE_ROOT; };
		FA16D40315E01E96002318D1 /* i_sdlgl2d.h */ = {isa = PBXFileReference; fileEncoding = 4; lastKnownFileType = sourcecode.c.h; name = i_sdlgl2d.h; path = ../source/sdl/i_sdlgl2d.h; sourceTree = SOURCE_ROOT; };
		FA16D40415E01E96002318D1 /* i_sdlvideo.h */ = {isa = PBXFileReference; fileEncoding = 4; lastKnownFileType = sourcecode.c.h; name = i_sdlvideo.h; path = ../source/sdl/i_sdlvideo.h; sourceTree = SOURCE_ROOT; };
		FA16D40515E01E96002318D1 /* i_system.h */ = {isa = PBXFileReference; fileEncoding = 4; lastKnownFileType = sourcecode.c.h; name = i_system.h; path = ../source/i_system.h; sourceTree = SOURCE_ROOT; };
		FA16D40615E01E96002318D1 /* i_video.h */ = {isa = PBXFileReference; fileEncoding = 4; lastKnownFileType = sourcecode.c.h; name = i_video.h; path = ../source/i_video.h; sourceTree = SOURCE_ROOT; };
		FA16D40715E01E96002318D1 /* info.h */ = {isa = PBXFileReference; fileEncoding = 4; lastKnownFileType = sourcecode.c.h; name = info.h; path = ../source/info.h; sourceTree = SOURCE_ROOT; };
		FA16D40915E01E96002318D1 /* lexer.h */ = {isa = PBXFileReference; fileEncoding = 4; lastKnownFileType = sourcecode.c.h; name = lexer.h; path = ../source/Confuse/lexer.h; sourceTree = SOURCE_ROOT; };
		FA16D40A15E01E96002318D1 /* m_bbox.h */ = {isa = PBXFileReference; fileEncoding = 4; lastKnownFileType = sourcecode.c.h; name = m_bbox.h; path = ../source/m_bbox.h; sourceTree = SOURCE_ROOT; };
		FA16D40B15E01E96002318D1 /* m_bdlist.h */ = {isa = PBXFileReference; fileEncoding = 4; lastKnownFileType = sourcecode.c.h; name = m_bdlist.h; path = ../source/m_bdlist.h; sourceTree = SOURCE_ROOT; };
		FA16D40C15E01E96002318D1 /* m_buffer.h */ = {isa = PBXFileReference; fileEncoding = 4; lastKnownFileType = sourcecode.c.h; name = m_buffer.h; path = ../source/m_buffer.h; sourceTree = SOURCE_ROOT; };
		FA16D40D15E01E96002318D1 /* m_cheat.h */ = {isa = PBXFileReference; fileEncoding = 4; lastKnownFileType = sourcecode.c.h; name = m_cheat.h; path = ../source/m_cheat.h; sourceTree = SOURCE_ROOT; };
		FA16D40E15E01E96002318D1 /* m_collection.h */ = {isa = PBXFileReference; fileEncoding = 4; lastKnownFileType = sourcecode.c.h; name = m_collection.h; path = ../source/m_collection.h; sourceTree = SOURCE_ROOT; };
		FA16D40F15E01E96002318D1 /* m_dllist.h */ = {isa = PBXFileReference; fileEncoding = 4; lastKnownFileType = sourcecode.c.h; name = m_dllist.h; path = ../source/m_dllist.h; sourceTree = SOURCE_ROOT; };
		FA16D41015E01E96002318D1 /* m_fcvt.h */ = {isa = PBXFileReference; fileEncoding = 4; lastKnownFileType = sourcecode.c.h; name = m_fcvt.h; path = ../source/m_fcvt.h; sourceTree = SOURCE_ROOT; };
		FA16D41115E01E96002318D1 /* m_hash.h */ = {isa = PBXFileReference; fileEncoding = 4; lastKnownFileType = sourcecode.c.h; name = m_hash.h; path = ../source/m_hash.h; sourceTree = SOURCE_ROOT; };
		FA16D41215E01E96002318D1 /* m_misc.h */ = {isa = PBXFileReference; fileEncoding = 4; lastKnownFileType = sourcecode.c.h; name = m_misc.h; path = ../source/m_misc.h; sourceTree = SOURCE_ROOT; };
		FA16D41315E01E96002318D1 /* m_qstr.h */ = {isa = PBXFileReference; fileEncoding = 4; lastKnownFileType = sourcecode.c.h; name = m_qstr.h; path = ../source/m_qstr.h; sourceTree = SOURCE_ROOT; };
		FA16D41415E01E96002318D1 /* m_qstrkeys.h */ = {isa = PBXFileReference; fileEncoding = 4; lastKnownFileType = sourcecode.c.h; name = m_qstrkeys.h; path = ../source/m_qstrkeys.h; sourceTree = SOURCE_ROOT; };
		FA16D41515E01E96002318D1 /* m_queue.h */ = {isa = PBXFileReference; fileEncoding = 4; lastKnownFileType = sourcecode.c.h; name = m_queue.h; path = ../source/m_queue.h; sourceTree = SOURCE_ROOT; };
		FA16D41615E01E96002318D1 /* m_random.h */ = {isa = PBXFileReference; fileEncoding = 4; lastKnownFileType = sourcecode.c.h; name = m_random.h; path = ../source/m_random.h; sourceTree = SOURCE_ROOT; };
		FA16D41715E01E96002318D1 /* m_shots.h */ = {isa = PBXFileReference; fileEncoding = 4; lastKnownFileType = sourcecode.c.h; name = m_shots.h; path = ../source/m_shots.h; sourceTree = SOURCE_ROOT; };
		FA16D41815E01E96002318D1 /* m_strcasestr.h */ = {isa = PBXFileReference; fileEncoding = 4; lastKnownFileType = sourcecode.c.h; name = m_strcasestr.h; path = ../source/m_strcasestr.h; sourceTree = SOURCE_ROOT; };
		FA16D41915E01E96002318D1 /* m_swap.h */ = {isa = PBXFileReference; fileEncoding = 4; lastKnownFileType = sourcecode.c.h; name = m_swap.h; path = ../source/m_swap.h; sourceTree = SOURCE_ROOT; };
		FA16D41A15E01E96002318D1 /* m_syscfg.h */ = {isa = PBXFileReference; fileEncoding = 4; lastKnownFileType = sourcecode.c.h; name = m_syscfg.h; path = ../source/m_syscfg.h; sourceTree = SOURCE_ROOT; };
		FA16D41B15E01E96002318D1 /* m_vector.h */ = {isa = PBXFileReference; fileEncoding = 4; lastKnownFileType = sourcecode.c.h; name = m_vector.h; path = ../source/m_vector.h; sourceTree = SOURCE_ROOT; };
		FA16D41C15E01E96002318D1 /* metaapi.h */ = {isa = PBXFileReference; fileEncoding = 4; lastKnownFileType = sourcecode.c.h; name = metaapi.h; path = ../source/metaapi.h; sourceTree = SOURCE_ROOT; };
		FA16D41D15E01E96002318D1 /* metaqstring.h */ = {isa = PBXFileReference; fileEncoding = 4; lastKnownFileType = sourcecode.c.h; name = metaqstring.h; path = ../source/metaqstring.h; sourceTree = SOURCE_ROOT; };
		FA16D41E15E01E96002318D1 /* mmus2mid.h */ = {isa = PBXFileReference; fileEncoding = 4; lastKnownFileType = sourcecode.c.h; name = mmus2mid.h; path = ../source/sdl/mmus2mid.h; sourceTree = SOURCE_ROOT; };
		FA16D41F15E01E96002318D1 /* mn_engin.h */ = {isa = PBXFileReference; fileEncoding = 4; lastKnownFileType = sourcecode.c.h; name = mn_engin.h; path = ../source/mn_engin.h; sourceTree = SOURCE_ROOT; };
		FA16D42015E01E96002318D1 /* mn_files.h */ = {isa = PBXFileReference; fileEncoding = 4; lastKnownFileType = sourcecode.c.h; name = mn_files.h; path = ../source/mn_files.h; sourceTree = SOURCE_ROOT; };
		FA16D42115E01E96002318D1 /* mn_htic.h */ = {isa = PBXFileReference; fileEncoding = 4; lastKnownFileType = sourcecode.c.h; name = mn_htic.h; path = ../source/mn_htic.h; sourceTree = SOURCE_ROOT; };
		FA16D42215E01E96002318D1 /* mn_menus.h */ = {isa = PBXFileReference; fileEncoding = 4; lastKnownFileType = sourcecode.c.h; name = mn_menus.h; path = ../source/mn_menus.h; sourceTree = SOURCE_ROOT; };
		FA16D42315E01E96002318D1 /* mn_misc.h */ = {isa = PBXFileReference; fileEncoding = 4; lastKnownFileType = sourcecode.c.h; name = mn_misc.h; path = ../source/mn_misc.h; sourceTree = SOURCE_ROOT; };
		FA16D42415E01E96002318D1 /* p_chase.h */ = {isa = PBXFileReference; fileEncoding = 4; lastKnownFileType = sourcecode.c.h; name = p_chase.h; path = ../source/p_chase.h; sourceTree = SOURCE_ROOT; };
		FA16D42515E01E96002318D1 /* p_enemy.h */ = {isa = PBXFileReference; fileEncoding = 4; lastKnownFileType = sourcecode.c.h; name = p_enemy.h; path = ../source/p_enemy.h; sourceTree = SOURCE_ROOT; };
		FA16D42615E01E96002318D1 /* p_hubs.h */ = {isa = PBXFileReference; fileEncoding = 4; lastKnownFileType = sourcecode.c.h; name = p_hubs.h; path = ../source/p_hubs.h; sourceTree = SOURCE_ROOT; };
		FA16D42715E01E96002318D1 /* p_info.h */ = {isa = PBXFileReference; fileEncoding = 4; lastKnownFileType = sourcecode.c.h; name = p_info.h; path = ../source/p_info.h; sourceTree = SOURCE_ROOT; };
		FA16D42815E01E96002318D1 /* p_inter.h */ = {isa = PBXFileReference; fileEncoding = 4; lastKnownFileType = sourcecode.c.h; name = p_inter.h; path = ../source/p_inter.h; sourceTree = SOURCE_ROOT; };
		FA16D42915E01E96002318D1 /* p_map.h */ = {isa = PBXFileReference; fileEncoding = 4; lastKnownFileType = sourcecode.c.h; name = p_map.h; path = ../source/p_map.h; sourceTree = SOURCE_ROOT; };
		FA16D42A15E01E96002318D1 /* p_map3d.h */ = {isa = PBXFileReference; fileEncoding = 4; lastKnownFileType = sourcecode.c.h; name = p_map3d.h; path = ../source/p_map3d.h; sourceTree = SOURCE_ROOT; };
		FA16D42B15E01E96002318D1 /* p_maputl.h */ = {isa = PBXFileReference; fileEncoding = 4; lastKnownFileType = sourcecode.c.h; name = p_maputl.h; path = ../source/p_maputl.h; sourceTree = SOURCE_ROOT; };
		FA16D42C15E01E96002318D1 /* p_mobjcol.h */ = {isa = PBXFileReference; fileEncoding = 4; lastKnownFileType = sourcecode.c.h; name = p_mobjcol.h; path = ../source/p_mobjcol.h; sourceTree = SOURCE_ROOT; };
		FA16D42D15E01E96002318D1 /* p_partcl.h */ = {isa = PBXFileReference; fileEncoding = 4; lastKnownFileType = sourcecode.c.h; name = p_partcl.h; path = ../source/p_partcl.h; sourceTree = SOURCE_ROOT; };
		FA16D42E15E01E96002318D1 /* p_pspr.h */ = {isa = PBXFileReference; fileEncoding = 4; lastKnownFileType = sourcecode.c.h; name = p_pspr.h; path = ../source/p_pspr.h; sourceTree = SOURCE_ROOT; };
		FA16D42F15E01E96002318D1 /* p_saveg.h */ = {isa = PBXFileReference; fileEncoding = 4; lastKnownFileType = sourcecode.c.h; name = p_saveg.h; path = ../source/p_saveg.h; sourceTree = SOURCE_ROOT; };
		FA16D43015E01E96002318D1 /* p_setup.h */ = {isa = PBXFileReference; fileEncoding = 4; lastKnownFileType = sourcecode.c.h; name = p_setup.h; path = ../source/p_setup.h; sourceTree = SOURCE_ROOT; };
		FA16D43115E01E96002318D1 /* p_skin.h */ = {isa = PBXFileReference; fileEncoding = 4; lastKnownFileType = sourcecode.c.h; name = p_skin.h; path = ../source/p_skin.h; sourceTree = SOURCE_ROOT; };
		FA16D43215E01E96002318D1 /* p_slopes.h */ = {isa = PBXFileReference; fileEncoding = 4; lastKnownFileType = sourcecode.c.h; name = p_slopes.h; path = ../source/p_slopes.h; sourceTree = SOURCE_ROOT; };
		FA16D43315E01E96002318D1 /* p_spec.h */ = {isa = PBXFileReference; fileEncoding = 4; lastKnownFileType = sourcecode.c.h; name = p_spec.h; path = ../source/p_spec.h; sourceTree = SOURCE_ROOT; };
		FA16D43415E01E96002318D1 /* p_tick.h */ = {isa = PBXFileReference; fileEncoding = 4; lastKnownFileType = sourcecode.c.h; name = p_tick.h; path = ../source/p_tick.h; sourceTree = SOURCE_ROOT; };
		FA16D43515E01E96002318D1 /* p_user.h */ = {isa = PBXFileReference; fileEncoding = 4; lastKnownFileType = sourcecode.c.h; name = p_user.h; path = ../source/p_user.h; sourceTree = SOURCE_ROOT; };
		FA16D43615E01E96002318D1 /* p_xenemy.h */ = {isa = PBXFileReference; fileEncoding = 4; lastKnownFileType = sourcecode.c.h; name = p_xenemy.h; path = ../source/p_xenemy.h; sourceTree = SOURCE_ROOT; };
		FA16D43715E01E96002318D1 /* polyobj.h */ = {isa = PBXFileReference; fileEncoding = 4; lastKnownFileType = sourcecode.c.h; name = polyobj.h; path = ../source/polyobj.h; sourceTree = SOURCE_ROOT; };
		FA16D43815E01E96002318D1 /* psnprntf.h */ = {isa = PBXFileReference; fileEncoding = 4; lastKnownFileType = sourcecode.c.h; name = psnprntf.h; path = ../source/psnprntf.h; sourceTree = SOURCE_ROOT; };
		FA16D43915E01E96002318D1 /* r_data.h */ = {isa = PBXFileReference; fileEncoding = 4; lastKnownFileType = sourcecode.c.h; name = r_data.h; path = ../source/r_data.h; sourceTree = SOURCE_ROOT; };
		FA16D43A15E01E96002318D1 /* r_draw.h */ = {isa = PBXFileReference; fileEncoding = 4; lastKnownFileType = sourcecode.c.h; name = r_draw.h; path = ../source/r_draw.h; sourceTree = SOURCE_ROOT; };
		FA16D43C15E01E96002318D1 /* r_drawq.h */ = {isa = PBXFileReference; fileEncoding = 4; lastKnownFileType = sourcecode.c.h; name = r_drawq.h; path = ../source/r_drawq.h; sourceTree = SOURCE_ROOT; };
		FA16D43D15E01E96002318D1 /* r_dynseg.h */ = {isa = PBXFileReference; fileEncoding = 4; lastKnownFileType = sourcecode.c.h; name = r_dynseg.h; path = ../source/r_dynseg.h; sourceTree = SOURCE_ROOT; };
		FA16D43E15E01E96002318D1 /* r_lighting.h */ = {isa = PBXFileReference; fileEncoding = 4; lastKnownFileType = sourcecode.c.h; name = r_lighting.h; path = ../source/r_lighting.h; sourceTree = SOURCE_ROOT; };
		FA16D43F15E01E96002318D1 /* r_patch.h */ = {isa = PBXFileReference; fileEncoding = 4; lastKnownFileType = sourcecode.c.h; name = r_patch.h; path = ../source/r_patch.h; sourceTree = SOURCE_ROOT; };
		FA16D44015E01E96002318D1 /* r_pcheck.h */ = {isa = PBXFileReference; fileEncoding = 4; lastKnownFileType = sourcecode.c.h; name = r_pcheck.h; path = ../source/r_pcheck.h; sourceTree = SOURCE_ROOT; };
		FA16D44115E01E96002318D1 /* r_plane.h */ = {isa = PBXFileReference; fileEncoding = 4; lastKnownFileType = sourcecode.c.h; name = r_plane.h; path = ../source/r_plane.h; sourceTree = SOURCE_ROOT; };
		FA16D44215E01E96002318D1 /* r_ripple.h */ = {isa = PBXFileReference; fileEncoding = 4; lastKnownFileType = sourcecode.c.h; name = r_ripple.h; path = ../source/r_ripple.h; sourceTree = SOURCE_ROOT; };
		FA16D44315E01E96002318D1 /* r_segs.h */ = {isa = PBXFileReference; fileEncoding = 4; lastKnownFileType = sourcecode.c.h; name = r_segs.h; path = ../source/r_segs.h; sourceTree = SOURCE_ROOT; };
		FA16D44415E01E96002318D1 /* r_sky.h */ = {isa = PBXFileReference; fileEncoding = 4; lastKnownFileType = sourcecode.c.h; name = r_sky.h; path = ../source/r_sky.h; sourceTree = SOURCE_ROOT; };
		FA16D44515E01E96002318D1 /* r_state.h */ = {isa = PBXFileReference; fileEncoding = 4; lastKnownFileType = sourcecode.c.h; name = r_state.h; path = ../source/r_state.h; sourceTree = SOURCE_ROOT; };
		FA16D44615E01E96002318D1 /* r_things.h */ = {isa = PBXFileReference; fileEncoding = 4; lastKnownFileType = sourcecode.c.h; name = r_things.h; path = ../source/r_things.h; sourceTree = SOURCE_ROOT; };
		FA16D44715E01E96002318D1 /* r_voxels.h */ = {isa = PBXFileReference; fileEncoding = 4; lastKnownFileType = sourcecode.c.h; name = r_voxels.h; path = ../source/r_voxels.h; sourceTree = SOURCE_ROOT; };
		FA16D44815E01E96002318D1 /* s_sndseq.h */ = {isa = PBXFileReference; fileEncoding = 4; lastKnownFileType = sourcecode.c.h; name = s_sndseq.h; path = ../source/s_sndseq.h; sourceTree = SOURCE_ROOT; };
		FA16D44915E01E96002318D1 /* s_sound.h */ = {isa = PBXFileReference; fileEncoding = 4; lastKnownFileType = sourcecode.c.h; name = s_sound.h; path = ../source/s_sound.h; sourceTree = SOURCE_ROOT; };
		FA16D44B15E01E96002318D1 /* sounds.h */ = {isa = PBXFileReference; fileEncoding = 4; lastKnownFileType = sourcecode.c.h; name = sounds.h; path = ../source/sounds.h; sourceTree = SOURCE_ROOT; };
		FA16D44C15E01E96002318D1 /* st_lib.h */ = {isa = PBXFileReference; fileEncoding = 4; lastKnownFileType = sourcecode.c.h; name = st_lib.h; path = ../source/st_lib.h; sourceTree = SOURCE_ROOT; };
		FA16D44E15E01E96002318D1 /* textscreen.h */ = {isa = PBXFileReference; fileEncoding = 4; lastKnownFileType = sourcecode.c.h; name = textscreen.h; path = ../source/textscreen/textscreen.h; sourceTree = SOURCE_ROOT; };
		FA16D44F15E01E96002318D1 /* txt_button.h */ = {isa = PBXFileReference; fileEncoding = 4; lastKnownFileType = sourcecode.c.h; name = txt_button.h; path = ../source/textscreen/txt_button.h; sourceTree = SOURCE_ROOT; };
		FA16D45015E01E96002318D1 /* txt_checkbox.h */ = {isa = PBXFileReference; fileEncoding = 4; lastKnownFileType = sourcecode.c.h; name = txt_checkbox.h; path = ../source/textscreen/txt_checkbox.h; sourceTree = SOURCE_ROOT; };
		FA16D45115E01E96002318D1 /* txt_desktop.h */ = {isa = PBXFileReference; fileEncoding = 4; lastKnownFileType = sourcecode.c.h; name = txt_desktop.h; path = ../source/textscreen/txt_desktop.h; sourceTree = SOURCE_ROOT; };
		FA16D45215E01E96002318D1 /* txt_dropdown.h */ = {isa = PBXFileReference; fileEncoding = 4; lastKnownFileType = sourcecode.c.h; name = txt_dropdown.h; path = ../source/textscreen/txt_dropdown.h; sourceTree = SOURCE_ROOT; };
		FA16D45315E01E96002318D1 /* txt_font.h */ = {isa = PBXFileReference; fileEncoding = 4; lastKnownFileType = sourcecode.c.h; name = txt_font.h; path = ../source/textscreen/txt_font.h; sourceTree = SOURCE_ROOT; };
		FA16D45415E01E96002318D1 /* txt_gui.h */ = {isa = PBXFileReference; fileEncoding = 4; lastKnownFileType = sourcecode.c.h; name = txt_gui.h; path = ../source/textscreen/txt_gui.h; sourceTree = SOURCE_ROOT; };
		FA16D45515E01E96002318D1 /* txt_inputbox.h */ = {isa = PBXFileReference; fileEncoding = 4; lastKnownFileType = sourcecode.c.h; name = txt_inputbox.h; path = ../source/textscreen/txt_inputbox.h; sourceTree = SOURCE_ROOT; };
		FA16D45615E01E96002318D1 /* txt_io.h */ = {isa = PBXFileReference; fileEncoding = 4; lastKnownFileType = sourcecode.c.h; name = txt_io.h; path = ../source/textscreen/txt_io.h; sourceTree = SOURCE_ROOT; };
		FA16D45715E01E96002318D1 /* txt_label.h */ = {isa = PBXFileReference; fileEncoding = 4; lastKnownFileType = sourcecode.c.h; name = txt_label.h; path = ../source/textscreen/txt_label.h; sourceTree = SOURCE_ROOT; };
		FA16D45815E01E96002318D1 /* txt_main.h */ = {isa = PBXFileReference; fileEncoding = 4; lastKnownFileType = sourcecode.c.h; name = txt_main.h; path = ../source/textscreen/txt_main.h; sourceTree = SOURCE_ROOT; };
		FA16D45915E01E96002318D1 /* txt_radiobutton.h */ = {isa = PBXFileReference; fileEncoding = 4; lastKnownFileType = sourcecode.c.h; name = txt_radiobutton.h; path = ../source/textscreen/txt_radiobutton.h; sourceTree = SOURCE_ROOT; };
		FA16D45A15E01E96002318D1 /* txt_scrollpane.h */ = {isa = PBXFileReference; fileEncoding = 4; lastKnownFileType = sourcecode.c.h; name = txt_scrollpane.h; path = ../source/textscreen/txt_scrollpane.h; sourceTree = SOURCE_ROOT; };
		FA16D45B15E01E96002318D1 /* txt_sdl.h */ = {isa = PBXFileReference; fileEncoding = 4; lastKnownFileType = sourcecode.c.h; name = txt_sdl.h; path = ../source/textscreen/txt_sdl.h; sourceTree = SOURCE_ROOT; };
		FA16D45C15E01E96002318D1 /* txt_separator.h */ = {isa = PBXFileReference; fileEncoding = 4; lastKnownFileType = sourcecode.c.h; name = txt_separator.h; path = ../source/textscreen/txt_separator.h; sourceTree = SOURCE_ROOT; };
		FA16D45D15E01E96002318D1 /* txt_spinctrl.h */ = {isa = PBXFileReference; fileEncoding = 4; lastKnownFileType = sourcecode.c.h; name = txt_spinctrl.h; path = ../source/textscreen/txt_spinctrl.h; sourceTree = SOURCE_ROOT; };
		FA16D45E15E01E96002318D1 /* txt_strut.h */ = {isa = PBXFileReference; fileEncoding = 4; lastKnownFileType = sourcecode.c.h; name = txt_strut.h; path = ../source/textscreen/txt_strut.h; sourceTree = SOURCE_ROOT; };
		FA16D45F15E01E96002318D1 /* txt_table.h */ = {isa = PBXFileReference; fileEncoding = 4; lastKnownFileType = sourcecode.c.h; name = txt_table.h; path = ../source/textscreen/txt_table.h; sourceTree = SOURCE_ROOT; };
		FA16D46015E01E96002318D1 /* txt_widget.h */ = {isa = PBXFileReference; fileEncoding = 4; lastKnownFileType = sourcecode.c.h; name = txt_widget.h; path = ../source/textscreen/txt_widget.h; sourceTree = SOURCE_ROOT; };
		FA16D46115E01E96002318D1 /* txt_window_action.h */ = {isa = PBXFileReference; fileEncoding = 4; lastKnownFileType = sourcecode.c.h; name = txt_window_action.h; path = ../source/textscreen/txt_window_action.h; sourceTree = SOURCE_ROOT; };
		FA16D46215E01E96002318D1 /* txt_window.h */ = {isa = PBXFileReference; fileEncoding = 4; lastKnownFileType = sourcecode.c.h; name = txt_window.h; path = ../source/textscreen/txt_window.h; sourceTree = SOURCE_ROOT; };
		FA16D46315E01E96002318D1 /* v_buffer.h */ = {isa = PBXFileReference; fileEncoding = 4; lastKnownFileType = sourcecode.c.h; name = v_buffer.h; path = ../source/v_buffer.h; sourceTree = SOURCE_ROOT; };
		FA16D46415E01E96002318D1 /* v_font.h */ = {isa = PBXFileReference; fileEncoding = 4; lastKnownFileType = sourcecode.c.h; name = v_font.h; path = ../source/v_font.h; sourceTree = SOURCE_ROOT; };
		FA16D46515E01E96002318D1 /* v_misc.h */ = {isa = PBXFileReference; fileEncoding = 4; lastKnownFileType = sourcecode.c.h; name = v_misc.h; path = ../source/v_misc.h; sourceTree = SOURCE_ROOT; };
		FA16D46615E01E96002318D1 /* v_patch.h */ = {isa = PBXFileReference; fileEncoding = 4; lastKnownFileType = sourcecode.c.h; name = v_patch.h; path = ../source/v_patch.h; sourceTree = SOURCE_ROOT; };
		FA16D46715E01E96002318D1 /* v_patchfmt.h */ = {isa = PBXFileReference; fileEncoding = 4; lastKnownFileType = sourcecode.c.h; name = v_patchfmt.h; path = ../source/v_patchfmt.h; sourceTree = SOURCE_ROOT; };
		FA16D46815E01E96002318D1 /* v_png.h */ = {isa = PBXFileReference; fileEncoding = 4; lastKnownFileType = sourcecode.c.h; name = v_png.h; path = ../source/v_png.h; sourceTree = SOURCE_ROOT; };
		FA16D46915E01E96002318D1 /* v_video.h */ = {isa = PBXFileReference; fileEncoding = 4; lastKnownFileType = sourcecode.c.h; name = v_video.h; path = ../source/v_video.h; sourceTree = SOURCE_ROOT; };
		FA16D46A15E01E96002318D1 /* w_hacks.h */ = {isa = PBXFileReference; fileEncoding = 4; lastKnownFileType = sourcecode.c.h; name = w_hacks.h; path = ../source/w_hacks.h; sourceTree = SOURCE_ROOT; };
		FA16D46B15E01E96002318D1 /* w_levels.h */ = {isa = PBXFileReference; fileEncoding = 4; lastKnownFileType = sourcecode.c.h; name = w_levels.h; path = ../source/w_levels.h; sourceTree = SOURCE_ROOT; };
		FA16D46C15E01E96002318D1 /* w_wad.h */ = {isa = PBXFileReference; fileEncoding = 4; lastKnownFileType = sourcecode.c.h; name = w_wad.h; path = ../source/w_wad.h; sourceTree = SOURCE_ROOT; };
		FA16D46D15E01E96002318D1 /* wi_stuff.h */ = {isa = PBXFileReference; fileEncoding = 4; lastKnownFileType = sourcecode.c.h; name = wi_stuff.h; path = ../source/wi_stuff.h; sourceTree = SOURCE_ROOT; };
		FA16D46E15E01E96002318D1 /* z_zone.h */ = {isa = PBXFileReference; fileEncoding = 4; lastKnownFileType = sourcecode.c.h; name = z_zone.h; path = ../source/z_zone.h; sourceTree = SOURCE_ROOT; };
		FA1F5716158BC3F4006F8063 /* png.c */ = {isa = PBXFileReference; fileEncoding = 7; lastKnownFileType = sourcecode.c.c; name = png.c; path = ../libpng/png.c; sourceTree = SOURCE_ROOT; };
		FA1F5717158BC3F4006F8063 /* png.h */ = {isa = PBXFileReference; fileEncoding = 7; lastKnownFileType = sourcecode.c.h; name = png.h; path = ../libpng/png.h; sourceTree = "<group>"; };
		FA1F5718158BC3F4006F8063 /* pngconf.h */ = {isa = PBXFileReference; fileEncoding = 7; lastKnownFileType = sourcecode.c.h; name = pngconf.h; path = ../libpng/pngconf.h; sourceTree = "<group>"; };
		FA1F5719158BC3F4006F8063 /* pngdebug.h */ = {isa = PBXFileReference; fileEncoding = 7; lastKnownFileType = sourcecode.c.h; name = pngdebug.h; path = ../libpng/pngdebug.h; sourceTree = "<group>"; };
		FA1F571A158BC3F4006F8063 /* pngerror.c */ = {isa = PBXFileReference; fileEncoding = 7; lastKnownFileType = sourcecode.c.c; name = pngerror.c; path = ../libpng/pngerror.c; sourceTree = SOURCE_ROOT; };
		FA1F571B158BC3F4006F8063 /* pngget.c */ = {isa = PBXFileReference; fileEncoding = 7; lastKnownFileType = sourcecode.c.c; name = pngget.c; path = ../libpng/pngget.c; sourceTree = SOURCE_ROOT; };
		FA1F571C158BC3F4006F8063 /* pnginfo.h */ = {isa = PBXFileReference; fileEncoding = 7; lastKnownFileType = sourcecode.c.h; name = pnginfo.h; path = ../libpng/pnginfo.h; sourceTree = "<group>"; };
		FA1F571D158BC3F4006F8063 /* pnglibconf.h */ = {isa = PBXFileReference; fileEncoding = 7; lastKnownFileType = sourcecode.c.h; name = pnglibconf.h; path = ../libpng/pnglibconf.h; sourceTree = "<group>"; };
		FA1F571E158BC3F4006F8063 /* pngmem.c */ = {isa = PBXFileReference; fileEncoding = 7; lastKnownFileType = sourcecode.c.c; name = pngmem.c; path = ../libpng/pngmem.c; sourceTree = SOURCE_ROOT; };
		FA1F571F158BC3F4006F8063 /* pngpread.c */ = {isa = PBXFileReference; fileEncoding = 7; lastKnownFileType = sourcecode.c.c; name = pngpread.c; path = ../libpng/pngpread.c; sourceTree = SOURCE_ROOT; };
		FA1F5720158BC3F4006F8063 /* pngpriv.h */ = {isa = PBXFileReference; fileEncoding = 7; lastKnownFileType = sourcecode.c.h; name = pngpriv.h; path = ../libpng/pngpriv.h; sourceTree = "<group>"; };
		FA1F5721158BC3F4006F8063 /* pngread.c */ = {isa = PBXFileReference; fileEncoding = 7; lastKnownFileType = sourcecode.c.c; name = pngread.c; path = ../libpng/pngread.c; sourceTree = SOURCE_ROOT; };
		FA1F5722158BC3F4006F8063 /* pngrio.c */ = {isa = PBXFileReference; fileEncoding = 7; lastKnownFileType = sourcecode.c.c; name = pngrio.c; path = ../libpng/pngrio.c; sourceTree = SOURCE_ROOT; };
		FA1F5723158BC3F4006F8063 /* pngrtran.c */ = {isa = PBXFileReference; fileEncoding = 7; lastKnownFileType = sourcecode.c.c; name = pngrtran.c; path = ../libpng/pngrtran.c; sourceTree = SOURCE_ROOT; };
		FA1F5724158BC3F4006F8063 /* pngrutil.c */ = {isa = PBXFileReference; fileEncoding = 7; lastKnownFileType = sourcecode.c.c; name = pngrutil.c; path = ../libpng/pngrutil.c; sourceTree = SOURCE_ROOT; };
		FA1F5725158BC3F4006F8063 /* pngset.c */ = {isa = PBXFileReference; fileEncoding = 7; lastKnownFileType = sourcecode.c.c; name = pngset.c; path = ../libpng/pngset.c; sourceTree = SOURCE_ROOT; };
		FA1F5726158BC3F4006F8063 /* pngstruct.h */ = {isa = PBXFileReference; fileEncoding = 7; lastKnownFileType = sourcecode.c.h; name = pngstruct.h; path = ../libpng/pngstruct.h; sourceTree = "<group>"; };
		FA1F5728158BC3F4006F8063 /* pngtrans.c */ = {isa = PBXFileReference; fileEncoding = 7; lastKnownFileType = sourcecode.c.c; name = pngtrans.c; path = ../libpng/pngtrans.c; sourceTree = SOURCE_ROOT; };
		FA1F572A158BC3F4006F8063 /* pngwio.c */ = {isa = PBXFileReference; fileEncoding = 7; lastKnownFileType = sourcecode.c.c; name = pngwio.c; path = ../libpng/pngwio.c; sourceTree = SOURCE_ROOT; };
		FA1F572B158BC3F4006F8063 /* pngwrite.c */ = {isa = PBXFileReference; fileEncoding = 7; lastKnownFileType = sourcecode.c.c; name = pngwrite.c; path = ../libpng/pngwrite.c; sourceTree = SOURCE_ROOT; };
		FA1F572C158BC3F4006F8063 /* pngwtran.c */ = {isa = PBXFileReference; fileEncoding = 7; lastKnownFileType = sourcecode.c.c; name = pngwtran.c; path = ../libpng/pngwtran.c; sourceTree = SOURCE_ROOT; };
		FA1F572D158BC3F4006F8063 /* pngwutil.c */ = {isa = PBXFileReference; fileEncoding = 7; lastKnownFileType = sourcecode.c.c; name = pngwutil.c; path = ../libpng/pngwutil.c; sourceTree = SOURCE_ROOT; };
		FA1F574B158BC4ED006F8063 /* dsp.cpp */ = {isa = PBXFileReference; fileEncoding = 7; lastKnownFileType = sourcecode.cpp.cpp; name = dsp.cpp; path = ../snes_spc/dsp.cpp; sourceTree = SOURCE_ROOT; };
		FA1F574D158BC4ED006F8063 /* SNES_SPC_misc.cpp */ = {isa = PBXFileReference; fileEncoding = 7; lastKnownFileType = sourcecode.cpp.cpp; name = SNES_SPC_misc.cpp; path = ../snes_spc/SNES_SPC_misc.cpp; sourceTree = SOURCE_ROOT; };
		FA1F574E158BC4ED006F8063 /* SNES_SPC_state.cpp */ = {isa = PBXFileReference; fileEncoding = 7; lastKnownFileType = sourcecode.cpp.cpp; name = SNES_SPC_state.cpp; path = ../snes_spc/SNES_SPC_state.cpp; sourceTree = SOURCE_ROOT; };
		FA1F574F158BC4ED006F8063 /* SNES_SPC.cpp */ = {isa = PBXFileReference; fileEncoding = 7; lastKnownFileType = sourcecode.cpp.cpp; name = SNES_SPC.cpp; path = ../snes_spc/SNES_SPC.cpp; sourceTree = SOURCE_ROOT; };
		FA1F5752158BC4ED006F8063 /* SPC_DSP.cpp */ = {isa = PBXFileReference; fileEncoding = 7; lastKnownFileType = sourcecode.cpp.cpp; name = SPC_DSP.cpp; path = ../snes_spc/SPC_DSP.cpp; sourceTree = SOURCE_ROOT; };
		FA1F5754158BC4ED006F8063 /* SPC_Filter.cpp */ = {isa = PBXFileReference; fileEncoding = 7; lastKnownFileType = sourcecode.cpp.cpp; name = SPC_Filter.cpp; path = ../snes_spc/SPC_Filter.cpp; sourceTree = SOURCE_ROOT; };
		FA1F5756158BC4ED006F8063 /* spc.cpp */ = {isa = PBXFileReference; fileEncoding = 7; lastKnownFileType = sourcecode.cpp.cpp; name = spc.cpp; path = ../snes_spc/spc.cpp; sourceTree = SOURCE_ROOT; };
		FA1F5762158BC552006F8063 /* adler32.c */ = {isa = PBXFileReference; fileEncoding = 7; lastKnownFileType = sourcecode.c.c; name = adler32.c; path = ../zlib/adler32.c; sourceTree = SOURCE_ROOT; };
		FA1F5764158BC552006F8063 /* crc32.c */ = {isa = PBXFileReference; fileEncoding = 7; lastKnownFileType = sourcecode.c.c; name = crc32.c; path = ../zlib/crc32.c; sourceTree = SOURCE_ROOT; };
		FA1F5765158BC552006F8063 /* crc32.h */ = {isa = PBXFileReference; fileEncoding = 7; lastKnownFileType = sourcecode.c.h; name = crc32.h; path = ../zlib/crc32.h; sourceTree = SOURCE_ROOT; };
		FA1F5766158BC552006F8063 /* deflate.c */ = {isa = PBXFileReference; fileEncoding = 7; lastKnownFileType = sourcecode.c.c; name = deflate.c; path = ../zlib/deflate.c; sourceTree = SOURCE_ROOT; };
		FA1F5767158BC552006F8063 /* deflate.h */ = {isa = PBXFileReference; fileEncoding = 7; lastKnownFileType = sourcecode.c.h; name = deflate.h; path = ../zlib/deflate.h; sourceTree = SOURCE_ROOT; };
		FA1F576A158BC552006F8063 /* gzguts.h */ = {isa = PBXFileReference; fileEncoding = 7; lastKnownFileType = sourcecode.c.h; name = gzguts.h; path = ../zlib/gzguts.h; sourceTree = SOURCE_ROOT; };
		FA1F576F158BC552006F8063 /* inffast.c */ = {isa = PBXFileReference; fileEncoding = 7; lastKnownFileType = sourcecode.c.c; name = inffast.c; path = ../zlib/inffast.c; sourceTree = SOURCE_ROOT; };
		FA1F5770158BC552006F8063 /* inffast.h */ = {isa = PBXFileReference; fileEncoding = 7; lastKnownFileType = sourcecode.c.h; name = inffast.h; path = ../zlib/inffast.h; sourceTree = SOURCE_ROOT; };
		FA1F5771158BC552006F8063 /* inffixed.h */ = {isa = PBXFileReference; fileEncoding = 7; lastKnownFileType = sourcecode.c.h; name = inffixed.h; path = ../zlib/inffixed.h; sourceTree = SOURCE_ROOT; };
		FA1F5772158BC552006F8063 /* inflate.c */ = {isa = PBXFileReference; fileEncoding = 7; lastKnownFileType = sourcecode.c.c; name = inflate.c; path = ../zlib/inflate.c; sourceTree = SOURCE_ROOT; };
		FA1F5773158BC552006F8063 /* inflate.h */ = {isa = PBXFileReference; fileEncoding = 7; lastKnownFileType = sourcecode.c.h; name = inflate.h; path = ../zlib/inflate.h; sourceTree = SOURCE_ROOT; };
		FA1F5774158BC552006F8063 /* inftrees.c */ = {isa = PBXFileReference; fileEncoding = 7; lastKnownFileType = sourcecode.c.c; name = inftrees.c; path = ../zlib/inftrees.c; sourceTree = SOURCE_ROOT; };
		FA1F5775158BC552006F8063 /* inftrees.h */ = {isa = PBXFileReference; fileEncoding = 7; lastKnownFileType = sourcecode.c.h; name = inftrees.h; path = ../zlib/inftrees.h; sourceTree = SOURCE_ROOT; };
		FA1F5778158BC552006F8063 /* trees.h */ = {isa = PBXFileReference; fileEncoding = 7; lastKnownFileType = sourcecode.c.h; name = trees.h; path = ../zlib/trees.h; sourceTree = SOURCE_ROOT; };
		FA1F577A158BC552006F8063 /* zconf.h */ = {isa = PBXFileReference; fileEncoding = 7; lastKnownFileType = sourcecode.c.h; name = zconf.h; path = ../zlib/zconf.h; sourceTree = SOURCE_ROOT; };
		FA1F577B158BC552006F8063 /* zlib.h */ = {isa = PBXFileReference; fileEncoding = 7; lastKnownFileType = sourcecode.c.h; name = zlib.h; path = ../zlib/zlib.h; sourceTree = SOURCE_ROOT; };
		FA1F577D158BC552006F8063 /* zutil.h */ = {isa = PBXFileReference; fileEncoding = 7; lastKnownFileType = sourcecode.c.h; name = zutil.h; path = ../zlib/zutil.h; sourceTree = SOURCE_ROOT; };
		FA31940C15B9FC84001F82B9 /* e_gameprops.cpp */ = {isa = PBXFileReference; fileEncoding = 4; lastKnownFileType = sourcecode.cpp.cpp; name = e_gameprops.cpp; path = ../source/e_gameprops.cpp; sourceTree = SOURCE_ROOT; };
		FA601C6516961D9A00046D2D /* SDLMain.h */ = {isa = PBXFileReference; fileEncoding = 4; lastKnownFileType = sourcecode.c.h; name = SDLMain.h; path = ../source/sdl/macosx/SDLMain.h; sourceTree = "<group>"; };
		FA601C6616961D9A00046D2D /* SDLMain.m */ = {isa = PBXFileReference; fileEncoding = 4; lastKnownFileType = sourcecode.c.objc; name = SDLMain.m; path = ../source/sdl/macosx/SDLMain.m; sourceTree = "<group>"; };
		FA88984C1628C4DA0025048A /* z_auto.h */ = {isa = PBXFileReference; fileEncoding = 4; lastKnownFileType = sourcecode.c.h; name = z_auto.h; path = ../source/z_auto.h; sourceTree = SOURCE_ROOT; };
		FA88984D1628C5170025048A /* autopalette.h */ = {isa = PBXFileReference; fileEncoding = 4; lastKnownFileType = sourcecode.c.h; name = autopalette.h; path = ../source/autopalette.h; sourceTree = SOURCE_ROOT; };
		FA88994E162984C20025048A /* i_platform.cpp */ = {isa = PBXFileReference; fileEncoding = 4; lastKnownFileType = sourcecode.cpp.cpp; name = i_platform.cpp; path = ../source/hal/i_platform.cpp; sourceTree = SOURCE_ROOT; };
		FA88994F162984C20025048A /* i_video.cpp */ = {isa = PBXFileReference; fileEncoding = 4; lastKnownFileType = sourcecode.cpp.cpp; name = i_video.cpp; path = ../source/hal/i_video.cpp; sourceTree = SOURCE_ROOT; };
		FAAC188C163DC8DE004791CB /* w_formats.cpp */ = {isa = PBXFileReference; fileEncoding = 4; lastKnownFileType = sourcecode.cpp.cpp; name = w_formats.cpp; path = ../source/w_formats.cpp; sourceTree = SOURCE_ROOT; };
		FAAC188D163DC8DE004791CB /* w_formats.h */ = {isa = PBXFileReference; fileEncoding = 4; lastKnownFileType = sourcecode.c.h; name = w_formats.h; path = ../source/w_formats.h; sourceTree = SOURCE_ROOT; };
		FAAC188E163DC8DE004791CB /* w_zip.cpp */ = {isa = PBXFileReference; fileEncoding = 4; lastKnownFileType = sourcecode.cpp.cpp; name = w_zip.cpp; path = ../source/w_zip.cpp; sourceTree = SOURCE_ROOT; };
		FAAC188F163DC8DE004791CB /* w_zip.h */ = {isa = PBXFileReference; fileEncoding = 4; lastKnownFileType = sourcecode.c.h; name = w_zip.h; path = ../source/w_zip.h; sourceTree = SOURCE_ROOT; };
		FAAC1892163DC8F2004791CB /* m_structio.h */ = {isa = PBXFileReference; fileEncoding = 4; lastKnownFileType = sourcecode.c.h; name = m_structio.h; path = ../source/m_structio.h; sourceTree = SOURCE_ROOT; };
		FABF5CB4158BF42800C49E93 /* a_common.cpp */ = {isa = PBXFileReference; fileEncoding = 4; lastKnownFileType = sourcecode.cpp.cpp; name = a_common.cpp; path = ../source/a_common.cpp; sourceTree = SOURCE_ROOT; };
		FABF5CB5158BF42800C49E93 /* a_counters.cpp */ = {isa = PBXFileReference; fileEncoding = 4; lastKnownFileType = sourcecode.cpp.cpp; name = a_counters.cpp; path = ../source/a_counters.cpp; sourceTree = SOURCE_ROOT; };
		FABF5CB6158BF42800C49E93 /* a_decorate.cpp */ = {isa = PBXFileReference; fileEncoding = 4; lastKnownFileType = sourcecode.cpp.cpp; name = a_decorate.cpp; path = ../source/a_decorate.cpp; sourceTree = SOURCE_ROOT; };
		FABF5CB7158BF42800C49E93 /* a_doom.cpp */ = {isa = PBXFileReference; fileEncoding = 4; lastKnownFileType = sourcecode.cpp.cpp; name = a_doom.cpp; path = ../source/a_doom.cpp; sourceTree = SOURCE_ROOT; };
		FABF5CB8158BF42800C49E93 /* a_fixed.cpp */ = {isa = PBXFileReference; fileEncoding = 4; lastKnownFileType = sourcecode.cpp.cpp; name = a_fixed.cpp; path = ../source/a_fixed.cpp; sourceTree = SOURCE_ROOT; };
		FABF5CB9158BF42800C49E93 /* a_general.cpp */ = {isa = PBXFileReference; fileEncoding = 4; lastKnownFileType = sourcecode.cpp.cpp; name = a_general.cpp; path = ../source/a_general.cpp; sourceTree = SOURCE_ROOT; };
		FABF5CBA158BF42800C49E93 /* a_heretic.cpp */ = {isa = PBXFileReference; fileEncoding = 4; lastKnownFileType = sourcecode.cpp.cpp; name = a_heretic.cpp; path = ../source/a_heretic.cpp; sourceTree = SOURCE_ROOT; };
		FABF5CBB158BF42800C49E93 /* a_hexen.cpp */ = {isa = PBXFileReference; fileEncoding = 4; lastKnownFileType = sourcecode.cpp.cpp; name = a_hexen.cpp; path = ../source/a_hexen.cpp; sourceTree = SOURCE_ROOT; };
		FABF5CBC158BF42800C49E93 /* a_small.cpp */ = {isa = PBXFileReference; fileEncoding = 4; lastKnownFileType = sourcecode.cpp.cpp; name = a_small.cpp; path = ../source/a_small.cpp; sourceTree = SOURCE_ROOT; };
		FABF5CBE158BF42800C49E93 /* acs_func.cpp */ = {isa = PBXFileReference; fileEncoding = 4; lastKnownFileType = sourcecode.cpp.cpp; name = acs_func.cpp; path = ../source/acs_func.cpp; sourceTree = SOURCE_ROOT; };
		FABF5CBF158BF42800C49E93 /* acs_intr.cpp */ = {isa = PBXFileReference; fileEncoding = 4; lastKnownFileType = sourcecode.cpp.cpp; name = acs_intr.cpp; path = ../source/acs_intr.cpp; sourceTree = SOURCE_ROOT; };
		FABF5CC0158BF42800C49E93 /* am_color.cpp */ = {isa = PBXFileReference; fileEncoding = 4; lastKnownFileType = sourcecode.cpp.cpp; name = am_color.cpp; path = ../source/am_color.cpp; sourceTree = SOURCE_ROOT; };
		FABF5CC1158BF42800C49E93 /* am_map.cpp */ = {isa = PBXFileReference; fileEncoding = 4; lastKnownFileType = sourcecode.cpp.cpp; name = am_map.cpp; path = ../source/am_map.cpp; sourceTree = SOURCE_ROOT; };
		FABF5CC4158BF42800C49E93 /* c_batch.cpp */ = {isa = PBXFileReference; fileEncoding = 4; lastKnownFileType = sourcecode.cpp.cpp; name = c_batch.cpp; path = ../source/c_batch.cpp; sourceTree = SOURCE_ROOT; };
		FABF5CC5158BF42800C49E93 /* c_cmd.cpp */ = {isa = PBXFileReference; fileEncoding = 4; lastKnownFileType = sourcecode.cpp.cpp; name = c_cmd.cpp; path = ../source/c_cmd.cpp; sourceTree = SOURCE_ROOT; };
		FABF5CC6158BF42800C49E93 /* c_io.cpp */ = {isa = PBXFileReference; fileEncoding = 4; lastKnownFileType = sourcecode.cpp.cpp; name = c_io.cpp; path = ../source/c_io.cpp; sourceTree = SOURCE_ROOT; };
		FABF5CC7158BF42800C49E93 /* c_net.cpp */ = {isa = PBXFileReference; fileEncoding = 4; lastKnownFileType = sourcecode.cpp.cpp; name = c_net.cpp; path = ../source/c_net.cpp; sourceTree = SOURCE_ROOT; };
		FABF5CC8158BF42800C49E93 /* c_runcmd.cpp */ = {isa = PBXFileReference; fileEncoding = 4; lastKnownFileType = sourcecode.cpp.cpp; name = c_runcmd.cpp; path = ../source/c_runcmd.cpp; sourceTree = SOURCE_ROOT; };
		FABF5CC9158BF42800C49E93 /* cam_sight.cpp */ = {isa = PBXFileReference; fileEncoding = 4; lastKnownFileType = sourcecode.cpp.cpp; name = cam_sight.cpp; path = ../source/cam_sight.cpp; sourceTree = SOURCE_ROOT; };
		FABF5CCA158BF42800C49E93 /* d_deh.cpp */ = {isa = PBXFileReference; fileEncoding = 4; lastKnownFileType = sourcecode.cpp.cpp; name = d_deh.cpp; path = ../source/d_deh.cpp; sourceTree = SOURCE_ROOT; };
		FABF5CCB158BF42800C49E93 /* d_dehtbl.cpp */ = {isa = PBXFileReference; fileEncoding = 4; lastKnownFileType = sourcecode.cpp.cpp; name = d_dehtbl.cpp; path = ../source/d_dehtbl.cpp; sourceTree = SOURCE_ROOT; };
		FABF5CCD158BF42800C49E93 /* d_diskfile.cpp */ = {isa = PBXFileReference; fileEncoding = 4; lastKnownFileType = sourcecode.cpp.cpp; name = d_diskfile.cpp; path = ../source/d_diskfile.cpp; sourceTree = SOURCE_ROOT; };
		FABF5CCE158BF42800C49E93 /* d_gi.cpp */ = {isa = PBXFileReference; fileEncoding = 4; lastKnownFileType = sourcecode.cpp.cpp; name = d_gi.cpp; path = ../source/d_gi.cpp; sourceTree = SOURCE_ROOT; };
		FABF5CCF158BF42800C49E93 /* d_io.cpp */ = {isa = PBXFileReference; fileEncoding = 4; lastKnownFileType = sourcecode.cpp.cpp; name = d_io.cpp; path = ../source/d_io.cpp; sourceTree = SOURCE_ROOT; };
		FABF5CD0158BF42800C49E93 /* d_items.cpp */ = {isa = PBXFileReference; fileEncoding = 4; lastKnownFileType = sourcecode.cpp.cpp; name = d_items.cpp; path = ../source/d_items.cpp; sourceTree = SOURCE_ROOT; };
		FABF5CD1158BF42800C49E93 /* d_iwad.cpp */ = {isa = PBXFileReference; fileEncoding = 4; lastKnownFileType = sourcecode.cpp.cpp; name = d_iwad.cpp; path = ../source/d_iwad.cpp; sourceTree = SOURCE_ROOT; };
		FABF5CD2158BF42800C49E93 /* d_main.cpp */ = {isa = PBXFileReference; fileEncoding = 4; lastKnownFileType = sourcecode.cpp.cpp; name = d_main.cpp; path = ../source/d_main.cpp; sourceTree = SOURCE_ROOT; };
		FABF5CD3158BF42800C49E93 /* d_net.cpp */ = {isa = PBXFileReference; fileEncoding = 4; lastKnownFileType = sourcecode.cpp.cpp; name = d_net.cpp; path = ../source/d_net.cpp; sourceTree = SOURCE_ROOT; };
		FABF5CD4158BF42800C49E93 /* doomdef.cpp */ = {isa = PBXFileReference; fileEncoding = 4; lastKnownFileType = sourcecode.cpp.cpp; name = doomdef.cpp; path = ../source/doomdef.cpp; sourceTree = SOURCE_ROOT; };
		FABF5CD5158BF42800C49E93 /* doomstat.cpp */ = {isa = PBXFileReference; fileEncoding = 4; lastKnownFileType = sourcecode.cpp.cpp; name = doomstat.cpp; path = ../source/doomstat.cpp; sourceTree = SOURCE_ROOT; };
		FABF5CD6158BF42800C49E93 /* dstrings.cpp */ = {isa = PBXFileReference; fileEncoding = 4; lastKnownFileType = sourcecode.cpp.cpp; name = dstrings.cpp; path = ../source/dstrings.cpp; sourceTree = SOURCE_ROOT; };
		FABF5CD7158BF42800C49E93 /* e_args.cpp */ = {isa = PBXFileReference; fileEncoding = 4; lastKnownFileType = sourcecode.cpp.cpp; name = e_args.cpp; path = ../source/e_args.cpp; sourceTree = SOURCE_ROOT; };
		FABF5CD8158BF42800C49E93 /* e_cmd.cpp */ = {isa = PBXFileReference; fileEncoding = 4; lastKnownFileType = sourcecode.cpp.cpp; name = e_cmd.cpp; path = ../source/e_cmd.cpp; sourceTree = SOURCE_ROOT; };
		FABF5CD9158BF42800C49E93 /* e_dstate.cpp */ = {isa = PBXFileReference; fileEncoding = 4; lastKnownFileType = sourcecode.cpp.cpp; name = e_dstate.cpp; path = ../source/e_dstate.cpp; sourceTree = SOURCE_ROOT; };
		FABF5CDA158BF42800C49E93 /* e_edf.cpp */ = {isa = PBXFileReference; fileEncoding = 4; lastKnownFileType = sourcecode.cpp.cpp; name = e_edf.cpp; path = ../source/e_edf.cpp; sourceTree = SOURCE_ROOT; };
		FABF5CDB158BF42800C49E93 /* e_exdata.cpp */ = {isa = PBXFileReference; fileEncoding = 4; lastKnownFileType = sourcecode.cpp.cpp; name = e_exdata.cpp; path = ../source/e_exdata.cpp; sourceTree = SOURCE_ROOT; };
		FABF5CDC158BF42800C49E93 /* e_fonts.cpp */ = {isa = PBXFileReference; fileEncoding = 4; lastKnownFileType = sourcecode.cpp.cpp; name = e_fonts.cpp; path = ../source/e_fonts.cpp; sourceTree = SOURCE_ROOT; };
		FABF5CDD158BF42800C49E93 /* e_hash.cpp */ = {isa = PBXFileReference; fileEncoding = 4; lastKnownFileType = sourcecode.cpp.cpp; name = e_hash.cpp; path = ../source/e_hash.cpp; sourceTree = SOURCE_ROOT; };
		FABF5CDE158BF42800C49E93 /* e_inventory.cpp */ = {isa = PBXFileReference; fileEncoding = 4; lastKnownFileType = sourcecode.cpp.cpp; name = e_inventory.cpp; path = ../source/e_inventory.cpp; sourceTree = SOURCE_ROOT; };
		FABF5CDF158BF42800C49E93 /* e_lib.cpp */ = {isa = PBXFileReference; fileEncoding = 4; lastKnownFileType = sourcecode.cpp.cpp; name = e_lib.cpp; path = ../source/e_lib.cpp; sourceTree = SOURCE_ROOT; };
		FABF5CE0158BF42800C49E93 /* e_mod.cpp */ = {isa = PBXFileReference; fileEncoding = 4; lastKnownFileType = sourcecode.cpp.cpp; name = e_mod.cpp; path = ../source/e_mod.cpp; sourceTree = SOURCE_ROOT; };
		FABF5CE1158BF42800C49E93 /* e_player.cpp */ = {isa = PBXFileReference; fileEncoding = 4; lastKnownFileType = sourcecode.cpp.cpp; name = e_player.cpp; path = ../source/e_player.cpp; sourceTree = SOURCE_ROOT; };
		FABF5CE2158BF42800C49E93 /* e_rtti.cpp */ = {isa = PBXFileReference; fileEncoding = 4; lastKnownFileType = sourcecode.cpp.cpp; name = e_rtti.cpp; path = ../source/e_rtti.cpp; sourceTree = SOURCE_ROOT; };
		FABF5CE3158BF42800C49E93 /* e_sound.cpp */ = {isa = PBXFileReference; fileEncoding = 4; lastKnownFileType = sourcecode.cpp.cpp; name = e_sound.cpp; path = ../source/e_sound.cpp; sourceTree = SOURCE_ROOT; };
		FABF5CE4158BF42800C49E93 /* e_sprite.cpp */ = {isa = PBXFileReference; fileEncoding = 4; lastKnownFileType = sourcecode.cpp.cpp; name = e_sprite.cpp; path = ../source/e_sprite.cpp; sourceTree = SOURCE_ROOT; };
		FABF5CE5158BF42800C49E93 /* e_states.cpp */ = {isa = PBXFileReference; fileEncoding = 4; lastKnownFileType = sourcecode.cpp.cpp; name = e_states.cpp; path = ../source/e_states.cpp; sourceTree = SOURCE_ROOT; };
		FABF5CE6158BF42800C49E93 /* e_string.cpp */ = {isa = PBXFileReference; fileEncoding = 4; lastKnownFileType = sourcecode.cpp.cpp; name = e_string.cpp; path = ../source/e_string.cpp; sourceTree = SOURCE_ROOT; };
		FABF5CE7158BF42800C49E93 /* e_things.cpp */ = {isa = PBXFileReference; fileEncoding = 4; lastKnownFileType = sourcecode.cpp.cpp; name = e_things.cpp; path = ../source/e_things.cpp; sourceTree = SOURCE_ROOT; };
		FABF5CE8158BF42800C49E93 /* e_ttypes.cpp */ = {isa = PBXFileReference; fileEncoding = 4; lastKnownFileType = sourcecode.cpp.cpp; name = e_ttypes.cpp; path = ../source/e_ttypes.cpp; sourceTree = SOURCE_ROOT; };
		FABF5CE9158BF42800C49E93 /* f_finale.cpp */ = {isa = PBXFileReference; fileEncoding = 4; lastKnownFileType = sourcecode.cpp.cpp; name = f_finale.cpp; path = ../source/f_finale.cpp; sourceTree = SOURCE_ROOT; };
		FABF5CEA158BF42800C49E93 /* f_wipe.cpp */ = {isa = PBXFileReference; fileEncoding = 4; lastKnownFileType = sourcecode.cpp.cpp; name = f_wipe.cpp; path = ../source/f_wipe.cpp; sourceTree = SOURCE_ROOT; };
		FABF5CEB158BF42800C49E93 /* g_bind.cpp */ = {isa = PBXFileReference; fileEncoding = 4; lastKnownFileType = sourcecode.cpp.cpp; name = g_bind.cpp; path = ../source/g_bind.cpp; sourceTree = SOURCE_ROOT; };
		FABF5CEC158BF42800C49E93 /* g_cmd.cpp */ = {isa = PBXFileReference; fileEncoding = 4; lastKnownFileType = sourcecode.cpp.cpp; name = g_cmd.cpp; path = ../source/g_cmd.cpp; sourceTree = SOURCE_ROOT; };
		FABF5CED158BF42800C49E93 /* g_dmflag.cpp */ = {isa = PBXFileReference; fileEncoding = 4; lastKnownFileType = sourcecode.cpp.cpp; name = g_dmflag.cpp; path = ../source/g_dmflag.cpp; sourceTree = SOURCE_ROOT; };
		FABF5CEE158BF42800C49E93 /* g_game.cpp */ = {isa = PBXFileReference; fileEncoding = 4; lastKnownFileType = sourcecode.cpp.cpp; name = g_game.cpp; path = ../source/g_game.cpp; sourceTree = SOURCE_ROOT; };
		FABF5CEF158BF42800C49E93 /* g_gfs.cpp */ = {isa = PBXFileReference; fileEncoding = 4; lastKnownFileType = sourcecode.cpp.cpp; name = g_gfs.cpp; path = ../source/g_gfs.cpp; sourceTree = SOURCE_ROOT; };
		FABF5CF0158BF42800C49E93 /* hi_stuff.cpp */ = {isa = PBXFileReference; fileEncoding = 4; lastKnownFileType = sourcecode.cpp.cpp; name = hi_stuff.cpp; path = ../source/hi_stuff.cpp; sourceTree = SOURCE_ROOT; };
		FABF5CF1158BF42800C49E93 /* hu_frags.cpp */ = {isa = PBXFileReference; fileEncoding = 4; lastKnownFileType = sourcecode.cpp.cpp; name = hu_frags.cpp; path = ../source/hu_frags.cpp; sourceTree = SOURCE_ROOT; };
		FABF5CF2158BF42800C49E93 /* hu_over.cpp */ = {isa = PBXFileReference; fileEncoding = 4; lastKnownFileType = sourcecode.cpp.cpp; name = hu_over.cpp; path = ../source/hu_over.cpp; sourceTree = SOURCE_ROOT; };
		FABF5CF3158BF42800C49E93 /* hu_stuff.cpp */ = {isa = PBXFileReference; fileEncoding = 4; lastKnownFileType = sourcecode.cpp.cpp; name = hu_stuff.cpp; path = ../source/hu_stuff.cpp; sourceTree = SOURCE_ROOT; };
		FABF5CF4158BF42800C49E93 /* in_lude.cpp */ = {isa = PBXFileReference; fileEncoding = 4; lastKnownFileType = sourcecode.cpp.cpp; name = in_lude.cpp; path = ../source/in_lude.cpp; sourceTree = SOURCE_ROOT; };
		FABF5CF5158BF42800C49E93 /* info.cpp */ = {isa = PBXFileReference; fileEncoding = 4; lastKnownFileType = sourcecode.cpp.cpp; name = info.cpp; path = ../source/info.cpp; sourceTree = SOURCE_ROOT; };
		FABF5CF6158BF42800C49E93 /* m_argv.cpp */ = {isa = PBXFileReference; fileEncoding = 4; lastKnownFileType = sourcecode.cpp.cpp; name = m_argv.cpp; path = ../source/m_argv.cpp; sourceTree = SOURCE_ROOT; };
		FABF5CF7158BF42800C49E93 /* m_bbox.cpp */ = {isa = PBXFileReference; fileEncoding = 4; lastKnownFileType = sourcecode.cpp.cpp; name = m_bbox.cpp; path = ../source/m_bbox.cpp; sourceTree = SOURCE_ROOT; };
		FABF5CF8158BF42800C49E93 /* m_buffer.cpp */ = {isa = PBXFileReference; fileEncoding = 4; lastKnownFileType = sourcecode.cpp.cpp; name = m_buffer.cpp; path = ../source/m_buffer.cpp; sourceTree = SOURCE_ROOT; };
		FABF5CF9158BF42800C49E93 /* m_cheat.cpp */ = {isa = PBXFileReference; fileEncoding = 4; lastKnownFileType = sourcecode.cpp.cpp; name = m_cheat.cpp; path = ../source/m_cheat.cpp; sourceTree = SOURCE_ROOT; };
		FABF5CFA158BF42800C49E93 /* m_fcvt.cpp */ = {isa = PBXFileReference; fileEncoding = 4; lastKnownFileType = sourcecode.cpp.cpp; name = m_fcvt.cpp; path = ../source/m_fcvt.cpp; sourceTree = SOURCE_ROOT; };
		FABF5CFB158BF42800C49E93 /* m_hash.cpp */ = {isa = PBXFileReference; fileEncoding = 4; lastKnownFileType = sourcecode.cpp.cpp; name = m_hash.cpp; path = ../source/m_hash.cpp; sourceTree = SOURCE_ROOT; };
		FABF5CFC158BF42800C49E93 /* m_misc.cpp */ = {isa = PBXFileReference; fileEncoding = 4; lastKnownFileType = sourcecode.cpp.cpp; name = m_misc.cpp; path = ../source/m_misc.cpp; sourceTree = SOURCE_ROOT; };
		FABF5CFD158BF42800C49E93 /* m_qstr.cpp */ = {isa = PBXFileReference; fileEncoding = 4; lastKnownFileType = sourcecode.cpp.cpp; name = m_qstr.cpp; path = ../source/m_qstr.cpp; sourceTree = SOURCE_ROOT; };
		FABF5CFE158BF42800C49E93 /* m_queue.cpp */ = {isa = PBXFileReference; fileEncoding = 4; lastKnownFileType = sourcecode.cpp.cpp; name = m_queue.cpp; path = ../source/m_queue.cpp; sourceTree = SOURCE_ROOT; };
		FABF5CFF158BF42800C49E93 /* m_random.cpp */ = {isa = PBXFileReference; fileEncoding = 4; lastKnownFileType = sourcecode.cpp.cpp; name = m_random.cpp; path = ../source/m_random.cpp; sourceTree = SOURCE_ROOT; };
		FABF5D00158BF42800C49E93 /* m_shots.cpp */ = {isa = PBXFileReference; fileEncoding = 4; lastKnownFileType = sourcecode.cpp.cpp; name = m_shots.cpp; path = ../source/m_shots.cpp; sourceTree = SOURCE_ROOT; };
		FABF5D01158BF42800C49E93 /* m_strcasestr.cpp */ = {isa = PBXFileReference; fileEncoding = 4; lastKnownFileType = sourcecode.cpp.cpp; name = m_strcasestr.cpp; path = ../source/m_strcasestr.cpp; sourceTree = SOURCE_ROOT; };
		FABF5D02158BF42800C49E93 /* m_syscfg.cpp */ = {isa = PBXFileReference; fileEncoding = 4; lastKnownFileType = sourcecode.cpp.cpp; name = m_syscfg.cpp; path = ../source/m_syscfg.cpp; sourceTree = SOURCE_ROOT; };
		FABF5D03158BF42800C49E93 /* m_vector.cpp */ = {isa = PBXFileReference; fileEncoding = 4; lastKnownFileType = sourcecode.cpp.cpp; name = m_vector.cpp; path = ../source/m_vector.cpp; sourceTree = SOURCE_ROOT; };
		FABF5D04158BF42800C49E93 /* metaapi.cpp */ = {isa = PBXFileReference; fileEncoding = 4; lastKnownFileType = sourcecode.cpp.cpp; name = metaapi.cpp; path = ../source/metaapi.cpp; sourceTree = SOURCE_ROOT; };
		FABF5D05158BF42800C49E93 /* metaqstring.cpp */ = {isa = PBXFileReference; fileEncoding = 4; lastKnownFileType = sourcecode.cpp.cpp; name = metaqstring.cpp; path = ../source/metaqstring.cpp; sourceTree = SOURCE_ROOT; };
		FABF5D06158BF42800C49E93 /* mn_emenu.cpp */ = {isa = PBXFileReference; fileEncoding = 4; lastKnownFileType = sourcecode.cpp.cpp; name = mn_emenu.cpp; path = ../source/mn_emenu.cpp; sourceTree = SOURCE_ROOT; };
		FABF5D07158BF42800C49E93 /* mn_engin.cpp */ = {isa = PBXFileReference; fileEncoding = 4; lastKnownFileType = sourcecode.cpp.cpp; name = mn_engin.cpp; path = ../source/mn_engin.cpp; sourceTree = SOURCE_ROOT; };
		FABF5D08158BF42800C49E93 /* mn_files.cpp */ = {isa = PBXFileReference; fileEncoding = 4; lastKnownFileType = sourcecode.cpp.cpp; name = mn_files.cpp; path = ../source/mn_files.cpp; sourceTree = SOURCE_ROOT; };
		FABF5D09158BF42800C49E93 /* mn_htic.cpp */ = {isa = PBXFileReference; fileEncoding = 4; lastKnownFileType = sourcecode.cpp.cpp; name = mn_htic.cpp; path = ../source/mn_htic.cpp; sourceTree = SOURCE_ROOT; };
		FABF5D0A158BF42800C49E93 /* mn_menus.cpp */ = {isa = PBXFileReference; fileEncoding = 4; lastKnownFileType = sourcecode.cpp.cpp; name = mn_menus.cpp; path = ../source/mn_menus.cpp; sourceTree = SOURCE_ROOT; };
		FABF5D0B158BF42800C49E93 /* mn_misc.cpp */ = {isa = PBXFileReference; fileEncoding = 4; lastKnownFileType = sourcecode.cpp.cpp; name = mn_misc.cpp; path = ../source/mn_misc.cpp; sourceTree = SOURCE_ROOT; };
		FABF5D0C158BF42800C49E93 /* mn_skinv.cpp */ = {isa = PBXFileReference; fileEncoding = 4; lastKnownFileType = sourcecode.cpp.cpp; name = mn_skinv.cpp; path = ../source/mn_skinv.cpp; sourceTree = SOURCE_ROOT; };
		FABF5D0D158BF42800C49E93 /* p_anim.cpp */ = {isa = PBXFileReference; fileEncoding = 4; lastKnownFileType = sourcecode.cpp.cpp; name = p_anim.cpp; path = ../source/p_anim.cpp; sourceTree = SOURCE_ROOT; };
		FABF5D0E158BF42800C49E93 /* p_ceilng.cpp */ = {isa = PBXFileReference; fileEncoding = 4; lastKnownFileType = sourcecode.cpp.cpp; name = p_ceilng.cpp; path = ../source/p_ceilng.cpp; sourceTree = SOURCE_ROOT; };
		FABF5D0F158BF42800C49E93 /* p_chase.cpp */ = {isa = PBXFileReference; fileEncoding = 4; lastKnownFileType = sourcecode.cpp.cpp; name = p_chase.cpp; path = ../source/p_chase.cpp; sourceTree = SOURCE_ROOT; };
		FABF5D10158BF42800C49E93 /* p_cmd.cpp */ = {isa = PBXFileReference; fileEncoding = 4; lastKnownFileType = sourcecode.cpp.cpp; name = p_cmd.cpp; path = ../source/p_cmd.cpp; sourceTree = SOURCE_ROOT; };
		FABF5D11158BF42800C49E93 /* p_doors.cpp */ = {isa = PBXFileReference; fileEncoding = 4; lastKnownFileType = sourcecode.cpp.cpp; name = p_doors.cpp; path = ../source/p_doors.cpp; sourceTree = SOURCE_ROOT; };
		FABF5D12158BF42800C49E93 /* p_enemy.cpp */ = {isa = PBXFileReference; fileEncoding = 4; lastKnownFileType = sourcecode.cpp.cpp; name = p_enemy.cpp; path = ../source/p_enemy.cpp; sourceTree = SOURCE_ROOT; };
		FABF5D13158BF42800C49E93 /* p_floor.cpp */ = {isa = PBXFileReference; fileEncoding = 4; lastKnownFileType = sourcecode.cpp.cpp; name = p_floor.cpp; path = ../source/p_floor.cpp; sourceTree = SOURCE_ROOT; };
		FABF5D14158BF42800C49E93 /* p_genlin.cpp */ = {isa = PBXFileReference; fileEncoding = 4; lastKnownFileType = sourcecode.cpp.cpp; name = p_genlin.cpp; path = ../source/p_genlin.cpp; sourceTree = SOURCE_ROOT; };
		FABF5D16158BF42800C49E93 /* p_hubs.cpp */ = {isa = PBXFileReference; fileEncoding = 4; lastKnownFileType = sourcecode.cpp.cpp; name = p_hubs.cpp; path = ../source/p_hubs.cpp; sourceTree = SOURCE_ROOT; };
		FABF5D17158BF42800C49E93 /* p_info.cpp */ = {isa = PBXFileReference; fileEncoding = 4; lastKnownFileType = sourcecode.cpp.cpp; name = p_info.cpp; path = ../source/p_info.cpp; sourceTree = SOURCE_ROOT; };
		FABF5D18158BF42800C49E93 /* p_inter.cpp */ = {isa = PBXFileReference; fileEncoding = 4; lastKnownFileType = sourcecode.cpp.cpp; name = p_inter.cpp; path = ../source/p_inter.cpp; sourceTree = SOURCE_ROOT; };
		FABF5D19158BF42800C49E93 /* p_lights.cpp */ = {isa = PBXFileReference; fileEncoding = 4; lastKnownFileType = sourcecode.cpp.cpp; name = p_lights.cpp; path = ../source/p_lights.cpp; sourceTree = SOURCE_ROOT; };
		FABF5D1A158BF42800C49E93 /* p_map.cpp */ = {isa = PBXFileReference; fileEncoding = 4; lastKnownFileType = sourcecode.cpp.cpp; name = p_map.cpp; path = ../source/p_map.cpp; sourceTree = SOURCE_ROOT; };
		FABF5D1B158BF42800C49E93 /* p_map3d.cpp */ = {isa = PBXFileReference; fileEncoding = 4; lastKnownFileType = sourcecode.cpp.cpp; name = p_map3d.cpp; path = ../source/p_map3d.cpp; sourceTree = SOURCE_ROOT; };
		FABF5D1C158BF42800C49E93 /* p_maputl.cpp */ = {isa = PBXFileReference; fileEncoding = 4; lastKnownFileType = sourcecode.cpp.cpp; name = p_maputl.cpp; path = ../source/p_maputl.cpp; sourceTree = SOURCE_ROOT; };
		FABF5D1D158BF42800C49E93 /* p_mobj.cpp */ = {isa = PBXFileReference; fileEncoding = 4; lastKnownFileType = sourcecode.cpp.cpp; name = p_mobj.cpp; path = ../source/p_mobj.cpp; sourceTree = SOURCE_ROOT; };
		FABF5D1E158BF42800C49E93 /* p_mobjcol.cpp */ = {isa = PBXFileReference; fileEncoding = 4; lastKnownFileType = sourcecode.cpp.cpp; name = p_mobjcol.cpp; path = ../source/p_mobjcol.cpp; sourceTree = SOURCE_ROOT; };
		FABF5D1F158BF42800C49E93 /* p_partcl.cpp */ = {isa = PBXFileReference; fileEncoding = 4; lastKnownFileType = sourcecode.cpp.cpp; name = p_partcl.cpp; path = ../source/p_partcl.cpp; sourceTree = SOURCE_ROOT; };
		FABF5D20158BF42800C49E93 /* p_plats.cpp */ = {isa = PBXFileReference; fileEncoding = 4; lastKnownFileType = sourcecode.cpp.cpp; name = p_plats.cpp; path = ../source/p_plats.cpp; sourceTree = SOURCE_ROOT; };
		FABF5D21158BF42800C49E93 /* p_portal.cpp */ = {isa = PBXFileReference; fileEncoding = 4; lastKnownFileType = sourcecode.cpp.cpp; name = p_portal.cpp; path = ../source/p_portal.cpp; sourceTree = SOURCE_ROOT; };
		FABF5D22158BF42800C49E93 /* p_pspr.cpp */ = {isa = PBXFileReference; fileEncoding = 4; lastKnownFileType = sourcecode.cpp.cpp; name = p_pspr.cpp; path = ../source/p_pspr.cpp; sourceTree = SOURCE_ROOT; };
		FABF5D23158BF42800C49E93 /* p_saveg.cpp */ = {isa = PBXFileReference; fileEncoding = 4; lastKnownFileType = sourcecode.cpp.cpp; name = p_saveg.cpp; path = ../source/p_saveg.cpp; sourceTree = SOURCE_ROOT; };
		FABF5D24158BF42800C49E93 /* p_sector.cpp */ = {isa = PBXFileReference; fileEncoding = 4; lastKnownFileType = sourcecode.cpp.cpp; name = p_sector.cpp; path = ../source/p_sector.cpp; sourceTree = SOURCE_ROOT; };
		FABF5D25158BF42800C49E93 /* p_setup.cpp */ = {isa = PBXFileReference; fileEncoding = 4; lastKnownFileType = sourcecode.cpp.cpp; name = p_setup.cpp; path = ../source/p_setup.cpp; sourceTree = SOURCE_ROOT; };
		FABF5D26158BF42800C49E93 /* p_sight.cpp */ = {isa = PBXFileReference; fileEncoding = 4; lastKnownFileType = sourcecode.cpp.cpp; name = p_sight.cpp; path = ../source/p_sight.cpp; sourceTree = SOURCE_ROOT; };
		FABF5D27158BF42800C49E93 /* p_skin.cpp */ = {isa = PBXFileReference; fileEncoding = 4; lastKnownFileType = sourcecode.cpp.cpp; name = p_skin.cpp; path = ../source/p_skin.cpp; sourceTree = SOURCE_ROOT; };
		FABF5D28158BF42800C49E93 /* p_slopes.cpp */ = {isa = PBXFileReference; fileEncoding = 4; lastKnownFileType = sourcecode.cpp.cpp; name = p_slopes.cpp; path = ../source/p_slopes.cpp; sourceTree = SOURCE_ROOT; };
		FABF5D29158BF42800C49E93 /* p_spec.cpp */ = {isa = PBXFileReference; fileEncoding = 4; lastKnownFileType = sourcecode.cpp.cpp; name = p_spec.cpp; path = ../source/p_spec.cpp; sourceTree = SOURCE_ROOT; };
		FABF5D2A158BF42800C49E93 /* p_switch.cpp */ = {isa = PBXFileReference; fileEncoding = 4; lastKnownFileType = sourcecode.cpp.cpp; name = p_switch.cpp; path = ../source/p_switch.cpp; sourceTree = SOURCE_ROOT; };
		FABF5D2B158BF42800C49E93 /* p_telept.cpp */ = {isa = PBXFileReference; fileEncoding = 4; lastKnownFileType = sourcecode.cpp.cpp; name = p_telept.cpp; path = ../source/p_telept.cpp; sourceTree = SOURCE_ROOT; };
		FABF5D2C158BF42800C49E93 /* p_things.cpp */ = {isa = PBXFileReference; fileEncoding = 4; lastKnownFileType = sourcecode.cpp.cpp; name = p_things.cpp; path = ../source/p_things.cpp; sourceTree = SOURCE_ROOT; };
		FABF5D2D158BF42800C49E93 /* p_tick.cpp */ = {isa = PBXFileReference; fileEncoding = 4; lastKnownFileType = sourcecode.cpp.cpp; name = p_tick.cpp; path = ../source/p_tick.cpp; sourceTree = SOURCE_ROOT; };
		FABF5D2E158BF42800C49E93 /* p_trace.cpp */ = {isa = PBXFileReference; fileEncoding = 4; lastKnownFileType = sourcecode.cpp.cpp; name = p_trace.cpp; path = ../source/p_trace.cpp; sourceTree = SOURCE_ROOT; };
		FABF5D2F158BF42800C49E93 /* p_user.cpp */ = {isa = PBXFileReference; fileEncoding = 4; lastKnownFileType = sourcecode.cpp.cpp; name = p_user.cpp; path = ../source/p_user.cpp; sourceTree = SOURCE_ROOT; };
		FABF5D30158BF42800C49E93 /* p_xenemy.cpp */ = {isa = PBXFileReference; fileEncoding = 4; lastKnownFileType = sourcecode.cpp.cpp; name = p_xenemy.cpp; path = ../source/p_xenemy.cpp; sourceTree = SOURCE_ROOT; };
		FABF5D31158BF42800C49E93 /* polyobj.cpp */ = {isa = PBXFileReference; fileEncoding = 4; lastKnownFileType = sourcecode.cpp.cpp; name = polyobj.cpp; path = ../source/polyobj.cpp; sourceTree = SOURCE_ROOT; };
		FABF5D32158BF42800C49E93 /* psnprntf.cpp */ = {isa = PBXFileReference; fileEncoding = 4; lastKnownFileType = sourcecode.cpp.cpp; name = psnprntf.cpp; path = ../source/psnprntf.cpp; sourceTree = SOURCE_ROOT; };
		FABF5D33158BF42800C49E93 /* r_bsp.cpp */ = {isa = PBXFileReference; fileEncoding = 4; lastKnownFileType = sourcecode.cpp.cpp; name = r_bsp.cpp; path = ../source/r_bsp.cpp; sourceTree = SOURCE_ROOT; };
		FABF5D34158BF42800C49E93 /* r_data.cpp */ = {isa = PBXFileReference; fileEncoding = 4; lastKnownFileType = sourcecode.cpp.cpp; name = r_data.cpp; path = ../source/r_data.cpp; sourceTree = SOURCE_ROOT; };
		FABF5D35158BF42800C49E93 /* r_draw.cpp */ = {isa = PBXFileReference; fileEncoding = 4; lastKnownFileType = sourcecode.cpp.cpp; name = r_draw.cpp; path = ../source/r_draw.cpp; sourceTree = SOURCE_ROOT; };
		FABF5D37158BF42800C49E93 /* r_drawq.cpp */ = {isa = PBXFileReference; fileEncoding = 4; lastKnownFileType = sourcecode.cpp.cpp; name = r_drawq.cpp; path = ../source/r_drawq.cpp; sourceTree = SOURCE_ROOT; };
		FABF5D38158BF42800C49E93 /* r_dynseg.cpp */ = {isa = PBXFileReference; fileEncoding = 4; lastKnownFileType = sourcecode.cpp.cpp; name = r_dynseg.cpp; path = ../source/r_dynseg.cpp; sourceTree = SOURCE_ROOT; };
		FABF5D39158BF42800C49E93 /* r_main.cpp */ = {isa = PBXFileReference; fileEncoding = 4; lastKnownFileType = sourcecode.cpp.cpp; name = r_main.cpp; path = ../source/r_main.cpp; sourceTree = SOURCE_ROOT; };
		FABF5D3A158BF42800C49E93 /* r_plane.cpp */ = {isa = PBXFileReference; fileEncoding = 4; lastKnownFileType = sourcecode.cpp.cpp; name = r_plane.cpp; path = ../source/r_plane.cpp; sourceTree = SOURCE_ROOT; };
		FABF5D3B158BF42800C49E93 /* r_portal.cpp */ = {isa = PBXFileReference; fileEncoding = 4; lastKnownFileType = sourcecode.cpp.cpp; name = r_portal.cpp; path = ../source/r_portal.cpp; sourceTree = SOURCE_ROOT; };
		FABF5D3C158BF42800C49E93 /* r_ripple.cpp */ = {isa = PBXFileReference; fileEncoding = 4; lastKnownFileType = sourcecode.cpp.cpp; name = r_ripple.cpp; path = ../source/r_ripple.cpp; sourceTree = SOURCE_ROOT; };
		FABF5D3D158BF42800C49E93 /* r_segs.cpp */ = {isa = PBXFileReference; fileEncoding = 4; lastKnownFileType = sourcecode.cpp.cpp; name = r_segs.cpp; path = ../source/r_segs.cpp; sourceTree = SOURCE_ROOT; };
		FABF5D3E158BF42800C49E93 /* r_sky.cpp */ = {isa = PBXFileReference; fileEncoding = 4; lastKnownFileType = sourcecode.cpp.cpp; name = r_sky.cpp; path = ../source/r_sky.cpp; sourceTree = SOURCE_ROOT; };
		FABF5D3F158BF42800C49E93 /* r_span.cpp */ = {isa = PBXFileReference; fileEncoding = 4; lastKnownFileType = sourcecode.cpp.cpp; name = r_span.cpp; path = ../source/r_span.cpp; sourceTree = SOURCE_ROOT; };
		FABF5D40158BF42800C49E93 /* r_textur.cpp */ = {isa = PBXFileReference; fileEncoding = 4; lastKnownFileType = sourcecode.cpp.cpp; name = r_textur.cpp; path = ../source/r_textur.cpp; sourceTree = SOURCE_ROOT; };
		FABF5D41158BF42800C49E93 /* r_things.cpp */ = {isa = PBXFileReference; fileEncoding = 4; lastKnownFileType = sourcecode.cpp.cpp; name = r_things.cpp; path = ../source/r_things.cpp; sourceTree = SOURCE_ROOT; };
		FABF5D42158BF42800C49E93 /* r_voxels.cpp */ = {isa = PBXFileReference; fileEncoding = 4; lastKnownFileType = sourcecode.cpp.cpp; name = r_voxels.cpp; path = ../source/r_voxels.cpp; sourceTree = SOURCE_ROOT; };
		FABF5D43158BF42800C49E93 /* s_sndseq.cpp */ = {isa = PBXFileReference; fileEncoding = 4; lastKnownFileType = sourcecode.cpp.cpp; name = s_sndseq.cpp; path = ../source/s_sndseq.cpp; sourceTree = SOURCE_ROOT; };
		FABF5D44158BF42800C49E93 /* s_sound.cpp */ = {isa = PBXFileReference; fileEncoding = 4; lastKnownFileType = sourcecode.cpp.cpp; name = s_sound.cpp; path = ../source/s_sound.cpp; sourceTree = SOURCE_ROOT; };
		FABF5D45158BF42800C49E93 /* sounds.cpp */ = {isa = PBXFileReference; fileEncoding = 4; lastKnownFileType = sourcecode.cpp.cpp; name = sounds.cpp; path = ../source/sounds.cpp; sourceTree = SOURCE_ROOT; };
		FABF5D46158BF42800C49E93 /* st_hbar.cpp */ = {isa = PBXFileReference; fileEncoding = 4; lastKnownFileType = sourcecode.cpp.cpp; name = st_hbar.cpp; path = ../source/st_hbar.cpp; sourceTree = SOURCE_ROOT; };
		FABF5D47158BF42800C49E93 /* st_lib.cpp */ = {isa = PBXFileReference; fileEncoding = 4; lastKnownFileType = sourcecode.cpp.cpp; name = st_lib.cpp; path = ../source/st_lib.cpp; sourceTree = SOURCE_ROOT; };
		FABF5D48158BF42800C49E93 /* st_stuff.cpp */ = {isa = PBXFileReference; fileEncoding = 4; lastKnownFileType = sourcecode.cpp.cpp; name = st_stuff.cpp; path = ../source/st_stuff.cpp; sourceTree = SOURCE_ROOT; };
		FABF5D49158BF42800C49E93 /* tables.cpp */ = {isa = PBXFileReference; fileEncoding = 4; lastKnownFileType = sourcecode.cpp.cpp; name = tables.cpp; path = ../source/tables.cpp; sourceTree = SOURCE_ROOT; };
		FABF5D4A158BF42800C49E93 /* v_block.cpp */ = {isa = PBXFileReference; fileEncoding = 4; lastKnownFileType = sourcecode.cpp.cpp; name = v_block.cpp; path = ../source/v_block.cpp; sourceTree = SOURCE_ROOT; };
		FABF5D4B158BF42800C49E93 /* v_buffer.cpp */ = {isa = PBXFileReference; fileEncoding = 4; lastKnownFileType = sourcecode.cpp.cpp; name = v_buffer.cpp; path = ../source/v_buffer.cpp; sourceTree = SOURCE_ROOT; };
		FABF5D4C158BF42800C49E93 /* v_font.cpp */ = {isa = PBXFileReference; fileEncoding = 4; lastKnownFileType = sourcecode.cpp.cpp; name = v_font.cpp; path = ../source/v_font.cpp; sourceTree = SOURCE_ROOT; };
		FABF5D4D158BF42800C49E93 /* v_misc.cpp */ = {isa = PBXFileReference; fileEncoding = 4; lastKnownFileType = sourcecode.cpp.cpp; name = v_misc.cpp; path = ../source/v_misc.cpp; sourceTree = SOURCE_ROOT; };
		FABF5D4E158BF42800C49E93 /* v_patch.cpp */ = {isa = PBXFileReference; fileEncoding = 4; lastKnownFileType = sourcecode.cpp.cpp; name = v_patch.cpp; path = ../source/v_patch.cpp; sourceTree = SOURCE_ROOT; };
		FABF5D4F158BF42800C49E93 /* v_patchfmt.cpp */ = {isa = PBXFileReference; fileEncoding = 4; lastKnownFileType = sourcecode.cpp.cpp; name = v_patchfmt.cpp; path = ../source/v_patchfmt.cpp; sourceTree = SOURCE_ROOT; };
		FABF5D50158BF42800C49E93 /* v_png.cpp */ = {isa = PBXFileReference; fileEncoding = 4; lastKnownFileType = sourcecode.cpp.cpp; name = v_png.cpp; path = ../source/v_png.cpp; sourceTree = SOURCE_ROOT; };
		FABF5D51158BF42800C49E93 /* v_video.cpp */ = {isa = PBXFileReference; fileEncoding = 4; lastKnownFileType = sourcecode.cpp.cpp; name = v_video.cpp; path = ../source/v_video.cpp; sourceTree = SOURCE_ROOT; };
		FABF5D52158BF42800C49E93 /* version.cpp */ = {isa = PBXFileReference; fileEncoding = 4; lastKnownFileType = sourcecode.cpp.cpp; name = version.cpp; path = ../source/version.cpp; sourceTree = SOURCE_ROOT; };
		FABF5D53158BF42800C49E93 /* w_hacks.cpp */ = {isa = PBXFileReference; fileEncoding = 4; lastKnownFileType = sourcecode.cpp.cpp; name = w_hacks.cpp; path = ../source/w_hacks.cpp; sourceTree = SOURCE_ROOT; };
		FABF5D54158BF42800C49E93 /* w_levels.cpp */ = {isa = PBXFileReference; fileEncoding = 4; lastKnownFileType = sourcecode.cpp.cpp; name = w_levels.cpp; path = ../source/w_levels.cpp; sourceTree = SOURCE_ROOT; };
		FABF5D55158BF42800C49E93 /* w_wad.cpp */ = {isa = PBXFileReference; fileEncoding = 4; lastKnownFileType = sourcecode.cpp.cpp; name = w_wad.cpp; path = ../source/w_wad.cpp; sourceTree = SOURCE_ROOT; };
		FABF5D56158BF42800C49E93 /* wi_stuff.cpp */ = {isa = PBXFileReference; fileEncoding = 4; lastKnownFileType = sourcecode.cpp.cpp; name = wi_stuff.cpp; path = ../source/wi_stuff.cpp; sourceTree = SOURCE_ROOT; };
		FABF5D57158BF42800C49E93 /* xl_scripts.cpp */ = {isa = PBXFileReference; fileEncoding = 4; lastKnownFileType = sourcecode.cpp.cpp; name = xl_scripts.cpp; path = ../source/xl_scripts.cpp; sourceTree = SOURCE_ROOT; };
		FABF5D58158BF42800C49E93 /* z_native.cpp */ = {isa = PBXFileReference; fileEncoding = 4; lastKnownFileType = sourcecode.cpp.cpp; name = z_native.cpp; path = ../source/z_native.cpp; sourceTree = SOURCE_ROOT; };
		FABF5D5A158BF42800C49E93 /* confuse.cpp */ = {isa = PBXFileReference; fileEncoding = 4; lastKnownFileType = sourcecode.cpp.cpp; name = confuse.cpp; path = ../source/Confuse/confuse.cpp; sourceTree = SOURCE_ROOT; };
		FABF5D5B158BF42800C49E93 /* lexer.cpp */ = {isa = PBXFileReference; fileEncoding = 4; lastKnownFileType = sourcecode.cpp.cpp; name = lexer.cpp; path = ../source/Confuse/lexer.cpp; sourceTree = SOURCE_ROOT; };
		FABF5D5C158BF42800C49E93 /* txt_button.c */ = {isa = PBXFileReference; fileEncoding = 4; lastKnownFileType = sourcecode.c.c; name = txt_button.c; path = ../source/textscreen/txt_button.c; sourceTree = SOURCE_ROOT; };
		FABF5D5D158BF42800C49E93 /* txt_checkbox.c */ = {isa = PBXFileReference; fileEncoding = 4; lastKnownFileType = sourcecode.c.c; name = txt_checkbox.c; path = ../source/textscreen/txt_checkbox.c; sourceTree = SOURCE_ROOT; };
		FABF5D5E158BF42800C49E93 /* txt_desktop.c */ = {isa = PBXFileReference; fileEncoding = 4; lastKnownFileType = sourcecode.c.c; name = txt_desktop.c; path = ../source/textscreen/txt_desktop.c; sourceTree = SOURCE_ROOT; };
		FABF5D5F158BF42800C49E93 /* txt_dropdown.c */ = {isa = PBXFileReference; fileEncoding = 4; lastKnownFileType = sourcecode.c.c; name = txt_dropdown.c; path = ../source/textscreen/txt_dropdown.c; sourceTree = SOURCE_ROOT; };
		FABF5D60158BF42800C49E93 /* txt_gui.c */ = {isa = PBXFileReference; fileEncoding = 4; lastKnownFileType = sourcecode.c.c; name = txt_gui.c; path = ../source/textscreen/txt_gui.c; sourceTree = SOURCE_ROOT; };
		FABF5D61158BF42800C49E93 /* txt_inputbox.c */ = {isa = PBXFileReference; fileEncoding = 4; lastKnownFileType = sourcecode.c.c; name = txt_inputbox.c; path = ../source/textscreen/txt_inputbox.c; sourceTree = SOURCE_ROOT; };
		FABF5D62158BF42800C49E93 /* txt_io.c */ = {isa = PBXFileReference; fileEncoding = 4; lastKnownFileType = sourcecode.c.c; name = txt_io.c; path = ../source/textscreen/txt_io.c; sourceTree = SOURCE_ROOT; };
		FABF5D63158BF42800C49E93 /* txt_label.c */ = {isa = PBXFileReference; fileEncoding = 4; lastKnownFileType = sourcecode.c.c; name = txt_label.c; path = ../source/textscreen/txt_label.c; sourceTree = SOURCE_ROOT; };
		FABF5D64158BF42800C49E93 /* txt_radiobutton.c */ = {isa = PBXFileReference; fileEncoding = 4; lastKnownFileType = sourcecode.c.c; name = txt_radiobutton.c; path = ../source/textscreen/txt_radiobutton.c; sourceTree = SOURCE_ROOT; };
		FABF5D65158BF42800C49E93 /* txt_scrollpane.c */ = {isa = PBXFileReference; fileEncoding = 4; lastKnownFileType = sourcecode.c.c; name = txt_scrollpane.c; path = ../source/textscreen/txt_scrollpane.c; sourceTree = SOURCE_ROOT; };
		FABF5D66158BF42800C49E93 /* txt_sdl.c */ = {isa = PBXFileReference; fileEncoding = 4; lastKnownFileType = sourcecode.c.c; name = txt_sdl.c; path = ../source/textscreen/txt_sdl.c; sourceTree = SOURCE_ROOT; };
		FABF5D67158BF42800C49E93 /* txt_separator.c */ = {isa = PBXFileReference; fileEncoding = 4; lastKnownFileType = sourcecode.c.c; name = txt_separator.c; path = ../source/textscreen/txt_separator.c; sourceTree = SOURCE_ROOT; };
		FABF5D68158BF42800C49E93 /* txt_spinctrl.c */ = {isa = PBXFileReference; fileEncoding = 4; lastKnownFileType = sourcecode.c.c; name = txt_spinctrl.c; path = ../source/textscreen/txt_spinctrl.c; sourceTree = SOURCE_ROOT; };
		FABF5D69158BF42800C49E93 /* txt_strut.c */ = {isa = PBXFileReference; fileEncoding = 4; lastKnownFileType = sourcecode.c.c; name = txt_strut.c; path = ../source/textscreen/txt_strut.c; sourceTree = SOURCE_ROOT; };
		FABF5D6A158BF42800C49E93 /* txt_table.c */ = {isa = PBXFileReference; fileEncoding = 4; lastKnownFileType = sourcecode.c.c; name = txt_table.c; path = ../source/textscreen/txt_table.c; sourceTree = SOURCE_ROOT; };
		FABF5D6B158BF42800C49E93 /* txt_widget.c */ = {isa = PBXFileReference; fileEncoding = 4; lastKnownFileType = sourcecode.c.c; name = txt_widget.c; path = ../source/textscreen/txt_widget.c; sourceTree = SOURCE_ROOT; };
		FABF5D6C158BF42800C49E93 /* txt_window.c */ = {isa = PBXFileReference; fileEncoding = 4; lastKnownFileType = sourcecode.c.c; name = txt_window.c; path = ../source/textscreen/txt_window.c; sourceTree = SOURCE_ROOT; };
		FABF5D6D158BF42800C49E93 /* txt_window_action.c */ = {isa = PBXFileReference; fileEncoding = 4; lastKnownFileType = sourcecode.c.c; name = txt_window_action.c; path = ../source/textscreen/txt_window_action.c; sourceTree = SOURCE_ROOT; };
		FABF5D70158BF42800C49E93 /* gl_init.cpp */ = {isa = PBXFileReference; fileEncoding = 4; lastKnownFileType = sourcecode.cpp.cpp; name = gl_init.cpp; path = ../source/gl/gl_init.cpp; sourceTree = SOURCE_ROOT; };
		FABF5D71158BF42800C49E93 /* gl_primitives.cpp */ = {isa = PBXFileReference; fileEncoding = 4; lastKnownFileType = sourcecode.cpp.cpp; name = gl_primitives.cpp; path = ../source/gl/gl_primitives.cpp; sourceTree = SOURCE_ROOT; };
		FABF5D72158BF42800C49E93 /* gl_projection.cpp */ = {isa = PBXFileReference; fileEncoding = 4; lastKnownFileType = sourcecode.cpp.cpp; name = gl_projection.cpp; path = ../source/gl/gl_projection.cpp; sourceTree = SOURCE_ROOT; };
		FABF5D73158BF42800C49E93 /* gl_texture.cpp */ = {isa = PBXFileReference; fileEncoding = 4; lastKnownFileType = sourcecode.cpp.cpp; name = gl_texture.cpp; path = ../source/gl/gl_texture.cpp; sourceTree = SOURCE_ROOT; };
		FABF5D74158BF42800C49E93 /* gl_vars.cpp */ = {isa = PBXFileReference; fileEncoding = 4; lastKnownFileType = sourcecode.cpp.cpp; name = gl_vars.cpp; path = ../source/gl/gl_vars.cpp; sourceTree = SOURCE_ROOT; };
		FABF5D75158BF42800C49E93 /* i_input.cpp */ = {isa = PBXFileReference; fileEncoding = 4; lastKnownFileType = sourcecode.cpp.cpp; name = i_input.cpp; path = ../source/sdl/i_input.cpp; sourceTree = SOURCE_ROOT; };
		FABF5D76158BF42800C49E93 /* i_main.cpp */ = {isa = PBXFileReference; fileEncoding = 4; lastKnownFileType = sourcecode.cpp.cpp; name = i_main.cpp; path = ../source/sdl/i_main.cpp; sourceTree = SOURCE_ROOT; };
		FABF5D77158BF42800C49E93 /* i_net.cpp */ = {isa = PBXFileReference; fileEncoding = 4; lastKnownFileType = sourcecode.cpp.cpp; name = i_net.cpp; path = ../source/sdl/i_net.cpp; sourceTree = SOURCE_ROOT; };
		FABF5D78158BF42800C49E93 /* i_pcsound.cpp */ = {isa = PBXFileReference; fileEncoding = 4; lastKnownFileType = sourcecode.cpp.cpp; name = i_pcsound.cpp; path = ../source/sdl/i_pcsound.cpp; sourceTree = SOURCE_ROOT; };
		FABF5D79158BF42800C49E93 /* i_picker.cpp */ = {isa = PBXFileReference; fileEncoding = 4; lastKnownFileType = sourcecode.cpp.cpp; name = i_picker.cpp; path = ../source/sdl/i_picker.cpp; sourceTree = SOURCE_ROOT; };
		FABF5D7A158BF42800C49E93 /* i_sdlgl2d.cpp */ = {isa = PBXFileReference; fileEncoding = 4; lastKnownFileType = sourcecode.cpp.cpp; name = i_sdlgl2d.cpp; path = ../source/sdl/i_sdlgl2d.cpp; sourceTree = SOURCE_ROOT; };
		FABF5D7B158BF42800C49E93 /* i_sdlmusic.cpp */ = {isa = PBXFileReference; fileEncoding = 4; lastKnownFileType = sourcecode.cpp.cpp; name = i_sdlmusic.cpp; path = ../source/sdl/i_sdlmusic.cpp; sourceTree = SOURCE_ROOT; };
		FABF5D7C158BF42800C49E93 /* i_sdlsound.cpp */ = {isa = PBXFileReference; fileEncoding = 4; lastKnownFileType = sourcecode.cpp.cpp; name = i_sdlsound.cpp; path = ../source/sdl/i_sdlsound.cpp; sourceTree = SOURCE_ROOT; };
		FABF5D7D158BF42800C49E93 /* i_sound.cpp */ = {isa = PBXFileReference; fileEncoding = 4; lastKnownFileType = sourcecode.cpp.cpp; name = i_sound.cpp; path = ../source/sdl/i_sound.cpp; sourceTree = SOURCE_ROOT; };
		FABF5D7E158BF42800C49E93 /* i_system.cpp */ = {isa = PBXFileReference; fileEncoding = 4; lastKnownFileType = sourcecode.cpp.cpp; name = i_system.cpp; path = ../source/sdl/i_system.cpp; sourceTree = SOURCE_ROOT; };
		FABF5D7F158BF42800C49E93 /* i_sdlvideo.cpp */ = {isa = PBXFileReference; fileEncoding = 4; lastKnownFileType = sourcecode.cpp.cpp; name = i_sdlvideo.cpp; path = ../source/sdl/i_sdlvideo.cpp; sourceTree = SOURCE_ROOT; };
		FABF5D80158BF42800C49E93 /* mmus2mid.cpp */ = {isa = PBXFileReference; fileEncoding = 4; lastKnownFileType = sourcecode.cpp.cpp; name = mmus2mid.cpp; path = ../source/sdl/mmus2mid.cpp; sourceTree = SOURCE_ROOT; };
		FABF5D81158BF42800C49E93 /* ser_main.cpp */ = {isa = PBXFileReference; fileEncoding = 4; lastKnownFileType = sourcecode.cpp.cpp; name = ser_main.cpp; path = ../source/sdl/ser_main.cpp; sourceTree = SOURCE_ROOT; };
		FACACB2B16521F9E0091AF2E /* a_small.h */ = {isa = PBXFileReference; fileEncoding = 4; lastKnownFileType = sourcecode.c.h; name = a_small.h; path = ../source/a_small.h; sourceTree = "<group>"; };
		FACACB30165220590091AF2E /* confuse.h */ = {isa = PBXFileReference; fileEncoding = 4; lastKnownFileType = sourcecode.c.h; name = confuse.h; path = ../source/Confuse/confuse.h; sourceTree = "<group>"; };
		FACACB3416527F270091AF2E /* d_deh.h */ = {isa = PBXFileReference; fileEncoding = 4; lastKnownFileType = sourcecode.c.h; name = d_deh.h; path = ../source/d_deh.h; sourceTree = "<group>"; };
		FACACB3516527F4F0091AF2E /* d_gi.h */ = {isa = PBXFileReference; fileEncoding = 4; lastKnownFileType = sourcecode.c.h; name = d_gi.h; path = ../source/d_gi.h; sourceTree = "<group>"; };
		FACACB3816527FC10091AF2E /* dhticstr.h */ = {isa = PBXFileReference; fileEncoding = 4; lastKnownFileType = sourcecode.c.h; name = dhticstr.h; path = ../source/dhticstr.h; sourceTree = "<group>"; };
		FACACB3C165280BF0091AF2E /* e_args.h */ = {isa = PBXFileReference; fileEncoding = 4; lastKnownFileType = sourcecode.c.h; name = e_args.h; path = ../source/e_args.h; sourceTree = "<group>"; };
		FACACB3E1652813A0091AF2E /* f_wipe.h */ = {isa = PBXFileReference; fileEncoding = 4; lastKnownFileType = sourcecode.c.h; name = f_wipe.h; path = ../source/f_wipe.h; sourceTree = "<group>"; };
		FACACB461652EE1E0091AF2E /* hi_stuff.h */ = {isa = PBXFileReference; fileEncoding = 4; lastKnownFileType = sourcecode.c.h; name = hi_stuff.h; path = ../source/hi_stuff.h; sourceTree = "<group>"; };
		FACACB471652EE360091AF2E /* in_lude.h */ = {isa = PBXFileReference; fileEncoding = 4; lastKnownFileType = sourcecode.c.h; name = in_lude.h; path = ../source/in_lude.h; sourceTree = "<group>"; };
		FACACB4B1652EEEB0091AF2E /* m_argv.h */ = {isa = PBXFileReference; fileEncoding = 4; lastKnownFileType = sourcecode.c.h; name = m_argv.h; path = ../source/m_argv.h; sourceTree = "<group>"; };
		FACACB4C1652EEEB0091AF2E /* m_fixed.h */ = {isa = PBXFileReference; fileEncoding = 4; lastKnownFileType = sourcecode.c.h; name = m_fixed.h; path = ../source/m_fixed.h; sourceTree = "<group>"; };
		FACACB501652EFB90091AF2E /* mn_emenu.h */ = {isa = PBXFileReference; fileEncoding = 4; lastKnownFileType = sourcecode.c.h; name = mn_emenu.h; path = ../source/mn_emenu.h; sourceTree = "<group>"; };
		FACACB541652F1170091AF2E /* linkoffs.h */ = {isa = PBXFileReference; fileEncoding = 4; lastKnownFileType = sourcecode.c.h; name = linkoffs.h; path = ../source/linkoffs.h; sourceTree = "<group>"; };
		FACACB551652F1170091AF2E /* p_anim.h */ = {isa = PBXFileReference; fileEncoding = 4; lastKnownFileType = sourcecode.c.h; name = p_anim.h; path = ../source/p_anim.h; sourceTree = "<group>"; };
		FACACB561652F1170091AF2E /* p_mobj.h */ = {isa = PBXFileReference; fileEncoding = 4; lastKnownFileType = sourcecode.c.h; name = p_mobj.h; path = ../source/p_mobj.h; sourceTree = "<group>"; };
		FACACB571652F1170091AF2E /* p_portal.h */ = {isa = PBXFileReference; fileEncoding = 4; lastKnownFileType = sourcecode.c.h; name = p_portal.h; path = ../source/p_portal.h; sourceTree = "<group>"; };
		FACACB5B1652F2660091AF2E /* r_bsp.h */ = {isa = PBXFileReference; fileEncoding = 4; lastKnownFileType = sourcecode.c.h; name = r_bsp.h; path = ../source/r_bsp.h; sourceTree = "<group>"; };
		FACACB5C1652F2660091AF2E /* r_defs.h */ = {isa = PBXFileReference; fileEncoding = 4; lastKnownFileType = sourcecode.c.h; name = r_defs.h; path = ../source/r_defs.h; sourceTree = "<group>"; };
		FACACB5D1652F2660091AF2E /* r_main.h */ = {isa = PBXFileReference; fileEncoding = 4; lastKnownFileType = sourcecode.c.h; name = r_main.h; path = ../source/r_main.h; sourceTree = "<group>"; };
		FACACB5E1652F2660091AF2E /* r_portal.h */ = {isa = PBXFileReference; fileEncoding = 4; lastKnownFileType = sourcecode.c.h; name = r_portal.h; path = ../source/r_portal.h; sourceTree = "<group>"; };
		FACACB641652F4FF0091AF2E /* i_net.h */ = {isa = PBXFileReference; fileEncoding = 4; lastKnownFileType = sourcecode.c.h; name = i_net.h; path = ../source/i_net.h; sourceTree = "<group>"; };
		FACACB651652F53A0091AF2E /* i_sound.h */ = {isa = PBXFileReference; fileEncoding = 4; lastKnownFileType = sourcecode.c.h; name = i_sound.h; path = ../source/i_sound.h; sourceTree = "<group>"; };
		FACACB671652F5A80091AF2E /* st_stuff.h */ = {isa = PBXFileReference; fileEncoding = 4; lastKnownFileType = sourcecode.c.h; name = st_stuff.h; path = ../source/st_stuff.h; sourceTree = "<group>"; };
		FACACB6B1652F8B60091AF2E /* v_block.h */ = {isa = PBXFileReference; fileEncoding = 4; lastKnownFileType = sourcecode.c.h; name = v_block.h; path = ../source/v_block.h; sourceTree = "<group>"; };
		FACACB751652FC980091AF2E /* tables.h */ = {isa = PBXFileReference; fileEncoding = 4; lastKnownFileType = sourcecode.c.h; name = tables.h; path = ../source/tables.h; sourceTree = "<group>"; };
		FACACB761652FC980091AF2E /* version.h */ = {isa = PBXFileReference; fileEncoding = 4; lastKnownFileType = sourcecode.c.h; name = version.h; path = ../source/version.h; sourceTree = "<group>"; };
		FACACB7E165300FA0091AF2E /* xl_scripts.h */ = {isa = PBXFileReference; fileEncoding = 4; lastKnownFileType = sourcecode.c.h; name = xl_scripts.h; path = ../source/xl_scripts.h; sourceTree = "<group>"; };
		FADFF98D16555F6200C8537B /* d_findiwads.cpp */ = {isa = PBXFileReference; fileEncoding = 4; lastKnownFileType = sourcecode.cpp.cpp; name = d_findiwads.cpp; path = ../source/d_findiwads.cpp; sourceTree = "<group>"; };
		FADFF98E16555F6200C8537B /* d_findiwads.h */ = {isa = PBXFileReference; fileEncoding = 4; lastKnownFileType = sourcecode.c.h; name = d_findiwads.h; path = ../source/d_findiwads.h; sourceTree = "<group>"; };
		FAE0EB371696BA10007E84F2 /* Eternity.icns */ = {isa = PBXFileReference; lastKnownFileType = image.icns; path = Eternity.icns; sourceTree = "<group>"; };
		FAEB990516666A65004B0CD1 /* ev_specials.cpp */ = {isa = PBXFileReference; fileEncoding = 4; lastKnownFileType = sourcecode.cpp.cpp; name = ev_specials.cpp; path = ../source/ev_specials.cpp; sourceTree = "<group>"; };
		FAEB990616666A65004B0CD1 /* ev_specials.h */ = {isa = PBXFileReference; fileEncoding = 4; lastKnownFileType = sourcecode.c.h; name = ev_specials.h; path = ../source/ev_specials.h; sourceTree = "<group>"; };
/* End PBXFileReference section */

/* Begin PBXFrameworksBuildPhase section */
		4F5F3868182D97A10027813A /* Frameworks */ = {
			isa = PBXFrameworksBuildPhase;
			buildActionMask = 2147483647;
			files = (
				4F950E371F35C84B000D9DC5 /* SDL2.framework in Frameworks */,
				4F950E351F35C84B000D9DC5 /* SDL2_mixer.framework in Frameworks */,
				4F950E361F35C84B000D9DC5 /* SDL2_net.framework in Frameworks */,
			);
			runOnlyForDeploymentPostprocessing = 0;
		};
/* End PBXFrameworksBuildPhase section */

/* Begin PBXGroup section */
		19C28FACFE9D520D11CA2CBB /* Products */ = {
			isa = PBXGroup;
			children = (
				4F5F386B182D97A10027813A /* eternity */,
			);
			name = Products;
			sourceTree = "<group>";
		};
		29B97314FDCFA39411CA2CEA /* EternityLaunch */ = {
			isa = PBXGroup;
			children = (
				29B97315FDCFA39411CA2CEA /* Code */,
				29B97317FDCFA39411CA2CEA /* Resources */,
				4F5F386E182D97A20027813A /* eternity */,
				29B97323FDCFA39411CA2CEA /* Frameworks */,
				19C28FACFE9D520D11CA2CBB /* Products */,
			);
			indentWidth = 3;
			name = EternityLaunch;
			sourceTree = "<group>";
			tabWidth = 3;
		};
		29B97315FDCFA39411CA2CEA /* Code */ = {
			isa = PBXGroup;
			children = (
				4FC0A8FA1E1E2A28006CEC45 /* ACSVM */,
				FA1F5791158BC579006F8063 /* Eternity */,
				FA1F5761158BC518006F8063 /* ZLIB */,
				FA1F5746158BC4BD006F8063 /* SNES-SPC */,
				FA1F5714158BC3AB006F8063 /* LIBPNG */,
				FA1F5705158BC2FD006F8063 /* Main */,
			);
			name = Code;
			sourceTree = "<group>";
		};
		29B97317FDCFA39411CA2CEA /* Resources */ = {
			isa = PBXGroup;
			children = (
				4F950E321F35C84B000D9DC5 /* SDL2_mixer.framework */,
				4F950E331F35C84B000D9DC5 /* SDL2_net.framework */,
				4F950E341F35C84B000D9DC5 /* SDL2.framework */,
				FAE0EB371696BA10007E84F2 /* Eternity.icns */,
				8D1107310486CEB800E47090 /* EternityEngine-Info.plist */,
				089C165CFE840E0CC02AAC07 /* InfoPlist.strings */,
				1DDD58140DA1D0A300B32029 /* MainMenu.xib */,
			);
			name = Resources;
			sourceTree = "<group>";
		};
		29B97323FDCFA39411CA2CEA /* Frameworks */ = {
			isa = PBXGroup;
			children = (
			);
			name = Frameworks;
			sourceTree = "<group>";
		};
		4F5F386E182D97A20027813A /* eternity */ = {
			isa = PBXGroup;
			children = (
				4F5F3871182D97A20027813A /* Supporting Files */,
			);
			path = eternity;
			sourceTree = "<group>";
		};
		4F5F3871182D97A20027813A /* Supporting Files */ = {
			isa = PBXGroup;
			children = (
				4F5F3872182D97A20027813A /* eternity-Prefix.pch */,
			);
			name = "Supporting Files";
			sourceTree = "<group>";
		};
		4F9A249116D9585E002BE852 /* T_ */ = {
			isa = PBXGroup;
			children = (
				4F9A249216D95878002BE852 /* t_plane.cpp */,
				4F9A249316D95878002BE852 /* t_plane.h */,
			);
			name = T_;
			sourceTree = "<group>";
		};
		4FC0A8FA1E1E2A28006CEC45 /* ACSVM */ = {
			isa = PBXGroup;
			children = (
				4FC0A8FB1E1E2A50006CEC45 /* Action.cpp */,
				4FC0A8FC1E1E2A50006CEC45 /* Action.hpp */,
				4FC0A8FD1E1E2A50006CEC45 /* Array.cpp */,
				4FC0A8FE1E1E2A50006CEC45 /* Array.hpp */,
				4F914A101F61163C00968197 /* BinaryIO.cpp */,
				4FC0A8FF1E1E2A50006CEC45 /* BinaryIO.hpp */,
				4FC0A9001E1E2A50006CEC45 /* CallFunc.cpp */,
				4FC0A9011E1E2A50006CEC45 /* CallFunc.hpp */,
				4FC0A9021E1E2A50006CEC45 /* Code.hpp */,
				4FC0A9031E1E2A50006CEC45 /* CodeData.cpp */,
				4FC0A9041E1E2A50006CEC45 /* CodeData.hpp */,
				4FC0A9051E1E2A50006CEC45 /* CodeList.hpp */,
				4FC0A9061E1E2A50006CEC45 /* Environment.cpp */,
				4FC0A9071E1E2A50006CEC45 /* Environment.hpp */,
				4F914A121F61164E00968197 /* Error.cpp */,
				4FC0A9081E1E2A50006CEC45 /* Error.hpp */,
				4FC0A9091E1E2A50006CEC45 /* Function.cpp */,
				4FC0A90A1E1E2A50006CEC45 /* Function.hpp */,
				4FC0A90B1E1E2A50006CEC45 /* HashMap.hpp */,
				4FC0A90C1E1E2A50006CEC45 /* HashMapFixed.hpp */,
				4F914A141F61165B00968197 /* ID.hpp */,
				4FC0A90D1E1E2A50006CEC45 /* Init.cpp */,
				4FC0A90E1E1E2A50006CEC45 /* Init.hpp */,
				4FC0A90F1E1E2A50006CEC45 /* Jump.cpp */,
				4FC0A9101E1E2A50006CEC45 /* Jump.hpp */,
				4FC0A9111E1E2A50006CEC45 /* List.hpp */,
				4FC0A9121E1E2A50006CEC45 /* Module.cpp */,
				4FC0A9131E1E2A50006CEC45 /* Module.hpp */,
				4FC0A9141E1E2A50006CEC45 /* ModuleACS0.cpp */,
				4FC0A9151E1E2A50006CEC45 /* ModuleACSE.cpp */,
				4FC0A9161E1E2A50006CEC45 /* PrintBuf.cpp */,
				4FC0A9171E1E2A50006CEC45 /* PrintBuf.hpp */,
				4FC0A9181E1E2A50006CEC45 /* Scope.cpp */,
				4FC0A9191E1E2A50006CEC45 /* Scope.hpp */,
				4FC0A91A1E1E2A50006CEC45 /* Script.cpp */,
				4FC0A91B1E1E2A50006CEC45 /* Script.hpp */,
				4F914A151F61166F00968197 /* Serial.cpp */,
				4F914A161F61166F00968197 /* Serial.hpp */,
				4FC0A91C1E1E2A50006CEC45 /* Stack.hpp */,
				4FC0A91D1E1E2A50006CEC45 /* Store.hpp */,
				4FC0A91E1E1E2A50006CEC45 /* String.cpp */,
				4FC0A91F1E1E2A50006CEC45 /* String.hpp */,
				4FC0A9201E1E2A50006CEC45 /* Thread.cpp */,
				4FC0A9211E1E2A50006CEC45 /* Thread.hpp */,
				4FC0A9221E1E2A50006CEC45 /* ThreadExec.cpp */,
				4FC0A9231E1E2A50006CEC45 /* Tracer.cpp */,
				4FC0A9241E1E2A50006CEC45 /* Tracer.hpp */,
				4FC0A9251E1E2A50006CEC45 /* Types.hpp */,
				4FC0A9261E1E2A50006CEC45 /* Vector.hpp */,
			);
			name = ACSVM;
			sourceTree = SOURCE_ROOT;
		};
		FA1F5705158BC2FD006F8063 /* Main */ = {
			isa = PBXGroup;
			children = (
				FA601C6516961D9A00046D2D /* SDLMain.h */,
				FA601C6616961D9A00046D2D /* SDLMain.m */,
				256AC3F00F4B6AF500CF3369 /* EternityLaunch_Prefix.pch */,
			);
			name = Main;
			sourceTree = "<group>";
		};
		FA1F5714158BC3AB006F8063 /* LIBPNG */ = {
			isa = PBXGroup;
			children = (
				FA1F5745158BC499006F8063 /* Source */,
				FA1F5744158BC487006F8063 /* Headers */,
			);
			name = LIBPNG;
			sourceTree = "<group>";
		};
		FA1F5744158BC487006F8063 /* Headers */ = {
			isa = PBXGroup;
			children = (
				FA1F5717158BC3F4006F8063 /* png.h */,
				FA1F5718158BC3F4006F8063 /* pngconf.h */,
				FA1F5719158BC3F4006F8063 /* pngdebug.h */,
				FA1F571C158BC3F4006F8063 /* pnginfo.h */,
				FA1F571D158BC3F4006F8063 /* pnglibconf.h */,
				FA1F5720158BC3F4006F8063 /* pngpriv.h */,
				FA1F5726158BC3F4006F8063 /* pngstruct.h */,
			);
			name = Headers;
			path = ../../../libpng;
			sourceTree = "<group>";
		};
		FA1F5745158BC499006F8063 /* Source */ = {
			isa = PBXGroup;
			children = (
				FA1F571F158BC3F4006F8063 /* pngpread.c */,
				FA1F5721158BC3F4006F8063 /* pngread.c */,
				FA1F5722158BC3F4006F8063 /* pngrio.c */,
				FA1F5723158BC3F4006F8063 /* pngrtran.c */,
				FA1F5724158BC3F4006F8063 /* pngrutil.c */,
				FA1F5725158BC3F4006F8063 /* pngset.c */,
				FA1F5728158BC3F4006F8063 /* pngtrans.c */,
				FA1F5716158BC3F4006F8063 /* png.c */,
				FA1F571A158BC3F4006F8063 /* pngerror.c */,
				FA1F571B158BC3F4006F8063 /* pngget.c */,
				FA1F571E158BC3F4006F8063 /* pngmem.c */,
				FA1F572A158BC3F4006F8063 /* pngwio.c */,
				FA1F572B158BC3F4006F8063 /* pngwrite.c */,
				FA1F572C158BC3F4006F8063 /* pngwtran.c */,
				FA1F572D158BC3F4006F8063 /* pngwutil.c */,
			);
			name = Source;
			sourceTree = "<group>";
		};
		FA1F5746158BC4BD006F8063 /* SNES-SPC */ = {
			isa = PBXGroup;
			children = (
				FA1F5760158BC509006F8063 /* Source */,
				FA1F575F158BC4F9006F8063 /* Headers */,
			);
			name = "SNES-SPC";
			sourceTree = "<group>";
		};
		FA1F575F158BC4F9006F8063 /* Headers */ = {
			isa = PBXGroup;
			children = (
			);
			name = Headers;
			sourceTree = "<group>";
		};
		FA1F5760158BC509006F8063 /* Source */ = {
			isa = PBXGroup;
			children = (
				FA1F574B158BC4ED006F8063 /* dsp.cpp */,
				FA1F574D158BC4ED006F8063 /* SNES_SPC_misc.cpp */,
				FA1F574E158BC4ED006F8063 /* SNES_SPC_state.cpp */,
				FA1F574F158BC4ED006F8063 /* SNES_SPC.cpp */,
				FA1F5752158BC4ED006F8063 /* SPC_DSP.cpp */,
				FA1F5754158BC4ED006F8063 /* SPC_Filter.cpp */,
				FA1F5756158BC4ED006F8063 /* spc.cpp */,
			);
			name = Source;
			sourceTree = "<group>";
		};
		FA1F5761158BC518006F8063 /* ZLIB */ = {
			isa = PBXGroup;
			children = (
				FA1F5790158BC56F006F8063 /* Source */,
				FA1F578F158BC559006F8063 /* Headers */,
			);
			name = ZLIB;
			sourceTree = "<group>";
		};
		FA1F578F158BC559006F8063 /* Headers */ = {
			isa = PBXGroup;
			children = (
				FA1F5765158BC552006F8063 /* crc32.h */,
				FA1F5767158BC552006F8063 /* deflate.h */,
				FA1F576A158BC552006F8063 /* gzguts.h */,
				FA1F5770158BC552006F8063 /* inffast.h */,
				FA1F5771158BC552006F8063 /* inffixed.h */,
				FA1F5773158BC552006F8063 /* inflate.h */,
				FA1F5775158BC552006F8063 /* inftrees.h */,
				FA1F5778158BC552006F8063 /* trees.h */,
				FA1F577A158BC552006F8063 /* zconf.h */,
				FA1F577B158BC552006F8063 /* zlib.h */,
				FA1F577D158BC552006F8063 /* zutil.h */,
			);
			name = Headers;
			sourceTree = "<group>";
		};
		FA1F5790158BC56F006F8063 /* Source */ = {
			isa = PBXGroup;
			children = (
				FA1F5762158BC552006F8063 /* adler32.c */,
				FA1F5764158BC552006F8063 /* crc32.c */,
				FA1F5766158BC552006F8063 /* deflate.c */,
				FA1F576F158BC552006F8063 /* inffast.c */,
				FA1F5772158BC552006F8063 /* inflate.c */,
				FA1F5774158BC552006F8063 /* inftrees.c */,
				4F98954F16C10FB1005D78C0 /* trees.c */,
				4F8B42E816C1101000765638 /* zutil.c */,
			);
			name = Source;
			sourceTree = "<group>";
		};
		FA1F5791158BC579006F8063 /* Eternity */ = {
			isa = PBXGroup;
			children = (
				FACACB2716521E950091AF2E /* Source Files */,
			);
			name = Eternity;
			sourceTree = "<group>";
		};
		FACACB2716521E950091AF2E /* Source Files */ = {
			isa = PBXGroup;
			children = (
				FACACB7A1652FDA80091AF2E /* A_ */,
				FACACB2816521ECE0091AF2E /* ACS_ */,
				FACACB2916521EF40091AF2E /* AM_ */,
				FACACB2A16521F470091AF2E /* AMX */,
				FACACB2C16521FAA0091AF2E /* C_ */,
				FACACB88165301F40091AF2E /* Cam */,
				FACACB2F165220180091AF2E /* Confuse */,
				FACACB3116527E970091AF2E /* D_ */,
				FACACB3616527F790091AF2E /* doom */,
				FACACB391652802D0091AF2E /* E_ */,
				FAEB990316666A46004B0CD1 /* EV_ */,
				FACACB3D165281000091AF2E /* F_ */,
				FACACB3F1652ED510091AF2E /* G_ */,
				FACACB821653014C0091AF2E /* GL_ */,
				FACACB7F165301040091AF2E /* HAL */,
				FACACB421652ED8A0091AF2E /* HU_ */,
				FACACB451652EDDB0091AF2E /* IN */,
				FACACB481652EE6D0091AF2E /* M_ */,
				FACACB861653019A0091AF2E /* MetaAPI */,
				FACACB711652FBC50091AF2E /* Misc */,
				FACACB4D1652EF4E0091AF2E /* Mn_ */,
				FACACB511652EFDB0091AF2E /* P_ */,
				FACACB581652F1900091AF2E /* R_ */,
				FACACB5F1652F2B50091AF2E /* S_ */,
				FACACB601652F3070091AF2E /* SDL */,
				FACACB661652F5650091AF2E /* ST_ */,
				4F9A249116D9585E002BE852 /* T_ */,
				FACACB771652FCA80091AF2E /* TXT_ */,
				FACACB681652F5B20091AF2E /* V_ */,
				FACACB6C1652F8E00091AF2E /* W_ */,
				FACACB7D165300D20091AF2E /* XL_ */,
				FACACB701652FB9A0091AF2E /* Z_ */,
			);
			name = "Source Files";
			sourceTree = "<group>";
		};
		FACACB2816521ECE0091AF2E /* ACS_ */ = {
			isa = PBXGroup;
			children = (
				FABF5CBE158BF42800C49E93 /* acs_func.cpp */,
				FABF5CBF158BF42800C49E93 /* acs_intr.cpp */,
				FA16D3BE15E01E96002318D1 /* acs_intr.h */,
			);
			name = ACS_;
			sourceTree = "<group>";
		};
		FACACB2916521EF40091AF2E /* AM_ */ = {
			isa = PBXGroup;
			children = (
				FABF5CC0158BF42800C49E93 /* am_color.cpp */,
				FABF5CC1158BF42800C49E93 /* am_map.cpp */,
				FA16D3C015E01E96002318D1 /* am_map.h */,
			);
			name = AM_;
			sourceTree = "<group>";
		};
		FACACB2A16521F470091AF2E /* AMX */ = {
			isa = PBXGroup;
			children = (
				FABF5CB8158BF42800C49E93 /* a_fixed.cpp */,
				FABF5CBC158BF42800C49E93 /* a_small.cpp */,
				FACACB2B16521F9E0091AF2E /* a_small.h */,
			);
			name = AMX;
			sourceTree = "<group>";
		};
		FACACB2C16521FAA0091AF2E /* C_ */ = {
			isa = PBXGroup;
			children = (
				FABF5CC4158BF42800C49E93 /* c_batch.cpp */,
				FA16D3C115E01E96002318D1 /* c_batch.h */,
				FABF5CC5158BF42800C49E93 /* c_cmd.cpp */,
				FABF5CC6158BF42800C49E93 /* c_io.cpp */,
				FA16D3C215E01E96002318D1 /* c_io.h */,
				FABF5CC7158BF42800C49E93 /* c_net.cpp */,
				FA16D3C315E01E96002318D1 /* c_net.h */,
				FABF5CC8158BF42800C49E93 /* c_runcmd.cpp */,
				FA16D3C415E01E96002318D1 /* c_runcmd.h */,
			);
			name = C_;
			sourceTree = "<group>";
		};
		FACACB2F165220180091AF2E /* Confuse */ = {
			isa = PBXGroup;
			children = (
				FABF5D5A158BF42800C49E93 /* confuse.cpp */,
				FACACB30165220590091AF2E /* confuse.h */,
				FABF5D5B158BF42800C49E93 /* lexer.cpp */,
				FA16D40915E01E96002318D1 /* lexer.h */,
			);
			name = Confuse;
			sourceTree = "<group>";
		};
		FACACB3116527E970091AF2E /* D_ */ = {
			isa = PBXGroup;
			children = (
				FABF5CCA158BF42800C49E93 /* d_deh.cpp */,
				FACACB3416527F270091AF2E /* d_deh.h */,
				FABF5CCB158BF42800C49E93 /* d_dehtbl.cpp */,
				FA16D3C615E01E96002318D1 /* d_dehtbl.h */,
				FABF5CCD158BF42800C49E93 /* d_diskfile.cpp */,
				FA16D3C715E01E96002318D1 /* d_diskfile.h */,
				FA16D3C815E01E96002318D1 /* d_dwfile.h */,
				FA16D3C915E01E96002318D1 /* d_englsh.h */,
				FA16D3CA15E01E96002318D1 /* d_event.h */,
				FA16D39E15E01B82002318D1 /* d_files.cpp */,
				FA16D3CB15E01E96002318D1 /* d_files.h */,
				FADFF98D16555F6200C8537B /* d_findiwads.cpp */,
				FADFF98E16555F6200C8537B /* d_findiwads.h */,
				FA16D3CC15E01E96002318D1 /* d_french.h */,
				FABF5CCE158BF42800C49E93 /* d_gi.cpp */,
				FACACB3516527F4F0091AF2E /* d_gi.h */,
				FABF5CCF158BF42800C49E93 /* d_io.cpp */,
				FA16D3CD15E01E96002318D1 /* d_io.h */,
				FABF5CD0158BF42800C49E93 /* d_items.cpp */,
				FA16D3CE15E01E96002318D1 /* d_items.h */,
				FABF5CD1158BF42800C49E93 /* d_iwad.cpp */,
				FA16D3CF15E01E96002318D1 /* d_iwad.h */,
				FA16D3D015E01E96002318D1 /* d_keywds.h */,
				FABF5CD2158BF42800C49E93 /* d_main.cpp */,
				FA16D3D115E01E96002318D1 /* d_main.h */,
				FA16D3D215E01E96002318D1 /* d_mod.h */,
				FABF5CD3158BF42800C49E93 /* d_net.cpp */,
				FA16D3D315E01E96002318D1 /* d_net.h */,
				FA16D3D415E01E96002318D1 /* d_player.h */,
				FA16D3D515E01E96002318D1 /* d_textur.h */,
				FA16D3D615E01E96002318D1 /* d_think.h */,
				FA16D3D715E01E96002318D1 /* d_ticcmd.h */,
			);
			name = D_;
			sourceTree = "<group>";
		};
		FACACB3616527F790091AF2E /* doom */ = {
			isa = PBXGroup;
			children = (
				FACACB3816527FC10091AF2E /* dhticstr.h */,
				FA16D3D815E01E96002318D1 /* doomdata.h */,
				FABF5CD4158BF42800C49E93 /* doomdef.cpp */,
				FA16D3D915E01E96002318D1 /* doomdef.h */,
				FABF5CD5158BF42800C49E93 /* doomstat.cpp */,
				FA16D3DB15E01E96002318D1 /* doomstat.h */,
				FA16D3DC15E01E96002318D1 /* doomtype.h */,
				FABF5CD6158BF42800C49E93 /* dstrings.cpp */,
				FA16D3DD15E01E96002318D1 /* dstrings.h */,
			);
			name = doom;
			sourceTree = "<group>";
		};
		FACACB391652802D0091AF2E /* E_ */ = {
			isa = PBXGroup;
			children = (
				4F2F32A21867100100EED7DE /* e_reverbs.cpp */,
				4F2F32A31867100100EED7DE /* e_reverbs.h */,
				FABF5CD7158BF42800C49E93 /* e_args.cpp */,
				FACACB3C165280BF0091AF2E /* e_args.h */,
				FABF5CD8158BF42800C49E93 /* e_cmd.cpp */,
				FABF5CD9158BF42800C49E93 /* e_dstate.cpp */,
				FA16D3DE15E01E96002318D1 /* e_dstate.h */,
				FABF5CDA158BF42800C49E93 /* e_edf.cpp */,
				FA16D3DF15E01E96002318D1 /* e_edf.h */,
				FABF5CDB158BF42800C49E93 /* e_exdata.cpp */,
				FA16D3E015E01E96002318D1 /* e_exdata.h */,
				FABF5CDC158BF42800C49E93 /* e_fonts.cpp */,
				FA16D3E115E01E96002318D1 /* e_fonts.h */,
				FA31940C15B9FC84001F82B9 /* e_gameprops.cpp */,
				FA16D3E215E01E96002318D1 /* e_gameprops.h */,
				FABF5CDD158BF42800C49E93 /* e_hash.cpp */,
				FA16D3E315E01E96002318D1 /* e_hash.h */,
				FA16D3E415E01E96002318D1 /* e_hashkeys.h */,
				FABF5CDE158BF42800C49E93 /* e_inventory.cpp */,
				FA16D3E515E01E96002318D1 /* e_inventory.h */,
				FABF5CDF158BF42800C49E93 /* e_lib.cpp */,
				FA16D3E615E01E96002318D1 /* e_lib.h */,
				FA16D3E715E01E96002318D1 /* e_metastate.h */,
				FABF5CE0158BF42800C49E93 /* e_mod.cpp */,
				FA16D3E815E01E96002318D1 /* e_mod.h */,
				FABF5CE1158BF42800C49E93 /* e_player.cpp */,
				FA16D3E915E01E96002318D1 /* e_player.h */,
				FABF5CE2158BF42800C49E93 /* e_rtti.cpp */,
				FA16D3EA15E01E96002318D1 /* e_rtti.h */,
				FABF5CE3158BF42800C49E93 /* e_sound.cpp */,
				FA16D3EB15E01E96002318D1 /* e_sound.h */,
				FABF5CE4158BF42800C49E93 /* e_sprite.cpp */,
				FA16D3EC15E01E96002318D1 /* e_sprite.h */,
				FABF5CE5158BF42800C49E93 /* e_states.cpp */,
				FA16D3ED15E01E96002318D1 /* e_states.h */,
				FABF5CE6158BF42800C49E93 /* e_string.cpp */,
				FA16D3EE15E01E96002318D1 /* e_string.h */,
				FABF5CE7158BF42800C49E93 /* e_things.cpp */,
				FA16D3EF15E01E96002318D1 /* e_things.h */,
				FABF5CE8158BF42800C49E93 /* e_ttypes.cpp */,
				FA16D3F015E01E96002318D1 /* e_ttypes.h */,
				4F3EC9C31C1C12D400AA43C2 /* e_udmf.cpp */,
				4F3EC9C41C1C12D400AA43C2 /* e_udmf.h */,
				4F0165DC178375EF00D04FAE /* e_weapons.cpp */,
				4F0165DD178375EF00D04FAE /* e_weapons.h */,
			);
			name = E_;
			sourceTree = "<group>";
		};
		FACACB3D165281000091AF2E /* F_ */ = {
			isa = PBXGroup;
			children = (
				FACACB3E1652813A0091AF2E /* f_wipe.h */,
				FABF5CEA158BF42800C49E93 /* f_wipe.cpp */,
				FABF5CE9158BF42800C49E93 /* f_finale.cpp */,
				FA16D3F115E01E96002318D1 /* f_finale.h */,
			);
			name = F_;
			sourceTree = "<group>";
		};
		FACACB3F1652ED510091AF2E /* G_ */ = {
			isa = PBXGroup;
			children = (
				FABF5CEB158BF42800C49E93 /* g_bind.cpp */,
				FA16D3F215E01E96002318D1 /* g_bind.h */,
				FABF5CEC158BF42800C49E93 /* g_cmd.cpp */,
				FABF5CED158BF42800C49E93 /* g_dmflag.cpp */,
				FA16D3F315E01E96002318D1 /* g_dmflag.h */,
				FABF5CEE158BF42800C49E93 /* g_game.cpp */,
				FA16D3F415E01E96002318D1 /* g_game.h */,
				FABF5CEF158BF42800C49E93 /* g_gfs.cpp */,
				FA16D3F515E01E96002318D1 /* g_gfs.h */,
			);
			name = G_;
			sourceTree = "<group>";
		};
		FACACB421652ED8A0091AF2E /* HU_ */ = {
			isa = PBXGroup;
			children = (
				FABF5CF1158BF42800C49E93 /* hu_frags.cpp */,
				FA16D3FC15E01E96002318D1 /* hu_frags.h */,
				FABF5CF2158BF42800C49E93 /* hu_over.cpp */,
				FA16D3FD15E01E96002318D1 /* hu_over.h */,
				FABF5CF3158BF42800C49E93 /* hu_stuff.cpp */,
				FA16D3FE15E01E96002318D1 /* hu_stuff.h */,
			);
			name = HU_;
			sourceTree = "<group>";
		};
		FACACB451652EDDB0091AF2E /* IN */ = {
			isa = PBXGroup;
			children = (
				FABF5CF0158BF42800C49E93 /* hi_stuff.cpp */,
				FACACB461652EE1E0091AF2E /* hi_stuff.h */,
				FABF5CF4158BF42800C49E93 /* in_lude.cpp */,
				FACACB471652EE360091AF2E /* in_lude.h */,
				FABF5D56158BF42800C49E93 /* wi_stuff.cpp */,
				FA16D46D15E01E96002318D1 /* wi_stuff.h */,
			);
			name = IN;
			sourceTree = "<group>";
		};
		FACACB481652EE6D0091AF2E /* M_ */ = {
			isa = PBXGroup;
			children = (
				4F2F32A41867100100EED7DE /* m_binary.h */,
				4F2F32A51867100100EED7DE /* m_compare.h */,
				4F2F32A61867100100EED7DE /* m_ctype.h */,
				FABF5CF6158BF42800C49E93 /* m_argv.cpp */,
				FACACB4B1652EEEB0091AF2E /* m_argv.h */,
				FABF5CF7158BF42800C49E93 /* m_bbox.cpp */,
				FA16D40A15E01E96002318D1 /* m_bbox.h */,
				FA16D40B15E01E96002318D1 /* m_bdlist.h */,
				FABF5CF8158BF42800C49E93 /* m_buffer.cpp */,
				FA16D40C15E01E96002318D1 /* m_buffer.h */,
				FABF5CF9158BF42800C49E93 /* m_cheat.cpp */,
				FA16D40D15E01E96002318D1 /* m_cheat.h */,
				FA16D40E15E01E96002318D1 /* m_collection.h */,
				FA16D40F15E01E96002318D1 /* m_dllist.h */,
				FABF5CFA158BF42800C49E93 /* m_fcvt.cpp */,
				FA16D41015E01E96002318D1 /* m_fcvt.h */,
				FACACB4C1652EEEB0091AF2E /* m_fixed.h */,
				FABF5CFB158BF42800C49E93 /* m_hash.cpp */,
				FA16D41115E01E96002318D1 /* m_hash.h */,
				FABF5CFC158BF42800C49E93 /* m_misc.cpp */,
				FA16D41215E01E96002318D1 /* m_misc.h */,
				FABF5CFD158BF42800C49E93 /* m_qstr.cpp */,
				FA16D41315E01E96002318D1 /* m_qstr.h */,
				FA16D41415E01E96002318D1 /* m_qstrkeys.h */,
				FABF5CFE158BF42800C49E93 /* m_queue.cpp */,
				FA16D41515E01E96002318D1 /* m_queue.h */,
				FABF5CFF158BF42800C49E93 /* m_random.cpp */,
				FA16D41615E01E96002318D1 /* m_random.h */,
				FABF5D00158BF42800C49E93 /* m_shots.cpp */,
				FA16D41715E01E96002318D1 /* m_shots.h */,
				FABF5D01158BF42800C49E93 /* m_strcasestr.cpp */,
				FA16D41815E01E96002318D1 /* m_strcasestr.h */,
				FAAC1892163DC8F2004791CB /* m_structio.h */,
				FA16D41915E01E96002318D1 /* m_swap.h */,
				FABF5D02158BF42800C49E93 /* m_syscfg.cpp */,
				FA16D41A15E01E96002318D1 /* m_syscfg.h */,
				4F7ADA161E0C623900E34F5F /* m_utils.cpp */,
				4F7ADA171E0C623900E34F5F /* m_utils.h */,
				FABF5D03158BF42800C49E93 /* m_vector.cpp */,
				FA16D41B15E01E96002318D1 /* m_vector.h */,
			);
			name = M_;
			sourceTree = "<group>";
		};
		FACACB4D1652EF4E0091AF2E /* Mn_ */ = {
			isa = PBXGroup;
			children = (
				4F5F3864182D97860027813A /* mn_items.cpp */,
				4F5F3865182D97860027813A /* mn_items.h */,
				FABF5D06158BF42800C49E93 /* mn_emenu.cpp */,
				FACACB501652EFB90091AF2E /* mn_emenu.h */,
				FABF5D07158BF42800C49E93 /* mn_engin.cpp */,
				FA16D41F15E01E96002318D1 /* mn_engin.h */,
				FABF5D08158BF42800C49E93 /* mn_files.cpp */,
				FA16D42015E01E96002318D1 /* mn_files.h */,
				FABF5D09158BF42800C49E93 /* mn_htic.cpp */,
				FA16D42115E01E96002318D1 /* mn_htic.h */,
				FABF5D0A158BF42800C49E93 /* mn_menus.cpp */,
				FA16D42215E01E96002318D1 /* mn_menus.h */,
				FABF5D0B158BF42800C49E93 /* mn_misc.cpp */,
				FA16D42315E01E96002318D1 /* mn_misc.h */,
				FABF5D0C158BF42800C49E93 /* mn_skinv.cpp */,
			);
			name = Mn_;
			sourceTree = "<group>";
		};
		FACACB511652EFDB0091AF2E /* P_ */ = {
			isa = PBXGroup;
			children = (
				FACACB541652F1170091AF2E /* linkoffs.h */,
				FABF5D0D158BF42800C49E93 /* p_anim.cpp */,
				FACACB551652F1170091AF2E /* p_anim.h */,
				FABF5D0E158BF42800C49E93 /* p_ceilng.cpp */,
				FABF5D0F158BF42800C49E93 /* p_chase.cpp */,
				FA16D42415E01E96002318D1 /* p_chase.h */,
				FABF5D10158BF42800C49E93 /* p_cmd.cpp */,
				FABF5D11158BF42800C49E93 /* p_doors.cpp */,
				FABF5D12158BF42800C49E93 /* p_enemy.cpp */,
				FA16D42515E01E96002318D1 /* p_enemy.h */,
				FABF5D13158BF42800C49E93 /* p_floor.cpp */,
				FABF5D14158BF42800C49E93 /* p_genlin.cpp */,
				4FFD27351796990400E4E5B1 /* p_henemy.cpp */,
				FABF5D16158BF42800C49E93 /* p_hubs.cpp */,
				FA16D42615E01E96002318D1 /* p_hubs.h */,
				FABF5D17158BF42800C49E93 /* p_info.cpp */,
				FA16D42715E01E96002318D1 /* p_info.h */,
				FABF5D18158BF42800C49E93 /* p_inter.cpp */,
				FA16D42815E01E96002318D1 /* p_inter.h */,
				FABF5D19158BF42800C49E93 /* p_lights.cpp */,
				FABF5D1A158BF42800C49E93 /* p_map.cpp */,
				FA16D42915E01E96002318D1 /* p_map.h */,
				FABF5D1B158BF42800C49E93 /* p_map3d.cpp */,
				FA16D42A15E01E96002318D1 /* p_map3d.h */,
				FABF5D1C158BF42800C49E93 /* p_maputl.cpp */,
				FA16D42B15E01E96002318D1 /* p_maputl.h */,
				FABF5D1D158BF42800C49E93 /* p_mobj.cpp */,
				FACACB561652F1170091AF2E /* p_mobj.h */,
				FABF5D1E158BF42800C49E93 /* p_mobjcol.cpp */,
				FA16D42C15E01E96002318D1 /* p_mobjcol.h */,
				FABF5D1F158BF42800C49E93 /* p_partcl.cpp */,
				FA16D42D15E01E96002318D1 /* p_partcl.h */,
				FABF5D20158BF42800C49E93 /* p_plats.cpp */,
				FABF5D21158BF42800C49E93 /* p_portal.cpp */,
				FACACB571652F1170091AF2E /* p_portal.h */,
				4FB5F0031CCB5A0D00EFF2D9 /* p_portalclip.cpp */,
				4FB5F0041CCB5A0D00EFF2D9 /* p_portalclip.h */,
				4FAAD5931E583113001D7263 /* p_portalcross.cpp */,
				4FAAD5921E583052001D7263 /* p_portalcross.h */,
				FABF5D22158BF42800C49E93 /* p_pspr.cpp */,
				FA16D42E15E01E96002318D1 /* p_pspr.h */,
				4F9F72D116BFB73200C405AE /* p_pushers.cpp */,
				4F9F72CF16BFB70A00C405AE /* p_pushers.h */,
				FABF5D23158BF42800C49E93 /* p_saveg.cpp */,
				FA16D42F15E01E96002318D1 /* p_saveg.h */,
				4F9F72D216BFB73200C405AE /* p_scroll.cpp */,
				4F9F72D016BFB70A00C405AE /* p_scroll.h */,
				FABF5D24158BF42800C49E93 /* p_sector.cpp */,
				4F42A5D1188B33AA00E6CACD /* p_sector.h */,
				FABF5D25158BF42800C49E93 /* p_setup.cpp */,
				FA16D43015E01E96002318D1 /* p_setup.h */,
				FABF5D26158BF42800C49E93 /* p_sight.cpp */,
				FABF5D27158BF42800C49E93 /* p_skin.cpp */,
				FA16D43115E01E96002318D1 /* p_skin.h */,
				FABF5D28158BF42800C49E93 /* p_slopes.cpp */,
				FA16D43215E01E96002318D1 /* p_slopes.h */,
				FABF5D29158BF42800C49E93 /* p_spec.cpp */,
				FA16D43315E01E96002318D1 /* p_spec.h */,
				FABF5D2A158BF42800C49E93 /* p_switch.cpp */,
				FABF5D2B158BF42800C49E93 /* p_telept.cpp */,
				FABF5D2C158BF42800C49E93 /* p_things.cpp */,
				FABF5D2D158BF42800C49E93 /* p_tick.cpp */,
				FA16D43415E01E96002318D1 /* p_tick.h */,
				FABF5D2E158BF42800C49E93 /* p_trace.cpp */,
				FABF5D2F158BF42800C49E93 /* p_user.cpp */,
				FA16D43515E01E96002318D1 /* p_user.h */,
				FABF5D30158BF42800C49E93 /* p_xenemy.cpp */,
				FA16D43615E01E96002318D1 /* p_xenemy.h */,
				FABF5D31158BF42800C49E93 /* polyobj.cpp */,
				FA16D43715E01E96002318D1 /* polyobj.h */,
			);
			name = P_;
			sourceTree = "<group>";
		};
		FACACB581652F1900091AF2E /* R_ */ = {
			isa = PBXGroup;
			children = (
				FABF5D33158BF42800C49E93 /* r_bsp.cpp */,
				FACACB5B1652F2660091AF2E /* r_bsp.h */,
				FABF5D34158BF42800C49E93 /* r_data.cpp */,
				FA16D43915E01E96002318D1 /* r_data.h */,
				FACACB5C1652F2660091AF2E /* r_defs.h */,
				FABF5D35158BF42800C49E93 /* r_draw.cpp */,
				FA16D43A15E01E96002318D1 /* r_draw.h */,
				FABF5D37158BF42800C49E93 /* r_drawq.cpp */,
				FA16D43C15E01E96002318D1 /* r_drawq.h */,
				4F50E3FE173770EC00878167 /* r_dynabsp.cpp */,
				4F50E3FF173770EC00878167 /* r_dynabsp.h */,
				FABF5D38158BF42800C49E93 /* r_dynseg.cpp */,
				FA16D43D15E01E96002318D1 /* r_dynseg.h */,
				4F42A5D2188B33AA00E6CACD /* r_interpolate.h */,
				FA16D43E15E01E96002318D1 /* r_lighting.h */,
				FABF5D39158BF42800C49E93 /* r_main.cpp */,
				FACACB5D1652F2660091AF2E /* r_main.h */,
				FA16D43F15E01E96002318D1 /* r_patch.h */,
				FA16D44015E01E96002318D1 /* r_pcheck.h */,
				FABF5D3A158BF42800C49E93 /* r_plane.cpp */,
				FA16D44115E01E96002318D1 /* r_plane.h */,
				FABF5D3B158BF42800C49E93 /* r_portal.cpp */,
				FACACB5E1652F2660091AF2E /* r_portal.h */,
				FABF5D3C158BF42800C49E93 /* r_ripple.cpp */,
				FA16D44215E01E96002318D1 /* r_ripple.h */,
				FABF5D3D158BF42800C49E93 /* r_segs.cpp */,
				FA16D44315E01E96002318D1 /* r_segs.h */,
				FABF5D3E158BF42800C49E93 /* r_sky.cpp */,
				FA16D44415E01E96002318D1 /* r_sky.h */,
				FABF5D3F158BF42800C49E93 /* r_span.cpp */,
				FA16D44515E01E96002318D1 /* r_state.h */,
				4F36247118A567A500B94FA1 /* r_textur.h */,
				FABF5D40158BF42800C49E93 /* r_textur.cpp */,
				FABF5D41158BF42800C49E93 /* r_things.cpp */,
				FA16D44615E01E96002318D1 /* r_things.h */,
				FABF5D42158BF42800C49E93 /* r_voxels.cpp */,
				FA16D44715E01E96002318D1 /* r_voxels.h */,
			);
			name = R_;
			sourceTree = "<group>";
		};
		FACACB5F1652F2B50091AF2E /* S_ */ = {
			isa = PBXGroup;
			children = (
				4F015B0E1870EA5900ADB3F4 /* s_formats.cpp */,
				4F015B0F1870EA5900ADB3F4 /* s_formats.h */,
				4F21BAF31E9C05C10040B4DF /* s_musinfo.cpp */,
				4F21BAF41E9C05C10040B4DF /* s_musinfo.h */,
				4F2F32A71867100100EED7DE /* s_reverb.cpp */,
				4F2F32A81867100100EED7DE /* s_reverb.h */,
				FABF5D43158BF42800C49E93 /* s_sndseq.cpp */,
				FA16D44815E01E96002318D1 /* s_sndseq.h */,
				FABF5D44158BF42800C49E93 /* s_sound.cpp */,
				FA16D44915E01E96002318D1 /* s_sound.h */,
				FABF5D45158BF42800C49E93 /* sounds.cpp */,
				FA16D44B15E01E96002318D1 /* sounds.h */,
			);
			name = S_;
			sourceTree = "<group>";
		};
		FACACB601652F3070091AF2E /* SDL */ = {
			isa = PBXGroup;
			children = (
				FABF5D75158BF42800C49E93 /* i_input.cpp */,
				FABF5D76158BF42800C49E93 /* i_main.cpp */,
				FABF5D77158BF42800C49E93 /* i_net.cpp */,
				FACACB641652F4FF0091AF2E /* i_net.h */,
				FABF5D78158BF42800C49E93 /* i_pcsound.cpp */,
				FABF5D79158BF42800C49E93 /* i_picker.cpp */,
				4F0A2C7716ED36FD00400F41 /* i_sdlgamepads.cpp */,
				4F0A2C7816ED36FD00400F41 /* i_sdlgamepads.h */,
				FABF5D7A158BF42800C49E93 /* i_sdlgl2d.cpp */,
				FA16D40315E01E96002318D1 /* i_sdlgl2d.h */,
				FABF5D7B158BF42800C49E93 /* i_sdlmusic.cpp */,
				FABF5D7C158BF42800C49E93 /* i_sdlsound.cpp */,
				4F42A5CD188B338600E6CACD /* i_sdltimer.cpp */,
				4F42A5CE188B338600E6CACD /* i_sdltimer.h */,
				FABF5D7F158BF42800C49E93 /* i_sdlvideo.cpp */,
				FA16D40415E01E96002318D1 /* i_sdlvideo.h */,
				FABF5D7D158BF42800C49E93 /* i_sound.cpp */,
				FACACB651652F53A0091AF2E /* i_sound.h */,
				FABF5D7E158BF42800C49E93 /* i_system.cpp */,
				FA16D40515E01E96002318D1 /* i_system.h */,
				FABF5D80158BF42800C49E93 /* mmus2mid.cpp */,
				FA16D41E15E01E96002318D1 /* mmus2mid.h */,
				FABF5D81158BF42800C49E93 /* ser_main.cpp */,
			);
			name = SDL;
			sourceTree = "<group>";
		};
		FACACB661652F5650091AF2E /* ST_ */ = {
			isa = PBXGroup;
			children = (
				FABF5D46158BF42800C49E93 /* st_hbar.cpp */,
				FABF5D47158BF42800C49E93 /* st_lib.cpp */,
				FA16D44C15E01E96002318D1 /* st_lib.h */,
				FABF5D48158BF42800C49E93 /* st_stuff.cpp */,
				FACACB671652F5A80091AF2E /* st_stuff.h */,
			);
			name = ST_;
			sourceTree = "<group>";
		};
		FACACB681652F5B20091AF2E /* V_ */ = {
			isa = PBXGroup;
			children = (
				4F2F32A91867100100EED7DE /* v_image.cpp */,
				4F2F32AA1867100100EED7DE /* v_image.h */,
				4FF640B81735256700793714 /* v_alloc.cpp */,
				4FF640B91735256700793714 /* v_alloc.h */,
				FABF5D4A158BF42800C49E93 /* v_block.cpp */,
				FACACB6B1652F8B60091AF2E /* v_block.h */,
				FABF5D4B158BF42800C49E93 /* v_buffer.cpp */,
				FA16D46315E01E96002318D1 /* v_buffer.h */,
				FABF5D4C158BF42800C49E93 /* v_font.cpp */,
				FA16D46415E01E96002318D1 /* v_font.h */,
				FABF5D4D158BF42800C49E93 /* v_misc.cpp */,
				FA16D46515E01E96002318D1 /* v_misc.h */,
				FABF5D4E158BF42800C49E93 /* v_patch.cpp */,
				FA16D46615E01E96002318D1 /* v_patch.h */,
				FABF5D4F158BF42800C49E93 /* v_patchfmt.cpp */,
				FA16D46715E01E96002318D1 /* v_patchfmt.h */,
				FABF5D50158BF42800C49E93 /* v_png.cpp */,
				FA16D46815E01E96002318D1 /* v_png.h */,
				FABF5D51158BF42800C49E93 /* v_video.cpp */,
				FA16D46915E01E96002318D1 /* v_video.h */,
			);
			name = V_;
			sourceTree = "<group>";
		};
		FACACB6C1652F8E00091AF2E /* W_ */ = {
			isa = PBXGroup;
			children = (
				FAAC188C163DC8DE004791CB /* w_formats.cpp */,
				FAAC188D163DC8DE004791CB /* w_formats.h */,
				FABF5D53158BF42800C49E93 /* w_hacks.cpp */,
				FA16D46A15E01E96002318D1 /* w_hacks.h */,
				4FFD27371796990400E4E5B1 /* w_iterator.h */,
				FABF5D54158BF42800C49E93 /* w_levels.cpp */,
				FA16D46B15E01E96002318D1 /* w_levels.h */,
				FABF5D55158BF42800C49E93 /* w_wad.cpp */,
				FA16D46C15E01E96002318D1 /* w_wad.h */,
				FAAC188E163DC8DE004791CB /* w_zip.cpp */,
				FAAC188F163DC8DE004791CB /* w_zip.h */,
			);
			name = W_;
			sourceTree = "<group>";
		};
		FACACB701652FB9A0091AF2E /* Z_ */ = {
			isa = PBXGroup;
			children = (
				FA88984C1628C4DA0025048A /* z_auto.h */,
				FABF5D58158BF42800C49E93 /* z_native.cpp */,
				FA16D46E15E01E96002318D1 /* z_zone.h */,
			);
			name = Z_;
			sourceTree = "<group>";
		};
		FACACB711652FBC50091AF2E /* Misc */ = {
			isa = PBXGroup;
			children = (
				FA88984D1628C5170025048A /* autopalette.h */,
				FABF5CF5158BF42800C49E93 /* info.cpp */,
				FA16D40715E01E96002318D1 /* info.h */,
				FABF5D32158BF42800C49E93 /* psnprntf.cpp */,
				FA16D43815E01E96002318D1 /* psnprntf.h */,
				FABF5D49158BF42800C49E93 /* tables.cpp */,
				FACACB751652FC980091AF2E /* tables.h */,
				FABF5D52158BF42800C49E93 /* version.cpp */,
				FACACB761652FC980091AF2E /* version.h */,
			);
			name = Misc;
			sourceTree = "<group>";
		};
		FACACB771652FCA80091AF2E /* TXT_ */ = {
			isa = PBXGroup;
			children = (
				FA16D44E15E01E96002318D1 /* textscreen.h */,
				FABF5D5C158BF42800C49E93 /* txt_button.c */,
				FA16D44F15E01E96002318D1 /* txt_button.h */,
				FABF5D5D158BF42800C49E93 /* txt_checkbox.c */,
				FA16D45015E01E96002318D1 /* txt_checkbox.h */,
				FABF5D5E158BF42800C49E93 /* txt_desktop.c */,
				FA16D45115E01E96002318D1 /* txt_desktop.h */,
				FABF5D5F158BF42800C49E93 /* txt_dropdown.c */,
				FA16D45215E01E96002318D1 /* txt_dropdown.h */,
				FA16D45315E01E96002318D1 /* txt_font.h */,
				FABF5D60158BF42800C49E93 /* txt_gui.c */,
				FA16D45415E01E96002318D1 /* txt_gui.h */,
				FABF5D61158BF42800C49E93 /* txt_inputbox.c */,
				FA16D45515E01E96002318D1 /* txt_inputbox.h */,
				FABF5D62158BF42800C49E93 /* txt_io.c */,
				FA16D45615E01E96002318D1 /* txt_io.h */,
				FABF5D63158BF42800C49E93 /* txt_label.c */,
				FA16D45715E01E96002318D1 /* txt_label.h */,
				FA16D45815E01E96002318D1 /* txt_main.h */,
				FABF5D64158BF42800C49E93 /* txt_radiobutton.c */,
				FA16D45915E01E96002318D1 /* txt_radiobutton.h */,
				FABF5D65158BF42800C49E93 /* txt_scrollpane.c */,
				FA16D45A15E01E96002318D1 /* txt_scrollpane.h */,
				FABF5D66158BF42800C49E93 /* txt_sdl.c */,
				FA16D45B15E01E96002318D1 /* txt_sdl.h */,
				FABF5D67158BF42800C49E93 /* txt_separator.c */,
				FA16D45C15E01E96002318D1 /* txt_separator.h */,
				FABF5D68158BF42800C49E93 /* txt_spinctrl.c */,
				FA16D45D15E01E96002318D1 /* txt_spinctrl.h */,
				FABF5D69158BF42800C49E93 /* txt_strut.c */,
				FA16D45E15E01E96002318D1 /* txt_strut.h */,
				FABF5D6A158BF42800C49E93 /* txt_table.c */,
				FA16D45F15E01E96002318D1 /* txt_table.h */,
				FABF5D6B158BF42800C49E93 /* txt_widget.c */,
				FA16D46015E01E96002318D1 /* txt_widget.h */,
				FABF5D6C158BF42800C49E93 /* txt_window.c */,
				FA16D46215E01E96002318D1 /* txt_window.h */,
				FABF5D6D158BF42800C49E93 /* txt_window_action.c */,
				FA16D46115E01E96002318D1 /* txt_window_action.h */,
			);
			name = TXT_;
			sourceTree = "<group>";
		};
		FACACB7A1652FDA80091AF2E /* A_ */ = {
			isa = PBXGroup;
			children = (
				4FFD27341796990400E4E5B1 /* a_args.h */,
				FABF5CB4158BF42800C49E93 /* a_common.cpp */,
				FA16D3BC15E01E96002318D1 /* a_common.h */,
				FABF5CB5158BF42800C49E93 /* a_counters.cpp */,
				FABF5CB6158BF42800C49E93 /* a_decorate.cpp */,
				FABF5CB7158BF42800C49E93 /* a_doom.cpp */,
				FA16D3BD15E01E96002318D1 /* a_doom.h */,
				FABF5CB9158BF42800C49E93 /* a_general.cpp */,
				FABF5CBA158BF42800C49E93 /* a_heretic.cpp */,
				FABF5CBB158BF42800C49E93 /* a_hexen.cpp */,
			);
			name = A_;
			sourceTree = "<group>";
		};
		FACACB7D165300D20091AF2E /* XL_ */ = {
			isa = PBXGroup;
			children = (
				4F950FDE1F3CDAB4000D9DC5 /* xl_animdefs.cpp */,
				4F950FDD1F3CDA67000D9DC5 /* xl_animdefs.h */,
				4F36247218A567CD00B94FA1 /* xl_emapinfo.cpp */,
				4F36247318A567CD00B94FA1 /* xl_emapinfo.h */,
				4F36247418A567CD00B94FA1 /* xl_mapinfo.cpp */,
				4F36247518A567CD00B94FA1 /* xl_mapinfo.h */,
				4F36247618A567CD00B94FA1 /* xl_musinfo.cpp */,
				4F36247718A567CD00B94FA1 /* xl_musinfo.h */,
				FACACB7E165300FA0091AF2E /* xl_scripts.h */,
				FABF5D57158BF42800C49E93 /* xl_scripts.cpp */,
				4F36247818A567CD00B94FA1 /* xl_sndinfo.cpp */,
				4F36247918A567CD00B94FA1 /* xl_sndinfo.h */,
				4F917D771F29243500131BE5 /* xl_umapinfo.cpp */,
				4F917D791F2A5FD600131BE5 /* xl_umapinfo.h */,
			);
			name = XL_;
			sourceTree = "<group>";
		};
		FACACB7F165301040091AF2E /* HAL */ = {
			isa = PBXGroup;
			children = (
				4F42A5C9188B336600E6CACD /* i_timer.cpp */,
				4F42A5CA188B336600E6CACD /* i_timer.h */,
				4F7BB78C175797640079E263 /* i_directory.cpp */,
				4F7BB78D175797640079E263 /* i_directory.h */,
				4F0A2C7416ED36E500400F41 /* i_gamepads.cpp */,
				4F0A2C7516ED36E500400F41 /* i_gamepads.h */,
				FA16D40115E01E96002318D1 /* i_picker.h */,
				FA88994E162984C20025048A /* i_platform.cpp */,
				FA16D40215E01E96002318D1 /* i_platform.h */,
				FA88994F162984C20025048A /* i_video.cpp */,
				FA16D40615E01E96002318D1 /* i_video.h */,
			);
			name = HAL;
			sourceTree = "<group>";
		};
		FACACB821653014C0091AF2E /* GL_ */ = {
			isa = PBXGroup;
			children = (
				FA16D3F615E01E96002318D1 /* gl_includes.h */,
				FABF5D70158BF42800C49E93 /* gl_init.cpp */,
				FA16D3F715E01E96002318D1 /* gl_init.h */,
				FABF5D71158BF42800C49E93 /* gl_primitives.cpp */,
				FA16D3F815E01E96002318D1 /* gl_primitives.h */,
				FABF5D72158BF42800C49E93 /* gl_projection.cpp */,
				FA16D3F915E01E96002318D1 /* gl_projection.h */,
				FABF5D73158BF42800C49E93 /* gl_texture.cpp */,
				FA16D3FA15E01E96002318D1 /* gl_texture.h */,
				FABF5D74158BF42800C49E93 /* gl_vars.cpp */,
				FA16D3FB15E01E96002318D1 /* gl_vars.h */,
			);
			name = GL_;
			sourceTree = "<group>";
		};
		FACACB861653019A0091AF2E /* MetaAPI */ = {
			isa = PBXGroup;
			children = (
				4F579A4317BE860B0088B797 /* metaspawn.h */,
				FABF5D04158BF42800C49E93 /* metaapi.cpp */,
				FA16D41C15E01E96002318D1 /* metaapi.h */,
				FABF5D05158BF42800C49E93 /* metaqstring.cpp */,
				FA16D41D15E01E96002318D1 /* metaqstring.h */,
			);
			name = MetaAPI;
			sourceTree = "<group>";
		};
		FACACB88165301F40091AF2E /* Cam */ = {
			isa = PBXGroup;
			children = (
				4FC0A9391E1E2ABC006CEC45 /* cam_aim.cpp */,
				4FC0A93A1E1E2ABC006CEC45 /* cam_common.cpp */,
				4FC0A93B1E1E2ABC006CEC45 /* cam_common.h */,
				4FC0A93C1E1E2ABC006CEC45 /* cam_shoot.cpp */,
				FABF5CC9158BF42800C49E93 /* cam_sight.cpp */,
				FA16D3C515E01E96002318D1 /* cam_sight.h */,
				4FC0A93D1E1E2ABC006CEC45 /* cam_use.cpp */,
			);
			name = Cam;
			sourceTree = "<group>";
		};
		FAEB990316666A46004B0CD1 /* EV_ */ = {
			isa = PBXGroup;
			children = (
				4F68CE8B1963D88100E7B8BE /* ev_sectors.cpp */,
				4F68CE8C1963D88100E7B8BE /* ev_sectors.h */,
				4F69650416C3B1EB00FF2028 /* ev_actions.cpp */,
				4F69650516C3B1EB00FF2028 /* ev_actions.h */,
				4F69650616C3B1EB00FF2028 /* ev_bindings.cpp */,
				4F69650716C3B1EB00FF2028 /* ev_bindings.h */,
				4F69650816C3B1EB00FF2028 /* ev_macros.h */,
				FAEB990516666A65004B0CD1 /* ev_specials.cpp */,
				FAEB990616666A65004B0CD1 /* ev_specials.h */,
				4F69650916C3B1EB00FF2028 /* ev_static.cpp */,
			);
			name = EV_;
			sourceTree = "<group>";
		};
/* End PBXGroup section */

/* Begin PBXNativeTarget section */
		4F5F386A182D97A10027813A /* eternity */ = {
			isa = PBXNativeTarget;
			buildConfigurationList = 4F5F3875182D97A20027813A /* Build configuration list for PBXNativeTarget "eternity" */;
			buildPhases = (
				4F5F3867182D97A10027813A /* Sources */,
				4F5F3868182D97A10027813A /* Frameworks */,
			);
			buildRules = (
			);
			dependencies = (
			);
			name = eternity;
			productName = eternity;
			productReference = 4F5F386B182D97A10027813A /* eternity */;
			productType = "com.apple.product-type.tool";
		};
/* End PBXNativeTarget section */

/* Begin PBXProject section */
		29B97313FDCFA39411CA2CEA /* Project object */ = {
			isa = PBXProject;
			attributes = {
				LastUpgradeCheck = 0830;
			};
			buildConfigurationList = C01FCF4E08A954540054247B /* Build configuration list for PBXProject "EternityEngine" */;
			compatibilityVersion = "Xcode 3.2";
			developmentRegion = English;
			hasScannedForEncodings = 1;
			knownRegions = (
				English,
				Japanese,
				French,
				German,
				en,
			);
			mainGroup = 29B97314FDCFA39411CA2CEA /* EternityLaunch */;
			projectDirPath = "";
			projectRoot = "";
			targets = (
				4F5F386A182D97A10027813A /* eternity */,
			);
		};
/* End PBXProject section */

/* Begin PBXSourcesBuildPhase section */
		4F5F3867182D97A10027813A /* Sources */ = {
			isa = PBXSourcesBuildPhase;
			buildActionMask = 2147483647;
			files = (
				4F5F3972182D9B9A0027813A /* adler32.c in Sources */,
				4F5F3973182D9B9A0027813A /* crc32.c in Sources */,
				4F5F3974182D9B9A0027813A /* deflate.c in Sources */,
				4FC0A9401E1E2ABC006CEC45 /* cam_shoot.cpp in Sources */,
				4F5F3975182D9B9A0027813A /* inffast.c in Sources */,
				4FC0A9271E1E2A50006CEC45 /* Action.cpp in Sources */,
				4F5F3976182D9B9A0027813A /* inflate.c in Sources */,
				4FC0A92F1E1E2A50006CEC45 /* Module.cpp in Sources */,
				4F5F3977182D9B9A0027813A /* inftrees.c in Sources */,
				4F5F3978182D9B9A0027813A /* trees.c in Sources */,
				4F5F3979182D9B9A0027813A /* zutil.c in Sources */,
				4F5F397A182D9B9A0027813A /* pngpread.c in Sources */,
				4F2F32AC1867100100EED7DE /* e_reverbs.cpp in Sources */,
				4F5F397B182D9B9A0027813A /* pngread.c in Sources */,
				4F5F397C182D9B9A0027813A /* pngrio.c in Sources */,
				4F5F397D182D9B9A0027813A /* pngrtran.c in Sources */,
				4F5F397E182D9B9A0027813A /* pngrutil.c in Sources */,
				4F5F397F182D9B9A0027813A /* pngset.c in Sources */,
				4F5F3980182D9B9A0027813A /* pngtrans.c in Sources */,
				4F5F3981182D9B9A0027813A /* png.c in Sources */,
				4F5F3982182D9B9A0027813A /* pngerror.c in Sources */,
				4F5F3983182D9B9A0027813A /* pngget.c in Sources */,
				4FC0A9311E1E2A50006CEC45 /* ModuleACSE.cpp in Sources */,
				4F5F3984182D9B9A0027813A /* pngmem.c in Sources */,
				4F5F3985182D9B9A0027813A /* pngwio.c in Sources */,
				4F5F3986182D9B9A0027813A /* pngwrite.c in Sources */,
				4F950FDF1F3CDAB4000D9DC5 /* xl_animdefs.cpp in Sources */,
				4F5F3987182D9B9A0027813A /* pngwtran.c in Sources */,
				4F5F3988182D9B9A0027813A /* pngwutil.c in Sources */,
				4F5F3958182D9B820027813A /* doomdef.cpp in Sources */,
				4F5F3959182D9B820027813A /* doomstat.cpp in Sources */,
				4F5F395A182D9B820027813A /* dstrings.cpp in Sources */,
				4F5F395B182D9B820027813A /* v_alloc.cpp in Sources */,
				4F5F395C182D9B820027813A /* v_block.cpp in Sources */,
				4F5F395D182D9B820027813A /* v_buffer.cpp in Sources */,
				4F5F395E182D9B820027813A /* v_font.cpp in Sources */,
				4F5F395F182D9B820027813A /* v_misc.cpp in Sources */,
				4F5F3960182D9B820027813A /* v_patch.cpp in Sources */,
				4F5F3961182D9B820027813A /* v_patchfmt.cpp in Sources */,
				4F5F3962182D9B820027813A /* v_png.cpp in Sources */,
				4F5F3963182D9B820027813A /* v_video.cpp in Sources */,
				4F5F3964182D9B820027813A /* w_formats.cpp in Sources */,
				4F36248118A567CD00B94FA1 /* xl_sndinfo.cpp in Sources */,
				4F5F3965182D9B820027813A /* w_hacks.cpp in Sources */,
				4F5F3966182D9B820027813A /* w_levels.cpp in Sources */,
				4F5F3967182D9B820027813A /* w_wad.cpp in Sources */,
				4F5F3968182D9B820027813A /* w_zip.cpp in Sources */,
				4F5F3969182D9B820027813A /* xl_scripts.cpp in Sources */,
				4FAAD5941E583113001D7263 /* p_portalcross.cpp in Sources */,
				4F5F396A182D9B820027813A /* z_native.cpp in Sources */,
				4F914A171F61166F00968197 /* Serial.cpp in Sources */,
				4F5F396B182D9B820027813A /* dsp.cpp in Sources */,
				4F5F396C182D9B820027813A /* SNES_SPC_misc.cpp in Sources */,
				4F5F396D182D9B820027813A /* SNES_SPC_state.cpp in Sources */,
				4F5F396E182D9B820027813A /* SNES_SPC.cpp in Sources */,
				4F5F396F182D9B820027813A /* SPC_DSP.cpp in Sources */,
				4F5F3970182D9B820027813A /* SPC_Filter.cpp in Sources */,
				4F5F3971182D9B820027813A /* spc.cpp in Sources */,
				4F5F3920182D9B0D0027813A /* r_dynabsp.cpp in Sources */,
				4F5F3921182D9B0D0027813A /* r_bsp.cpp in Sources */,
				4F5F3922182D9B0D0027813A /* r_data.cpp in Sources */,
				4F5F3923182D9B0D0027813A /* r_draw.cpp in Sources */,
				4F5F3925182D9B0D0027813A /* r_drawq.cpp in Sources */,
				4F5F3926182D9B0D0027813A /* r_dynseg.cpp in Sources */,
				4F5F3927182D9B0D0027813A /* r_main.cpp in Sources */,
				4F5F3928182D9B0D0027813A /* r_plane.cpp in Sources */,
				4F5F3929182D9B0D0027813A /* r_portal.cpp in Sources */,
				4F5F392A182D9B0D0027813A /* r_ripple.cpp in Sources */,
				4F5F392B182D9B0D0027813A /* r_segs.cpp in Sources */,
				4F5F392C182D9B0D0027813A /* r_sky.cpp in Sources */,
				4F5F392D182D9B0D0027813A /* r_span.cpp in Sources */,
				4F5F392E182D9B0D0027813A /* r_textur.cpp in Sources */,
				4F5F392F182D9B0D0027813A /* r_things.cpp in Sources */,
				4F5F3930182D9B0D0027813A /* r_voxels.cpp in Sources */,
				4F5F3931182D9B0D0027813A /* s_sndseq.cpp in Sources */,
				4F5F3932182D9B0D0027813A /* s_sound.cpp in Sources */,
				4F5F3933182D9B0D0027813A /* sounds.cpp in Sources */,
				4F5F3934182D9B0D0027813A /* i_input.cpp in Sources */,
				4F5F3935182D9B0D0027813A /* i_main.cpp in Sources */,
				4F5F3936182D9B0D0027813A /* i_net.cpp in Sources */,
				4F5F3937182D9B0D0027813A /* i_pcsound.cpp in Sources */,
				4F5F3938182D9B0D0027813A /* i_picker.cpp in Sources */,
				4F5F3939182D9B0D0027813A /* i_sdlgamepads.cpp in Sources */,
				4F5F393A182D9B0E0027813A /* i_sdlgl2d.cpp in Sources */,
				4F5F393B182D9B0E0027813A /* i_sdlmusic.cpp in Sources */,
				4F5F393C182D9B0E0027813A /* i_sdlsound.cpp in Sources */,
				4F5F393D182D9B0E0027813A /* i_sound.cpp in Sources */,
				4F5F393E182D9B0E0027813A /* i_system.cpp in Sources */,
				4F5F393F182D9B0E0027813A /* i_sdlvideo.cpp in Sources */,
				4F5F3940182D9B0E0027813A /* mmus2mid.cpp in Sources */,
				4F5F3941182D9B0E0027813A /* ser_main.cpp in Sources */,
				4F2F32B01867100100EED7DE /* v_image.cpp in Sources */,
				4F5F3942182D9B0E0027813A /* st_hbar.cpp in Sources */,
				4F5F3943182D9B0E0027813A /* st_lib.cpp in Sources */,
				4F5F3944182D9B0E0027813A /* st_stuff.cpp in Sources */,
				4F5F3945182D9B0E0027813A /* t_plane.cpp in Sources */,
				4F5F3946182D9B0E0027813A /* txt_button.c in Sources */,
				4F5F3947182D9B0E0027813A /* txt_checkbox.c in Sources */,
				4F5F3948182D9B0E0027813A /* txt_desktop.c in Sources */,
				4F5F3949182D9B0E0027813A /* txt_dropdown.c in Sources */,
				4F5F394A182D9B0E0027813A /* txt_gui.c in Sources */,
				4F5F394B182D9B0E0027813A /* txt_inputbox.c in Sources */,
				4F5F394C182D9B0E0027813A /* txt_io.c in Sources */,
				4F5F394D182D9B0E0027813A /* txt_label.c in Sources */,
				4F5F394E182D9B0E0027813A /* txt_radiobutton.c in Sources */,
				4F5F394F182D9B0E0027813A /* txt_scrollpane.c in Sources */,
				4FC0A92B1E1E2A50006CEC45 /* Environment.cpp in Sources */,
				4F3EC9C51C1C12D400AA43C2 /* e_udmf.cpp in Sources */,
				4F5F3950182D9B0E0027813A /* txt_sdl.c in Sources */,
				4F5F3951182D9B0E0027813A /* txt_separator.c in Sources */,
				4F5F3952182D9B0E0027813A /* txt_spinctrl.c in Sources */,
				4F5F3953182D9B0E0027813A /* txt_strut.c in Sources */,
				4F5F3954182D9B0E0027813A /* txt_table.c in Sources */,
				4F5F3955182D9B0E0027813A /* txt_widget.c in Sources */,
				4F5F3956182D9B0E0027813A /* txt_window.c in Sources */,
				4F5F3957182D9B0E0027813A /* txt_window_action.c in Sources */,
				4F5F38C3182D9AC00027813A /* ev_actions.cpp in Sources */,
				4F36247B18A567CD00B94FA1 /* xl_emapinfo.cpp in Sources */,
				4FC0A93E1E1E2ABC006CEC45 /* cam_aim.cpp in Sources */,
				4F5F38C4182D9AC00027813A /* ev_bindings.cpp in Sources */,
				4F5F38C5182D9AC00027813A /* ev_specials.cpp in Sources */,
				4F5F38C6182D9AC00027813A /* ev_static.cpp in Sources */,
				4F5F38C7182D9AC00027813A /* f_wipe.cpp in Sources */,
				4F5F38C8182D9AC00027813A /* f_finale.cpp in Sources */,
				4F5F38C9182D9AC00027813A /* g_bind.cpp in Sources */,
				4F5F38CA182D9AC00027813A /* g_cmd.cpp in Sources */,
				4F5F38CB182D9AC00027813A /* g_dmflag.cpp in Sources */,
				4F5F38CC182D9AC00027813A /* g_game.cpp in Sources */,
				4F5F38CD182D9AC00027813A /* g_gfs.cpp in Sources */,
				4FC0A9381E1E2A50006CEC45 /* Tracer.cpp in Sources */,
				4F5F38CE182D9AC00027813A /* gl_init.cpp in Sources */,
				4F5F38CF182D9AC00027813A /* gl_primitives.cpp in Sources */,
				4F36247F18A567CD00B94FA1 /* xl_musinfo.cpp in Sources */,
				4F5F38D0182D9AC00027813A /* gl_projection.cpp in Sources */,
				4F5F38D1182D9AC00027813A /* gl_texture.cpp in Sources */,
				4F5F38D2182D9AC00027813A /* gl_vars.cpp in Sources */,
				4F5F38D3182D9AC00027813A /* i_directory.cpp in Sources */,
				4F5F38D4182D9AC00027813A /* i_gamepads.cpp in Sources */,
				4F5F38D5182D9AC00027813A /* i_platform.cpp in Sources */,
				4F5F38D6182D9AC00027813A /* i_video.cpp in Sources */,
				4F5F38D7182D9AC00027813A /* hu_frags.cpp in Sources */,
				4FC0A9291E1E2A50006CEC45 /* CallFunc.cpp in Sources */,
				4F5F38D8182D9AC00027813A /* hu_over.cpp in Sources */,
				4F5F38D9182D9AC00027813A /* hu_stuff.cpp in Sources */,
				4F5F38DA182D9AC00027813A /* hi_stuff.cpp in Sources */,
				4F5F38DB182D9AC00027813A /* in_lude.cpp in Sources */,
				4F5F38DC182D9AC00027813A /* wi_stuff.cpp in Sources */,
				4F5F38DD182D9AC00027813A /* m_argv.cpp in Sources */,
				4F5F38DE182D9AC00027813A /* m_bbox.cpp in Sources */,
				4F5F38DF182D9AC00027813A /* m_buffer.cpp in Sources */,
				4F5F38E0182D9AC00027813A /* m_cheat.cpp in Sources */,
				4F5F38E1182D9AC00027813A /* m_fcvt.cpp in Sources */,
				4F5F38E2182D9AC00027813A /* m_hash.cpp in Sources */,
				4F5F38E3182D9AC00027813A /* m_misc.cpp in Sources */,
				4F5F38E4182D9AC00027813A /* m_qstr.cpp in Sources */,
				4F5F38E5182D9AC00027813A /* m_queue.cpp in Sources */,
				4FC0A9331E1E2A50006CEC45 /* Scope.cpp in Sources */,
				4F5F38E6182D9AC00027813A /* m_random.cpp in Sources */,
				4F5F38E7182D9AC00027813A /* m_shots.cpp in Sources */,
				4F5F38E8182D9AC00027813A /* m_strcasestr.cpp in Sources */,
				4FC0A9321E1E2A50006CEC45 /* PrintBuf.cpp in Sources */,
				4F5F38E9182D9AC00027813A /* m_syscfg.cpp in Sources */,
				4FC0A9371E1E2A50006CEC45 /* ThreadExec.cpp in Sources */,
				4F5F38EA182D9AC00027813A /* m_vector.cpp in Sources */,
				4F5F38EB182D9AC00027813A /* metaapi.cpp in Sources */,
				4F5F38EC182D9AC00027813A /* metaqstring.cpp in Sources */,
				4F5F38ED182D9AC00027813A /* info.cpp in Sources */,
				4F5F38EE182D9AC00027813A /* psnprntf.cpp in Sources */,
				4F5F38EF182D9AC00027813A /* tables.cpp in Sources */,
				4F5F38F0182D9AC00027813A /* version.cpp in Sources */,
				4F5F38F1182D9AC00027813A /* mn_items.cpp in Sources */,
				4F5F38F2182D9AC00027813A /* mn_emenu.cpp in Sources */,
				4F5F38F3182D9AC00027813A /* mn_engin.cpp in Sources */,
				4F5F38F4182D9AC00027813A /* mn_files.cpp in Sources */,
				4F5F38F5182D9AC00027813A /* mn_htic.cpp in Sources */,
				4F5F38F6182D9AC00027813A /* mn_menus.cpp in Sources */,
				4F5F38F7182D9AC00027813A /* mn_misc.cpp in Sources */,
				4F36247D18A567CD00B94FA1 /* xl_mapinfo.cpp in Sources */,
				4F5F38F8182D9AC00027813A /* mn_skinv.cpp in Sources */,
				4F21BAF51E9C05C10040B4DF /* s_musinfo.cpp in Sources */,
				4F5F38F9182D9AC00027813A /* p_anim.cpp in Sources */,
				4FC0A93F1E1E2ABC006CEC45 /* cam_common.cpp in Sources */,
				4FC0A9361E1E2A50006CEC45 /* Thread.cpp in Sources */,
				4F5F38FA182D9AC00027813A /* p_ceilng.cpp in Sources */,
				4F5F38FB182D9AC00027813A /* p_chase.cpp in Sources */,
				4F5F38FC182D9AC00027813A /* p_cmd.cpp in Sources */,
				4F5F38FD182D9AC00027813A /* p_doors.cpp in Sources */,
				4F5F38FE182D9AC00027813A /* p_enemy.cpp in Sources */,
				4F5F38FF182D9AC00027813A /* p_floor.cpp in Sources */,
				4F914A111F61163C00968197 /* BinaryIO.cpp in Sources */,
				4F5F3900182D9AC00027813A /* p_genlin.cpp in Sources */,
				4F5F3901182D9AC00027813A /* p_henemy.cpp in Sources */,
				4F5F3902182D9AC00027813A /* p_hubs.cpp in Sources */,
				4F5F3903182D9AC00027813A /* p_info.cpp in Sources */,
				4F5F3904182D9AC00027813A /* p_inter.cpp in Sources */,
				4F5F3905182D9AC00027813A /* p_lights.cpp in Sources */,
				4FC0A9411E1E2ABC006CEC45 /* cam_use.cpp in Sources */,
				4F5F3906182D9AC00027813A /* p_map.cpp in Sources */,
				4F5F3907182D9AC00027813A /* p_map3d.cpp in Sources */,
				4F5F3908182D9AC00027813A /* p_maputl.cpp in Sources */,
				4F5F3909182D9AC00027813A /* p_mobj.cpp in Sources */,
				4F5F390A182D9AC00027813A /* p_mobjcol.cpp in Sources */,
				4F5F390B182D9AC00027813A /* p_partcl.cpp in Sources */,
				4F5F390C182D9AC00027813A /* p_plats.cpp in Sources */,
				4F5F390D182D9AC00027813A /* p_portal.cpp in Sources */,
				4F5F390E182D9AC00027813A /* p_pspr.cpp in Sources */,
				4FB5F0051CCB5A0D00EFF2D9 /* p_portalclip.cpp in Sources */,
				4F015B111870EA5900ADB3F4 /* s_formats.cpp in Sources */,
				4F5F390F182D9AC00027813A /* p_pushers.cpp in Sources */,
				4F5F3910182D9AC00027813A /* p_saveg.cpp in Sources */,
				4F5F3911182D9AC00027813A /* p_scroll.cpp in Sources */,
				4F5F3912182D9AC00027813A /* p_sector.cpp in Sources */,
				4FC0A9341E1E2A50006CEC45 /* Script.cpp in Sources */,
				4F917D781F29243500131BE5 /* xl_umapinfo.cpp in Sources */,
				4F5F3913182D9AC00027813A /* p_setup.cpp in Sources */,
				4F5F3914182D9AC00027813A /* p_sight.cpp in Sources */,
				4F5F3915182D9AC00027813A /* p_skin.cpp in Sources */,
				4FC0A92E1E1E2A50006CEC45 /* Jump.cpp in Sources */,
				4F5F3916182D9AC00027813A /* p_slopes.cpp in Sources */,
				4F5F3917182D9AC00027813A /* p_spec.cpp in Sources */,
				4F5F3918182D9AC00027813A /* p_switch.cpp in Sources */,
				4F5F3919182D9AC00027813A /* p_telept.cpp in Sources */,
				4F5F391A182D9AC00027813A /* p_things.cpp in Sources */,
				4F5F391B182D9AC00027813A /* p_tick.cpp in Sources */,
				4F5F391C182D9AC00027813A /* p_trace.cpp in Sources */,
				4F5F391D182D9AC00027813A /* p_user.cpp in Sources */,
				4F5F391E182D9AC00027813A /* p_xenemy.cpp in Sources */,
				4F68CE8D1963D88100E7B8BE /* ev_sectors.cpp in Sources */,
				4F5F391F182D9AC00027813A /* polyobj.cpp in Sources */,
				4F914A131F61164E00968197 /* Error.cpp in Sources */,
				4F5F389A182D99090027813A /* e_args.cpp in Sources */,
				4FC0A92C1E1E2A50006CEC45 /* Function.cpp in Sources */,
				4F5F389C182D99090027813A /* e_cmd.cpp in Sources */,
				4F5F389D182D99090027813A /* e_dstate.cpp in Sources */,
				4F5F389F182D99090027813A /* e_edf.cpp in Sources */,
				4F5F38A1182D99090027813A /* e_exdata.cpp in Sources */,
				4F5F38A3182D99090027813A /* e_fonts.cpp in Sources */,
				4F5F38A5182D99090027813A /* e_gameprops.cpp in Sources */,
				4F5F38A7182D99090027813A /* e_hash.cpp in Sources */,
				4F5F38AA182D99090027813A /* e_inventory.cpp in Sources */,
				4F5F38AC182D99090027813A /* e_lib.cpp in Sources */,
				4F5F38AF182D99090027813A /* e_mod.cpp in Sources */,
				4F5F38B1182D99090027813A /* e_player.cpp in Sources */,
				4F5F38B3182D99090027813A /* e_rtti.cpp in Sources */,
				4F5F38B5182D99090027813A /* e_sound.cpp in Sources */,
				4F5F38B7182D99090027813A /* e_sprite.cpp in Sources */,
				4F5F38B9182D99090027813A /* e_states.cpp in Sources */,
				4F5F38BB182D99090027813A /* e_string.cpp in Sources */,
				4F5F38BD182D99090027813A /* e_things.cpp in Sources */,
				4F5F38BF182D99090027813A /* e_ttypes.cpp in Sources */,
				4F42A5D0188B338600E6CACD /* i_sdltimer.cpp in Sources */,
				4F5F38C1182D99090027813A /* e_weapons.cpp in Sources */,
				4F5F387A182D98E10027813A /* a_decorate.cpp in Sources */,
				4F5F387B182D98E10027813A /* a_doom.cpp in Sources */,
				4F5F387C182D98E10027813A /* a_general.cpp in Sources */,
				4F5F387D182D98E10027813A /* a_heretic.cpp in Sources */,
				4F5F387E182D98E10027813A /* a_hexen.cpp in Sources */,
				4F5F3881182D98E10027813A /* acs_func.cpp in Sources */,
				4F2F32AE1867100100EED7DE /* s_reverb.cpp in Sources */,
				4F5F3882182D98E10027813A /* acs_intr.cpp in Sources */,
				4F5F3883182D98E10027813A /* am_color.cpp in Sources */,
				4F5F3884182D98E10027813A /* am_map.cpp in Sources */,
				4F5F3885182D98E10027813A /* a_fixed.cpp in Sources */,
				4F5F3886182D98E10027813A /* a_small.cpp in Sources */,
				4FC0A92A1E1E2A50006CEC45 /* CodeData.cpp in Sources */,
				4F5F3887182D98E10027813A /* c_batch.cpp in Sources */,
				4F7ADA181E0C623900E34F5F /* m_utils.cpp in Sources */,
				4FC0A92D1E1E2A50006CEC45 /* Init.cpp in Sources */,
				4FC0A9281E1E2A50006CEC45 /* Array.cpp in Sources */,
				4F5F3888182D98E20027813A /* c_cmd.cpp in Sources */,
				4F5F3889182D98E20027813A /* c_io.cpp in Sources */,
				4F5F388A182D98E20027813A /* c_net.cpp in Sources */,
				4F5F388B182D98E20027813A /* c_runcmd.cpp in Sources */,
				4F5F388C182D98E20027813A /* cam_sight.cpp in Sources */,
				4F42A5CC188B336600E6CACD /* i_timer.cpp in Sources */,
				4F5F388D182D98E20027813A /* confuse.cpp in Sources */,
				4F5F388E182D98E20027813A /* lexer.cpp in Sources */,
				4F5F388F182D98E20027813A /* d_deh.cpp in Sources */,
				4F5F3890182D98E20027813A /* d_dehtbl.cpp in Sources */,
				4F5F3891182D98E20027813A /* d_diskfile.cpp in Sources */,
				4FC0A9301E1E2A50006CEC45 /* ModuleACS0.cpp in Sources */,
				4F5F3892182D98E20027813A /* d_files.cpp in Sources */,
				4F5F3893182D98E20027813A /* d_findiwads.cpp in Sources */,
				4F5F3894182D98E20027813A /* d_gi.cpp in Sources */,
				4F5F3895182D98E20027813A /* d_io.cpp in Sources */,
				4F5F3896182D98E20027813A /* d_items.cpp in Sources */,
				4F5F3897182D98E20027813A /* d_iwad.cpp in Sources */,
				4F5F3898182D98E20027813A /* d_main.cpp in Sources */,
				4F5F3899182D98E20027813A /* d_net.cpp in Sources */,
				4FC0A9351E1E2A50006CEC45 /* String.cpp in Sources */,
				4F5F3878182D98A30027813A /* a_common.cpp in Sources */,
				4F43B448182D9D5800730C02 /* SDLMain.m in Sources */,
				4F5F3879182D98A60027813A /* a_counters.cpp in Sources */,
			);
			runOnlyForDeploymentPostprocessing = 0;
		};
/* End PBXSourcesBuildPhase section */

/* Begin PBXVariantGroup section */
		089C165CFE840E0CC02AAC07 /* InfoPlist.strings */ = {
			isa = PBXVariantGroup;
			children = (
				089C165DFE840E0CC02AAC07 /* English */,
			);
			name = InfoPlist.strings;
			sourceTree = "<group>";
		};
		1DDD58140DA1D0A300B32029 /* MainMenu.xib */ = {
			isa = PBXVariantGroup;
			children = (
				1DDD58150DA1D0A300B32029 /* English */,
			);
			name = MainMenu.xib;
			sourceTree = "<group>";
		};
/* End PBXVariantGroup section */

/* Begin XCBuildConfiguration section */
		4F5F3876182D97A20027813A /* Debug */ = {
			isa = XCBuildConfiguration;
			buildSettings = {
				ALWAYS_SEARCH_USER_PATHS = NO;
				CLANG_WARN_BOOL_CONVERSION = YES;
				CLANG_WARN_CONSTANT_CONVERSION = YES;
				CLANG_WARN_DIRECT_OBJC_ISA_USAGE = YES_ERROR;
				CLANG_WARN_EMPTY_BODY = YES;
				CLANG_WARN_ENUM_CONVERSION = YES;
				CLANG_WARN_INT_CONVERSION = YES;
				CLANG_WARN_OBJC_ROOT_CLASS = YES_ERROR;
				CLANG_WARN__DUPLICATE_METHOD_MATCH = YES;
				COPY_PHASE_STRIP = NO;
				FRAMEWORK_SEARCH_PATHS = (
					"$(inherited)",
					"$(PROJECT_DIR)",
				);
				GCC_C_LANGUAGE_STANDARD = gnu99;
				GCC_DYNAMIC_NO_PIC = NO;
				GCC_ENABLE_OBJC_EXCEPTIONS = YES;
				GCC_PRECOMPILE_PREFIX_HEADER = YES;
				GCC_PREFIX_HEADER = "eternity/eternity-Prefix.pch";
				GCC_PREPROCESSOR_DEFINITIONS = (
					"DEBUG=1",
					"$(inherited)",
					R_LINKEDPORTALS,
					_DEBUG,
					_SDL_VER,
					HAVE_SPCLIB,
					EE_FEATURE_OPENGL,
					HAVE_STDINT_H,
					RANGECHECK,
					INSTRUMENTED,
					ZONEIDCHECK,
					R_PORTALS,
				);
				GCC_SYMBOLS_PRIVATE_EXTERN = NO;
				GCC_WARN_ABOUT_RETURN_TYPE = YES_ERROR;
				GCC_WARN_UNDECLARED_SELECTOR = YES;
				GCC_WARN_UNINITIALIZED_AUTOS = YES;
				GCC_WARN_UNUSED_VARIABLE = YES;
				LIBRARY_SEARCH_PATHS = (
					"$(inherited)",
					staticlib,
					"libc++",
				);
				PRODUCT_NAME = "$(TARGET_NAME)";
				SDKROOT = macosx;
			};
			name = Debug;
		};
		4F5F3877182D97A20027813A /* Release */ = {
			isa = XCBuildConfiguration;
			buildSettings = {
				ALWAYS_SEARCH_USER_PATHS = NO;
				CLANG_WARN_BOOL_CONVERSION = YES;
				CLANG_WARN_CONSTANT_CONVERSION = YES;
				CLANG_WARN_DIRECT_OBJC_ISA_USAGE = YES_ERROR;
				CLANG_WARN_EMPTY_BODY = YES;
				CLANG_WARN_ENUM_CONVERSION = YES;
				CLANG_WARN_INT_CONVERSION = YES;
				CLANG_WARN_OBJC_ROOT_CLASS = YES_ERROR;
				CLANG_WARN__DUPLICATE_METHOD_MATCH = YES;
				COPY_PHASE_STRIP = YES;
				DEBUG_INFORMATION_FORMAT = "dwarf-with-dsym";
				ENABLE_NS_ASSERTIONS = NO;
				FRAMEWORK_SEARCH_PATHS = (
					"$(inherited)",
					"$(PROJECT_DIR)",
				);
				GCC_C_LANGUAGE_STANDARD = gnu99;
				GCC_ENABLE_OBJC_EXCEPTIONS = YES;
				GCC_PRECOMPILE_PREFIX_HEADER = YES;
				GCC_PREFIX_HEADER = "eternity/eternity-Prefix.pch";
				GCC_PREPROCESSOR_DEFINITIONS = (
					HAVE_STDINT_H,
					EE_FEATURE_OPENGL,
					HAVE_SPCLIB,
					_SDL_VER,
					_CONSOLE,
					NDEBUG,
					R_LINKEDPORTALS,
				);
				GCC_WARN_ABOUT_RETURN_TYPE = YES_ERROR;
				GCC_WARN_UNDECLARED_SELECTOR = YES;
				GCC_WARN_UNINITIALIZED_AUTOS = YES;
				GCC_WARN_UNUSED_VARIABLE = YES;
				LIBRARY_SEARCH_PATHS = (
					"$(inherited)",
					staticlib,
					"libc++",
				);
				PRODUCT_NAME = "$(TARGET_NAME)";
				SDKROOT = macosx;
			};
			name = Release;
		};
		C01FCF4F08A954540054247B /* Debug */ = {
			isa = XCBuildConfiguration;
			buildSettings = {
				CLANG_ANALYZER_LOCALIZABILITY_NONLOCALIZED = YES;
				CLANG_CXX_LANGUAGE_STANDARD = "gnu++0x";
				CLANG_CXX_LIBRARY = "libc++";
				CLANG_WARN_BOOL_CONVERSION = YES;
				CLANG_WARN_CONSTANT_CONVERSION = YES;
				CLANG_WARN_EMPTY_BODY = YES;
				CLANG_WARN_ENUM_CONVERSION = YES;
				CLANG_WARN_INFINITE_RECURSION = YES;
				CLANG_WARN_INT_CONVERSION = YES;
				CLANG_WARN_SUSPICIOUS_MOVE = YES;
				CLANG_WARN_UNREACHABLE_CODE = YES;
				CLANG_WARN__DUPLICATE_METHOD_MATCH = YES;
				COMBINE_HIDPI_IMAGES = YES;
				DEBUG_INFORMATION_FORMAT = dwarf;
				ENABLE_STRICT_OBJC_MSGSEND = YES;
				ENABLE_TESTABILITY = YES;
				FRAMEWORK_SEARCH_PATHS = "";
				GCC_NO_COMMON_BLOCKS = YES;
				GCC_OPTIMIZATION_LEVEL = 0;
				GCC_VERSION = "";
				GCC_WARN_64_TO_32_BIT_CONVERSION = YES;
				GCC_WARN_ABOUT_RETURN_TYPE = YES;
				GCC_WARN_UNDECLARED_SELECTOR = YES;
				GCC_WARN_UNINITIALIZED_AUTOS = YES;
				GCC_WARN_UNUSED_FUNCTION = YES;
				GCC_WARN_UNUSED_VARIABLE = YES;
				HEADER_SEARCH_PATHS = (
					"$(inherited)",
					/Applications/Xcode.app/Contents/Developer/Toolchains/XcodeDefault.xctoolchain/usr/include,
					../libpng,
					"SDL2.framework/Headers/**",
					../acsvm,
					"SDL2_mixer.framework/Headers/**",
					"SDL2_net.framework/Headers/**",
				);
				LD_RUNPATH_SEARCH_PATHS = "@executable_path/../Frameworks";
				LLVM_LTO = NO;
				MACOSX_DEPLOYMENT_TARGET = 10.7;
				ONLY_ACTIVE_ARCH = YES;
			};
			name = Debug;
		};
		C01FCF5008A954540054247B /* Release */ = {
			isa = XCBuildConfiguration;
			buildSettings = {
				CLANG_ANALYZER_LOCALIZABILITY_NONLOCALIZED = YES;
				CLANG_CXX_LANGUAGE_STANDARD = "gnu++0x";
				CLANG_CXX_LIBRARY = "libc++";
				CLANG_WARN_BOOL_CONVERSION = YES;
				CLANG_WARN_CONSTANT_CONVERSION = YES;
				CLANG_WARN_EMPTY_BODY = YES;
				CLANG_WARN_ENUM_CONVERSION = YES;
				CLANG_WARN_INFINITE_RECURSION = YES;
				CLANG_WARN_INT_CONVERSION = YES;
				CLANG_WARN_SUSPICIOUS_MOVE = YES;
				CLANG_WARN_UNREACHABLE_CODE = YES;
				CLANG_WARN__DUPLICATE_METHOD_MATCH = YES;
				COMBINE_HIDPI_IMAGES = YES;
				DEBUG_INFORMATION_FORMAT = dwarf;
				ENABLE_STRICT_OBJC_MSGSEND = YES;
				FRAMEWORK_SEARCH_PATHS = "";
				GCC_NO_COMMON_BLOCKS = YES;
				GCC_OPTIMIZATION_LEVEL = 3;
				GCC_VERSION = "";
				GCC_WARN_64_TO_32_BIT_CONVERSION = YES;
				GCC_WARN_ABOUT_RETURN_TYPE = YES;
				GCC_WARN_UNDECLARED_SELECTOR = YES;
				GCC_WARN_UNINITIALIZED_AUTOS = YES;
				GCC_WARN_UNUSED_FUNCTION = YES;
				GCC_WARN_UNUSED_VARIABLE = YES;
				HEADER_SEARCH_PATHS = (
					"$(inherited)",
					/Applications/Xcode.app/Contents/Developer/Toolchains/XcodeDefault.xctoolchain/usr/include,
					../libpng,
					"SDL2.framework/Headers/**",
					../acsvm,
					"SDL2_mixer.framework/Headers/**",
					"SDL2_net.framework/Headers/**",
				);
				LD_RUNPATH_SEARCH_PATHS = "@executable_path/../Frameworks";
				LLVM_LTO = YES;
				MACOSX_DEPLOYMENT_TARGET = 10.7;
			};
			name = Release;
		};
/* End XCBuildConfiguration section */

/* Begin XCConfigurationList section */
		4F5F3875182D97A20027813A /* Build configuration list for PBXNativeTarget "eternity" */ = {
			isa = XCConfigurationList;
			buildConfigurations = (
				4F5F3876182D97A20027813A /* Debug */,
				4F5F3877182D97A20027813A /* Release */,
			);
			defaultConfigurationIsVisible = 0;
			defaultConfigurationName = Release;
		};
		C01FCF4E08A954540054247B /* Build configuration list for PBXProject "EternityEngine" */ = {
			isa = XCConfigurationList;
			buildConfigurations = (
				C01FCF4F08A954540054247B /* Debug */,
				C01FCF5008A954540054247B /* Release */,
			);
			defaultConfigurationIsVisible = 0;
			defaultConfigurationName = Release;
		};
/* End XCConfigurationList section */
	};
	rootObject = 29B97313FDCFA39411CA2CEA /* Project object */;
}<|MERGE_RESOLUTION|>--- conflicted
+++ resolved
@@ -275,13 +275,10 @@
 		4F914A131F61164E00968197 /* Error.cpp in Sources */ = {isa = PBXBuildFile; fileRef = 4F914A121F61164E00968197 /* Error.cpp */; };
 		4F914A171F61166F00968197 /* Serial.cpp in Sources */ = {isa = PBXBuildFile; fileRef = 4F914A151F61166F00968197 /* Serial.cpp */; };
 		4F917D781F29243500131BE5 /* xl_umapinfo.cpp in Sources */ = {isa = PBXBuildFile; fileRef = 4F917D771F29243500131BE5 /* xl_umapinfo.cpp */; };
-<<<<<<< HEAD
+		4F950FDF1F3CDAB4000D9DC5 /* xl_animdefs.cpp in Sources */ = {isa = PBXBuildFile; fileRef = 4F950FDE1F3CDAB4000D9DC5 /* xl_animdefs.cpp */; };
 		4F950E351F35C84B000D9DC5 /* SDL2_mixer.framework in Frameworks */ = {isa = PBXBuildFile; fileRef = 4F950E321F35C84B000D9DC5 /* SDL2_mixer.framework */; };
 		4F950E361F35C84B000D9DC5 /* SDL2_net.framework in Frameworks */ = {isa = PBXBuildFile; fileRef = 4F950E331F35C84B000D9DC5 /* SDL2_net.framework */; };
 		4F950E371F35C84B000D9DC5 /* SDL2.framework in Frameworks */ = {isa = PBXBuildFile; fileRef = 4F950E341F35C84B000D9DC5 /* SDL2.framework */; };
-=======
-		4F950FDF1F3CDAB4000D9DC5 /* xl_animdefs.cpp in Sources */ = {isa = PBXBuildFile; fileRef = 4F950FDE1F3CDAB4000D9DC5 /* xl_animdefs.cpp */; };
->>>>>>> f5a11a8e
 		4FAAD5941E583113001D7263 /* p_portalcross.cpp in Sources */ = {isa = PBXBuildFile; fileRef = 4FAAD5931E583113001D7263 /* p_portalcross.cpp */; };
 		4FB5F0051CCB5A0D00EFF2D9 /* p_portalclip.cpp in Sources */ = {isa = PBXBuildFile; fileRef = 4FB5F0031CCB5A0D00EFF2D9 /* p_portalclip.cpp */; };
 		4FC0A9271E1E2A50006CEC45 /* Action.cpp in Sources */ = {isa = PBXBuildFile; fileRef = 4FC0A8FB1E1E2A50006CEC45 /* Action.cpp */; };
@@ -375,14 +372,11 @@
 		4F914A161F61166F00968197 /* Serial.hpp */ = {isa = PBXFileReference; fileEncoding = 4; lastKnownFileType = sourcecode.cpp.h; name = Serial.hpp; path = ../acsvm/ACSVM/Serial.hpp; sourceTree = "<group>"; };
 		4F917D771F29243500131BE5 /* xl_umapinfo.cpp */ = {isa = PBXFileReference; fileEncoding = 4; lastKnownFileType = sourcecode.cpp.cpp; name = xl_umapinfo.cpp; path = ../source/xl_umapinfo.cpp; sourceTree = "<group>"; };
 		4F917D791F2A5FD600131BE5 /* xl_umapinfo.h */ = {isa = PBXFileReference; lastKnownFileType = sourcecode.c.h; name = xl_umapinfo.h; path = ../source/xl_umapinfo.h; sourceTree = "<group>"; };
-<<<<<<< HEAD
+		4F950FDD1F3CDA67000D9DC5 /* xl_animdefs.h */ = {isa = PBXFileReference; lastKnownFileType = sourcecode.c.h; name = xl_animdefs.h; path = ../source/xl_animdefs.h; sourceTree = "<group>"; };
+		4F950FDE1F3CDAB4000D9DC5 /* xl_animdefs.cpp */ = {isa = PBXFileReference; fileEncoding = 4; lastKnownFileType = sourcecode.cpp.cpp; name = xl_animdefs.cpp; path = ../source/xl_animdefs.cpp; sourceTree = "<group>"; };
 		4F950E321F35C84B000D9DC5 /* SDL2_mixer.framework */ = {isa = PBXFileReference; lastKnownFileType = wrapper.framework; path = SDL2_mixer.framework; sourceTree = "<group>"; };
 		4F950E331F35C84B000D9DC5 /* SDL2_net.framework */ = {isa = PBXFileReference; lastKnownFileType = wrapper.framework; path = SDL2_net.framework; sourceTree = "<group>"; };
 		4F950E341F35C84B000D9DC5 /* SDL2.framework */ = {isa = PBXFileReference; lastKnownFileType = wrapper.framework; path = SDL2.framework; sourceTree = "<group>"; };
-=======
-		4F950FDD1F3CDA67000D9DC5 /* xl_animdefs.h */ = {isa = PBXFileReference; lastKnownFileType = sourcecode.c.h; name = xl_animdefs.h; path = ../source/xl_animdefs.h; sourceTree = "<group>"; };
-		4F950FDE1F3CDAB4000D9DC5 /* xl_animdefs.cpp */ = {isa = PBXFileReference; fileEncoding = 4; lastKnownFileType = sourcecode.cpp.cpp; name = xl_animdefs.cpp; path = ../source/xl_animdefs.cpp; sourceTree = "<group>"; };
->>>>>>> f5a11a8e
 		4F98954F16C10FB1005D78C0 /* trees.c */ = {isa = PBXFileReference; fileEncoding = 4; lastKnownFileType = sourcecode.c.c; name = trees.c; path = ../zlib/trees.c; sourceTree = "<group>"; };
 		4F9A249216D95878002BE852 /* t_plane.cpp */ = {isa = PBXFileReference; fileEncoding = 4; lastKnownFileType = sourcecode.cpp.cpp; name = t_plane.cpp; path = ../source/t_plane.cpp; sourceTree = "<group>"; };
 		4F9A249316D95878002BE852 /* t_plane.h */ = {isa = PBXFileReference; fileEncoding = 4; lastKnownFileType = sourcecode.c.h; name = t_plane.h; path = ../source/t_plane.h; sourceTree = "<group>"; };
