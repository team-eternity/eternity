--- conflicted
+++ resolved
@@ -321,8 +321,6 @@
 		4FAD05981F91567E003790C5 /* txt_conditional.c in Sources */ = {isa = PBXBuildFile; fileRef = 4FAD05911F91567D003790C5 /* txt_conditional.c */; };
 		4FAD05991F91567E003790C5 /* txt_fileselect.c in Sources */ = {isa = PBXBuildFile; fileRef = 4FAD05951F91567E003790C5 /* txt_fileselect.c */; };
 		4FAD059A1F91567E003790C5 /* txt_utf8.c in Sources */ = {isa = PBXBuildFile; fileRef = 4FAD05971F91567E003790C5 /* txt_utf8.c */; };
-<<<<<<< HEAD
-=======
 		4FB11C2A249E414600593746 /* SDL2_net.framework in Frameworks */ = {isa = PBXBuildFile; fileRef = 4FB11C27249E414600593746 /* SDL2_net.framework */; };
 		4FB11C2B249E414600593746 /* SDL2_mixer.framework in Frameworks */ = {isa = PBXBuildFile; fileRef = 4FB11C28249E414600593746 /* SDL2_mixer.framework */; };
 		4FB11C2C249E414600593746 /* SDL2.framework in Frameworks */ = {isa = PBXBuildFile; fileRef = 4FB11C29249E414600593746 /* SDL2.framework */; };
@@ -330,7 +328,6 @@
 		4FB11C47249E68F700593746 /* SDL2_net.framework in CopyFiles */ = {isa = PBXBuildFile; fileRef = 4FB11C27249E414600593746 /* SDL2_net.framework */; settings = {ATTRIBUTES = (CodeSignOnCopy, ); }; };
 		4FB11C48249E68FA00593746 /* SDL2.framework in CopyFiles */ = {isa = PBXBuildFile; fileRef = 4FB11C29249E414600593746 /* SDL2.framework */; settings = {ATTRIBUTES = (CodeSignOnCopy, ); }; };
 		4FB5F0051CCB5A0D00EFF2D9 /* p_portalclip.cpp in Sources */ = {isa = PBXBuildFile; fileRef = 4FB5F0031CCB5A0D00EFF2D9 /* p_portalclip.cpp */; };
->>>>>>> 21a8f215
 		4FB8211623F1DCD80044B1C3 /* hu_inventory.cpp in Sources */ = {isa = PBXBuildFile; fileRef = 4FB8211423F1DCD80044B1C3 /* hu_inventory.cpp */; };
 		4FC0A9271E1E2A50006CEC45 /* Action.cpp in Sources */ = {isa = PBXBuildFile; fileRef = 4FC0A8FB1E1E2A50006CEC45 /* Action.cpp */; };
 		4FC0A9281E1E2A50006CEC45 /* Array.cpp in Sources */ = {isa = PBXBuildFile; fileRef = 4FC0A8FD1E1E2A50006CEC45 /* Array.cpp */; };
@@ -1125,24 +1122,9 @@
 			isa = PBXFrameworksBuildPhase;
 			buildActionMask = 2147483647;
 			files = (
-<<<<<<< HEAD
-				4F5E98BF234534E900AB2810 /* CoreServices.framework in Frameworks */,
-				4F769D5322C6BBAE00E7E702 /* libvorbis.0.dylib in Frameworks */,
-				4F769D5422C6BBAE00E7E702 /* libmpg123.0.dylib in Frameworks */,
-				4F769D5522C6BBAE00E7E702 /* libopusfile.0.dylib in Frameworks */,
-				4F769D5622C6BBAE00E7E702 /* libSDL2_net-2.0.0.dylib in Frameworks */,
-				4FBFB0BA241EB0F50000C87A /* libSDL2-2.0.dylib in Frameworks */,
-				4F769D5722C6BBAE00E7E702 /* libvorbisfile.3.dylib in Frameworks */,
-				4F769D5822C6BBAE00E7E702 /* libFLAC.8.dylib in Frameworks */,
-				4F769D5922C6BBAE00E7E702 /* libSDL2_mixer-2.0.0.dylib in Frameworks */,
-				4F769D5B22C6BBAE00E7E702 /* libmodplug.1.dylib in Frameworks */,
-				4F769D5C22C6BBAE00E7E702 /* libogg.0.dylib in Frameworks */,
-				4F769D5D22C6BBAE00E7E702 /* libopus.0.dylib in Frameworks */,
-=======
 				4FB11C2C249E414600593746 /* SDL2.framework in Frameworks */,
 				4FB11C2A249E414600593746 /* SDL2_net.framework in Frameworks */,
 				4FB11C2B249E414600593746 /* SDL2_mixer.framework in Frameworks */,
->>>>>>> 21a8f215
 			);
 			runOnlyForDeploymentPostprocessing = 0;
 		};
@@ -1199,24 +1181,9 @@
 		29B97323FDCFA39411CA2CEA /* Frameworks */ = {
 			isa = PBXGroup;
 			children = (
-<<<<<<< HEAD
-				4F5E98BE234534E900AB2810 /* CoreServices.framework */,
-				4FBFB0B9241EB0F50000C87A /* libSDL2-2.0.dylib */,
-				4F769D4D22C6BBAD00E7E702 /* libFLAC.8.dylib */,
-				4F769D5022C6BBAD00E7E702 /* libmodplug.1.dylib */,
-				4F769D4922C6BBAC00E7E702 /* libmpg123.0.dylib */,
-				4F769D5122C6BBAD00E7E702 /* libogg.0.dylib */,
-				4F769D5222C6BBAE00E7E702 /* libopus.0.dylib */,
-				4F769D4A22C6BBAD00E7E702 /* libopusfile.0.dylib */,
-				4F769D4E22C6BBAD00E7E702 /* libSDL2_mixer-2.0.0.dylib */,
-				4F769D4B22C6BBAD00E7E702 /* libSDL2_net-2.0.0.dylib */,
-				4F769D4822C6BBAC00E7E702 /* libvorbis.0.dylib */,
-				4F769D4C22C6BBAD00E7E702 /* libvorbisfile.3.dylib */,
-=======
 				4FB11C28249E414600593746 /* SDL2_mixer.framework */,
 				4FB11C27249E414600593746 /* SDL2_net.framework */,
 				4FB11C29249E414600593746 /* SDL2.framework */,
->>>>>>> 21a8f215
 				4F00D1312042B9E100D775DF /* libz.tbd */,
 				4FAD058D1F915642003790C5 /* AppKit.framework */,
 				4FAD058B1F915635003790C5 /* Carbon.framework */,
@@ -2410,11 +2377,7 @@
 		29B97313FDCFA39411CA2CEA /* Project object */ = {
 			isa = PBXProject;
 			attributes = {
-<<<<<<< HEAD
-				LastUpgradeCheck = 1140;
-=======
 				LastUpgradeCheck = 1150;
->>>>>>> 21a8f215
 				TargetAttributes = {
 					4F5F386A182D97A10027813A = {
 						DevelopmentTeam = 66L236F264;
