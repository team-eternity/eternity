--- conflicted
+++ resolved
@@ -301,11 +301,8 @@
 		4F950E371F35C84B000D9DC5 /* SDL2.framework in Frameworks */ = {isa = PBXBuildFile; fileRef = 4F950E341F35C84B000D9DC5 /* SDL2.framework */; };
 		4F950FDF1F3CDAB4000D9DC5 /* xl_animdefs.cpp in Sources */ = {isa = PBXBuildFile; fileRef = 4F950FDE1F3CDAB4000D9DC5 /* xl_animdefs.cpp */; };
 		4F950FE21F4989A7000D9DC5 /* e_switch.cpp in Sources */ = {isa = PBXBuildFile; fileRef = 4F950FE11F4989A7000D9DC5 /* e_switch.cpp */; };
-<<<<<<< HEAD
 		4F96871E1A90CF4D00C4D342 /* am_svg.cpp in Sources */ = {isa = PBXBuildFile; fileRef = 4F96871C1A90CF4D00C4D342 /* am_svg.cpp */; };
-=======
 		4FA56DBB2182E5B500F8115E /* m_debug.cpp in Sources */ = {isa = PBXBuildFile; fileRef = 4FA56DB92182E5B500F8115E /* m_debug.cpp */; };
->>>>>>> e7b0bbe7
 		4FAAD5941E583113001D7263 /* p_portalcross.cpp in Sources */ = {isa = PBXBuildFile; fileRef = 4FAAD5931E583113001D7263 /* p_portalcross.cpp */; };
 		4FAC15D41BFDA06B003FA3A4 /* b_compression.cpp in Sources */ = {isa = PBXBuildFile; fileRef = 4FAC15D21BFDA06B003FA3A4 /* b_compression.cpp */; };
 		4FAD05981F91567E003790C5 /* txt_conditional.c in Sources */ = {isa = PBXBuildFile; fileRef = 4FAD05911F91567D003790C5 /* txt_conditional.c */; };
@@ -1604,13 +1601,8 @@
 				FABF5CF9158BF42800C49E93 /* m_cheat.cpp */,
 				FA16D40D15E01E96002318D1 /* m_cheat.h */,
 				FA16D40E15E01E96002318D1 /* m_collection.h */,
-<<<<<<< HEAD
-				4FCB9B9E184B5D8900F56599 /* m_compare.h */,
-				4FCB9B9F184B5D8900F56599 /* m_ctype.h */,
-=======
 				4FA56DB92182E5B500F8115E /* m_debug.cpp */,
 				4FA56DBA2182E5B500F8115E /* m_debug.h */,
->>>>>>> e7b0bbe7
 				FA16D40F15E01E96002318D1 /* m_dllist.h */,
 				FABF5CFA158BF42800C49E93 /* m_fcvt.cpp */,
 				FA16D41015E01E96002318D1 /* m_fcvt.h */,
