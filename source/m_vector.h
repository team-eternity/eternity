--- conflicted
+++ resolved
@@ -58,15 +58,11 @@
    }
    
    // ioanch 20160106: added operators as needed
-<<<<<<< HEAD
    template<typename T>
    bool operator == (T &&other) const { return x == other.x && y == other.y; }
    template<typename T>
    bool operator != (T &&other) const { return x != other.x || y != other.y; }
 
-=======
-   
->>>>>>> 21a8f215
    template<typename T>
    v2fixed_t &operator += (T &&other) { x += other.x; 
                                         y += other.y; return *this; }
