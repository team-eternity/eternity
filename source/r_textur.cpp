--- conflicted
+++ resolved
@@ -797,8 +797,12 @@
    
    // Static for now
    // [CG] Try PU_RENDERER here.
-   // tex->buffer = (byte *)(Z_Malloc(bufferlen, PU_STATIC, (void **)&tex->buffer));
-   tex->buffer = (byte *)(Z_Malloc(bufferlen, PU_RENDERER, (void **)&tex->buffer));
+   // tex->buffer = (byte *)(Z_Malloc(
+   //    bufferlen, PU_STATIC, (void **)&tex->buffer
+   // ));
+   tex->buffer = (byte *)(Z_Malloc(
+      bufferlen, PU_RENDERER, (void **)&tex->buffer
+   ));
    memset(tex->buffer, 0, sizeof(byte) * bufferlen);
    
    if((tempmask.mask = mask))
@@ -833,17 +837,14 @@
    }
    
    if(!current->next)
-<<<<<<< HEAD
    {
       // [CG] Try PU_RENDERER here.
       // return current->next = estructalloc(texcol_t, 1);
-      return current->next = estructalloctag(texcol_t, 1, PU_RENDERER);
-   }
-
-=======
-      return current->next = estructalloc(texcol_t, 1);
-   
->>>>>>> 61ce1429
+      return current->next = (texcol_t *)(Z_Calloc(
+         sizeof(texcol_t), 1, PU_RENDERER, (void **)&current->next
+      ));
+   }
+
    return current->next;
 }
 
