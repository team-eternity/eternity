// Emacs style mode select   -*- C++ -*- vi:sw=3 ts=3:
//-----------------------------------------------------------------------------
//
// Copyright(C) 2000 James Haley
//
// This program is free software; you can redistribute it and/or modify
// it under the terms of the GNU General Public License as published by
// the Free Software Foundation; either version 2 of the License, or
// (at your option) any later version.
// 
// This program is distributed in the hope that it will be useful,
// but WITHOUT ANY WARRANTY; without even the implied warranty of
// MERCHANTABILITY or FITNESS FOR A PARTICULAR PURPOSE.  See the
// GNU General Public License for more details.
// 
// You should have received a copy of the GNU General Public License
// along with this program; if not, write to the Free Software
// Foundation, Inc., 59 Temple Place, Suite 330, Boston, MA  02111-1307  USA
//
//--------------------------------------------------------------------------
//
// DESCRIPTION:
//      Player related stuff.
//      Bobbing POV/weapon, movement.
//      Pending weapon.
//
//-----------------------------------------------------------------------------

#ifndef P_USER_H__
#define P_USER_H__

struct player_t;
<<<<<<< HEAD
struct sector_t;
=======
class  Mobj;
>>>>>>> 4ce0c705

// haleyjd 10/31/02: moved to header
// Index of the special effects (INVUL inverse) map.

#define INVERSECOLORMAP 32

// bool P_SectorIsSpecial(sector_t *sector);
void P_HereticCurrent(player_t *player);

void P_RunPlayerCommand(int playernum);
void P_CheckPlayerButtons(int playernum);
void P_PlayerThink(player_t *player);
void P_CalcHeight(player_t *player);
void P_DeathThink(player_t *player);
void P_MovePlayer(player_t *player);
void P_Thrust(player_t *player, angle_t angle, fixed_t move);
void P_SetPlayerAttacker(player_t *player, Mobj *attacker);

#endif // P_USER_H__

//----------------------------------------------------------------------------
//
// $Log: p_user.h,v $
// Revision 1.2  1998/05/10  23:38:38  killough
// Add more prototypes
//
// Revision 1.1  1998/05/03  23:19:24  killough
// Move from obsolete p_local.h
//
//----------------------------------------------------------------------------<|MERGE_RESOLUTION|>--- conflicted
+++ resolved
@@ -30,11 +30,8 @@
 #define P_USER_H__
 
 struct player_t;
-<<<<<<< HEAD
-struct sector_t;
-=======
+// struct sector_t;
 class  Mobj;
->>>>>>> 4ce0c705
 
 // haleyjd 10/31/02: moved to header
 // Index of the special effects (INVUL inverse) map.
