// Emacs style mode select   -*- C++ -*-
//-----------------------------------------------------------------------------
//
// Copyright (C) 2013 James Haley et al.
//
// This program is free software: you can redistribute it and/or modify
// it under the terms of the GNU General Public License as published by
// the Free Software Foundation, either version 3 of the License, or
// (at your option) any later version.
//
// This program is distributed in the hope that it will be useful,
// but WITHOUT ANY WARRANTY; without even the implied warranty of
// MERCHANTABILITY or FITNESS FOR A PARTICULAR PURPOSE.  See the
// GNU General Public License for more details.
//
// You should have received a copy of the GNU General Public License
// along with this program.  If not, see http://www.gnu.org/licenses/
//
//--------------------------------------------------------------------------
//
// DESCRIPTION:
//  Internally used data structures for virtually everything,
//   key definitions, lots of other stuff.
//
//-----------------------------------------------------------------------------

#ifndef DOOMDEF_H__
#define DOOMDEF_H__

// killough 4/25/98: Make gcc extensions mean nothing on other compilers
// haleyjd 05/22/02: moved to d_keywds.h

// This must come first, since it redefines malloc(), free(), etc. -- killough:
// haleyjd: uhh, no. Include it in the files, not in another header.

// Identify language to use, software localization.
typedef enum {
  english,
  french,
  german,
  unknown
} Language_t;

//
// For resize of screen, at start of game.
//

#define BASE_WIDTH 320

// It is educational but futile to change this
//  scaling e.g. to 2. Drawing of status bar,
//  menues etc. is tied to the scale implied
//  by the graphics.

#define SCREEN_MUL         1
#define INV_ASPECT_RATIO   0.625 /* 0.75, ideally */

// haleyjd 02/17/14: MAX_SCREENWIDTH/HEIGHT are now only a limit on the highest
// resolution that Eternity will allow to attempt to be set. They are no longer
// used to size any arrays in the renderer.

// SoM 2-4-04: ANYRES
#define MAX_SCREENWIDTH  32767
#define MAX_SCREENHEIGHT 32767

#define SCREENWIDTH      320
#define SCREENHEIGHT     200

// The maximum number of players, multiplayer/networking.
#define MAXPLAYERS       4

// phares 5/14/98:
// DOOM Editor Numbers (aka doomednum in Mobj)

#define DEN_PLAYER5 4001
#define DEN_PLAYER6 4002
#define DEN_PLAYER7 4003
#define DEN_PLAYER8 4004

// State updates, number of tics / second.
#define TICRATE          35

// The current state of the game: whether we are playing, gazing
// at the intermission screen, the game final animation, or a demo.

typedef enum {
  GS_NOSTATE = -1, // haleyjd: for C++ conversion, initial value of oldgamestate
  GS_LEVEL,
  GS_INTERMISSION,
  GS_FINALE,
  GS_DEMOSCREEN,
  GS_CONSOLE,
  GS_STARTUP, // haleyjd: value given to gamestate during startup to avoid thinking it's GS_LEVEL
  GS_LOADING  // haleyjd: value given to gamestate during level load
} gamestate_t;

//
// Difficulty/skill settings/filters.
//
// These are Thing flags

// Skill flags.
#define MTF_EASY                1
#define MTF_NORMAL              2
#define MTF_HARD                4
// Deaf monsters/do not react to sound.
#define MTF_AMBUSH              8

// killough 11/98
#define MTF_NOTSINGLE          16
#define MTF_NOTDM              32
#define MTF_NOTCOOP            64
#define MTF_FRIEND            128
#define MTF_RESERVED          256

// haleyjd
#define MTF_DORMANT           512

// haleyjd: PSX flags
#define MTF_PSX_NIGHTMARE (32|128)
#define MTF_PSX_SPECTRE   (32|64|128)

// Strife flags
<<<<<<< HEAD
#define MTF_STRIFE_ALLY        64
#define MTF_STRIFE_TRANS      128
#define MTF_STRIFE_INVIS      256
=======
#define MTF_STRIFE_STAND       32   // WARNING: this is already in MTF_EX_STAND
#define MTF_STRIFE_FRIEND      64
#define MTF_STRIFE_TRANSLUCENT 256
#define MTF_STRIFE_MVCIS       512
>>>>>>> a917fc13

//
// ioanch 20151218: mapthing_t::extOptions (extended) flags: needed by UDMF
//
enum
{
   // will appear on skill 1 if MTF_EASY is not set
   // will not appear on skill 1 if MTF_EASY is set
   MTF_EX_BABY_TOGGLE = 1,

   // will appear on skill 5 if MTF_HARD is not set
   // will not appear on skill 5 if MTF_HARD is set
   MTF_EX_NIGHTMARE_TOGGLE = 2,

   // Strife standing monster
   MTF_EX_STAND = 4,
};

// sf: sector flags, not me =)
                // kill all sound in sector
#define SF_KILLSOUND          1024
                // kill all sounds due to moving
#define SF_KILLMOVESOUND      2048

// a macro to find out whether to make moving sounds in a sector
#define silentmove(s) ((s)->flags & SECF_KILLMOVESOUND)

enum skill_t : int
{
  sk_none=-1, //jff 3/24/98 create unpicked skill setting
  sk_baby=0,
  sk_easy,
  sk_medium,
  sk_hard,
  sk_nightmare
};

//
// Key cards.
//

typedef enum {
  it_bluecard,
  it_yellowcard,
  it_redcard,
  it_blueskull,
  it_yellowskull,
  it_redskull,
  NUMCARDS
} card_t;

// The defined weapons, including a marker
// indicating user has not changed weapon.
enum 
{
  wp_fist,
  wp_pistol,
  wp_shotgun,
  wp_chaingun,
  wp_missile,
  wp_plasma,
  wp_bfg,
  wp_chainsaw,
  wp_supershotgun,

  NUMWEAPONS,
  wp_nochange              // No pending weapon change.
};

typedef int weapontype_t;

// Ammunition types defined.
enum 
{
  am_clip,    // Pistol / chaingun ammo.
  am_shell,   // Shotgun / double barreled shotgun.
  am_cell,    // Plasma rifle, BFG.
  am_misl,    // Missile launcher.
  
  NUMAMMO,
  am_noammo   // Unlimited for chainsaw / fist.
};
typedef int ammotype_t;

// Power up artifacts.
typedef enum {
  pw_invulnerability,
  pw_strength,
  pw_invisibility,
  pw_ironfeet,
  pw_allmap,
  pw_infrared,
  pw_totalinvis,  // haleyjd: total invisibility
  pw_ghost,       // haleyjd: heretic ghost
  pw_silencer,    // haleyjd: silencer
  pw_flight,      // haleyjd: flight
  pw_torch,       // haleyjd: infrared w/flicker
  pw_weaponlevel2, //  MaxW: powered-up weapons (tome of power)
  NUMPOWERS
} powertype_t;

// Power up durations (how many seconds till expiration).
enum powerduration_e {
  INVULNTICS  = (30*TICRATE),
  INVISTICS   = (60*TICRATE),
  INFRATICS   = (120*TICRATE),
  IRONTICS    = (60*TICRATE),
  FLIGHTTICS  = (60*TICRATE),  // flight tics, for Heretic
};

// DOOM keyboard definition.
// This is the stuff configured by Setup.Exe.
// Most key data are simple ascii (uppercased).

enum keycode_e
{
   KEYD_TAB            = 0x09,
   KEYD_ENTER          = 0x0d,
   KEYD_ESCAPE         = 0x1b,

   KEYD_SPACEBAR       = 0x20,

   KEYD_COMMA          = 0x2c,
   KEYD_MINUS,
   KEYD_PERIOD,

   KEYD_EQUALS         = 0x3d,
   
   KEYD_ACCGRAVE       = 0x60,

   KEYD_BACKSPACE      = 0x7f,

   // FIXME: The values for these two might need adjusting
   KEYD_NONUSBACKSLASH = 0x80,
   KEYD_NONUSHASH,

   KEYD_RCTRL          = 0x9d,

   KEYD_LEFTARROW      = 0xac,
   KEYD_UPARROW,
   KEYD_RIGHTARROW,
   KEYD_DOWNARROW,

   KEYD_RSHIFT         = 0xb6,
   KEYD_RALT           = 0xb8,
   KEYD_LALT           = KEYD_RALT,

   KEYD_CAPSLOCK       = 0xba, // phares 

   KEYD_F1             = 0xbb,
   KEYD_F2,
   KEYD_F3,
   KEYD_F4,
   KEYD_F5,
   KEYD_F6,
   KEYD_F7,
   KEYD_F8,
   KEYD_F9,
   KEYD_F10,
   KEYD_PRINTSCREEN,
   KEYD_NUMLOCK,
   KEYD_SCROLLLOCK,
   KEYD_HOME,   
   KEYD_PAGEUP,
   KEYD_END            = 0xcf,
   KEYD_PAGEDOWN       = 0xd1,
   KEYD_INSERT         = 0xd2,

   KEYD_F11            = 0xd7,
   KEYD_F12,

   // haleyjd: virtual keys for mouse
   KEYD_MOUSE1         = 0xe0,
   KEYD_MOUSE2,
   KEYD_MOUSE3,
   KEYD_MOUSE4,
   KEYD_MOUSE5,
   KEYD_MOUSE6,
   KEYD_MOUSE7,
   KEYD_MOUSE8,
   KEYD_MWHEELUP,
   KEYD_MWHEELDOWN,

   KEYD_KP0            = 0xed,
   KEYD_KP1,
   KEYD_KP2,
   KEYD_KP3,
   KEYD_KP4,
   KEYD_KP5,
   KEYD_KP6,
   KEYD_KP7,
   KEYD_KP8,
   KEYD_KP9,
   KEYD_KPPERIOD,
   KEYD_KPDIVIDE,
   KEYD_KPMULTIPLY,
   KEYD_KPMINUS,
   KEYD_KPPLUS,
   KEYD_KPENTER,
   KEYD_KPEQUALS,
   KEYD_DEL,
   KEYD_PAUSE, // 0xff

   // virtual key codes for gamepad buttons
   KEYD_JOY01          = 0x100,
   KEYD_JOY02,
   KEYD_JOY03,
   KEYD_JOY04,
   KEYD_JOY05,
   KEYD_JOY06,
   KEYD_JOY07,
   KEYD_JOY08,
   KEYD_JOY09,
   KEYD_JOY10,
   KEYD_JOY11,
   KEYD_JOY12,
   KEYD_JOY13,
   KEYD_JOY14,
   KEYD_JOY15,
   KEYD_JOY16,

   // joystick hats
   KEYD_HAT1RIGHT,
   KEYD_HAT1UP,
   KEYD_HAT1LEFT,
   KEYD_HAT1DOWN,
   KEYD_HAT2RIGHT,
   KEYD_HAT2UP,
   KEYD_HAT2LEFT,
   KEYD_HAT2DOWN,
   KEYD_HAT3RIGHT,
   KEYD_HAT3UP,
   KEYD_HAT3LEFT,
   KEYD_HAT3DOWN,
   KEYD_HAT4RIGHT,
   KEYD_HAT4UP,
   KEYD_HAT4LEFT,
   KEYD_HAT4DOWN,

   // axis activation events
   KEYD_AXISON01,
   KEYD_AXISON02,
   KEYD_AXISON03,
   KEYD_AXISON04,
   KEYD_AXISON05,
   KEYD_AXISON06,
   KEYD_AXISON07,
   KEYD_AXISON08,

   NUMKEYS
};

// phares 4/19/98:
// Defines Setup Screen groups that config variables appear in.
// Used when resetting the defaults for every item in a Setup group.

typedef enum {
  ss_none,
  ss_keys,
  ss_weap,
  ss_stat,
  ss_auto,
  ss_enem,
  ss_mess,
  ss_chat,
  ss_gen,       // killough 10/98
  ss_comp,      // killough 10/98
  ss_max
} ss_types;

// phares 3/20/98:
//
// Player friction is variable, based on controlling
// linedefs. More friction can create mud, sludge,
// magnetized floors, etc. Less friction can create ice.

#define MORE_FRICTION_MOMENTUM 15000       // mud factor based on momentum
#define ORIG_FRICTION          0xE800      // original value
#define ORIG_FRICTION_FACTOR   2048        // original value
#define FRICTION_FLY           0xEB00      // haleyjd: Raven flying player

// haleyjd 06/05/12: flying
#define FLIGHT_CENTER      -8
#define FLIGHT_IMPULSE_AMT  5

// sf: some useful macros
//
// isExMy  }
//         } for easy testing of level name format
// isMAPxy }
//

#define isnumchar(c) ((c) >= '0' && (c) <= '9')

#define HTIC_GHOST_TRANS 26624

#endif          // __DOOMDEF__

//----------------------------------------------------------------------------
//
// $Log: doomdef.h,v $
// Revision 1.23  1998/05/14  08:02:00  phares
// Added Player Starts 5-8 (4001-4004)
//
// Revision 1.22  1998/05/05  15:34:48  phares
// Documentation and Reformatting changes
//
// Revision 1.21  1998/05/03  22:39:56  killough
// beautification
//
// Revision 1.20  1998/04/27  01:50:51  killough
// Make gcc's __attribute__ mean nothing on other compilers
//
// Revision 1.19  1998/04/22  13:45:23  phares
// Added Setup screen Reset to Defaults
//
// Revision 1.18  1998/03/24  15:59:13  jim
// Added default_skill parameter to config file
//
// Revision 1.17  1998/03/23  15:23:34  phares
// Changed pushers to linedef control
//
// Revision 1.16  1998/03/20  00:29:34  phares
// Changed friction to linedef control
//
// Revision 1.15  1998/03/12  14:28:36  phares
// friction and IDCLIP changes
//
// Revision 1.14  1998/03/09  18:27:16  phares
// Fixed bug in neighboring variable friction sectors
//
// Revision 1.13  1998/03/09  07:08:30  killough
// Add numlock key scancode
//
// Revision 1.12  1998/03/04  21:26:27  phares
// Repaired syntax error (left-over conflict marker)
//
// Revision 1.11  1998/03/04  21:02:16  phares
// Dynamic HELP screen
//
// Revision 1.10  1998/03/02  11:25:52  killough
// Remove now-dead monster_ai mask idea
//
// Revision 1.9  1998/02/24  08:45:32  phares
// Pushers, recoil, new friction, and over/under work
//
// Revision 1.8  1998/02/23  04:15:50  killough
// New monster AI option mask enums
//
// Revision 1.7  1998/02/15  02:48:06  phares
// User-defined keys
//
// Revision 1.6  1998/02/09  02:52:01  killough
// Make SCREENWIDTH/HEIGHT more flexible
//
// Revision 1.5  1998/02/02  13:22:47  killough
// user new version files
//
// Revision 1.4  1998/01/30  18:48:07  phares
// Changed textspeed and textwait to functions
//
// Revision 1.3  1998/01/30  16:09:06  phares
// Faster end-mission text display
//
// Revision 1.2  1998/01/26  19:26:39  phares
// First rev with no ^Ms
//
// Revision 1.1.1.1  1998/01/19  14:02:51  rand
// Lee's Jan 19 sources
//
//----------------------------------------------------------------------------<|MERGE_RESOLUTION|>--- conflicted
+++ resolved
@@ -121,16 +121,10 @@
 #define MTF_PSX_SPECTRE   (32|64|128)
 
 // Strife flags
-<<<<<<< HEAD
-#define MTF_STRIFE_ALLY        64
-#define MTF_STRIFE_TRANS      128
-#define MTF_STRIFE_INVIS      256
-=======
 #define MTF_STRIFE_STAND       32   // WARNING: this is already in MTF_EX_STAND
 #define MTF_STRIFE_FRIEND      64
 #define MTF_STRIFE_TRANSLUCENT 256
 #define MTF_STRIFE_MVCIS       512
->>>>>>> a917fc13
 
 //
 // ioanch 20151218: mapthing_t::extOptions (extended) flags: needed by UDMF
