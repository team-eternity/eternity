--- conflicted
+++ resolved
@@ -135,15 +135,10 @@
 int P_PointOnLineSidePrecise(fixed_t x, fixed_t y, const line_t *line);
 extern int (*P_PointOnLineSide)(fixed_t x, fixed_t y, const line_t *line);
 
-<<<<<<< HEAD
-int     P_PointOnDivlineSide(fixed_t x, fixed_t y, const divline_t *line);
-int P_PointOnDivlineSide(v2fixed_t v, const divline_t &line);
-=======
 int P_PointOnDivlineSideClassic(fixed_t x, fixed_t y, const divline_t *line);
 int P_PointOnDivlineSidePrecise(fixed_t x, fixed_t y, const divline_t *line);
 extern int (*P_PointOnDivlineSide)(fixed_t x, fixed_t y, const divline_t *line);
 
->>>>>>> 21a8f215
 void    P_MakeDivline(const line_t *li, divline_t *dl);
 fixed_t P_InterceptVector(const divline_t *v2, const divline_t *v1);
 int     P_BoxOnLineSide(const fixed_t *tmbox, const line_t *ld);
