--- conflicted
+++ resolved
@@ -110,11 +110,7 @@
 
 void P_UnsetThingPosition(Mobj *thing);
 void P_SetThingPosition(Mobj *thing);
-<<<<<<< HEAD
-bool P_BlockLinesIterator (int x, int y, bool func(line_t *));
-bool P_BlockThingsIterator(int x, int y, bool func(Mobj *));
-Mobj* P_BlockThingsIterator(int x, int y, bool func(Mobj *, void*), void* parm);    // IOANCH 20140811
-=======
+//Mobj* P_BlockThingsIterator(int x, int y, bool func(Mobj *, void*), void* parm);    // IOANCH 20140811
 bool P_BlockLinesIterator (int x, int y, bool func(line_t *, polyobj_s *),
                            int groupid = R_NOGROUP);
 bool P_BlockThingsIterator(int x, int y, int groupid, bool (*func)(Mobj *));
@@ -123,7 +119,6 @@
    // ioanch 20160108: avoid code duplication
    return P_BlockThingsIterator(x, y, R_NOGROUP, func);
 }
->>>>>>> cac98ed8
 bool ThingIsOnLine(const Mobj *t, const line_t *l);  // killough 3/15/98
 bool P_PathTraverse(fixed_t x1, fixed_t y1, fixed_t x2, fixed_t y2,
                     int flags, traverser_t trav);
