// Emacs style mode select   -*- C -*- vi:ts=3 sw=3:
//-----------------------------------------------------------------------------
//
// Copyright(C) 2000 James Haley
//
// This program is free software; you can redistribute it and/or modify
// it under the terms of the GNU General Public License as published by
// the Free Software Foundation; either version 2 of the License, or
// (at your option) any later version.
// 
// This program is distributed in the hope that it will be useful,
// but WITHOUT ANY WARRANTY; without even the implied warranty of
// MERCHANTABILITY or FITNESS FOR A PARTICULAR PURPOSE.  See the
// GNU General Public License for more details.
// 
// You should have received a copy of the GNU General Public License
// along with this program; if not, write to the Free Software
// Foundation, Inc., 59 Temple Place, Suite 330, Boston, MA  02111-1307  USA
//
//--------------------------------------------------------------------------
//
// DESCRIPTION:
//      Archiving: SaveGame I/O.
//
//-----------------------------------------------------------------------------

#include "z_zone.h"
#include "i_system.h"
#include "doomstat.h"
#include "r_main.h"
#include "p_maputl.h"
#include "p_spec.h"
#include "p_tick.h"
#include "p_saveg.h"
#include "m_random.h"
#include "am_map.h"
#include "p_enemy.h"
#include "p_xenemy.h"
#include "p_portal.h"
#include "p_hubs.h"
#include "p_skin.h"
#include "p_setup.h"
#include "e_edf.h"
#include "a_small.h"
#include "s_sndseq.h"
#include "d_gi.h"
#include "acs_intr.h"
#include "e_player.h"

// [CG] Added.
#include "cs_netid.h"

byte *save_p;

// Pads save_p to a 4-byte boundary
//  so that the load/save works on SGI&Gecko.
// #define PADSAVEP()    do { save_p += (4 - ((int) save_p & 3)) & 3; } while (0)

// sf: uncomment above for sgi and gecko if you want then
// this makes for smaller savegames
#define PADSAVEP()      {}

static unsigned int num_thinkers; // number of thinkers in level being archived

static mobj_t **mobj_p;  // killough 2/14/98: Translation table

// sf: made these into seperate functions
//     for FraggleScript saving object ptrs too

void P_FreeObjTable(void)
{
   free(mobj_p);    // free translation table
}

void P_NumberObjects(void)
{
   CThinker *th;
   
   num_thinkers = 0; // init to 0
   
   // killough 2/14/98:
   // count the number of thinkers, and mark each one with its index, using
   // the prev field as a placeholder, since it can be restored later.

   // haleyjd 08/01/09: GCC doesn't like writing integer values into pointers,
   // and I always thought it was messy anway. Instead, store the value into
   // the new ordinal member of thinker_t.
   
   for(th = thinkercap.next; th != &thinkercap; th = th->next)
      if(dynamic_cast<mobj_t *>(th) != NULL)
         th->ordinal = ++num_thinkers;
}

void P_DeNumberObjects(void)
{
   CThinker *th;
   
   for(th = thinkercap.next; th != &thinkercap; th = th->next)
      th->ordinal = 0;
}

// 
// P_MobjNum
//
// Get the mobj number from the mobj.
// haleyjd 10/03/03: made static
//
static unsigned int P_MobjNum(mobj_t *mo)
{
   unsigned int n = mo ? mo->ordinal : 0;   // 0 = NULL
   
   // extra check for invalid thingnum (prob. still ptr)
   if(n > num_thinkers) 
      n = 0;
   
   return n;
}

//
// P_MobjForNum
//
// haleyjd 10/03/03: made static
//
static mobj_t *P_MobjForNum(unsigned int n)
{
   return mobj_p[n];
}

//
// P_ArchivePlayers
//
void P_ArchivePlayers(void)
{
   int i;
   
   CheckSaveGame(sizeof(player_t) * MAXPLAYERS); // killough

   for(i = 0; i < MAXPLAYERS; i++)
   {
      if(playeringame[i])
      {
         int      j;
         player_t *dest;

         PADSAVEP();
         dest = (player_t *) save_p;
         memcpy(dest, &players[i], sizeof(player_t));
         save_p += sizeof(player_t);
         for(j = 0; j < NUMPSPRITES; j++)
         {
            if(dest->psprites[j].state)
               dest->psprites[j].state =
               (state_t *)(dest->psprites[j].state->index);
         }
      }
   }
}

//
// P_UnArchivePlayers
//
void P_UnArchivePlayers(void)
{
   int i;
   
   for(i = 0; i < MAXPLAYERS; i++)
   {
      if(playeringame[i])
      {
         int j;

         PADSAVEP();
         
         // sf: when loading a hub level using save games,
         //     do not change the player data when crossing
         //     levels: ie. retain the same weapons etc.

         if(!hub_changelevel)
         {
            memcpy(&players[i], save_p, sizeof(player_t));
            for(j = 0; j < NUMPSPRITES; j++)
            {
               if(players[i].psprites[j].state)
                  players[i].psprites[j].state =
                   states[ (int)players[i].psprites[j].state ];
            }
         }
         
         save_p += sizeof(player_t);
         
         // will be set when unarc thinker
         players[i].mo = NULL;
         players[i].attacker = NULL;
         players[i].skin = NULL;
         players[i].pclass = NULL;
         players[i].attackdown = players[i].usedown = false;  // sf
         players[i].cmd.buttons = 0;    // sf
      }
   }
}

// haleyjd 08/30/09: lightning engine variables
extern int NextLightningFlash;
extern int LightningFlash;
extern int LevelSky;
extern int LevelTempSky;

extern byte *savebuffer;

//
// P_ArchiveWorld
//
// Saves dynamic properties of sectors, lines, and sides.
//
void P_ArchiveWorld(void)
{
   int            i;
   const sector_t *sec;
   const line_t   *li;
   const side_t   *si;
   int16_t        *put;
   
   // killough 3/22/98: fix bug caused by hoisting save_p too early
   // killough 10/98: adjust size for changes below
   
   // haleyjd  09/00: we need to save friction & movefactor now too
   // for scripting purposes

   // haleyjd 03/04/07: must save sector colormap indices
   
   size_t size = 
      (sizeof(int16_t)*4 + 
       sizeof(sec->floorheight) + sizeof(sec->ceilingheight) + 
       sizeof(sec->friction) + sizeof(sec->movefactor) + 
       sizeof(sec->topmap) + sizeof(sec->midmap) + sizeof(sec->bottommap) +
       sizeof(sec->flags) + sizeof(sec->intflags) +
       sizeof(sec->damage) + sizeof(sec->damageflags) + 
       sizeof(sec->damagemask) + sizeof(sec->damagemod) +
       sizeof(sec->ceilingpic) + sizeof(sec->floorpic))
      * numsectors + sizeof(int16_t)*3*numlines + 4 + 4*sizeof(int);

   for(i = 0; i < numlines; ++i)
   {
      if(lines[i].sidenum[0] != -1)
         size +=
          (sizeof(int16_t)*3 + sizeof si->textureoffset + 
           sizeof si->rowoffset);
      if(lines[i].sidenum[1] != -1)
         size +=
          (sizeof(int16_t)*3 + sizeof si->textureoffset + 
           sizeof si->rowoffset);
   }

   CheckSaveGame(size); // killough
   
   PADSAVEP();                // killough 3/22/98
   
   put = (int16_t *)save_p;

   // do sectors
   for(i = 0, sec = sectors; i < numsectors; ++i, ++sec)
   {
      // killough 10/98: save full floor & ceiling heights, including fraction
      memcpy(put, &sec->floorheight, sizeof(sec->floorheight));
      put = (int16_t *)((char *) put + sizeof(sec->floorheight));
      memcpy(put, &sec->ceilingheight, sizeof(sec->ceilingheight));
      put = (int16_t *)((char *) put + sizeof(sec->ceilingheight));

      // haleyjd: save the friction information too
      memcpy(put, &sec->friction, sizeof(sec->friction));
      put = (int16_t *)((char *) put + sizeof(sec->friction));
      memcpy(put, &sec->movefactor, sizeof(sec->movefactor));
      put = (int16_t *)((char *) put + sizeof(sec->movefactor));

      // haleyjd 03/04/07: save colormap indices
      memcpy(put, &sec->topmap, sizeof(sec->topmap));
      put = (int16_t *)((char *) put + sizeof(sec->topmap));
      memcpy(put, &sec->midmap, sizeof(sec->midmap));
      put = (int16_t *)((char *) put + sizeof(sec->midmap));
      memcpy(put, &sec->bottommap, sizeof(sec->bottommap));
      put = (int16_t *)((char *) put + sizeof(sec->bottommap));

      // haleyjd 12/28/08: save sector flags
      // haleyjd 08/30/09: intflags
      memcpy(put, &sec->flags, sizeof(sec->flags));
      put = (int16_t *)((char *) put + sizeof(sec->flags));
      memcpy(put, &sec->intflags, sizeof(sec->intflags));
      put = (int16_t *)((char *) put + sizeof(sec->intflags));

      // haleyjd 03/02/09: save sector damage properties
      memcpy(put, &sec->damage, sizeof(sec->damage));
      put = (int16_t *)((char *) put + sizeof(sec->damage));
      memcpy(put, &sec->damageflags, sizeof(sec->damageflags));
      put = (int16_t *)((char *) put + sizeof(sec->damageflags));
      memcpy(put, &sec->damagemask, sizeof(sec->damagemask));
      put = (int16_t *)((char *) put + sizeof(sec->damagemask));
      memcpy(put, &sec->damagemod, sizeof(sec->damagemod));
      put = (int16_t *)((char *) put + sizeof(sec->damagemod));

      // haleyjd 08/30/09: save floorpic/ceilingpic as ints
      memcpy(put, &sec->floorpic, sizeof(sec->floorpic));
      put = (int16_t *)((char *)put + sizeof(sec->floorpic));
      memcpy(put, &sec->ceilingpic, sizeof(sec->ceilingpic));
      put = (int16_t *)((char *)put + sizeof(sec->ceilingpic));

      *put++ = sec->lightlevel;
      *put++ = sec->oldlightlevel; // haleyjd
      *put++ = sec->special;       // needed?   yes -- transfer types
      *put++ = sec->tag;           // needed?   need them -- killough

   }

   // do lines
   for(i = 0, li = lines; i < numlines; ++i, ++li)
   {
      int j;

      *put++ = li->flags;
      *put++ = li->special;
      *put++ = li->tag;

      for(j = 0; j < 2; j++)
      {
         if(li->sidenum[j] != -1)
         {
            si = &sides[li->sidenum[j]];
            
            // killough 10/98: save full sidedef offsets,
            // preserving fractional scroll offsets
            
            memcpy(put, &si->textureoffset, sizeof(si->textureoffset));
            put = (int16_t *)((char *) put + sizeof(si->textureoffset));
            memcpy(put, &si->rowoffset, sizeof(si->rowoffset));
            put = (int16_t *)((char *) put + sizeof(si->rowoffset));
            
            *put++ = si->toptexture;
            *put++ = si->bottomtexture;
            *put++ = si->midtexture;
         }
      }
   }

   // haleyjd 08/30/09: save state of lightning engine
   memcpy(put, &NextLightningFlash, sizeof(NextLightningFlash));
   put = (int16_t *)((char *)put + sizeof(NextLightningFlash));
   memcpy(put, &LightningFlash, sizeof(LightningFlash));
   put = (int16_t *)((char *)put + sizeof(LightningFlash));
   memcpy(put, &LevelSky, sizeof(LevelSky));
   put = (int16_t *)((char *)put + sizeof(LevelSky));
   memcpy(put, &LevelTempSky, sizeof(LevelTempSky));
   put = (int16_t *)((char *)put + sizeof(LevelTempSky));

   save_p = (byte *)put;
}



//
// P_UnArchiveWorld
//
// Restores dynamic properties of sectors, lines, and sides.
//
void P_UnArchiveWorld(void)
{
   int            i;
   sector_t      *sec;
   line_t        *li;
   const int16_t *get;
   
   PADSAVEP();                // killough 3/22/98
   
   get = (int16_t *)save_p;

   // do sectors
   for(i = 0, sec = sectors; i < numsectors; i++, sec++)
   {
      // killough 10/98: load full floor & ceiling heights, including fractions      
      memcpy(&sec->floorheight, get, sizeof(sec->floorheight));
      get = (int16_t *)((char *) get + sizeof(sec->floorheight));
      memcpy(&sec->ceilingheight, get, sizeof(sec->ceilingheight));
      get = (int16_t *)((char *) get + sizeof(sec->ceilingheight));

      // haleyjd: retrieve the friction information we now save
      memcpy(&sec->friction, get, sizeof(sec->friction));
      get = (int16_t *)((char *) get + sizeof(sec->friction));
      memcpy(&sec->movefactor, get, sizeof(sec->movefactor));
      get = (int16_t *)((char *) get + sizeof(sec->movefactor));

      // haleyjd 03/04/07: retrieve colormap indices
      memcpy(&sec->topmap, get, sizeof(sec->topmap));
      get = (int16_t *)((char *) get + sizeof(sec->topmap));
      memcpy(&sec->midmap, get, sizeof(sec->midmap));
      get = (int16_t *)((char *) get + sizeof(sec->midmap));
      memcpy(&sec->bottommap, get, sizeof(sec->bottommap));
      get = (int16_t *)((char *) get + sizeof(sec->bottommap));

      // haleyjd 12/28/08: retrieve sector flags
      // haleyjd 08/30/09: intflags
      memcpy(&sec->flags, get, sizeof(sec->flags));
      get = (int16_t *)((char *) get + sizeof(sec->flags));
      memcpy(&sec->intflags, get, sizeof(sec->intflags));
      get = (int16_t *)((char *) get + sizeof(sec->intflags));

      // haleyjd 03/02/09: retrieve sector damage info
      memcpy(&sec->damage, get, sizeof(sec->damage));
      get = (int16_t *)((char *) get + sizeof(sec->damage));
      memcpy(&sec->damageflags, get, sizeof(sec->damageflags));
      get = (int16_t *)((char *) get + sizeof(sec->damageflags));
      memcpy(&sec->damagemask, get, sizeof(sec->damagemask));
      get = (int16_t *)((char *) get + sizeof(sec->damagemask));
      memcpy(&sec->damagemod, get, sizeof(sec->damagemod));
      get = (int16_t *)((char *) get + sizeof(sec->damagemod));

      memcpy(&sec->floorpic, get, sizeof(sec->floorpic));
      get = (int16_t *)((char *) get + sizeof(sec->floorpic));
      memcpy(&sec->ceilingpic, get, sizeof(sec->ceilingpic));
      get = (int16_t *)((char *) get + sizeof(sec->ceilingpic));

      sec->lightlevel    = *get++;
      sec->oldlightlevel = *get++; // haleyjd
      sec->special       = *get++;
      sec->tag           = *get++;
      
      // jff 2/22/98 now three thinker fields, not two
      sec->ceilingdata  = NULL;
      sec->floordata    = NULL;
      sec->lightingdata = NULL;
      sec->soundtarget  = NULL;

      // SoM: update the heights
      P_SetFloorHeight(sec, sec->floorheight);
      P_SetCeilingHeight(sec, sec->ceilingheight);
   }

   // do lines
   for(i = 0, li = lines; i < numlines; ++i, ++li)
   {
      int j;

      li->flags = *get++;
      li->special = *get++;
      li->tag = *get++;
      for(j = 0; j < 2; j++)
      {
         if(li->sidenum[j] != -1)
         {
            side_t *si = &sides[li->sidenum[j]];
            
            // killough 10/98: load full sidedef offsets, including fractions
            
            memcpy(&si->textureoffset, get, sizeof(si->textureoffset));
            get = (int16_t *)((char *) get + sizeof(si->textureoffset));
            memcpy(&si->rowoffset, get, sizeof(si->rowoffset));
            get = (int16_t *)((char *) get + sizeof(si->rowoffset));
            
            si->toptexture    = *get++;
            si->bottomtexture = *get++;
            si->midtexture    = *get++;
         }
      }
   }

   // haleyjd 08/30/09: save state of lightning engine
   memcpy(&NextLightningFlash, get, sizeof(NextLightningFlash));
   get = (int16_t *)((char *) get + sizeof(NextLightningFlash));
   memcpy(&LightningFlash, get, sizeof(LightningFlash));
   get = (int16_t *)((char *) get + sizeof(LightningFlash));
   memcpy(&LevelSky, get, sizeof(LevelSky));
   get = (int16_t *)((char *) get + sizeof(LevelSky));
   memcpy(&LevelTempSky, get, sizeof(LevelTempSky));
   get = (int16_t *)((char *) get + sizeof(LevelTempSky));

   save_p = (byte *)get;
}

//
// Thinkers
//

typedef enum {
   tc_end,
   tc_mobj
} thinkerclass_t;

//
// P_ArchiveThinkers
//
// 2/14/98 killough: substantially modified to fix savegame bugs

void P_ArchiveThinkers(void)
{
   CThinker *th;
   
   CheckSaveGame(sizeof brain);   // killough 3/26/98: Save boss brain state
   memcpy(save_p, &brain, sizeof brain);
   save_p += sizeof brain;

   // check that enough room is available in savegame buffer
   CheckSaveGame(num_thinkers*(sizeof(mobj_t)+4)); // killough 2/14/98

   // save off the current thinkers
   for(th = thinkercap.next; th != &thinkercap; th = th->next)
   {
      if(th->function == P_MobjThinker)
      {
         mobj_t *mobj;
         
         *save_p++ = tc_mobj;
         PADSAVEP();
         mobj = (mobj_t *)save_p;
         memcpy(mobj, th, sizeof(*mobj));
         save_p += sizeof(*mobj);
         mobj->state = (state_t *)(mobj->state->index);

         // killough 2/14/98: convert pointers into indices.
         // Fixes many savegame problems, by properly saving
         // target and tracer fields. Note: we store NULL if
         // the thinker pointed to by these fields is not a
         // mobj thinker.
         
         if(mobj->target)
            mobj->target = (mobj_t *)
              (mobj->target->thinker.function == P_MobjThinker ?
                mobj->target->ordinal : 0);

         if(mobj->tracer)
         {
            mobj->tracer = (mobj_t *)
               (mobj->tracer->thinker.function == P_MobjThinker ?
                 mobj->tracer->ordinal : 0);
         }

         // killough 2/14/98: new field: save last known enemy. Prevents
         // monsters from going to sleep after killing monsters and not
         // seeing player anymore.

         if(mobj->lastenemy)
         {
            mobj->lastenemy = (mobj_t *)
              (mobj->lastenemy->thinker.function == P_MobjThinker ?
               mobj->lastenemy->ordinal : 0);
         }
        
         if(mobj->player)
         {
            mobj->player = (player_t *)((mobj->player-players) + 1);
         }
      }
   }

   // add a terminating marker
   *save_p++ = tc_end;
   
   // killough 9/14/98: save soundtargets
   {
      int i;
      CheckSaveGame(numsectors * sizeof(mobj_t *));       // killough 9/14/98
      for(i = 0; i < numsectors; i++)
      {
         mobj_t *target = sectors[i].soundtarget;
         if(target)
         {
            // haleyjd 11/03/06: We must check for P_MobjThinker here as well,
            // or player corpses waiting for deferred removal will be saved as
            // raw pointer values instead of twizzled numbers, causing a crash
            // on savegame load!
            target = (mobj_t *)
               (target->thinker.function == P_MobjThinker ? 
                target->ordinal : 0);
         }
         memcpy(save_p, &target, sizeof target);
         save_p += sizeof target;
      }
   }
   
   // killough 2/14/98: restore prev pointers
   // sf: still needed for saving script mobj pointers
   // killough 2/14/98: end changes
}

//
// killough 11/98
//
// Same as P_SetTarget() in p_tick.c, except that the target is nullified
// first, so that no old target's reference count is decreased (when loading
// savegames, old targets are indices, not really pointers to targets).
//
static void P_SetNewTarget(mobj_t **mop, mobj_t *targ)
{
   *mop = NULL;
   P_SetTarget<mobj_t>(mop, targ);
}

//
// P_UnArchiveThinkers
//
// 2/14/98 killough: substantially modified to fix savegame bugs
//
void P_UnArchiveThinkers(void)
{
   CThinker *th;
   size_t    size;        // killough 2/14/98: size of into table
   size_t    idx;         // haleyjd 11/03/06: separate index var
   
   // killough 3/26/98: Load boss brain state
   // [CG] BRAAAAAAAAAAAAAAAAAAAAAAAAAAAAAAAAAAAAINS!!!!!
   memcpy(&brain, save_p, sizeof brain);
   save_p += sizeof brain;

   // remove all the current thinkers
   for(th = thinkercap.next; th != &thinkercap; )
   {
      CThinker *next;
      next = th->next;
      if(th->function == P_MobjThinker)
         P_RemoveMobj((mobj_t *)th);
      else
         Z_Free(th);
      th = next;
   }

   P_InitThinkers();

   // killough 2/14/98: count number of thinkers by skipping through them
   {
      byte *sp = save_p;     // save pointer and skip header
      for(size = 1; *save_p++ == tc_mobj; ++size)  // killough 2/14/98
      {                     // skip all entries, adding up count
         PADSAVEP();
         save_p += sizeof(mobj_t);
      }

      if(*--save_p != tc_end)
         I_FatalError(I_ERR_KILL, "Unknown tclass %i in savegame", *save_p);

      // first table entry special: 0 maps to NULL
      *(mobj_p = (mobj_t **)(malloc(size * sizeof *mobj_p))) = 0;   // table of pointers
      save_p = sp;           // restore save pointer
   }

   // read in saved thinkers
   // haleyjd 11/03/06: use idx to save "size" for rangechecking
   for(idx = 1; *save_p++ == tc_mobj; ++idx)    // killough 2/14/98
   {
      mobj_t *mobj = (mobj_t *)(Z_Malloc(sizeof(mobj_t), PU_LEVEL, NULL));
      
      // killough 2/14/98 -- insert pointers to thinkers into table, in order:
      mobj_p[idx] = mobj;

      PADSAVEP();
      memcpy(mobj, save_p, sizeof(mobj_t));
      save_p += sizeof(mobj_t);
      mobj->state = states[(int)(mobj->state)];
      
      // haleyjd 07/23/09: this must be before skin setting!
      mobj->info  = &mobjinfo[mobj->type];

      if(mobj->player)
      {
         int playernum = (int)mobj->player - 1;

         (mobj->player = &players[playernum])->mo = mobj;

         // PCLASS_FIXME: Need to save and restore proper player class!
         // Temporary hack.
         players[playernum].pclass = E_PlayerClassForName(GameModeInfo->defPClassName);
         
         // PCLASS_FIXME: Need to save skin and attempt to restore, then fall back
         // to default for player class if non-existant. Note: must be after player
         // class is set.
         P_SetSkin(P_GetDefaultSkin(&players[playernum]), playernum); // haleyjd
      }
      else
      {
         // haleyjd 09/26/04: restore monster skins
         // haleyjd 07/23/09: do not clear player->mo->skin (put into else)
         if(mobj->info->altsprite != -1)
            mobj->skin = P_GetMonsterSkin(mobj->info->altsprite);
         else
            mobj->skin = NULL;
      }

      P_SetThingPosition(mobj);      

      // killough 2/28/98:
      // Fix for falling down into a wall after savegame loaded:
      //      mobj->floorz = mobj->subsector->sector->floorheight;
      //      mobj->ceilingz = mobj->subsector->sector->ceilingheight;
      
      mobj->Add();

      // haleyjd 02/02/04: possibly add thing to tid hash table
      P_AddThingTID(mobj, mobj->tid);

      // [CG] Register the actor's Net ID.
      if(mobj->net_id != 0)
         CS_RegisterActorNetID(mobj);
   }

   // killough 2/14/98: adjust target and tracer fields, plus
   // lastenemy field, to correctly point to mobj thinkers.
   // NULL entries automatically handled by first table entry.
   //
   // killough 11/98: use P_SetNewTarget() to set fields
   // haleyjd 11/03/06: rangecheck all mobj_p indices for security

   for(th = thinkercap.next; th != &thinkercap; th = th->next)
   {
      mobj_t *mo = (mobj_t *)th;

      if((size_t)mo->target < size)
         P_SetNewTarget(&mo->target, mobj_p[(size_t)mo->target]);
      else
         mo->target = NULL;

      if((size_t)mo->tracer < size)
         P_SetNewTarget(&mo->tracer, mobj_p[(size_t)mo->tracer]);
      else
         mo->tracer = NULL;

      if((size_t)mo->lastenemy < size)
         P_SetNewTarget(&mo->lastenemy, mobj_p[(size_t)mo->lastenemy]);
      else
         mo->lastenemy = NULL;
   }

   {  // killough 9/14/98: restore soundtargets
      int i;
      for(i = 0; i < numsectors; i++)
      {
         mobj_t *target;
         memcpy(&target, save_p, sizeof target);
         save_p += sizeof target;

         // haleyjd 11/03/06: rangecheck for security
         if((size_t)target < size)
            P_SetNewTarget(&sectors[i].soundtarget, mobj_p[(size_t) target]);
         else
            sectors[i].soundtarget = NULL;
      }
   }

   // killough 3/26/98: Spawn icon landings:
   // haleyjd  3/30/03: call P_InitThingLists
   P_InitThingLists();
}

//
// P_ArchiveSpecials
//
enum {
   tc_ceiling,
   tc_door,
   tc_floor,
   tc_plat,
   tc_flash,
   tc_strobe,
   tc_glow,
   tc_elevator,      // jff 2/22/98 new elevator type thinker
   tc_scroll,        // killough 3/7/98: new scroll effect thinker
   tc_pusher,        // phares 3/22/98:  new push/pull effect thinker
   tc_flicker,       // killough 10/4/98
   tc_polyrotate,    // haleyjd 03/26/06: polyobjects
   tc_polymove,
   tc_polyslidedoor,
   tc_polyswingdoor,
   tc_pillar,        // joek: pillars
   tc_quake,         // haleyjd 02/28/07: earthquake
   tc_lightfade,     // haleyjd 02/28/07: lightfade thinker
   tc_floorwaggle,   // haleyjd 07/05/09: floor waggle
   tc_acs,           // haleyjd 07/06/09: acs
   tc_endspecials
} specials_e;

//
// Things to handle:
//
// T_MoveCeiling, (ceiling_t: sector_t * swizzle), - active list
// T_VerticalDoor, (vldoor_t: sector_t * swizzle),
// T_MoveFloor, (floormove_t: sector_t * swizzle),
// T_LightFlash, (lightflash_t: sector_t * swizzle),
// T_StrobeFlash, (strobe_t: sector_t *),
// T_Glow, (glow_t: sector_t *),
// T_PlatRaise, (plat_t: sector_t *), - active list
// T_MoveElevator, (plat_t: sector_t *), - active list -- jff 2/22/98
// T_Scroll                                            -- killough 3/7/98
// T_Pusher                                            -- phares 3/22/98
// T_FireFlicker                                       -- killough 10/4/98
// T_PolyObjRotate                                     -- haleyjd 03/26/06:
// T_PolyObjMove                                        -     
// T_PolyDoorSlide                                      - polyobjects
// T_PolyDoorSwing                                      -     
// T_MovePillar                                        -- joek: pillars
// T_QuakeThinker                                      -- haleyjd: quakes
// T_LightFade                                         -- haleyjd: param light
// T_FloorWaggle                                       -- haleyjd: floor waggle
// T_ACSThinker                                        -- haleyjd: ACS
//

void P_ArchiveSpecials(void)
{
   CThinker *th;
   size_t    size = 0;          // killough
   
   // save off the current thinkers (memory size calculation -- killough)
   
   for(th = thinkercap.next; th != &thinkercap; th = th->next)
   {
      if(!th->function)
      {
         // [CG] These map specials now use hashes instead of linked lists, so
         //      the lookup logic has to change.
         // platlist_t *pl;
         // ceilinglist_t *cl;     //jff 2/22/98 need this for ceilings too now
         platform_netid_t *platform_netid = NULL;
         ceiling_netid_t *ceiling_netid = NULL;
         plat_t *platform = NULL;
         ceiling_t *ceiling = NULL;

         // [CG] It seems silly to iterate through the whole hash table, but
         //      because this uses pointer comparisons (because the thinker
         //      might not be either a platform or a ceiling) there's no way to
         //      just use the Net ID.
         while((platform_netid =
                E_HashTableIterator(platform_by_netid, platform_netid)))
         {
            platform = platform_netid->platform;
            if(platform == (plat_t *)th)
            {
               size += 4 + sizeof(plat_t);
               goto end;
            }
         }

         while((ceiling_netid =
                E_HashTableIterator(ceiling_by_netid, ceiling_netid)))
         {
            ceiling = ceiling_netid->ceiling;
            if(ceiling == (ceiling_t *)th)
            {
               size += 4 + sizeof(ceiling_t);
               goto end;
            }
         }
      end:;
      }
      else
      {
         size +=
            th->function == T_MoveCeiling   ? 4 + sizeof(ceiling_t)       :
            th->function == T_VerticalDoor  ? 4 + sizeof(vldoor_t)        :
            th->function == T_MoveFloor     ? 4 + sizeof(floormove_t)     :
            th->function == T_PlatRaise     ? 4 + sizeof(plat_t)          :
            th->function == T_LightFlash    ? 4 + sizeof(lightflash_t)    :
            th->function == T_StrobeFlash   ? 4 + sizeof(strobe_t)        :
            th->function == T_Glow          ? 4 + sizeof(glow_t)          :
            th->function == T_MoveElevator  ? 4 + sizeof(elevator_t)      :
            th->function == T_Scroll        ? 4 + sizeof(scroll_t)        :
            th->function == T_Pusher        ? 4 + sizeof(pusher_t)        :
            th->function == T_FireFlicker   ? 4 + sizeof(fireflicker_t)   :
            th->function == T_PolyObjRotate ? 4 + sizeof(polyrotate_t)    :
            th->function == T_PolyObjMove   ? 4 + sizeof(polymove_t)      :
            th->function == T_PolyDoorSlide ? 4 + sizeof(polyslidedoor_t) :
            th->function == T_PolyDoorSwing ? 4 + sizeof(polyswingdoor_t) :
            th->function == T_MovePillar    ? 4 + sizeof(pillar_t)        :
            th->function == T_QuakeThinker  ? 4 + sizeof(quakethinker_t)  :
            th->function == T_LightFade     ? 4 + sizeof(lightfade_t)     :
            th->function == T_FloorWaggle   ? 4 + sizeof(floorwaggle_t)   :
            th->function == T_ACSThinker    ? 4 + sizeof(acsthinker_t)    :
            0;
      }
   }

   CheckSaveGame(size);          // killough

   // save off the current thinkers
   for(th = thinkercap.next; th != &thinkercap; th = th->next)
   {
      if(!th->function)
      {
         // killough 2/8/98: fix plat original height bug.
         // Since acv==NULL, this could be a plat in stasis.
         // so check the active plats list, and save this
         // plat (jff: or ceiling) even if it is in stasis.

         platform_netid_t *platform_netid = NULL;
         ceiling_netid_t *ceiling_netid = NULL;
         plat_t *platform = NULL;
         ceiling_t *ceiling = NULL;

         while((platform_netid =
                E_HashTableIterator(platform_by_netid, platform_netid)))
         {
            platform = platform_netid->platform;
            if(platform == (plat_t *)th)
               goto plat;
         }

         while((ceiling_netid =
                E_HashTableIterator(ceiling_by_netid, ceiling_netid)))
         {
            ceiling = ceiling_netid->ceiling;
            if(ceiling == (ceiling_t *)th)
               goto ceiling;
         }

         continue;
      }

      if(th->function == T_MoveCeiling)
      {
         ceiling_t *ceiling;
      ceiling:                               // killough 2/14/98
         *save_p++ = tc_ceiling;
         PADSAVEP();
         ceiling = (ceiling_t *)save_p;
         memcpy(ceiling, th, sizeof(*ceiling));
         save_p += sizeof(*ceiling);
         ceiling->sector = (sector_t *)(ceiling->sector - sectors);
         continue;
      }

      if(th->function == T_VerticalDoor)
      {
         vldoor_t *door;
         *save_p++ = tc_door;
         PADSAVEP();
         door = (vldoor_t *) save_p;
         memcpy(door, th, sizeof *door);
         save_p += sizeof(*door);
         door->sector = (sector_t *)(door->sector - sectors);
         //jff 1/31/98 archive line remembered by door as well
         door->line = (line_t *) (door->line ? door->line-lines : -1);
         continue;
      }

      if(th->function == T_MoveFloor)
      {
         floormove_t *floor;
         *save_p++ = tc_floor;
         PADSAVEP();
         floor = (floormove_t *)save_p;
         memcpy(floor, th, sizeof(*floor));
         save_p += sizeof(*floor);
         floor->sector = (sector_t *)(floor->sector - sectors);
         continue;
      }

      if(th->function == T_PlatRaise)
      {
         plat_t *plat;
      plat:   // killough 2/14/98: added fix for original plat height above
         *save_p++ = tc_plat;
         PADSAVEP();
         plat = (plat_t *)save_p;
         memcpy(plat, th, sizeof(*plat));
         save_p += sizeof(*plat);
         plat->sector = (sector_t *)(plat->sector - sectors);
         continue;
      }

      if(th->function == T_LightFlash)
      {
         lightflash_t *flash;
         *save_p++ = tc_flash;
         PADSAVEP();
         flash = (lightflash_t *)save_p;
         memcpy(flash, th, sizeof(*flash));
         save_p += sizeof(*flash);
         flash->sector = (sector_t *)(flash->sector - sectors);
         continue;
      }

      if(th->function == T_StrobeFlash)
      {
         strobe_t *strobe;
         *save_p++ = tc_strobe;
         PADSAVEP();
         strobe = (strobe_t *)save_p;
         memcpy(strobe, th, sizeof(*strobe));
         save_p += sizeof(*strobe);
         strobe->sector = (sector_t *)(strobe->sector - sectors);
         continue;
      }

      if(th->function == T_Glow)
      {
         glow_t *glow;
         *save_p++ = tc_glow;
         PADSAVEP();
         glow = (glow_t *)save_p;
         memcpy(glow, th, sizeof(*glow));
         save_p += sizeof(*glow);
         glow->sector = (sector_t *)(glow->sector - sectors);
         continue;
      }

      // killough 10/4/98: save flickers
      if(th->function == T_FireFlicker)
      {
         fireflicker_t *flicker;
         *save_p++ = tc_flicker;
         PADSAVEP();
         flicker = (fireflicker_t *)save_p;
         memcpy(flicker, th, sizeof(*flicker));
         save_p += sizeof(*flicker);
         flicker->sector = (sector_t *)(flicker->sector - sectors);
         continue;
      }

      //jff 2/22/98 new case for elevators
      if(th->function == T_MoveElevator)
      {
         elevator_t *elevator;         //jff 2/22/98
         *save_p++ = tc_elevator;
         PADSAVEP();
         elevator = (elevator_t *)save_p;
         memcpy(elevator, th, sizeof(*elevator));
         save_p += sizeof(*elevator);
         elevator->sector = (sector_t *)(elevator->sector - sectors);
         continue;
      }

      // killough 3/7/98: Scroll effect thinkers
      if(th->function == T_Scroll)
      {
         *save_p++ = tc_scroll;
         memcpy(save_p, th, sizeof(scroll_t));
         save_p += sizeof(scroll_t);
         continue;
      }

      // phares 3/22/98: Push/Pull effect thinkers

      if(th->function == T_Pusher)
      {
         *save_p++ = tc_pusher;
         memcpy(save_p, th, sizeof(pusher_t));
         save_p += sizeof(pusher_t);
         continue;
      }

      // haleyjd 03/26/06: PolyObject thinkers
      if(th->function == T_PolyObjRotate)
      {
         *save_p++ = tc_polyrotate;
         memcpy(save_p, th, sizeof(polyrotate_t));
         save_p += sizeof(polyrotate_t);
         continue;
      }

      if(th->function == T_PolyObjMove)
      {
         *save_p++ = tc_polymove;
         memcpy(save_p, th, sizeof(polymove_t));
         save_p += sizeof(polymove_t);
         continue;
      }

      if(th->function == T_PolyDoorSlide)
      {
         *save_p++ = tc_polyslidedoor;
         memcpy(save_p, th, sizeof(polyslidedoor_t));
         save_p += sizeof(polyslidedoor_t);
         continue;
      }

      if(th->function == T_PolyDoorSwing)
      {
         *save_p++ = tc_polyswingdoor;
         memcpy(save_p, th, sizeof(polyswingdoor_t));
         save_p += sizeof(polyswingdoor_t);
         continue;
      }

      if(th->function == T_MovePillar)
      {
      	 pillar_t *pillar;
         *save_p++ = tc_pillar;     
         pillar = (pillar_t *)save_p;
         memcpy(save_p, th, sizeof(pillar_t));
         save_p += sizeof(pillar_t);
         pillar->sector = (sector_t *)(pillar->sector - sectors);
         continue;
      }

      if(th->function == T_QuakeThinker)
      {
         *save_p++ = tc_quake;
         memcpy(save_p, th, sizeof(quakethinker_t));
         save_p += sizeof(quakethinker_t);
         continue;
      }

      if(th->function == T_LightFade)
      {
         lightfade_t *fade;
         *save_p++ = tc_lightfade;
         fade = (lightfade_t *)save_p;
         memcpy(save_p, th, sizeof(lightfade_t));
         save_p += sizeof(lightfade_t);
         fade->sector = (sector_t *)(fade->sector - sectors);
         continue;
      }

      if(th->function == T_FloorWaggle)
      {
         floorwaggle_t *waggle;
         *save_p++ = tc_floorwaggle;
         waggle = (floorwaggle_t *)save_p;
         memcpy(save_p, th, sizeof(floorwaggle_t));
         save_p += sizeof(floorwaggle_t);
         waggle->sector = (sector_t *)(waggle->sector - sectors);
         continue;
      }

      if(th->function == T_ACSThinker)
      {
         acsthinker_t *acs;
         *save_p++ = tc_acs;
         acs = (acsthinker_t *)save_p;
         memcpy(save_p, th, sizeof(acsthinker_t));
         save_p += sizeof(acsthinker_t);
         acs->ip      = (int *)(acs->ip - acs->code);
         acs->line    = acs->line ? (line_t *)(acs->line - lines + 1) : NULL;
         acs->trigger = (mobj_t *)P_MobjNum(acs->trigger);
         continue;
      }
   }
   
   // add a terminating marker
   *save_p++ = tc_endspecials;
}


//
// P_UnArchiveSpecials
//
void P_UnArchiveSpecials(void)
{
   byte tclass;
   
   // read in saved thinkers
   while((tclass = *save_p++) != tc_endspecials)  // killough 2/14/98
   {
      switch(tclass)
      {
      case tc_ceiling:
         PADSAVEP();
         {
            ceiling_t *ceiling = 
               (ceiling_t *)(Z_Malloc(sizeof(*ceiling), PU_LEVEL, NULL));
            memcpy(ceiling, save_p, sizeof(*ceiling));
            save_p += sizeof(*ceiling);
            ceiling->sector = &sectors[(int)ceiling->sector];
            ceiling->sector->ceilingdata = ceiling; //jff 2/22/98
            
            if(ceiling->thinker.function)
               ceiling->thinker.function = T_MoveCeiling;
            
<<<<<<< HEAD
            P_AddThinker(&ceiling->thinker);
            CS_RegisterCeilingNetID(ceiling);
=======
            ceiling->Add();
            P_AddActiveCeiling(ceiling);
>>>>>>> 25e32304
            break;
         }

      case tc_door:
         PADSAVEP();
         {
            vldoor_t *door = (vldoor_t *)(Z_Malloc(sizeof(*door), PU_LEVEL, NULL));
            memcpy(door, save_p, sizeof(*door));
            save_p += sizeof(*door);
            door->sector = &sectors[(int)door->sector];
            
            //jff 1/31/98 unarchive line remembered by door as well
            door->line = (int)door->line!=-1? &lines[(int)door->line] : NULL;
            
            door->sector->ceilingdata = door;       //jff 2/22/98
            door->thinker.function = T_VerticalDoor;
<<<<<<< HEAD
            P_AddThinker(&door->thinker);
            // [CG] Register the door's Net ID.
            CS_RegisterDoorNetID(door);
=======
            door->Add();
>>>>>>> 25e32304
            break;
         }

      case tc_floor:
         PADSAVEP();
         {
            floormove_t *floor = 
               (floormove_t *)(Z_Malloc(sizeof(*floor), PU_LEVEL, NULL));
            memcpy(floor, save_p, sizeof(*floor));
            save_p += sizeof(*floor);
            floor->sector = &sectors[(int)floor->sector];
            floor->sector->floordata = floor; //jff 2/22/98
            floor->thinker.function = T_MoveFloor;
<<<<<<< HEAD
            P_AddThinker(&floor->thinker);
            CS_RegisterFloorNetID(floor);
=======
            floor->Add();
>>>>>>> 25e32304
            break;
         }

      case tc_plat:
         PADSAVEP();
         {
            plat_t *plat = (plat_t *)(Z_Malloc(sizeof(*plat), PU_LEVEL, NULL));
            memcpy(plat, save_p, sizeof(*plat));
            save_p += sizeof(*plat);
            plat->sector = &sectors[(int)plat->sector];
            plat->sector->floordata = plat; //jff 2/22/98
            
            if(plat->thinker.function)
               plat->thinker.function = T_PlatRaise;
            
<<<<<<< HEAD
            P_AddThinker(&plat->thinker);
            if(CS_CLIENT)
               CS_RegisterPlatformNetID(plat);
            else
               P_AddActivePlat(plat);
=======
            plat->Add();
            P_AddActivePlat(plat);
>>>>>>> 25e32304
            break;
         }

      case tc_flash:
         PADSAVEP();
         {
            lightflash_t *flash = 
               (lightflash_t *)(Z_Malloc(sizeof(*flash), PU_LEVEL, NULL));
            memcpy(flash, save_p, sizeof(*flash));
            save_p += sizeof(*flash);
            flash->sector = &sectors[(int)flash->sector];
            flash->thinker.function = T_LightFlash;
            flash->Add();
            break;
         }

      case tc_strobe:
         PADSAVEP();
         {
            strobe_t *strobe = 
               (strobe_t *)(Z_Malloc(sizeof(*strobe), PU_LEVEL, NULL));
            memcpy(strobe, save_p, sizeof(*strobe));
            save_p += sizeof(*strobe);
            strobe->sector = &sectors[(int)strobe->sector];
            strobe->thinker.function = T_StrobeFlash;
            strobe->Add();
            break;
         }

      case tc_glow:
         PADSAVEP();
         {
            glow_t *glow = (glow_t *)(Z_Malloc(sizeof(*glow), PU_LEVEL, NULL));
            memcpy(glow, save_p, sizeof(*glow));
            save_p += sizeof(*glow);
            glow->sector = &sectors[(int)glow->sector];
            glow->thinker.function = T_Glow;
            glow->Add();
            break;
         }

      case tc_flicker:           // killough 10/4/98
         PADSAVEP();
         {
            fireflicker_t *flicker = 
               (fireflicker_t *)(Z_Malloc(sizeof(*flicker), PU_LEVEL, NULL));
            memcpy(flicker, save_p, sizeof(*flicker));
            save_p += sizeof(*flicker);
            flicker->sector = &sectors[(int)flicker->sector];
            flicker->thinker.function = T_FireFlicker;
            flicker->Add();
            break;
         }

         //jff 2/22/98 new case for elevators
      case tc_elevator:
         PADSAVEP();
         {
            elevator_t *elevator = 
               (elevator_t *)(Z_Malloc(sizeof(*elevator), PU_LEVEL, NULL));
            memcpy(elevator, save_p, sizeof(*elevator));
            save_p += sizeof(*elevator);
            elevator->sector = &sectors[(int)elevator->sector];
            elevator->sector->floordata = elevator; //jff 2/22/98
            elevator->sector->ceilingdata = elevator; //jff 2/22/98
            elevator->thinker.function = T_MoveElevator;
<<<<<<< HEAD
            P_AddThinker(&elevator->thinker);
            CS_RegisterElevatorNetID(elevator);
=======
            elevator->Add();
>>>>>>> 25e32304
            break;
         }

      case tc_scroll:       // killough 3/7/98: scroll effect thinkers
         {
            scroll_t *scroll = 
               (scroll_t *)(Z_Malloc(sizeof(scroll_t), PU_LEVEL, NULL));
            memcpy(scroll, save_p, sizeof(scroll_t));
            save_p += sizeof(scroll_t);
            scroll->thinker.function = T_Scroll;
            scroll->Add();
            break;
         }

      case tc_pusher:   // phares 3/22/98: new Push/Pull effect thinkers
         {
            pusher_t *pusher = 
               (pusher_t *)(Z_Malloc(sizeof(pusher_t), PU_LEVEL, NULL));
            memcpy(pusher, save_p, sizeof(pusher_t));
            save_p += sizeof(pusher_t);
            pusher->thinker.function = T_Pusher;
            pusher->source = P_GetPushThing(pusher->affectee);
            pusher->Add();
            break;
         }

         // haleyjd 03/26/06: PolyObjects

      case tc_polyrotate: 
         {
            polyrotate_t *polyrot =
               (polyrotate_t *)(Z_Malloc(sizeof(polyrotate_t), PU_LEVEL, NULL));
            memcpy(polyrot, save_p, sizeof(polyrotate_t));
            save_p += sizeof(polyrotate_t);
            polyrot->thinker.function = T_PolyObjRotate;
            polyrot->Add();
            break;
         }

      case tc_polymove:
         {
            polymove_t *polymove =
               (polymove_t *)(Z_Malloc(sizeof(polymove_t), PU_LEVEL, NULL));
            memcpy(polymove, save_p, sizeof(polymove_t));
            save_p += sizeof(polymove_t);
            polymove->thinker.function = T_PolyObjMove;
            polymove->Add();
            break;
         }

      case tc_polyslidedoor:
         {
            polyslidedoor_t *psldoor =
               (polyslidedoor_t *)(Z_Malloc(sizeof(polyslidedoor_t), PU_LEVEL, NULL));
            memcpy(psldoor, save_p, sizeof(polyslidedoor_t));
            save_p += sizeof(polyslidedoor_t);
            psldoor->thinker.function = T_PolyDoorSlide;
            psldoor->Add();
            break;
         }

      case tc_polyswingdoor:
         {
            polyswingdoor_t *pswdoor =
               (polyswingdoor_t *)(Z_Malloc(sizeof(polyswingdoor_t), PU_LEVEL, NULL));
            memcpy(pswdoor, save_p, sizeof(polyswingdoor_t));
            save_p += sizeof(polyswingdoor_t);
            pswdoor->thinker.function = T_PolyDoorSwing;
            pswdoor->Add();
            break;
         }
      
      case tc_pillar:
         {
            pillar_t *pillar = (pillar_t *)(Z_Malloc(sizeof(pillar_t), PU_LEVEL, NULL));
            memcpy(pillar, save_p, sizeof(pillar_t));
            save_p += sizeof(pillar_t);
            pillar->sector = &sectors[(int)pillar->sector];
            pillar->sector->floordata = pillar; 
            pillar->sector->ceilingdata = pillar;
            pillar->thinker.function = T_MovePillar;
<<<<<<< HEAD
            P_AddThinker(&pillar->thinker);
            CS_RegisterPillarNetID(pillar);
=======
            pillar->Add();
>>>>>>> 25e32304
            break;
         }

      case tc_quake:
         {
            quakethinker_t *quake = 
               (quakethinker_t *)(Z_Malloc(sizeof(quakethinker_t), PU_LEVEL, NULL));
            memcpy(quake, save_p, sizeof(quakethinker_t));
            save_p += sizeof(quakethinker_t);
            quake->origin.thinker.function = T_QuakeThinker;
            quake->Add();
            break;
         }

      case tc_lightfade:
         {
            lightfade_t *fade = 
               (lightfade_t *)(Z_Malloc(sizeof(lightfade_t), PU_LEVEL, NULL));
            memcpy(fade, save_p, sizeof(lightfade_t));
            save_p += sizeof(lightfade_t);
            fade->thinker.function = T_LightFade;
            fade->sector = &sectors[(int)fade->sector];
            fade->Add();
            break;
         }
      
      case tc_floorwaggle:
         {
            floorwaggle_t *waggle = 
               (floorwaggle_t *)(Z_Malloc(sizeof(floorwaggle_t), PU_LEVEL, NULL));
            memcpy(waggle, save_p, sizeof(floorwaggle_t));
            save_p += sizeof(floorwaggle_t);
            waggle->thinker.function = T_FloorWaggle;
            waggle->sector = &sectors[(int)waggle->sector];
<<<<<<< HEAD
            P_AddThinker(&waggle->thinker);
            CS_RegisterFloorWaggleNetID(waggle);
=======
            waggle->Add();
>>>>>>> 25e32304
            break;
         }

      case tc_acs:
         {
            mobj_t *mo;
            acsthinker_t *acs = 
               (acsthinker_t *)(Z_Malloc(sizeof(acsthinker_t), PU_LEVEL, NULL));
            memcpy(acs, save_p, sizeof(acsthinker_t));
            save_p += sizeof(acsthinker_t);
            acs->thinker.function = T_ACSThinker;
            acs->line = acs->line ? &lines[(size_t)acs->line - 1] : NULL;
            mo = P_MobjForNum((int)acs->trigger);
            P_SetNewTarget(&acs->trigger, mo);
            acs->Add();
            ACS_RestartSavedScript(acs);
            break;
         }

      default:
         // haleyjd: savegame read errors can cause heap corruption, so trigger
         // a fatal error exit.
         I_FatalError(I_ERR_KILL,
                      "P_UnArchiveSpecials: Unknown tclass %i in savegame", 
                      tclass);
      }
   }
}

// killough 2/16/98: save/restore random number generator state information

void P_ArchiveRNG(void)
{
   CheckSaveGame(sizeof rng);
   memcpy(save_p, &rng, sizeof rng);
   save_p += sizeof rng;
}

void P_UnArchiveRNG(void)
{
   memcpy(&rng, save_p, sizeof rng);
   save_p += sizeof rng;
}

// killough 2/22/98: Save/restore automap state
void P_ArchiveMap(void)
{
   CheckSaveGame(sizeof followplayer + sizeof markpointnum +
                 markpointnum * sizeof *markpoints +
                 sizeof automapactive);

   memcpy(save_p, &automapactive, sizeof automapactive);
   save_p += sizeof automapactive;
   memcpy(save_p, &followplayer, sizeof followplayer);
   save_p += sizeof followplayer;
   memcpy(save_p, &automap_grid, sizeof automap_grid);
   save_p += sizeof automap_grid;
   memcpy(save_p, &markpointnum, sizeof markpointnum);
   save_p += sizeof markpointnum;

   if(markpointnum)
   {
      memcpy(save_p, markpoints, sizeof *markpoints * markpointnum);
      save_p += markpointnum * sizeof *markpoints;
   }
}

void P_UnArchiveMap(void)
{
   if(!hub_changelevel) 
      memcpy(&automapactive, save_p, sizeof automapactive);
   save_p += sizeof automapactive;
   if(!hub_changelevel) 
      memcpy(&followplayer, save_p, sizeof followplayer);
   save_p += sizeof followplayer;
   if(!hub_changelevel) 
      memcpy(&automap_grid, save_p, sizeof automap_grid);
   save_p += sizeof automap_grid;

   if(automapactive)
      AM_Start();

   memcpy(&markpointnum, save_p, sizeof markpointnum);
   save_p += sizeof markpointnum;

   if(markpointnum)
   {
      while(markpointnum >= markpointnum_max)
      {
         markpoints = (mpoint_t *)(realloc(markpoints, sizeof *markpoints *
            (markpointnum_max = markpointnum_max ? markpointnum_max*2 : 16)));
      }
      memcpy(markpoints, save_p, markpointnum * sizeof *markpoints);
      save_p += markpointnum * sizeof *markpoints;
   }
}

///////////////////////////////////////////////////////////////////////////////
// 
// haleyjd 03/26/06: PolyObject saving code
//

static void P_ArchivePolyObj(polyobj_t *po)
{
   size_t poSize = sizeof(po->id) + sizeof(po->angle) + sizeof(po->spawnSpot);

   CheckSaveGame(poSize);

   memcpy(save_p, &po->id, sizeof(po->id));
   save_p += sizeof(po->id);

   memcpy(save_p, &po->angle, sizeof(po->angle));
   save_p += sizeof(po->angle);

   memcpy(save_p, &po->spawnSpot, sizeof(po->spawnSpot));
   save_p += sizeof(po->spawnSpot);
}

static void P_UnArchivePolyObj(polyobj_t *po)
{
   int id;
   unsigned int angle;
   degenmobj_t spawnSpot;

   // nullify all polyobject thinker pointers;
   // the thinkers themselves will fight over who gets the field
   // when they first start to run.
   po->thinker = NULL;

   memcpy(&id, save_p, sizeof(id));
   save_p += sizeof(id);

   memcpy(&angle, save_p, sizeof(angle));
   save_p += sizeof(angle);

   memcpy(&spawnSpot, save_p, sizeof(spawnSpot));
   save_p += sizeof(spawnSpot);

   // if the object is bad or isn't in the id hash, we can do nothing more
   // with it, so return now
   if((po->flags & POF_ISBAD) || po != Polyobj_GetForNum(id))
      return;

   // rotate and translate polyobject
   Polyobj_MoveOnLoad(po, angle, spawnSpot.x, spawnSpot.y);
}

void P_ArchivePolyObjects(void)
{
   int i;

   CheckSaveGame(sizeof(numPolyObjects));

   // save number of polyobjects
   memcpy(save_p, &numPolyObjects, sizeof(numPolyObjects));
   save_p += sizeof(numPolyObjects);

   for(i = 0; i < numPolyObjects; ++i)
      P_ArchivePolyObj(&PolyObjects[i]);
}

void P_UnArchivePolyObjects(void)
{
   int i, numSavedPolys;

   memcpy(&numSavedPolys, save_p, sizeof(numSavedPolys));
   save_p += sizeof(numSavedPolys);

   if(numSavedPolys != numPolyObjects)
   {
      I_FatalError(I_ERR_KILL,
         "P_UnArchivePolyObjects: polyobj count inconsistency\n");
   }

   for(i = 0; i < numSavedPolys; ++i)
      P_UnArchivePolyObj(&PolyObjects[i]);
}

/*******************************
                SCRIPT SAVING
 *******************************/

// This comment saved for nostalgia purposes:

// haleyjd 11/23/00: Here I sit at 4:07 am on Thanksgiving of the
// year 2000 attempting to finish up a rewrite of the FraggleScript
// higher architecture. ::sighs::
//

// haleyjd 05/24/04: Small savegame support!

//
// P_ArchiveSmallAMX
//
// Saves the size and contents of a Small AMX's data segment.
//
#ifndef EE_NO_SMALL_SUPPORT
static void P_ArchiveSmallAMX(AMX *amx)
{

   long amx_size = 0;
   byte *data;

   // get both size of and pointer to data segment
   data = SM_GetAMXDataSegment(amx, &amx_size);

   // check for enough room to save both the size and 
   // the whole data segment
   CheckSaveGame(sizeof(long) + amx_size);

   // write the size
   memcpy(save_p, &amx_size, sizeof(long));
   save_p += sizeof(long);

   // write the data segment
   memcpy(save_p, data, amx_size);
   save_p += amx_size;
}
#endif

//
// P_UnArchiveSmallAMX
//
// Restores a Small AMX's data segment to the archived state.
// The existing data segment will be checked for size consistency
// with the archived one, and it'll bomb out if there's a conflict.
// This will avoid most problems with maps that have had their
// scripts recompiled since last being used.
//
#ifndef EE_NO_SMALL_SUPPORT
static void P_UnArchiveSmallAMX(AMX *amx)
{
   long cur_amx_size, arch_amx_size;
   byte *data;

   // get pointer to AMX data segment and current data segment size
   data = SM_GetAMXDataSegment(amx, &cur_amx_size);

   // read the archived size
   memcpy(&arch_amx_size, save_p, sizeof(long));
   save_p += sizeof(long);

   // make sure the archived data segment is consistent with the
   // existing one (which was loaded by P_SetupLevel, or always
   // exists in the case of a gamescript)

   if(arch_amx_size != cur_amx_size)
   {
      I_FatalError(I_ERR_KILL,
         "P_UnArchiveSmallAMX: data segment consistency error\n");
   }

   // copy the archived data segment into the VM
   memcpy(data, save_p, arch_amx_size);
   save_p += arch_amx_size;
}
#endif

//
// P_ArchiveCallbacks
//
// Archives the Small callback list, which is maintained in
// a_small.c -- the entire callback structures are saved, but
// the next and prev pointer values will not be used on restore.
// The order of callbacks is insignificant, and therefore they
// will simply be relinked at runtime in their archived order.
// The list of callbacks is terminated with a single byte value
// equal to SC_VM_END.
//
// FIXME: Order may be important after all, at least for the
// -recordfrom command.
//
static void P_ArchiveCallbacks(void)
{
#ifndef EE_NO_SMALL_SUPPORT
   int callback_count = 0;
   sc_callback_t *list = SM_GetCallbackList();
   sc_callback_t *rover;

   for(rover = list->next; rover != list; rover = rover->next)
      ++callback_count;

   // check for enough room for all the callbacks plus an end marker
   CheckSaveGame(callback_count * sizeof(sc_callback_t) + sizeof(char));

   // save off the callbacks
   for(rover = list->next; rover != list; rover = rover->next)
   {
      memcpy(save_p, rover, sizeof(sc_callback_t));
      save_p += sizeof(sc_callback_t);
   }

   // save an end marker
   *save_p++ = SC_VM_END;
#endif
}

//
// P_UnArchiveCallbacks
//
// Kills any existing Small callbacks, then unarchives and links
// in any saved callbacks.
//
// FIXME: restore callbacks to the order they were saved in.
// Why? -recordfrom command.
//
static void P_UnArchiveCallbacks(void)
{
#ifndef EE_NO_SMALL_SUPPORT
   // kill any existing callbacks
   SM_RemoveCallbacks(-1);

   // read until the end marker is hit
   while(*save_p != SC_VM_END)
   {
      sc_callback_t *newCallback = (sc_callback_t *)(malloc(sizeof(sc_callback_t)));

      memcpy(newCallback, save_p, sizeof(sc_callback_t));

      // nullify pointers for maximum safety
      newCallback->next = newCallback->prev = NULL;

      // put this callback into the callback list
      SM_LinkCallback(newCallback);

      save_p += sizeof(sc_callback_t);
   }
   
   // move past the last sentinel byte
   ++save_p;
#endif
}

//=============================================================================
//
// Script saving functions
//

//
// P_ArchiveScripts
//
// Saves the presence of the gamescript and levelscript, then
// saves them if they exist.  Any scheduled callbacks are then
// saved.
//
void P_ArchiveScripts(void)
{
#ifndef EE_NO_SMALL_SUPPORT
   CheckSaveGame(2 * sizeof(unsigned char));

   // save gamescript/levelscript presence flags
   *save_p++ = (unsigned char)gameScriptLoaded;
   *save_p++ = (unsigned char)levelScriptLoaded;

   // save gamescript
   if(gameScriptLoaded)
      P_ArchiveSmallAMX(&GameScript.smallAMX);

   // save levelscript
   if(levelScriptLoaded)
      P_ArchiveSmallAMX(&LevelScript.smallAMX);

   // save callbacks
   P_ArchiveCallbacks();
#endif
}

//
// P_UnArchiveScripts
//
// Unarchives any saved gamescript or levelscript. If one was
// saved, but the corresponding script VM doesn't currently exist,
// there's a script state consistency problem, and the game will
// bomb out.  Any archived callbacks are then restored.
//
void P_UnArchiveScripts(void)
{
#ifndef EE_NO_SMALL_SUPPORT
   boolean hadGameScript, hadLevelScript;

   // get saved presence flags
   hadGameScript  = *save_p++;
   hadLevelScript = *save_p++;

   // check for presence consistency
   if((hadGameScript && !gameScriptLoaded) ||
      (hadLevelScript && !levelScriptLoaded))
   {
      I_FatalError(I_ERR_KILL,
         "P_UnArchiveScripts: vm presence inconsistency\n");
   }

   // restore gamescript
   if(hadGameScript)
      P_UnArchiveSmallAMX(&GameScript.smallAMX);

   // restore levelscript
   if(hadLevelScript)
      P_UnArchiveSmallAMX(&LevelScript.smallAMX);

   // restore callbacks
   P_UnArchiveCallbacks();

   // TODO: execute load game event callbacks?
#endif
}

//============================================================================
//
// haleyjd 10/17/06: Sound Sequences
//

static void P_ArchiveSndSeq(SndSeq_t *seq)
{
   int twizzle;

   CheckSaveGame(33 + 7*sizeof(int));

   // save name of EDF sequence
   memcpy(save_p, seq->sequence->name, 33);
   save_p += 33;

   // twizzle command pointer
   twizzle = seq->cmdPtr - seq->sequence->commands;
   memcpy(save_p, &twizzle, sizeof(int));
   save_p += sizeof(int);

   // save origin type
   memcpy(save_p, &seq->originType, sizeof(int));
   save_p += sizeof(int);

   // depending on origin type, either save the origin index (sector or polyobj
   // number), or an mobj_t number. This differentiation is necessary because 
   // degenmobj_t are not covered by mobj numbering.
   switch(seq->originType)
   {
   case SEQ_ORIGIN_SECTOR_F:
   case SEQ_ORIGIN_SECTOR_C:
   case SEQ_ORIGIN_POLYOBJ:
      memcpy(save_p, &seq->originIdx, sizeof(int));
      break;
   case SEQ_ORIGIN_OTHER:
      twizzle = P_MobjNum(seq->origin); // it better be a normal mobj_t here!
      memcpy(save_p, &twizzle, sizeof(int));
      break;
   default:
      I_Error("P_ArchiveSndSeq: unknown sequence origin type %d\n", 
              seq->originType);
   }

   save_p += sizeof(int);

   // save delay counter
   memcpy(save_p, &seq->delayCounter, sizeof(int));
   save_p += sizeof(int);

   // save current volume level
   memcpy(save_p, &seq->volume, sizeof(int));
   save_p += sizeof(int);

   // save current attenuation parameter
   memcpy(save_p, &seq->attenuation, sizeof(int));
   save_p += sizeof(int);

   // save flags
   memcpy(save_p, &seq->flags, sizeof(int));
   save_p += sizeof(int);
}

static void P_UnArchiveSndSeq(void)
{
   SndSeq_t  *newSeq;
   sector_t  *s;
   polyobj_t *po;
   mobj_t    *mo;
   int twizzle;
   char name[33];

   // allocate a new sound sequence
   newSeq = (SndSeq_t *)(Z_Malloc(sizeof(SndSeq_t), PU_LEVEL, NULL));

   // get corresponding EDF sequence
   memcpy(name, save_p, 33);
   save_p += 33;

   if(!(newSeq->sequence = E_SequenceForName(name)))
   {
      I_FatalError(I_ERR_KILL,
         "P_UnArchiveSndSeq: unknown EDF sound sequence %s archived\n", 
         name);
   }

   newSeq->currentSound = NULL; // not currently playing a sound

   // reset command pointer
   memcpy(&twizzle, save_p, sizeof(int));
   save_p += sizeof(int);
   newSeq->cmdPtr = newSeq->sequence->commands + twizzle;

   // get origin type
   memcpy(&newSeq->originType, save_p, sizeof(int));
   save_p += sizeof(int);

   // get twizzled origin index
   memcpy(&twizzle, save_p, sizeof(int));
   save_p += sizeof(int);

   // restore pointer to origin
   switch(newSeq->originType)
   {
   case SEQ_ORIGIN_SECTOR_F:
      s = sectors + twizzle;
      newSeq->originIdx = twizzle;
      newSeq->origin = (mobj_t *)&s->soundorg;
      break;
   case SEQ_ORIGIN_SECTOR_C:
      s = sectors + twizzle;
      newSeq->originIdx = twizzle;
      newSeq->origin = (mobj_t *)&s->csoundorg;
      break;
   case SEQ_ORIGIN_POLYOBJ:
      if(!(po = Polyobj_GetForNum(twizzle)))
      {
         I_FatalError(I_ERR_KILL,
            "P_UnArchiveSndSeq: origin at unknown polyobject %d\n", 
            twizzle);
      }
      newSeq->originIdx = po->id;
      newSeq->origin = (mobj_t *)&po->spawnSpot;
      break;
   case SEQ_ORIGIN_OTHER:
      mo = P_MobjForNum((unsigned int)twizzle);
      newSeq->originIdx = -1;
      newSeq->origin = mo;
      break;
   default:
      I_FatalError(I_ERR_KILL,
         "P_UnArchiveSndSeq: corrupted savegame (originType = %d)\n",
         newSeq->originType);
   }

   // restore delay counter
   memcpy(&newSeq->delayCounter, save_p, sizeof(int));
   save_p += sizeof(int);

   // restore current volume
   memcpy(&newSeq->volume, save_p, sizeof(int));
   save_p += sizeof(int);

   // restore current attenuation
   memcpy(&newSeq->attenuation, save_p, sizeof(int));
   save_p += sizeof(int);

   // restore flags and remove looping flag if present
   memcpy(&newSeq->flags, save_p, sizeof(int));
   save_p += sizeof(int);

   newSeq->flags &= ~SEQ_FLAG_LOOPING;

   // let the sound sequence code take care of putting this sequence into its 
   // proper place, as that's a complicated action that requires use of data
   // static to s_sndseq.c
   S_SetSequenceStatus(newSeq);
}

void P_ArchiveSoundSequences(void)
{
   SndSeq_t *seq = SoundSequences;
   int count = 0;

   CheckSaveGame(sizeof(int));

   // count active sound sequences (+1 if there's a running enviroseq)
   while(seq)
   {
      ++count;
      seq = (SndSeq_t *)(seq->link.next);
   }

   if(EnviroSequence)
      ++count;

   // save count
   memcpy(save_p, &count, sizeof(int));
   save_p += sizeof(int);

   // save all the normal sequences
   seq = SoundSequences;
   while(seq)
   {
      P_ArchiveSndSeq(seq);
      seq = (SndSeq_t *)(seq->link.next);
   }

   // save enviro sequence
   if(EnviroSequence)
      P_ArchiveSndSeq(EnviroSequence);
}

void P_UnArchiveSoundSequences(void)
{
   int i, count;

   // stop any sequences currently playing
   S_SequenceGameLoad();

   // get sequence count
   memcpy(&count, save_p, sizeof(int));
   save_p += sizeof(int);

   // unarchive all sequences; the sound sequence code takes care of
   // distinguishing any special sequences (such as environmental) for us.
   for(i = 0; i < count; ++i)
      P_UnArchiveSndSeq();
}

//============================================================================
//
// haleyjd 04/17/08: Button saving
//
// Since Doom 0.99, buttons have never been saved in savegames, presumably
// because id didn't know how to twizzle the line and sector pointers they
// stored in the structure (but maybe they just forgot about it altogether).
// This meant that switches scheduled to pop out at the time the game is saved
// never did so after loading the save. No longer!
//

void P_ArchiveButtons(void)
{
   CheckSaveGame(sizeof(int) + numbuttonsalloc * sizeof(button_t));

   // first, save number of buttons
   memcpy(save_p, &numbuttonsalloc, sizeof(int));
   save_p += sizeof(int);

   // Save the button_t's directly. They no longer contain any pointers due to
   // my recent rewrite of the button code.
   if(numbuttonsalloc)
   {
      memcpy(save_p, buttonlist, numbuttonsalloc * sizeof(button_t));
      save_p += numbuttonsalloc * sizeof(button_t);
   }
}

void P_UnArchiveButtons(void)
{
   int numsaved;

   // get number allocated when the game was saved
   memcpy(&numsaved, save_p, sizeof(int));
   save_p += sizeof(int);

   // if not equal, we need to realloc buttonlist
   if(numsaved != numbuttonsalloc)
   {
      buttonlist = (button_t *)(realloc(buttonlist, numsaved * sizeof(button_t)));
      numbuttonsalloc = numsaved;
   }

   // copy the buttons from the save
   memcpy(buttonlist, save_p, numsaved * sizeof(button_t));
   save_p += numsaved * sizeof(button_t);
}

//=============================================================================
//
// haleyjd 07/06/09: ACS Save/Load
//

void P_ArchiveACS(void)
{
   // save map vars
   // save world vars
   // TODO: save deferred scripts
}

void P_UnArchiveACS(void)
{
   // load map vars
   // load world vars (TODO: not on hub transfer)
   // TODO: load deferred scripts (TODO: not on hub transfer)
}

//----------------------------------------------------------------------------
//
// $Log: p_saveg.c,v $
// Revision 1.17  1998/05/03  23:10:22  killough
// beautification
//
// Revision 1.16  1998/04/19  01:16:06  killough
// Fix boss brain spawn crashes after loadgames
//
// Revision 1.15  1998/03/28  18:02:17  killough
// Fix boss spawner savegame crash bug
//
// Revision 1.14  1998/03/23  15:24:36  phares
// Changed pushers to linedef control
//
// Revision 1.13  1998/03/23  03:29:54  killough
// Fix savegame crash caused in P_ArchiveWorld
//
// Revision 1.12  1998/03/20  00:30:12  phares
// Changed friction to linedef control
//
// Revision 1.11  1998/03/09  07:20:23  killough
// Add generalized scrollers
//
// Revision 1.10  1998/03/02  12:07:18  killough
// fix stuck-in wall loadgame bug, automap status
//
// Revision 1.9  1998/02/24  08:46:31  phares
// Pushers, recoil, new friction, and over/under work
//
// Revision 1.8  1998/02/23  04:49:42  killough
// Add automap marks and properties to saved state
//
// Revision 1.7  1998/02/23  01:02:13  jim
// fixed elevator size, comments
//
// Revision 1.4  1998/02/17  05:43:33  killough
// Fix savegame crashes and monster sleepiness
// Save new RNG info
// Fix original plats height bug
//
// Revision 1.3  1998/02/02  22:17:55  jim
// Extended linedef types
//
// Revision 1.2  1998/01/26  19:24:21  phares
// First rev with no ^Ms
//
// Revision 1.1.1.1  1998/01/19  14:03:07  rand
// Lee's Jan 19 sources
//
//----------------------------------------------------------------------------
<|MERGE_RESOLUTION|>--- conflicted
+++ resolved
@@ -1158,13 +1158,8 @@
             if(ceiling->thinker.function)
                ceiling->thinker.function = T_MoveCeiling;
             
-<<<<<<< HEAD
-            P_AddThinker(&ceiling->thinker);
+            ceiling->Add();
             CS_RegisterCeilingNetID(ceiling);
-=======
-            ceiling->Add();
-            P_AddActiveCeiling(ceiling);
->>>>>>> 25e32304
             break;
          }
 
@@ -1181,13 +1176,9 @@
             
             door->sector->ceilingdata = door;       //jff 2/22/98
             door->thinker.function = T_VerticalDoor;
-<<<<<<< HEAD
-            P_AddThinker(&door->thinker);
+            door->Add();
             // [CG] Register the door's Net ID.
             CS_RegisterDoorNetID(door);
-=======
-            door->Add();
->>>>>>> 25e32304
             break;
          }
 
@@ -1201,12 +1192,8 @@
             floor->sector = &sectors[(int)floor->sector];
             floor->sector->floordata = floor; //jff 2/22/98
             floor->thinker.function = T_MoveFloor;
-<<<<<<< HEAD
-            P_AddThinker(&floor->thinker);
+            floor->Add();
             CS_RegisterFloorNetID(floor);
-=======
-            floor->Add();
->>>>>>> 25e32304
             break;
          }
 
@@ -1222,16 +1209,11 @@
             if(plat->thinker.function)
                plat->thinker.function = T_PlatRaise;
             
-<<<<<<< HEAD
-            P_AddThinker(&plat->thinker);
+            plat->Add();
             if(CS_CLIENT)
                CS_RegisterPlatformNetID(plat);
             else
                P_AddActivePlat(plat);
-=======
-            plat->Add();
-            P_AddActivePlat(plat);
->>>>>>> 25e32304
             break;
          }
 
@@ -1298,12 +1280,8 @@
             elevator->sector->floordata = elevator; //jff 2/22/98
             elevator->sector->ceilingdata = elevator; //jff 2/22/98
             elevator->thinker.function = T_MoveElevator;
-<<<<<<< HEAD
-            P_AddThinker(&elevator->thinker);
+            elevator->Add();
             CS_RegisterElevatorNetID(elevator);
-=======
-            elevator->Add();
->>>>>>> 25e32304
             break;
          }
 
@@ -1385,12 +1363,8 @@
             pillar->sector->floordata = pillar; 
             pillar->sector->ceilingdata = pillar;
             pillar->thinker.function = T_MovePillar;
-<<<<<<< HEAD
-            P_AddThinker(&pillar->thinker);
+            pillar->Add();
             CS_RegisterPillarNetID(pillar);
-=======
-            pillar->Add();
->>>>>>> 25e32304
             break;
          }
 
@@ -1425,12 +1399,8 @@
             save_p += sizeof(floorwaggle_t);
             waggle->thinker.function = T_FloorWaggle;
             waggle->sector = &sectors[(int)waggle->sector];
-<<<<<<< HEAD
-            P_AddThinker(&waggle->thinker);
+            waggle->Add();
             CS_RegisterFloorWaggleNetID(waggle);
-=======
-            waggle->Add();
->>>>>>> 25e32304
             break;
          }
 
