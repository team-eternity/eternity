// Emacs style mode select   -*- C++ -*- vi:ts=3 sw=3:
//-----------------------------------------------------------------------------
//
// Copyright(C) 2000 James Haley
//
// This program is free software; you can redistribute it and/or modify
// it under the terms of the GNU General Public License as published by
// the Free Software Foundation; either version 2 of the License, or
// (at your option) any later version.
// 
// This program is distributed in the hope that it will be useful,
// but WITHOUT ANY WARRANTY; without even the implied warranty of
// MERCHANTABILITY or FITNESS FOR A PARTICULAR PURPOSE.  See the
// GNU General Public License for more details.
// 
// You should have received a copy of the GNU General Public License
// along with this program; if not, write to the Free Software
// Foundation, Inc., 59 Temple Place, Suite 330, Boston, MA  02111-1307  USA
//
//--------------------------------------------------------------------------
//
// DESCRIPTION:
//      Archiving: SaveGame I/O.
//
//-----------------------------------------------------------------------------

#include "z_zone.h"
#include "i_system.h"
#include "doomstat.h"
#include "d_dehtbl.h"
#include "d_main.h"
#include "g_dmflag.h"
#include "g_game.h"
#include "r_main.h"
#include "p_maputl.h"
#include "p_spec.h"
#include "p_tick.h"
#include "p_saveg.h"
#include "m_buffer.h"
#include "m_random.h"
#include "am_map.h"
#include "p_enemy.h"
#include "p_xenemy.h"
#include "p_portal.h"
#include "p_hubs.h"
#include "p_skin.h"
#include "p_setup.h"
#include "r_draw.h"
#include "e_edf.h"
#include "a_small.h"
#include "s_sndseq.h"
#include "d_gi.h"
#include "acs_intr.h"
#include "e_player.h"
#include "version.h"
#include "w_wad.h"
#include "w_levels.h"
<<<<<<< HEAD

// [CG] Added.
#include "cs_netid.h"

byte *save_p;

=======
#include "c_io.h"
>>>>>>> 87e4a192

// Pads save_p to a 4-byte boundary
//  so that the load/save works on SGI&Gecko.
// #define PADSAVEP()    do { save_p += (4 - ((int) save_p & 3)) & 3; } while (0)

// sf: uncomment above for sgi and gecko if you want then
// this makes for smaller savegames
#define PADSAVEP()      {}

//=============================================================================
//
// Basic IO
//

//
// SaveArchive::SaveArchive(OutBuffer *)
//
// Constructs a SaveArchive object in saving mode.
//
SaveArchive::SaveArchive(OutBuffer *pSaveFile) 
   : savefile(pSaveFile), loadfile(NULL)
{
   if(!pSaveFile)
      I_Error("SaveArchive: created a save file without a valid OutBuffer\n");
}

//
// SaveArchive::SaveArchive(InBuffer *)
//
// Constructs a SaveArchive object in loading mode.
//
SaveArchive::SaveArchive(InBuffer *pLoadFile)
   : savefile(NULL), loadfile(pLoadFile)
{
   if(!pLoadFile)
      I_Error("SaveArchive: created a load file without a valid InBuffer\n");
}

//
// SaveArchive::ArchiveCString
//
// Writes/reads strings with a fixed maximum length, which should be 
// null-extended prior to the call.
//
void SaveArchive::ArchiveCString(char *str, size_t maxLen)
{
   if(savefile)
      savefile->Write(str, maxLen);
   else
      loadfile->Read(str, maxLen);
}

//
// SaveArchive::ArchiveLString
//
// Writes/reads a C string with prepended length field.
// When reading, the result is returned in a calloc'd buffer.
//
void SaveArchive::ArchiveLString(char *&str, size_t &len)
{
   if(savefile)
   {
      if(!len)
         len = strlen(str) + 1;

      savefile->WriteUint32((uint32_t)len); // FIXME: size_t
      savefile->Write(str, len);
   }
   else
   {
      uint32_t tempLen;
      loadfile->ReadUint32(tempLen);
      len = (size_t)tempLen; // FIXME: size_t
      if(len != 0)
      {
         str = (char *)(calloc(1, len));
         loadfile->Read(str, len);
      }
      else
         str = NULL;
   }
}

//
// SaveArchive::WriteLString
//
// Writes a C string with prepended length field. Do not call when loading!
// Instead you must call ArchiveLString.
//
void SaveArchive::WriteLString(const char *str, size_t len)
{
   if(savefile)
   {
      if(!len)
         len = strlen(str) + 1;

      savefile->WriteUint32((uint32_t)len); // FIXME: size_t
      savefile->Write(str, len);
   }
   else
      I_Error("SaveArchive::WriteLString: cannot deserialize!\n");
}

//
// IO operators
//

SaveArchive &SaveArchive::operator << (int32_t &x)
{
   if(savefile)
      savefile->WriteSint32(x);
   else
      loadfile->ReadSint32(x);

   return *this;
}

SaveArchive &SaveArchive::operator << (uint32_t &x)
{
   if(savefile)
      savefile->WriteUint32(x);
   else
      loadfile->ReadUint32(x);

   return *this;
}

SaveArchive &SaveArchive::operator << (int16_t &x)
{
   if(savefile)
      savefile->WriteSint16(x);
   else
      loadfile->ReadSint16(x);

   return *this;
}

SaveArchive &SaveArchive::operator << (uint16_t &x)
{
   if(savefile)
      savefile->WriteUint16(x);
   else
      loadfile->ReadUint16(x);

   return *this;
}

SaveArchive &SaveArchive::operator << (int8_t &x)
{
   if(savefile)
      savefile->WriteSint8(x);
   else
      loadfile->ReadSint8(x);

   return *this;
}

SaveArchive &SaveArchive::operator << (uint8_t &x)
{
   if(savefile)
      savefile->WriteUint8(x);
   else
      loadfile->ReadUint8(x);

   return *this;
}

SaveArchive &SaveArchive::operator << (boolean &x)
{
   if(savefile)
      savefile->WriteUint8((uint8_t)x);
   else
   {
      uint8_t temp;
      loadfile->ReadUint8(temp);
      x = !!temp;
   }

   return *this;
}

SaveArchive &SaveArchive::operator << (float &x)
{
   // FIXME/TODO: Fix non-portable IO.
   if(savefile)
      savefile->Write(&x, sizeof(x));
   else
      loadfile->Read(&x, sizeof(x));

   return *this;
}

SaveArchive &SaveArchive::operator << (double &x)
{
   // FIXME/TODO: Fix non-portable IO.
   if(savefile)
      savefile->Write(&x, sizeof(x));
   else
      loadfile->Read(&x, sizeof(x));

   return *this;
}

SaveArchive &SaveArchive::operator << (sector_t *&s)
{
   int sectornum;

   if(savefile)
   {
      sectornum = s - sectors;
      savefile->WriteSint32(sectornum);
   }
   else
   {
      loadfile->ReadSint32(sectornum);
      if(sectornum < 0 || sectornum >= numsectors)
      {
         I_FatalError(I_ERR_KILL, "SaveArchive: sector num %d out of range\n",
                      sectornum);
      }
      s = &sectors[sectornum];
   }

   return *this;
}

SaveArchive &SaveArchive::operator << (line_t *&ln)
{
   int linenum = -1;

   if(savefile)
   {
      if(ln)
         linenum = ln - lines;
      savefile->WriteSint32(linenum);
   }
   else
   {
      loadfile->ReadSint32(linenum);
      if(linenum == -1) // Some line pointers can be NULL
         ln = NULL;
      else if(linenum < 0 || linenum >= numlines)
      {
         I_FatalError(I_ERR_KILL, "SaveArchive: line num %d out of range\n",
                      linenum);
      }
      else
         ln = &lines[linenum];
   }

   return *this;
}

SaveArchive &SaveArchive::operator << (spectransfer_t &st)
{
   *this << st.damage << st.damageflags << st.damagemask << st.damagemod
         << st.flags << st.newspecial;
   
   return *this;
}

SaveArchive &SaveArchive::operator << (mapthing_t &mt)
{
   *this << mt.angle << mt.height << mt.next << mt.options
         << mt.recordnum << mt.special << mt.tid << mt.type
         << mt.x << mt.y;

   P_ArchiveArray<int>(*this, mt.args, NUMMTARGS);

   return *this;
}

//=============================================================================
//
// Thinker Enumeration
//

static unsigned int num_thinkers; // number of thinkers in level being archived

static Thinker **thinker_p;  // killough 2/14/98: Translation table

// sf: made these into separate functions
//     for FraggleScript saving object ptrs too

static void P_FreeThinkerTable(void)
{
   free(thinker_p);    // free translation table
}

static void P_NumberThinkers(void)
{
   Thinker *th;
   
   num_thinkers = 0; // init to 0
   
   // killough 2/14/98:
   // count the number of thinkers, and mark each one with its index, using
   // the prev field as a placeholder, since it can be restored later.

   // haleyjd 11/26/10: Replaced with virtual enumeration facility
   
   for(th = thinkercap.next; th != &thinkercap; th = th->next)
   {
      th->setOrdinal(num_thinkers + 1);
      if(th->getOrdinal() == num_thinkers + 1) // if accepted, increment
         ++num_thinkers;
   }
}

static void P_DeNumberThinkers(void)
{
   Thinker *th;

   for(th = thinkercap.next; th != &thinkercap; th = th->next)
      th->setOrdinal(0);
}

// 
// P_ThinkerNum
//
// Get the mobj number from the mobj.
//
unsigned int P_NumForThinker(Thinker *th)
{
   return th ? th->getOrdinal() : 0; // 0 == NULL
}

//
// P_ThinkerForNum
//
Thinker *P_ThinkerForNum(unsigned int n)
{
   return n <= num_thinkers ? thinker_p[n] : NULL;
}

//=============================================================================
//
// Game World Saving and Loading
//

//
// P_ArchivePSprite
//
// haleyjd 12/06/10: Archiving for psprites
//
static void P_ArchivePSprite(SaveArchive &arc, pspdef_t &pspr)
{
   arc << pspr.sx << pspr.sy << pspr.tics << pspr.trans;

   if(arc.isSaving())
   {
      int statenum = pspr.state ? pspr.state->index : -1;
      arc << statenum;
   }
   else
   {
      int statenum = -1;
      arc << statenum;
      if(statenum != -1) // TODO: bounds-check!
         pspr.state = states[statenum];
      else
         pspr.state = NULL;
   }
}

//
// P_ArchivePlayers
//
static void P_ArchivePlayers(SaveArchive &arc)
{
   int i;
   
   for(i = 0; i < MAXPLAYERS; i++)
   {
      // TODO: hub logic
      if(playeringame[i])
      {
         int j;
         player_t &p = players[i];

         arc << p.playerstate  << p.cmd.actions     << p.cmd.angleturn 
             << p.cmd.chatchar << p.cmd.consistancy << p.cmd.forwardmove 
             << p.cmd.look     << p.cmd.sidemove    << p.viewz
             << p.viewheight   << p.deltaviewheight << p.bob
             << p.pitch        << p.momx            << p.momy
             << p.health       << p.armorpoints     << p.armortype
             << p.hereticarmor << p.backpack        << p.totalfrags
             << p.readyweapon  << p.pendingweapon   << p.extralight
             << p.cheats       << p.refire          << p.killcount
             << p.itemcount    << p.secretcount     << p.didsecret
             << p.damagecount  << p.bonuscount      << p.fixedcolormap
             << p.colormap     << p.curpsprite      << p.quake
             << p.jumptime;
         
         for(j = 0; j < NUMPOWERS; j++)
            arc << p.powers[j];

         for(j = 0; j < NUMCARDS; j++)
            arc << p.cards[j];

         for(j = 0; j < MAXPLAYERS; j++)
            arc << p.frags[j];

         for(j = 0; j < NUMWEAPONS; j++)
            arc << p.weaponowned[j];

         for(j = 0; j < NUMAMMO; j++)
            arc << p.ammo[j] << p.maxammo[j];

         for(j = 0; j < NUMWEAPONS; j++)
         {
            for(int k = 0; k < 3; k++)
               arc << p.weaponctrs[j][k];
         }

         for(j = 0; j < NUMPSPRITES; j++)
            P_ArchivePSprite(arc, p.psprites[j]);

         arc.ArchiveCString(p.name, 20);

         if(arc.isLoading())
         {
            // will be set when unarc thinker
            p.mo          = NULL;
            p.attacker    = NULL;
            p.skin        = NULL;
            p.pclass      = NULL;
            p.attackdown  = false; // sf
            p.usedown     = false; // sf
            p.cmd.buttons = 0;     // sf
         }
      }
   }
}

// haleyjd 08/30/09: lightning engine variables
extern int NextLightningFlash;
extern int LightningFlash;
extern int LevelSky;
extern int LevelTempSky;

extern byte *savebuffer;

//
// P_ArchiveWorld
//
// Saves dynamic properties of sectors, lines, and sides.
//
static void P_ArchiveWorld(SaveArchive &arc)
{
   int       i;
   sector_t *sec;
   line_t   *li;
   side_t   *si;
  
   // do sectors
   for(i = 0, sec = sectors; i < numsectors; ++i, ++sec)
   {
      // killough 10/98: save full floor & ceiling heights, including fraction
      // haleyjd: save the friction information too
      // haleyjd 03/04/07: save colormap indices
      // haleyjd 12/28/08: save sector flags
      // haleyjd 08/30/09: intflags
      // haleyjd 03/02/09: save sector damage properties
      // haleyjd 08/30/09: save floorpic/ceilingpic as ints

      arc << sec->floorheight << sec->ceilingheight 
          << sec->friction << sec->movefactor  
          << sec->topmap << sec->midmap << sec->bottommap
          << sec->flags << sec->intflags 
          << sec->damage << sec->damageflags << sec->damagemask << sec->damagemod
          << sec->floorpic << sec->ceilingpic
          << sec->lightlevel << sec->oldlightlevel 
          << sec->special << sec->tag; // needed?   yes -- transfer types -- killough

   }

   // do lines
   for(i = 0, li = lines; i < numlines; ++i, ++li)
   {
      int j;

      arc << li->flags << li->special << li->tag;

      for(j = 0; j < 2; j++)
      {
         if(li->sidenum[j] != -1)
         {
            si = &sides[li->sidenum[j]];
            
            // killough 10/98: save full sidedef offsets,
            // preserving fractional scroll offsets
            
            arc << si->textureoffset << si->rowoffset
                << si->toptexture << si->bottomtexture << si->midtexture;
         }
      }
   }

   // killough 3/26/98: Save boss brain state
   arc << brain.easy;

   // haleyjd 08/30/09: save state of lightning engine
   arc << NextLightningFlash << LightningFlash << LevelSky << LevelTempSky;
}

//
// Sound Targets
//
static void P_ArchiveSoundTargets(SaveArchive &arc)
{
   int i;

   // killough 9/14/98: save soundtargets
   if(arc.isSaving())
   {
      for(i = 0; i < numsectors; i++)
      {
         Mobj *target = sectors[i].soundtarget;
         unsigned int ordinal = 0;
         if(target)
         {
            // haleyjd 11/03/06: We must check for P_MobjThinker here as well,
            // or player corpses waiting for deferred removal will be saved as
            // raw pointer values instead of twizzled numbers, causing a crash
            // on savegame load!
            ordinal = target->getOrdinal();
         }
         arc << ordinal;
      }
   }
   else
   {
      for(i = 0; i < numsectors; i++)
      {
         Mobj *target;
         unsigned int ordinal = 0;
         arc << ordinal;

         if((target = dynamic_cast<Mobj *>(P_ThinkerForNum(ordinal))))
            P_SetNewTarget(&sectors[i].soundtarget, target);
         else
            sectors[i].soundtarget = NULL;
      }
   }
}

//
// Thinkers
//

#define tc_end "TC_END"

//
// P_RemoveAllThinkers
//
static void P_RemoveAllThinkers(void)
{
   Thinker *th;

   // FIXME/TODO: This leaks all mobjs til the next level by calling
   // Thinker::InitThinkers. This should really be handled more 
   // uniformly with a virtual method.

   // remove all the current thinkers
   for(th = thinkercap.next; th != &thinkercap; )
   {
      Thinker *next;
      Mobj *mo;
      next = th->next;
      if((mo = dynamic_cast<Mobj *>(th)))
         mo->removeThinker();
      else
         delete th;
      th = next;
   }

   // Clear out the list
   Thinker::InitThinkers();
}

//
// P_ArchiveThinkers
//
// 2/14/98 killough: substantially modified to fix savegame bugs
//
static void P_ArchiveThinkers(SaveArchive &arc)
{
   if(arc.isSaving())
   {
      Thinker *th;

      // first, save count of enumerated thinkers
      arc << num_thinkers;
      
      // save off the current thinkers
      for(th = thinkercap.next; th != &thinkercap; th = th->next)
      {
         if(th->shouldSerialize())
            th->serialize(arc);
      }

      // add a terminating marker
      arc.WriteLString(tc_end);
   }
   else
   {
      char *className = "";
      size_t len;
      unsigned int idx = 1; // Start at index 1, as 0 means NULL
      ThinkerType *thinkerType;
      Thinker     *newThinker, *th;

      // get number of thinkers
      arc << num_thinkers;

      // allocate thinker table
      thinker_p = (Thinker **)(calloc(num_thinkers+1, sizeof(Thinker *)));

      // clear out the thinker list
      P_RemoveAllThinkers();

      while(1)
      {
         if(className != "")
            free(className);

         // Get the next class name
         arc.ArchiveLString(className, len);

         // Find the ThinkerType matching this name
         if(!(thinkerType = ThinkerType::FindType(className)))
         {
            if(!strcmp(className, tc_end))
               break; // Reached end of thinker list
            else 
               I_FatalError(I_ERR_KILL, "Unknown tclass %s in savegame\n", className);
         }

         // Create a thinker of the appropriate type and load it
         newThinker = thinkerType->newThinker();
         newThinker->serialize(arc);

         // Put it in the table
         thinker_p[idx++] = newThinker;

         // Add it
         newThinker->addThinker();
      }

      // Now, call deswizzle to fix up mutual references between thinkers, such
      // as mobj targets/tracers and ACS triggers.
      for(th = thinkercap.next; th != &thinkercap; th = th->next)
         th->deswizzle();

      // killough 3/26/98: Spawn icon landings:
      // haleyjd  3/30/03: call P_InitThingLists
      P_InitThingLists();
   }

   // Do sound targets
   P_ArchiveSoundTargets(arc);
}

//
// killough 11/98
//
// Same as P_SetTarget() in p_tick.c, except that the target is nullified
// first, so that no old target's reference count is decreased (when loading
// savegames, old targets are indices, not really pointers to targets).
//
void P_SetNewTarget(Mobj **mop, Mobj *targ)
{
   *mop = NULL;
   P_SetTarget<Mobj>(mop, targ);
}

//
// P_ArchiveRNG
//
// killough 2/16/98: save/restore random number generator state information
//
static void P_ArchiveRNG(SaveArchive &arc)
{
<<<<<<< HEAD
   CThinker *th;
   size_t    size;        // killough 2/14/98: size of into table
   size_t    idx;         // haleyjd 11/03/06: separate index var
   
   // killough 3/26/98: Load boss brain state
   // [CG] BRAAAAAAAAAAAAAAAAAAAAAAAAAAAAAAAAAAAAINS!!!!!
   memcpy(&brain, save_p, sizeof brain);
   save_p += sizeof brain;
=======
   arc << rng.rndindex << rng.prndindex;
>>>>>>> 87e4a192

   P_ArchiveArray<unsigned int>(arc, rng.seed, NUMPRCLASS);
}

//
// P_ArchiveMap
//
// killough 2/22/98: Save/restore automap state
//
static void P_ArchiveMap(SaveArchive &arc)
{
   arc << automapactive << followplayer << automap_grid << markpointnum;

   if(markpointnum)
   {
<<<<<<< HEAD
      CThinker *next;
      next = th->next;
      if(th->function == P_MobjThinker)
         P_RemoveMobj((mobj_t *)th);
      else
         Z_Free(th);
      th = next;
   }

   CThinker::InitThinkers();
=======
      if(arc.isSaving())
      {
         for(int i = 0; i < markpointnum; i++)
            arc << markpoints[i].x << markpoints[i].y;
      }
      else
      {
         if(automapactive)
            AM_Start();
>>>>>>> 87e4a192

         while(markpointnum >= markpointnum_max)
         {
            markpoints = (mpoint_t *)(realloc(markpoints, sizeof *markpoints *
               (markpointnum_max = markpointnum_max ? markpointnum_max*2 : 16)));
         }

         for(int i = 0; i < markpointnum; i++)
            arc << markpoints[i].x << markpoints[i].y;
      }
   }
}

///////////////////////////////////////////////////////////////////////////////
// 
// haleyjd 03/26/06: PolyObject saving code
//

static void P_ArchivePolyObj(SaveArchive &arc, polyobj_t *po)
{
   int id;
   angle_t angle;
   PointThinker pt;

   // nullify all polyobject thinker pointers;
   // the thinkers themselves will fight over who gets the field
   // when they first start to run.
   if(arc.isLoading())
      po->thinker = NULL;

   if(arc.isSaving())
   {
      id         = po->id;
      angle      = po->angle;
      pt.x       = po->spawnSpot.x;
      pt.y       = po->spawnSpot.y;
      pt.z       = po->spawnSpot.z;
      pt.groupid = po->spawnSpot.groupid;
   }
   arc << id << angle;

   pt.serialize(arc);

   // if the object is bad or isn't in the id hash, we can do nothing more
   // with it, so return now
   if(arc.isLoading())
   {
      if((po->flags & POF_ISBAD) || po != Polyobj_GetForNum(po->id))
         return;

      // rotate and translate polyobject
      Polyobj_MoveOnLoad(po, angle, pt.x, pt.y);
   }
}

static void P_ArchivePolyObjects(SaveArchive &arc)
{
   int i;

   // save number of polyobjects
   if(arc.isSaving())
      arc << numPolyObjects;
   else
   {
      int numSavedPolys = 0;

      arc << numSavedPolys;

      if(numSavedPolys != numPolyObjects)
      {
         I_FatalError(I_ERR_KILL,
            "P_UnArchivePolyObjects: polyobj count inconsistency\n");
      }
   }

   for(i = 0; i < numPolyObjects; ++i)
      P_ArchivePolyObj(arc, &PolyObjects[i]);
}

/*******************************
                SCRIPT SAVING
 *******************************/

// This comment saved for nostalgia purposes:

<<<<<<< HEAD
      // haleyjd 02/02/04: possibly add thing to tid hash table
      P_AddThingTID(mobj, mobj->tid);

      // [CG] Register the actor's Net ID.
      if(mobj->net_id != 0)
         CS_RegisterActorNetID(mobj);
   }
=======
// haleyjd 11/23/00: Here I sit at 4:07 am on Thanksgiving of the
// year 2000 attempting to finish up a rewrite of the FraggleScript
// higher architecture. ::sighs::
//
>>>>>>> 87e4a192

// haleyjd 05/24/04: Small savegame support!

//
// P_ArchiveSmallAMX
//
// Saves the size and contents of a Small AMX's data segment, or
// restores it to the saved state.
// When loading:
// The existing data segment will be checked for size consistency
// with the archived one, and it'll bomb out if there's a conflict.
// This will avoid most problems with maps that have had their
// scripts recompiled since last being used.
//
#ifndef EE_NO_SMALL_SUPPORT
static void P_ArchiveSmallAMX(SaveArchive &arc, AMX *amx)
{
   uint32_t amx_size = 0, arch_amx_size;
   long temp_size;
   byte *data;

   // get both size of and pointer to data segment
   data = SM_GetAMXDataSegment(amx, &temp_size);

   amx_size = (uint32_t)temp_size;

   // read/write the size
   if(arc.isSaving())
   {
      arc << amx_size;

      // write the data segment
      arc.getSaveFile()->Write(data, amx_size);
   }
   else
   {
      arc << arch_amx_size;
      if(arch_amx_size != amx_size)
      {
         I_FatalError(I_ERR_KILL,
                      "P_ArchiveSmallAMX: data segment consistency error\n");
      }

      arc.getLoadFile()->Read(data, arch_amx_size);
   }
}
#endif

//
// P_ArchiveCallbacks
//
// Archives the Small callback list, which is maintained in
// a_small.c -- the entire callback structures are saved, but
// the next and prev pointer values will not be used on restore.
// The order of callbacks is insignificant, and therefore they
// will simply be relinked at runtime in their archived order.
// The list of callbacks is terminated with a single byte value
// equal to SC_VM_END.
//
// FIXME: Order may be important after all, at least for the
// -recordfrom command.
//
static void P_ArchiveCallbacks(SaveArchive &arc)
{
#ifndef EE_NO_SMALL_SUPPORT
   int callback_count = 0;
   
   if(arc.isSaving())
   {
      sc_callback_t *list = SM_GetCallbackList();
      sc_callback_t *rover;

      for(rover = list->next; rover != list; rover = rover->next)
         ++callback_count;

      // save number of callbacks
      arc << callback_count;

      // save off the callbacks
      for(rover = list->next; rover != list; rover = rover->next)
      {
         int8_t vm = rover->vm;

         arc << rover->flags << rover->scriptNum << vm
             << rover->wait_data << rover->wait_type;
      }
   }
   else
   {
      // kill any existing callbacks
      SM_RemoveCallbacks(-1);

      // get number of callbacks
      arc << callback_count;

      // read until the end marker is hit
      for(int i = 0; i < callback_count; i++)
      {
         sc_callback_t *newCallback = (sc_callback_t *)(malloc(sizeof(sc_callback_t)));
         int8_t vm;

         arc << newCallback->flags << newCallback->scriptNum << vm 
             << newCallback->wait_data << newCallback->wait_type;

         newCallback->vm = vm;

         // nullify pointers for maximum safety
         newCallback->next = newCallback->prev = NULL;

         // put this callback into the callback list
         SM_LinkCallback(newCallback);
      }
   }
<<<<<<< HEAD
   
   // add a terminating marker
   savefile.WriteUint8(tc_endspecials);
}


//
// P_UnArchiveSpecials
//
void P_UnArchiveSpecials(void)
{
   byte tclass;
   
   // read in saved thinkers
   while((tclass = *save_p++) != tc_endspecials)  // killough 2/14/98
   {
      switch(tclass)
      {
      case tc_ceiling:
         PADSAVEP();
         {
            CCeiling *ceiling = 
               (CCeiling *)(Z_Malloc(sizeof(*ceiling), PU_LEVEL, NULL));
            memcpy(ceiling, save_p, sizeof(*ceiling));
            save_p += sizeof(*ceiling);
            ceiling->sector = &sectors[(int)ceiling->sector];
            ceiling->sector->ceilingdata = ceiling; //jff 2/22/98
            
            if(ceiling->thinker.function)
               ceiling->thinker.function = T_MoveCeiling;
            
            ceiling->addThinker();
            CS_RegisterCeilingNetID(ceiling);
            break;
         }

      case tc_door:
         PADSAVEP();
         {
            CVerticalDoor *door = (CVerticalDoor *)(Z_Malloc(sizeof(*door), PU_LEVEL, NULL));
            memcpy(door, save_p, sizeof(*door));
            save_p += sizeof(*door);
            door->sector = &sectors[(int)door->sector];
            
            //jff 1/31/98 unarchive line remembered by door as well
            door->line = (int)door->line!=-1? &lines[(int)door->line] : NULL;
            
            door->sector->ceilingdata = door;       //jff 2/22/98
            door->thinker.function = T_VerticalDoor;
            door->addThinker();
            // [CG] Register the door's Net ID.
            CS_RegisterDoorNetID(door);
            break;
         }

      case tc_floor:
         PADSAVEP();
         {
            CFloorMove *floor = 
               (CFloorMove *)(Z_Malloc(sizeof(*floor), PU_LEVEL, NULL));
            memcpy(floor, save_p, sizeof(*floor));
            save_p += sizeof(*floor);
            floor->sector = &sectors[(int)floor->sector];
            floor->sector->floordata = floor; //jff 2/22/98
            floor->thinker.function = T_MoveFloor;
            floor->addThinker();
            CS_RegisterFloorNetID(floor);
            break;
         }

      case tc_plat:
         PADSAVEP();
         {
            CPlat *plat = (CPlat *)(Z_Malloc(sizeof(*plat), PU_LEVEL, NULL));
            memcpy(plat, save_p, sizeof(*plat));
            save_p += sizeof(*plat);
            plat->sector = &sectors[(int)plat->sector];
            plat->sector->floordata = plat; //jff 2/22/98
            
            if(plat->thinker.function)
               plat->thinker.function = T_PlatRaise;
            
            plat->addThinker();
            if(CS_CLIENT)
               CS_RegisterPlatformNetID(plat);
            else
               P_AddActivePlat(plat);
            break;
         }

      case tc_flash:
         PADSAVEP();
         {
            CLightFlash *flash = 
               (CLightFlash *)(Z_Malloc(sizeof(*flash), PU_LEVEL, NULL));
            memcpy(flash, save_p, sizeof(*flash));
            save_p += sizeof(*flash);
            flash->sector = &sectors[(int)flash->sector];
            flash->thinker.function = T_LightFlash;
            flash->addThinker();
            break;
         }

      case tc_strobe:
         PADSAVEP();
         {
            CStrobeThinker *strobe = 
               (CStrobeThinker *)(Z_Malloc(sizeof(*strobe), PU_LEVEL, NULL));
            memcpy(strobe, save_p, sizeof(*strobe));
            save_p += sizeof(*strobe);
            strobe->sector = &sectors[(int)strobe->sector];
            strobe->thinker.function = T_StrobeFlash;
            strobe->addThinker();
            break;
         }

      case tc_glow:
         PADSAVEP();
         {
            CGlowThinker *glow = (CGlowThinker *)(Z_Malloc(sizeof(*glow), PU_LEVEL, NULL));
            memcpy(glow, save_p, sizeof(*glow));
            save_p += sizeof(*glow);
            glow->sector = &sectors[(int)glow->sector];
            glow->thinker.function = T_Glow;
            glow->addThinker();
            break;
         }

      case tc_flicker:           // killough 10/4/98
         PADSAVEP();
         {
            CFireFlicker *flicker = 
               (CFireFlicker *)(Z_Malloc(sizeof(*flicker), PU_LEVEL, NULL));
            memcpy(flicker, save_p, sizeof(*flicker));
            save_p += sizeof(*flicker);
            flicker->sector = &sectors[(int)flicker->sector];
            flicker->thinker.function = T_FireFlicker;
            flicker->addThinker();
            break;
         }

         //jff 2/22/98 new case for elevators
      case tc_elevator:
         PADSAVEP();
         {
            CElevator *elevator = 
               (CElevator *)(Z_Malloc(sizeof(*elevator), PU_LEVEL, NULL));
            memcpy(elevator, save_p, sizeof(*elevator));
            save_p += sizeof(*elevator);
            elevator->sector = &sectors[(int)elevator->sector];
            elevator->sector->floordata = elevator; //jff 2/22/98
            elevator->sector->ceilingdata = elevator; //jff 2/22/98
            elevator->thinker.function = T_MoveElevator;
            elevator->addThinker();
            CS_RegisterElevatorNetID(elevator);
            break;
         }

      case tc_scroll:       // killough 3/7/98: scroll effect thinkers
         {
            CScroller *scroll = 
               (CScroller *)(Z_Malloc(sizeof(CScroller), PU_LEVEL, NULL));
            memcpy(scroll, save_p, sizeof(CScroller));
            save_p += sizeof(CScroller);
            scroll->thinker.function = T_Scroll;
            scroll->addThinker();
            break;
         }

      case tc_pusher:   // phares 3/22/98: new Push/Pull effect thinkers
         {
            CPusher *pusher = 
               (CPusher *)(Z_Malloc(sizeof(CPusher), PU_LEVEL, NULL));
            memcpy(pusher, save_p, sizeof(CPusher));
            save_p += sizeof(CPusher);
            pusher->thinker.function = T_Pusher;
            pusher->source = P_GetPushThing(pusher->affectee);
            pusher->addThinker();
            break;
         }

         // haleyjd 03/26/06: PolyObjects

      case tc_polyrotate: 
         {
            CPolyRotate *polyrot =
               (CPolyRotate *)(Z_Malloc(sizeof(CPolyRotate), PU_LEVEL, NULL));
            memcpy(polyrot, save_p, sizeof(CPolyRotate));
            save_p += sizeof(CPolyRotate);
            polyrot->thinker.function = T_PolyObjRotate;
            polyrot->addThinker();
            break;
         }

      case tc_polymove:
         {
            CPolyMove *polymove =
               (CPolyMove *)(Z_Malloc(sizeof(CPolyMove), PU_LEVEL, NULL));
            memcpy(polymove, save_p, sizeof(CPolyMove));
            save_p += sizeof(CPolyMove);
            polymove->thinker.function = T_PolyObjMove;
            polymove->addThinker();
            break;
         }

      case tc_polyslidedoor:
         {
            CPolySlideDoor *psldoor =
               (CPolySlideDoor *)(Z_Malloc(sizeof(CPolySlideDoor), PU_LEVEL, NULL));
            memcpy(psldoor, save_p, sizeof(CPolySlideDoor));
            save_p += sizeof(CPolySlideDoor);
            psldoor->thinker.function = T_PolyDoorSlide;
            psldoor->addThinker();
            break;
         }

      case tc_polyswingdoor:
         {
            CPolySwingDoor *pswdoor =
               (CPolySwingDoor *)(Z_Malloc(sizeof(CPolySwingDoor), PU_LEVEL, NULL));
            memcpy(pswdoor, save_p, sizeof(CPolySwingDoor));
            save_p += sizeof(CPolySwingDoor);
            pswdoor->thinker.function = T_PolyDoorSwing;
            pswdoor->addThinker();
            break;
         }
      
      case tc_pillar:
         {
            CPillar *pillar = (CPillar *)(Z_Malloc(sizeof(CPillar), PU_LEVEL, NULL));
            memcpy(pillar, save_p, sizeof(CPillar));
            save_p += sizeof(CPillar);
            pillar->sector = &sectors[(int)pillar->sector];
            pillar->sector->floordata = pillar; 
            pillar->sector->ceilingdata = pillar;
            pillar->thinker.function = T_MovePillar;
            pillar->addThinker();
            CS_RegisterPillarNetID(pillar);
            break;
         }

      case tc_quake:
         {
            CQuakeThinker *quake = 
               (CQuakeThinker *)(Z_Malloc(sizeof(CQuakeThinker), PU_LEVEL, NULL));
            memcpy(quake, save_p, sizeof(CQuakeThinker));
            save_p += sizeof(CQuakeThinker);
            quake->origin.thinker.function = T_QuakeThinker;
            quake->addThinker();
            break;
         }

      case tc_lightfade:
         {
            CLightFade *fade = 
               (CLightFade *)(Z_Malloc(sizeof(CLightFade), PU_LEVEL, NULL));
            memcpy(fade, save_p, sizeof(CLightFade));
            save_p += sizeof(CLightFade);
            fade->thinker.function = T_LightFade;
            fade->sector = &sectors[(int)fade->sector];
            fade->addThinker();
            break;
         }
      
      case tc_floorwaggle:
         {
            CFloorWaggle *waggle = 
               (CFloorWaggle *)(Z_Malloc(sizeof(CFloorWaggle), PU_LEVEL, NULL));
            memcpy(waggle, save_p, sizeof(CFloorWaggle));
            save_p += sizeof(CFloorWaggle);
            waggle->thinker.function = T_FloorWaggle;
            waggle->sector = &sectors[(int)waggle->sector];
            waggle->addThinker();
            CS_RegisterFloorWaggleNetID(waggle);
            break;
         }

      case tc_acs:
         {
            mobj_t *mo;
            CACSThinker *acs = 
               (CACSThinker *)(Z_Malloc(sizeof(CACSThinker), PU_LEVEL, NULL));
            memcpy(acs, save_p, sizeof(CACSThinker));
            save_p += sizeof(CACSThinker);
            acs->thinker.function = T_ACSThinker;
            acs->line = acs->line ? &lines[(size_t)acs->line - 1] : NULL;
            mo = P_MobjForNum((int)acs->trigger);
            P_SetNewTarget(&acs->trigger, mo);
            acs->addThinker();
            ACS_RestartSavedScript(acs);
            break;
         }

      default:
         // haleyjd: savegame read errors can cause heap corruption, so trigger
         // a fatal error exit.
         I_FatalError(I_ERR_KILL,
                      "P_UnArchiveSpecials: Unknown tclass %i in savegame", 
                      tclass);
      }
   }
}

// killough 2/16/98: save/restore random number generator state information

void P_ArchiveRNG(void)
{
   memcpy(save_p, &rng, sizeof rng);
   save_p += sizeof rng;
}

void P_UnArchiveRNG(void)
{
   memcpy(&rng, save_p, sizeof rng);
   save_p += sizeof rng;
}

//
// P_ArchiveMap
//
// killough 2/22/98: Save/restore automap state
//
static void P_ArchiveMap(CSaveArchive &arc)
{
   arc << automapactive << followplayer << automap_grid << markpointnum;

   if(markpointnum)
   {
      memcpy(save_p, markpoints, sizeof *markpoints * markpointnum);
      save_p += markpointnum * sizeof *markpoints;
   }
}

void P_UnArchiveMap(void)
{
   if(!hub_changelevel) 
      memcpy(&automapactive, save_p, sizeof automapactive);
   save_p += sizeof automapactive;
   if(!hub_changelevel) 
      memcpy(&followplayer, save_p, sizeof followplayer);
   save_p += sizeof followplayer;
   if(!hub_changelevel) 
      memcpy(&automap_grid, save_p, sizeof automap_grid);
   save_p += sizeof automap_grid;

   if(automapactive)
      AM_Start();

   memcpy(&markpointnum, save_p, sizeof markpointnum);
   save_p += sizeof markpointnum;

   if(markpointnum)
   {
      while(markpointnum >= markpointnum_max)
      {
         markpoints = (mpoint_t *)(realloc(markpoints, sizeof *markpoints *
            (markpointnum_max = markpointnum_max ? markpointnum_max*2 : 16)));
      }
      memcpy(markpoints, save_p, markpointnum * sizeof *markpoints);
      save_p += markpointnum * sizeof *markpoints;
   }
}

///////////////////////////////////////////////////////////////////////////////
// 
// haleyjd 03/26/06: PolyObject saving code
//

static void P_ArchivePolyObj(CSaveArchive &arc, polyobj_t *po)
{
   // nullify all polyobject thinker pointers;
   // the thinkers themselves will fight over who gets the field
   // when they first start to run.
   if(arc.isLoading())
      po->thinker = NULL;

   arc << po->id << po->angle;

   // TODO: CPointThinker
   memcpy(save_p, &po->spawnSpot, sizeof(po->spawnSpot));
   save_p += sizeof(po->spawnSpot);

   // if the object is bad or isn't in the id hash, we can do nothing more
   // with it, so return now
   if(arc.isLoading())
   {
      if((po->flags & POF_ISBAD) || po != Polyobj_GetForNum(po->id))
         return;

      // rotate and translate polyobject
      Polyobj_MoveOnLoad(po, angle, spawnSpot.x, spawnSpot.y);
   }
}

static void P_ArchivePolyObjects(CSaveArchive &arc)
{
   int i;

   // save number of polyobjects
   if(arc.isSaving())
      arc << numPolyObjects;
   else
   {
      int numSavedPolys = 0;

      arc << numSavedPolys;

      if(numSavedPolys != numPolyObjects)
      {
         I_FatalError(I_ERR_KILL,
            "P_UnArchivePolyObjects: polyobj count inconsistency\n");
      }
   }

   for(i = 0; i < numPolyObjects; ++i)
      P_ArchivePolyObj(arc, &PolyObjects[i]);
}

/*******************************
                SCRIPT SAVING
 *******************************/

// This comment saved for nostalgia purposes:

// haleyjd 11/23/00: Here I sit at 4:07 am on Thanksgiving of the
// year 2000 attempting to finish up a rewrite of the FraggleScript
// higher architecture. ::sighs::
//

// haleyjd 05/24/04: Small savegame support!

//
// P_ArchiveSmallAMX
//
// Saves the size and contents of a Small AMX's data segment.
//
#ifndef EE_NO_SMALL_SUPPORT
static void P_ArchiveSmallAMX(AMX *amx)
{
   long amx_size = 0;
   byte *data;

   // get both size of and pointer to data segment
   data = SM_GetAMXDataSegment(amx, &amx_size);

   // check for enough room to save both the size and 
   // the whole data segment
   CheckSaveGame(sizeof(long) + amx_size);

   // write the size
   memcpy(save_p, &amx_size, sizeof(long));
   save_p += sizeof(long);

   // write the data segment
   memcpy(save_p, data, amx_size);
   save_p += amx_size;
}
#endif

//
// P_UnArchiveSmallAMX
//
// Restores a Small AMX's data segment to the archived state.
// The existing data segment will be checked for size consistency
// with the archived one, and it'll bomb out if there's a conflict.
// This will avoid most problems with maps that have had their
// scripts recompiled since last being used.
//
#ifndef EE_NO_SMALL_SUPPORT
static void P_UnArchiveSmallAMX(AMX *amx)
{
   long cur_amx_size, arch_amx_size;
   byte *data;

   // get pointer to AMX data segment and current data segment size
   data = SM_GetAMXDataSegment(amx, &cur_amx_size);

   // read the archived size
   memcpy(&arch_amx_size, save_p, sizeof(long));
   save_p += sizeof(long);

   // make sure the archived data segment is consistent with the
   // existing one (which was loaded by P_SetupLevel, or always
   // exists in the case of a gamescript)

   if(arch_amx_size != cur_amx_size)
   {
      I_FatalError(I_ERR_KILL,
         "P_UnArchiveSmallAMX: data segment consistency error\n");
   }

   // copy the archived data segment into the VM
   memcpy(data, save_p, arch_amx_size);
   save_p += arch_amx_size;
}
#endif

//
// P_ArchiveCallbacks
//
// Archives the Small callback list, which is maintained in
// a_small.c -- the entire callback structures are saved, but
// the next and prev pointer values will not be used on restore.
// The order of callbacks is insignificant, and therefore they
// will simply be relinked at runtime in their archived order.
// The list of callbacks is terminated with a single byte value
// equal to SC_VM_END.
//
// FIXME: Order may be important after all, at least for the
// -recordfrom command.
//
static void P_ArchiveCallbacks(void)
{
#ifndef EE_NO_SMALL_SUPPORT
   int callback_count = 0;
   sc_callback_t *list = SM_GetCallbackList();
   sc_callback_t *rover;

   for(rover = list->next; rover != list; rover = rover->next)
      ++callback_count;

   // check for enough room for all the callbacks plus an end marker
   CheckSaveGame(callback_count * sizeof(sc_callback_t) + sizeof(char));

   // save off the callbacks
   for(rover = list->next; rover != list; rover = rover->next)
   {
      memcpy(save_p, rover, sizeof(sc_callback_t));
      save_p += sizeof(sc_callback_t);
   }

   // save an end marker
   *save_p++ = SC_VM_END;
#endif
}

//
// P_UnArchiveCallbacks
//
// Kills any existing Small callbacks, then unarchives and links
// in any saved callbacks.
//
// FIXME: restore callbacks to the order they were saved in.
// Why? -recordfrom command.
//
static void P_UnArchiveCallbacks(void)
{
#ifndef EE_NO_SMALL_SUPPORT
   // kill any existing callbacks
   SM_RemoveCallbacks(-1);

   // read until the end marker is hit
   while(*save_p != SC_VM_END)
   {
      sc_callback_t *newCallback = (sc_callback_t *)(malloc(sizeof(sc_callback_t)));

      memcpy(newCallback, save_p, sizeof(sc_callback_t));

      // nullify pointers for maximum safety
      newCallback->next = newCallback->prev = NULL;

      // put this callback into the callback list
      SM_LinkCallback(newCallback);

      save_p += sizeof(sc_callback_t);
   }
   
   // move past the last sentinel byte
   ++save_p;
=======
>>>>>>> 87e4a192
#endif
}

//=============================================================================
//
// Script saving functions
//

//
// P_ArchiveScripts
//
// Saves the presence of the gamescript and levelscript, then
// saves them if they exist.  Any scheduled callbacks are then
// saved.
//
void P_ArchiveScripts(SaveArchive &arc)
{
#ifndef EE_NO_SMALL_SUPPORT
   boolean hadGameScript, hadLevelScript;

   if(arc.isSaving())
   {
      hadGameScript  = gameScriptLoaded;
      hadLevelScript = levelScriptLoaded;
   }

   arc << hadGameScript;
   arc << hadLevelScript;

   // check for presence consistency
   if(arc.isLoading() &&
      (hadGameScript && !gameScriptLoaded) ||
      (hadLevelScript && !levelScriptLoaded))
   {
      I_FatalError(I_ERR_KILL,
         "P_UnArchiveScripts: vm presence inconsistency\n");
   }

   // save gamescript
   if(hadGameScript)
      P_ArchiveSmallAMX(arc, &GameScript.smallAMX);

   // save levelscript
   if(hadLevelScript)
      P_ArchiveSmallAMX(arc, &LevelScript.smallAMX);

   // save callbacks
   P_ArchiveCallbacks(arc);

   // TODO: execute load game event callbacks?
#endif
}

//============================================================================
//
// haleyjd 10/17/06: Sound Sequences
//

static void P_ArchiveSndSeq(SaveArchive &arc, SndSeq_t *seq)
{
   int twizzle;

   // save name of EDF sequence
   arc.ArchiveCString(seq->sequence->name, 33);

   // twizzle command pointer
   twizzle = seq->cmdPtr - seq->sequence->commands;
   arc << twizzle;

   // save origin type
   arc << seq->originType;

   // depending on origin type, either save the origin index (sector or polyobj
   // number), or an Mobj number. This differentiation is necessary because 
   // degenMobj are not covered by mobj numbering.
   switch(seq->originType)
   {
   case SEQ_ORIGIN_SECTOR_F:
   case SEQ_ORIGIN_SECTOR_C:
   case SEQ_ORIGIN_POLYOBJ:
      arc << seq->originIdx;
      break;
   case SEQ_ORIGIN_OTHER:
      twizzle = P_NumForThinker(seq->origin); // it better be a normal Mobj here!
      arc << twizzle;
      break;
   default:
      I_Error("P_ArchiveSndSeq: unknown sequence origin type %d\n", 
              seq->originType);
   }

   // save basic data
   arc << seq->delayCounter << seq->volume << seq->attenuation << seq->flags;
}

static void P_UnArchiveSndSeq(SaveArchive &arc)
{
   SndSeq_t  *newSeq;
   sector_t  *s;
   polyobj_t *po;
   Mobj    *mo;
   int twizzle;
   char name[33];

   // allocate a new sound sequence
   newSeq = (SndSeq_t *)(Z_Calloc(1, sizeof(SndSeq_t), PU_LEVEL, NULL));

   // get corresponding EDF sequence
   arc.ArchiveCString(name, 33);

   if(!(newSeq->sequence = E_SequenceForName(name)))
   {
      I_FatalError(I_ERR_KILL,
         "P_UnArchiveSndSeq: unknown EDF sound sequence %s archived\n", 
         name);
   }

   newSeq->currentSound = NULL; // not currently playing a sound

   // reset command pointer
   arc << twizzle;
   newSeq->cmdPtr = newSeq->sequence->commands + twizzle;

   // get origin type
   arc << newSeq->originType;

   // get twizzled origin index
   arc << twizzle;

   // restore pointer to origin
   switch(newSeq->originType)
   {
   case SEQ_ORIGIN_SECTOR_F:
      s = sectors + twizzle;
      newSeq->originIdx = twizzle;
      newSeq->origin = &s->soundorg;
      break;
   case SEQ_ORIGIN_SECTOR_C:
      s = sectors + twizzle;
      newSeq->originIdx = twizzle;
      newSeq->origin = &s->csoundorg;
      break;
   case SEQ_ORIGIN_POLYOBJ:
      if(!(po = Polyobj_GetForNum(twizzle)))
      {
         I_FatalError(I_ERR_KILL,
            "P_UnArchiveSndSeq: origin at unknown polyobject %d\n", 
            twizzle);
      }
      newSeq->originIdx = po->id;
      newSeq->origin = &po->spawnSpot;
      break;
   case SEQ_ORIGIN_OTHER:
      mo = dynamic_cast<Mobj *>(P_ThinkerForNum((unsigned int)twizzle));
      newSeq->originIdx = -1;
      newSeq->origin = mo;
      break;
   default:
      I_FatalError(I_ERR_KILL,
         "P_UnArchiveSndSeq: corrupted savegame (originType = %d)\n",
         newSeq->originType);
   }

   // restore delay counter
   arc << newSeq->delayCounter << newSeq->volume << newSeq->attenuation
       << newSeq->flags;

   // remove looping flag if present
   newSeq->flags &= ~SEQ_FLAG_LOOPING;

   // let the sound sequence code take care of putting this sequence into its 
   // proper place, as that's a complicated action that requires use of data
   // static to s_sndseq.c
   S_SetSequenceStatus(newSeq);
}

void P_ArchiveSoundSequences(SaveArchive &arc)
{
   DLListItem<SndSeq_t> *item = SoundSequences;
   int count = 0;

   // count active sound sequences (+1 if there's a running enviroseq)
   while(item)
   {
      ++count;
      item = item->dllNext;
   }

   if(EnviroSequence)
      ++count;

   // save count
   arc << count;

   // save all the normal sequences
   item = SoundSequences;
   while(item)
   {
      P_ArchiveSndSeq(arc, item->dllObject);
      item = item->dllNext;
   }

   // save enviro sequence
   if(EnviroSequence)
      P_ArchiveSndSeq(arc, EnviroSequence);
}

void P_UnArchiveSoundSequences(SaveArchive &arc)
{
   int i, count;

   // stop any sequences currently playing
   S_SequenceGameLoad();

   // get sequence count
   arc << count;

   // unarchive all sequences; the sound sequence code takes care of
   // distinguishing any special sequences (such as environmental) for us.
   for(i = 0; i < count; ++i)
      P_UnArchiveSndSeq(arc);
}

//============================================================================
//
// haleyjd 04/17/08: Button saving
//
// Since Doom 0.99, buttons have never been saved in savegames, presumably
// because id didn't know how to twizzle the line and sector pointers they
// stored in the structure (but maybe they just forgot about it altogether).
// This meant that switches scheduled to pop out at the time the game is saved
// never did so after loading the save. No longer!
//

void P_ArchiveButtons(SaveArchive &arc)
{
   // first, save number of buttons
   arc << numbuttonsalloc;

   // Save the button_t's directly. They no longer contain any pointers due to
   // my recent rewrite of the button code.
   if(numbuttonsalloc)
   {
      for(int i = 0; i < numbuttonsalloc; i++)
      {
         int where = (int)(buttonlist[i].where);

         arc << buttonlist[i].btexture << buttonlist[i].btimer
             << buttonlist[i].dopopout << buttonlist[i].line
             << buttonlist[i].side     << where;
      }
   }
}

void P_UnArchiveButtons(SaveArchive &arc)
{
   int numsaved;

   // get number allocated when the game was saved
   arc << numsaved;

   // if not equal, we need to realloc buttonlist
   if(numsaved > 0 && numsaved != numbuttonsalloc)
   {
      buttonlist = (button_t *)(realloc(buttonlist, numsaved * sizeof(button_t)));
      numbuttonsalloc = numsaved;
   }

   // copy the buttons from the save
   if(numsaved)
   {
      for(int i = 0; i < numbuttonsalloc; i++)
      {
         int where;
         
         arc << buttonlist[i].btexture << buttonlist[i].btimer
             << buttonlist[i].dopopout << buttonlist[i].line
             << buttonlist[i].side     << where;

         buttonlist[i].where = (bwhere_e)where;
      }
   }
}

//=============================================================================
//
// haleyjd 07/06/09: ACS Save/Load
//

void P_ArchiveACS(void)
{
   // save map vars
   // save world vars
   // TODO: save deferred scripts
}

void P_UnArchiveACS(void)
{
   // load map vars
   // load world vars (TODO: not on hub transfer)
   // TODO: load deferred scripts (TODO: not on hub transfer)
}

//============================================================================
//
// Saving - Main Routine
//

#define SAVESTRINGSIZE 24

void P_SaveCurrentLevel(char *filename, char *description)
{
   int i;
   char name2[VERSIONSIZE];
   const char *fn;
   OutBuffer savefile;
   SaveArchive arc(&savefile);

   if(!savefile.CreateFile(filename, 512*1024, OutBuffer::NENDIAN))
   {
      const char *str =
         errno ? strerror(errno) : FC_ERROR "Could not save game: Error unknown";
      doom_printf("%s", str);
      return;
   }

   // Enable buffered IO exceptions
   savefile.setThrowing(true);

   try
   {
      arc.ArchiveCString(description, SAVESTRINGSIZE);
      
      // killough 2/22/98: "proprietary" version string :-)
      memset(name2, 0, sizeof(name2));
      sprintf(name2, VERSIONID, version);
   
      arc.ArchiveCString(name2, VERSIONSIZE);
   
      // killough 2/14/98: save old compatibility flag:
      // haleyjd 06/16/10: save "inmasterlevels" state
      int tempskill = (int)gameskill;
      
      arc << compatibility << tempskill << inmasterlevels;
   
      // sf: use string rather than episode, map
      for(i = 0; i < 8; i++)
      {
         int8_t lvc = levelmapname[i];
         arc << lvc;
      }

      // haleyjd 06/16/10: support for saving/loading levels in managed wad
      // directories.

      if((fn = W_GetManagedDirFN(g_dir))) // returns null if g_dir == &w_GlobalDir
      {
         int len = 0;

         // save length of managed directory filename string and
         // managed directory filename string
         arc.WriteLString(fn, len);
      }
      else
      {
         // just save 0; there is no name to save
         int len = 0;
         arc << len;
      }
  
      // killough 3/16/98, 12/98: store lump name checksum
      // FIXME/TODO: Will be simple with future save format
      /*
      uint64_t checksum = G_Signature(g_dir);
      savefile.Write(&checksum, sizeof(checksum));

      // killough 3/16/98: store pwad filenames in savegame  
      for(wfileadd_t *file = wadfiles; file->filename; ++file)
      {
         const char *fn = file->filename;
         savefile.Write(fn, strlen(fn));
         savefile.WriteUint8((uint8_t)'\n');
      }
      savefile.WriteUint8(0);
      */
  
      for(i = 0; i < MAXPLAYERS; i++)
         arc << playeringame[i];

      for(; i < MIN_MAXPLAYERS; i++)         // killough 2/28/98
      {
         boolean dummy = 0;
         arc << dummy;
      }

      // jff 3/17/98 save idmus state
      int tempGameType = (int)GameType;
      arc << idmusnum << tempGameType;

      byte options[GAME_OPTION_SIZE];
      G_WriteOptions(options);    // killough 3/1/98: save game options
      savefile.Write(options, sizeof(options));
   
      //killough 11/98: save entire word
      arc << leveltime;
   
      // killough 11/98: save revenant tracer state
      uint8_t tracerState = (uint8_t)((gametic-basetic) & 255);
      arc << tracerState;

      arc << dmflags;
   
      // killough 3/22/98: add Z_CheckHeap after each call to ensure consistency
      // haleyjd 07/06/09: just Z_CheckHeap after the end. This stuff works by now.
   
      P_NumberThinkers();    // turn ptrs to numbers

      P_ArchivePlayers(arc);
      P_ArchiveWorld(arc);
      P_ArchivePolyObjects(arc); // haleyjd 03/27/06
      P_ArchiveThinkers(arc);
      P_ArchiveRNG(arc);    // killough 1/18/98: save RNG information
      P_ArchiveMap(arc);    // killough 1/22/98: save automap information
      P_ArchiveScripts(arc);   // sf: archive scripts
      P_ArchiveSoundSequences(arc);
      P_ArchiveButtons(arc);

      P_DeNumberThinkers();

      uint8_t cmarker = 0xE6; // consistancy marker
      arc << cmarker; 
   }
   catch(BufferedIOException)
   {
      // An IO error occurred while trying to save.
      const char *str =
         errno ? strerror(errno) : FC_ERROR "Could not save game: Error unknown";
      doom_printf("%s", str);

      // Close the file and remove it
      savefile.setThrowing(false);
      savefile.Close();
      remove(filename);
      return;
   }

   // Close the save file
   savefile.Close();

   // Check the heap.
   Z_CheckHeap();

   if(!hub_changelevel) // sf: no 'game saved' message for hubs
      doom_printf("%s", DEH_String("GGSAVED"));  // Ty 03/27/98 - externalized
}

//============================================================================
// 
// Loading -- Main Routine
//

void P_LoadGame(const char *filename)
{
   int i;
   char vcheck[VERSIONSIZE], vread[VERSIONSIZE];
   //uint64_t checksum, rchecksum;
   int len;
   InBuffer loadfile;
   SaveArchive arc(&loadfile);

   if(!loadfile.OpenFile(filename, 512*1024, OutBuffer::NENDIAN))
   {
      C_Printf(FC_ERROR "Failed to load savegame %s\n", filename);
      C_SetConsole();
      return;
   }

   // Enable buffered IO exceptions
   loadfile.setThrowing(true);

   try
   {
      // skip description
      char throwaway[SAVESTRINGSIZE];

      arc.ArchiveCString(throwaway, SAVESTRINGSIZE);
      
      // killough 2/22/98: "proprietary" version string :-)
      sprintf(vcheck, VERSIONID, version);

      arc.ArchiveCString(vread, VERSIONSIZE);
   
      // killough 2/22/98: Friendly savegame version difference message
      // FIXME/TODO: version verification
      if(strncmp(vread, vcheck, VERSIONSIZE))
         C_Printf(FC_ERROR "Warning: save version mismatch!\a"); // blah...

      // killough 2/14/98: load compatibility mode
      // haleyjd 06/16/10: reload "inmasterlevels" state
      int tempskill;
      arc << compatibility << tempskill << inmasterlevels;

      gameskill = (skill_t)tempskill;
      
      demo_version    = version;    // killough 7/19/98: use this version's id
      demo_subversion = subversion; // haleyjd 06/17/01   
  
      // sf: use string rather than episode, map
      for(i = 0; i < 8; i++)
      {
         int8_t lvc;
         arc << lvc;
         gamemapname[i] = (char)lvc;
      }
      gamemapname[8] = '\0'; // ending NULL

      G_SetGameMap(); // get gameepisode, map

      // start out g_dir pointing at w_GlobalDir again
      g_dir = &w_GlobalDir;

      // haleyjd 06/16/10: if the level was saved in a map loaded under a managed
      // directory, we need to restore the managed directory to g_dir when loading
      // the game here. When this is the case, the file name of the managed directory
      // has been saved into the save game.
      arc << len;

      if(len)
      {
         waddir_t *dir;

         // read a name of len bytes 
         char *fn = (char *)(calloc(1, len));
         arc.ArchiveCString(fn, (size_t)len);

         // Try to get an existing managed wad first. If none such exists, try
         // adding it now. If that doesn't work, the normal error message appears
         // for a missing wad.
         // Note: set d_dir as well, so G_InitNew won't overwrite with w_GlobalDir!
         if((dir = W_GetManagedWad(fn)) || (dir = W_AddManagedWad(fn)))
            g_dir = d_dir = dir;

         // done with temporary file name
         free(fn);
      }
   
      // killough 3/16/98, 12/98: check lump name checksum
      // FIXME/TODO: advanced savegame verification
      /*
      checksum = G_Signature(g_dir);

      loadfile.Read(&rchecksum, sizeof(rchecksum));

      if(memcmp(&checksum, &rchecksum, sizeof checksum))
      {
         char *msg = (char *)(calloc(1, strlen((const char *)(save_p + sizeof checksum)) + 128));
         strcpy(msg,"Incompatible Savegame!!!\n");
         if(save_p[sizeof checksum])
            strcat(strcat(msg,"Wads expected:\n\n"), (char *)(save_p + sizeof checksum));
         strcat(msg, "\nAre you sure?");
         C_Puts(msg);
         G_LoadGameErr(msg);
         free(msg);
         return;
      }
      */

      for(i = 0; i < MAXPLAYERS; ++i)
         arc << playeringame[i];

      for(; i < MIN_MAXPLAYERS; i++) // killough 2/28/98
      {
         boolean dummy = 0;
         arc << dummy;
      }

      // jff 3/17/98 restore idmus music
      // jff 3/18/98 account for unsigned byte
      // killough 11/98: simplify
      // haleyjd 04/14/03: game type
      // note: don't set DefaultGameType from save games
      int tempGameType;
      arc << idmusnum << tempGameType;

      GameType = (gametype_t)tempGameType;

      /* cph 2001/05/23 - Must read options before we set up the level */
      byte options[GAME_OPTION_SIZE];
      loadfile.Read(options, sizeof(options));

      G_ReadOptions(options);
 
      // load a base level
      // sf: in hubs, use g_doloadlevel instead of g_initnew
      if(hub_changelevel)
         G_DoLoadLevel();
      else
         G_InitNew(gameskill, gamemapname);

      // killough 3/1/98: Read game options
      // killough 11/98: move down to here
   
      // cph - MBF needs to reread the savegame options because 
      // G_InitNew rereads the WAD options. The demo playback code does 
      // this too.
      G_ReadOptions(options);

      /*
      //killough 11/98: save entire word
      arc << leveltime;
   
      // killough 11/98: save revenant tracer state
      uint8_t tracerState = (uint8_t)((gametic-basetic) & 255);
      arc << tracerState;

      arc << dmflags;
      */


      // get the times
      arc << leveltime;

      // killough 11/98: load revenant tracer state
      uint8_t tracerState;
      arc << tracerState;
      basetic = gametic - tracerState;

      // haleyjd 04/14/03: load dmflags
      arc << dmflags;

      // haleyjd 07/06/09: prepare ACS for loading
      ACS_PrepareForLoad();

      // dearchive all the modifications
      P_ArchivePlayers(arc);
      P_ArchiveWorld(arc);
      P_ArchivePolyObjects(arc);    // haleyjd 03/27/06
      P_ArchiveThinkers(arc);
      P_ArchiveRNG(arc);            // killough 1/18/98: load RNG information
      P_ArchiveMap(arc);            // killough 1/22/98: load automap information
      P_ArchiveScripts(arc);        // sf: scripting
      P_UnArchiveSoundSequences(arc);
      P_UnArchiveButtons(arc);

      P_FreeThinkerTable();

      uint8_t cmarker;
      arc << cmarker;
      if(cmarker != 0xE6)
         I_FatalError(I_ERR_KILL, "Bad savegame: last byte is 0x%x\n", cmarker);

      // haleyjd: move up Z_CheckHeap to before Z_Free (safer)
      Z_CheckHeap(); 
   }
   catch(...)
   {
      // FIXME/TODO: I hate fatal errors, don't know what to do right now.
      I_FatalError(I_ERR_KILL, "P_LoadGame: Savegame read error\n");
   }

   loadfile.Close();

   if (setsizeneeded)
      R_ExecuteSetViewSize();
   
   // draw the pattern into the back screen
   R_FillBackScreen();

   // haleyjd 02/09/10: wake up status bar again
   ST_Start();

   // killough 12/98: support -recordfrom and -loadgame -playdemo
   if(!command_loadgame)
      singledemo = false;         // Clear singledemo flag if loading from menu
   else if(singledemo)
   {
      gameaction = ga_loadgame; // Mark that we're loading a game before demo
      G_DoPlayDemo();           // This will detect it and won't reinit level
   }
   else       // Loading games from menu isn't allowed during demo recordings,
      if(demorecording) // So this can only possibly be a -recordfrom command.
         G_BeginRecording();// Start the -recordfrom, since the game was loaded.

   // sf: if loading a hub level, restore position relative to sector
   //  for 'seamless' travel between levels
   if(hub_changelevel) 
      P_RestorePlayerPosition();

   // haleyjd 01/07/07: run deferred ACS scripts
   ACS_RunDeferredScripts();
}

//----------------------------------------------------------------------------
//
// $Log: p_saveg.c,v $
// Revision 1.17  1998/05/03  23:10:22  killough
// beautification
//
// Revision 1.16  1998/04/19  01:16:06  killough
// Fix boss brain spawn crashes after loadgames
//
// Revision 1.15  1998/03/28  18:02:17  killough
// Fix boss spawner savegame crash bug
//
// Revision 1.14  1998/03/23  15:24:36  phares
// Changed pushers to linedef control
//
// Revision 1.13  1998/03/23  03:29:54  killough
// Fix savegame crash caused in P_ArchiveWorld
//
// Revision 1.12  1998/03/20  00:30:12  phares
// Changed friction to linedef control
//
// Revision 1.11  1998/03/09  07:20:23  killough
// Add generalized scrollers
//
// Revision 1.10  1998/03/02  12:07:18  killough
// fix stuck-in wall loadgame bug, automap status
//
// Revision 1.9  1998/02/24  08:46:31  phares
// Pushers, recoil, new friction, and over/under work
//
// Revision 1.8  1998/02/23  04:49:42  killough
// Add automap marks and properties to saved state
//
// Revision 1.7  1998/02/23  01:02:13  jim
// fixed elevator size, comments
//
// Revision 1.4  1998/02/17  05:43:33  killough
// Fix savegame crashes and monster sleepiness
// Save new RNG info
// Fix original plats height bug
//
// Revision 1.3  1998/02/02  22:17:55  jim
// Extended linedef types
//
// Revision 1.2  1998/01/26  19:24:21  phares
// First rev with no ^Ms
//
// Revision 1.1.1.1  1998/01/19  14:03:07  rand
// Lee's Jan 19 sources
//
//----------------------------------------------------------------------------
<|MERGE_RESOLUTION|>--- conflicted
+++ resolved
@@ -55,16 +55,10 @@
 #include "version.h"
 #include "w_wad.h"
 #include "w_levels.h"
-<<<<<<< HEAD
+#include "c_io.h"
 
 // [CG] Added.
 #include "cs_netid.h"
-
-byte *save_p;
-
-=======
-#include "c_io.h"
->>>>>>> 87e4a192
 
 // Pads save_p to a 4-byte boundary
 //  so that the load/save works on SGI&Gecko.
@@ -506,8 +500,6 @@
 extern int LevelSky;
 extern int LevelTempSky;
 
-extern byte *savebuffer;
-
 //
 // P_ArchiveWorld
 //
@@ -539,7 +531,6 @@
           << sec->floorpic << sec->ceilingpic
           << sec->lightlevel << sec->oldlightlevel 
           << sec->special << sec->tag; // needed?   yes -- transfer types -- killough
-
    }
 
    // do lines
@@ -749,18 +740,7 @@
 //
 static void P_ArchiveRNG(SaveArchive &arc)
 {
-<<<<<<< HEAD
-   CThinker *th;
-   size_t    size;        // killough 2/14/98: size of into table
-   size_t    idx;         // haleyjd 11/03/06: separate index var
-   
-   // killough 3/26/98: Load boss brain state
-   // [CG] BRAAAAAAAAAAAAAAAAAAAAAAAAAAAAAAAAAAAAINS!!!!!
-   memcpy(&brain, save_p, sizeof brain);
-   save_p += sizeof brain;
-=======
    arc << rng.rndindex << rng.prndindex;
->>>>>>> 87e4a192
 
    P_ArchiveArray<unsigned int>(arc, rng.seed, NUMPRCLASS);
 }
@@ -776,18 +756,6 @@
 
    if(markpointnum)
    {
-<<<<<<< HEAD
-      CThinker *next;
-      next = th->next;
-      if(th->function == P_MobjThinker)
-         P_RemoveMobj((mobj_t *)th);
-      else
-         Z_Free(th);
-      th = next;
-   }
-
-   CThinker::InitThinkers();
-=======
       if(arc.isSaving())
       {
          for(int i = 0; i < markpointnum; i++)
@@ -797,7 +765,6 @@
       {
          if(automapactive)
             AM_Start();
->>>>>>> 87e4a192
 
          while(markpointnum >= markpointnum_max)
          {
@@ -883,20 +850,10 @@
 
 // This comment saved for nostalgia purposes:
 
-<<<<<<< HEAD
-      // haleyjd 02/02/04: possibly add thing to tid hash table
-      P_AddThingTID(mobj, mobj->tid);
-
-      // [CG] Register the actor's Net ID.
-      if(mobj->net_id != 0)
-         CS_RegisterActorNetID(mobj);
-   }
-=======
 // haleyjd 11/23/00: Here I sit at 4:07 am on Thanksgiving of the
 // year 2000 attempting to finish up a rewrite of the FraggleScript
 // higher architecture. ::sighs::
 //
->>>>>>> 87e4a192
 
 // haleyjd 05/24/04: Small savegame support!
 
@@ -1010,578 +967,6 @@
          SM_LinkCallback(newCallback);
       }
    }
-<<<<<<< HEAD
-   
-   // add a terminating marker
-   savefile.WriteUint8(tc_endspecials);
-}
-
-
-//
-// P_UnArchiveSpecials
-//
-void P_UnArchiveSpecials(void)
-{
-   byte tclass;
-   
-   // read in saved thinkers
-   while((tclass = *save_p++) != tc_endspecials)  // killough 2/14/98
-   {
-      switch(tclass)
-      {
-      case tc_ceiling:
-         PADSAVEP();
-         {
-            CCeiling *ceiling = 
-               (CCeiling *)(Z_Malloc(sizeof(*ceiling), PU_LEVEL, NULL));
-            memcpy(ceiling, save_p, sizeof(*ceiling));
-            save_p += sizeof(*ceiling);
-            ceiling->sector = &sectors[(int)ceiling->sector];
-            ceiling->sector->ceilingdata = ceiling; //jff 2/22/98
-            
-            if(ceiling->thinker.function)
-               ceiling->thinker.function = T_MoveCeiling;
-            
-            ceiling->addThinker();
-            CS_RegisterCeilingNetID(ceiling);
-            break;
-         }
-
-      case tc_door:
-         PADSAVEP();
-         {
-            CVerticalDoor *door = (CVerticalDoor *)(Z_Malloc(sizeof(*door), PU_LEVEL, NULL));
-            memcpy(door, save_p, sizeof(*door));
-            save_p += sizeof(*door);
-            door->sector = &sectors[(int)door->sector];
-            
-            //jff 1/31/98 unarchive line remembered by door as well
-            door->line = (int)door->line!=-1? &lines[(int)door->line] : NULL;
-            
-            door->sector->ceilingdata = door;       //jff 2/22/98
-            door->thinker.function = T_VerticalDoor;
-            door->addThinker();
-            // [CG] Register the door's Net ID.
-            CS_RegisterDoorNetID(door);
-            break;
-         }
-
-      case tc_floor:
-         PADSAVEP();
-         {
-            CFloorMove *floor = 
-               (CFloorMove *)(Z_Malloc(sizeof(*floor), PU_LEVEL, NULL));
-            memcpy(floor, save_p, sizeof(*floor));
-            save_p += sizeof(*floor);
-            floor->sector = &sectors[(int)floor->sector];
-            floor->sector->floordata = floor; //jff 2/22/98
-            floor->thinker.function = T_MoveFloor;
-            floor->addThinker();
-            CS_RegisterFloorNetID(floor);
-            break;
-         }
-
-      case tc_plat:
-         PADSAVEP();
-         {
-            CPlat *plat = (CPlat *)(Z_Malloc(sizeof(*plat), PU_LEVEL, NULL));
-            memcpy(plat, save_p, sizeof(*plat));
-            save_p += sizeof(*plat);
-            plat->sector = &sectors[(int)plat->sector];
-            plat->sector->floordata = plat; //jff 2/22/98
-            
-            if(plat->thinker.function)
-               plat->thinker.function = T_PlatRaise;
-            
-            plat->addThinker();
-            if(CS_CLIENT)
-               CS_RegisterPlatformNetID(plat);
-            else
-               P_AddActivePlat(plat);
-            break;
-         }
-
-      case tc_flash:
-         PADSAVEP();
-         {
-            CLightFlash *flash = 
-               (CLightFlash *)(Z_Malloc(sizeof(*flash), PU_LEVEL, NULL));
-            memcpy(flash, save_p, sizeof(*flash));
-            save_p += sizeof(*flash);
-            flash->sector = &sectors[(int)flash->sector];
-            flash->thinker.function = T_LightFlash;
-            flash->addThinker();
-            break;
-         }
-
-      case tc_strobe:
-         PADSAVEP();
-         {
-            CStrobeThinker *strobe = 
-               (CStrobeThinker *)(Z_Malloc(sizeof(*strobe), PU_LEVEL, NULL));
-            memcpy(strobe, save_p, sizeof(*strobe));
-            save_p += sizeof(*strobe);
-            strobe->sector = &sectors[(int)strobe->sector];
-            strobe->thinker.function = T_StrobeFlash;
-            strobe->addThinker();
-            break;
-         }
-
-      case tc_glow:
-         PADSAVEP();
-         {
-            CGlowThinker *glow = (CGlowThinker *)(Z_Malloc(sizeof(*glow), PU_LEVEL, NULL));
-            memcpy(glow, save_p, sizeof(*glow));
-            save_p += sizeof(*glow);
-            glow->sector = &sectors[(int)glow->sector];
-            glow->thinker.function = T_Glow;
-            glow->addThinker();
-            break;
-         }
-
-      case tc_flicker:           // killough 10/4/98
-         PADSAVEP();
-         {
-            CFireFlicker *flicker = 
-               (CFireFlicker *)(Z_Malloc(sizeof(*flicker), PU_LEVEL, NULL));
-            memcpy(flicker, save_p, sizeof(*flicker));
-            save_p += sizeof(*flicker);
-            flicker->sector = &sectors[(int)flicker->sector];
-            flicker->thinker.function = T_FireFlicker;
-            flicker->addThinker();
-            break;
-         }
-
-         //jff 2/22/98 new case for elevators
-      case tc_elevator:
-         PADSAVEP();
-         {
-            CElevator *elevator = 
-               (CElevator *)(Z_Malloc(sizeof(*elevator), PU_LEVEL, NULL));
-            memcpy(elevator, save_p, sizeof(*elevator));
-            save_p += sizeof(*elevator);
-            elevator->sector = &sectors[(int)elevator->sector];
-            elevator->sector->floordata = elevator; //jff 2/22/98
-            elevator->sector->ceilingdata = elevator; //jff 2/22/98
-            elevator->thinker.function = T_MoveElevator;
-            elevator->addThinker();
-            CS_RegisterElevatorNetID(elevator);
-            break;
-         }
-
-      case tc_scroll:       // killough 3/7/98: scroll effect thinkers
-         {
-            CScroller *scroll = 
-               (CScroller *)(Z_Malloc(sizeof(CScroller), PU_LEVEL, NULL));
-            memcpy(scroll, save_p, sizeof(CScroller));
-            save_p += sizeof(CScroller);
-            scroll->thinker.function = T_Scroll;
-            scroll->addThinker();
-            break;
-         }
-
-      case tc_pusher:   // phares 3/22/98: new Push/Pull effect thinkers
-         {
-            CPusher *pusher = 
-               (CPusher *)(Z_Malloc(sizeof(CPusher), PU_LEVEL, NULL));
-            memcpy(pusher, save_p, sizeof(CPusher));
-            save_p += sizeof(CPusher);
-            pusher->thinker.function = T_Pusher;
-            pusher->source = P_GetPushThing(pusher->affectee);
-            pusher->addThinker();
-            break;
-         }
-
-         // haleyjd 03/26/06: PolyObjects
-
-      case tc_polyrotate: 
-         {
-            CPolyRotate *polyrot =
-               (CPolyRotate *)(Z_Malloc(sizeof(CPolyRotate), PU_LEVEL, NULL));
-            memcpy(polyrot, save_p, sizeof(CPolyRotate));
-            save_p += sizeof(CPolyRotate);
-            polyrot->thinker.function = T_PolyObjRotate;
-            polyrot->addThinker();
-            break;
-         }
-
-      case tc_polymove:
-         {
-            CPolyMove *polymove =
-               (CPolyMove *)(Z_Malloc(sizeof(CPolyMove), PU_LEVEL, NULL));
-            memcpy(polymove, save_p, sizeof(CPolyMove));
-            save_p += sizeof(CPolyMove);
-            polymove->thinker.function = T_PolyObjMove;
-            polymove->addThinker();
-            break;
-         }
-
-      case tc_polyslidedoor:
-         {
-            CPolySlideDoor *psldoor =
-               (CPolySlideDoor *)(Z_Malloc(sizeof(CPolySlideDoor), PU_LEVEL, NULL));
-            memcpy(psldoor, save_p, sizeof(CPolySlideDoor));
-            save_p += sizeof(CPolySlideDoor);
-            psldoor->thinker.function = T_PolyDoorSlide;
-            psldoor->addThinker();
-            break;
-         }
-
-      case tc_polyswingdoor:
-         {
-            CPolySwingDoor *pswdoor =
-               (CPolySwingDoor *)(Z_Malloc(sizeof(CPolySwingDoor), PU_LEVEL, NULL));
-            memcpy(pswdoor, save_p, sizeof(CPolySwingDoor));
-            save_p += sizeof(CPolySwingDoor);
-            pswdoor->thinker.function = T_PolyDoorSwing;
-            pswdoor->addThinker();
-            break;
-         }
-      
-      case tc_pillar:
-         {
-            CPillar *pillar = (CPillar *)(Z_Malloc(sizeof(CPillar), PU_LEVEL, NULL));
-            memcpy(pillar, save_p, sizeof(CPillar));
-            save_p += sizeof(CPillar);
-            pillar->sector = &sectors[(int)pillar->sector];
-            pillar->sector->floordata = pillar; 
-            pillar->sector->ceilingdata = pillar;
-            pillar->thinker.function = T_MovePillar;
-            pillar->addThinker();
-            CS_RegisterPillarNetID(pillar);
-            break;
-         }
-
-      case tc_quake:
-         {
-            CQuakeThinker *quake = 
-               (CQuakeThinker *)(Z_Malloc(sizeof(CQuakeThinker), PU_LEVEL, NULL));
-            memcpy(quake, save_p, sizeof(CQuakeThinker));
-            save_p += sizeof(CQuakeThinker);
-            quake->origin.thinker.function = T_QuakeThinker;
-            quake->addThinker();
-            break;
-         }
-
-      case tc_lightfade:
-         {
-            CLightFade *fade = 
-               (CLightFade *)(Z_Malloc(sizeof(CLightFade), PU_LEVEL, NULL));
-            memcpy(fade, save_p, sizeof(CLightFade));
-            save_p += sizeof(CLightFade);
-            fade->thinker.function = T_LightFade;
-            fade->sector = &sectors[(int)fade->sector];
-            fade->addThinker();
-            break;
-         }
-      
-      case tc_floorwaggle:
-         {
-            CFloorWaggle *waggle = 
-               (CFloorWaggle *)(Z_Malloc(sizeof(CFloorWaggle), PU_LEVEL, NULL));
-            memcpy(waggle, save_p, sizeof(CFloorWaggle));
-            save_p += sizeof(CFloorWaggle);
-            waggle->thinker.function = T_FloorWaggle;
-            waggle->sector = &sectors[(int)waggle->sector];
-            waggle->addThinker();
-            CS_RegisterFloorWaggleNetID(waggle);
-            break;
-         }
-
-      case tc_acs:
-         {
-            mobj_t *mo;
-            CACSThinker *acs = 
-               (CACSThinker *)(Z_Malloc(sizeof(CACSThinker), PU_LEVEL, NULL));
-            memcpy(acs, save_p, sizeof(CACSThinker));
-            save_p += sizeof(CACSThinker);
-            acs->thinker.function = T_ACSThinker;
-            acs->line = acs->line ? &lines[(size_t)acs->line - 1] : NULL;
-            mo = P_MobjForNum((int)acs->trigger);
-            P_SetNewTarget(&acs->trigger, mo);
-            acs->addThinker();
-            ACS_RestartSavedScript(acs);
-            break;
-         }
-
-      default:
-         // haleyjd: savegame read errors can cause heap corruption, so trigger
-         // a fatal error exit.
-         I_FatalError(I_ERR_KILL,
-                      "P_UnArchiveSpecials: Unknown tclass %i in savegame", 
-                      tclass);
-      }
-   }
-}
-
-// killough 2/16/98: save/restore random number generator state information
-
-void P_ArchiveRNG(void)
-{
-   memcpy(save_p, &rng, sizeof rng);
-   save_p += sizeof rng;
-}
-
-void P_UnArchiveRNG(void)
-{
-   memcpy(&rng, save_p, sizeof rng);
-   save_p += sizeof rng;
-}
-
-//
-// P_ArchiveMap
-//
-// killough 2/22/98: Save/restore automap state
-//
-static void P_ArchiveMap(CSaveArchive &arc)
-{
-   arc << automapactive << followplayer << automap_grid << markpointnum;
-
-   if(markpointnum)
-   {
-      memcpy(save_p, markpoints, sizeof *markpoints * markpointnum);
-      save_p += markpointnum * sizeof *markpoints;
-   }
-}
-
-void P_UnArchiveMap(void)
-{
-   if(!hub_changelevel) 
-      memcpy(&automapactive, save_p, sizeof automapactive);
-   save_p += sizeof automapactive;
-   if(!hub_changelevel) 
-      memcpy(&followplayer, save_p, sizeof followplayer);
-   save_p += sizeof followplayer;
-   if(!hub_changelevel) 
-      memcpy(&automap_grid, save_p, sizeof automap_grid);
-   save_p += sizeof automap_grid;
-
-   if(automapactive)
-      AM_Start();
-
-   memcpy(&markpointnum, save_p, sizeof markpointnum);
-   save_p += sizeof markpointnum;
-
-   if(markpointnum)
-   {
-      while(markpointnum >= markpointnum_max)
-      {
-         markpoints = (mpoint_t *)(realloc(markpoints, sizeof *markpoints *
-            (markpointnum_max = markpointnum_max ? markpointnum_max*2 : 16)));
-      }
-      memcpy(markpoints, save_p, markpointnum * sizeof *markpoints);
-      save_p += markpointnum * sizeof *markpoints;
-   }
-}
-
-///////////////////////////////////////////////////////////////////////////////
-// 
-// haleyjd 03/26/06: PolyObject saving code
-//
-
-static void P_ArchivePolyObj(CSaveArchive &arc, polyobj_t *po)
-{
-   // nullify all polyobject thinker pointers;
-   // the thinkers themselves will fight over who gets the field
-   // when they first start to run.
-   if(arc.isLoading())
-      po->thinker = NULL;
-
-   arc << po->id << po->angle;
-
-   // TODO: CPointThinker
-   memcpy(save_p, &po->spawnSpot, sizeof(po->spawnSpot));
-   save_p += sizeof(po->spawnSpot);
-
-   // if the object is bad or isn't in the id hash, we can do nothing more
-   // with it, so return now
-   if(arc.isLoading())
-   {
-      if((po->flags & POF_ISBAD) || po != Polyobj_GetForNum(po->id))
-         return;
-
-      // rotate and translate polyobject
-      Polyobj_MoveOnLoad(po, angle, spawnSpot.x, spawnSpot.y);
-   }
-}
-
-static void P_ArchivePolyObjects(CSaveArchive &arc)
-{
-   int i;
-
-   // save number of polyobjects
-   if(arc.isSaving())
-      arc << numPolyObjects;
-   else
-   {
-      int numSavedPolys = 0;
-
-      arc << numSavedPolys;
-
-      if(numSavedPolys != numPolyObjects)
-      {
-         I_FatalError(I_ERR_KILL,
-            "P_UnArchivePolyObjects: polyobj count inconsistency\n");
-      }
-   }
-
-   for(i = 0; i < numPolyObjects; ++i)
-      P_ArchivePolyObj(arc, &PolyObjects[i]);
-}
-
-/*******************************
-                SCRIPT SAVING
- *******************************/
-
-// This comment saved for nostalgia purposes:
-
-// haleyjd 11/23/00: Here I sit at 4:07 am on Thanksgiving of the
-// year 2000 attempting to finish up a rewrite of the FraggleScript
-// higher architecture. ::sighs::
-//
-
-// haleyjd 05/24/04: Small savegame support!
-
-//
-// P_ArchiveSmallAMX
-//
-// Saves the size and contents of a Small AMX's data segment.
-//
-#ifndef EE_NO_SMALL_SUPPORT
-static void P_ArchiveSmallAMX(AMX *amx)
-{
-   long amx_size = 0;
-   byte *data;
-
-   // get both size of and pointer to data segment
-   data = SM_GetAMXDataSegment(amx, &amx_size);
-
-   // check for enough room to save both the size and 
-   // the whole data segment
-   CheckSaveGame(sizeof(long) + amx_size);
-
-   // write the size
-   memcpy(save_p, &amx_size, sizeof(long));
-   save_p += sizeof(long);
-
-   // write the data segment
-   memcpy(save_p, data, amx_size);
-   save_p += amx_size;
-}
-#endif
-
-//
-// P_UnArchiveSmallAMX
-//
-// Restores a Small AMX's data segment to the archived state.
-// The existing data segment will be checked for size consistency
-// with the archived one, and it'll bomb out if there's a conflict.
-// This will avoid most problems with maps that have had their
-// scripts recompiled since last being used.
-//
-#ifndef EE_NO_SMALL_SUPPORT
-static void P_UnArchiveSmallAMX(AMX *amx)
-{
-   long cur_amx_size, arch_amx_size;
-   byte *data;
-
-   // get pointer to AMX data segment and current data segment size
-   data = SM_GetAMXDataSegment(amx, &cur_amx_size);
-
-   // read the archived size
-   memcpy(&arch_amx_size, save_p, sizeof(long));
-   save_p += sizeof(long);
-
-   // make sure the archived data segment is consistent with the
-   // existing one (which was loaded by P_SetupLevel, or always
-   // exists in the case of a gamescript)
-
-   if(arch_amx_size != cur_amx_size)
-   {
-      I_FatalError(I_ERR_KILL,
-         "P_UnArchiveSmallAMX: data segment consistency error\n");
-   }
-
-   // copy the archived data segment into the VM
-   memcpy(data, save_p, arch_amx_size);
-   save_p += arch_amx_size;
-}
-#endif
-
-//
-// P_ArchiveCallbacks
-//
-// Archives the Small callback list, which is maintained in
-// a_small.c -- the entire callback structures are saved, but
-// the next and prev pointer values will not be used on restore.
-// The order of callbacks is insignificant, and therefore they
-// will simply be relinked at runtime in their archived order.
-// The list of callbacks is terminated with a single byte value
-// equal to SC_VM_END.
-//
-// FIXME: Order may be important after all, at least for the
-// -recordfrom command.
-//
-static void P_ArchiveCallbacks(void)
-{
-#ifndef EE_NO_SMALL_SUPPORT
-   int callback_count = 0;
-   sc_callback_t *list = SM_GetCallbackList();
-   sc_callback_t *rover;
-
-   for(rover = list->next; rover != list; rover = rover->next)
-      ++callback_count;
-
-   // check for enough room for all the callbacks plus an end marker
-   CheckSaveGame(callback_count * sizeof(sc_callback_t) + sizeof(char));
-
-   // save off the callbacks
-   for(rover = list->next; rover != list; rover = rover->next)
-   {
-      memcpy(save_p, rover, sizeof(sc_callback_t));
-      save_p += sizeof(sc_callback_t);
-   }
-
-   // save an end marker
-   *save_p++ = SC_VM_END;
-#endif
-}
-
-//
-// P_UnArchiveCallbacks
-//
-// Kills any existing Small callbacks, then unarchives and links
-// in any saved callbacks.
-//
-// FIXME: restore callbacks to the order they were saved in.
-// Why? -recordfrom command.
-//
-static void P_UnArchiveCallbacks(void)
-{
-#ifndef EE_NO_SMALL_SUPPORT
-   // kill any existing callbacks
-   SM_RemoveCallbacks(-1);
-
-   // read until the end marker is hit
-   while(*save_p != SC_VM_END)
-   {
-      sc_callback_t *newCallback = (sc_callback_t *)(malloc(sizeof(sc_callback_t)));
-
-      memcpy(newCallback, save_p, sizeof(sc_callback_t));
-
-      // nullify pointers for maximum safety
-      newCallback->next = newCallback->prev = NULL;
-
-      // put this callback into the callback list
-      SM_LinkCallback(newCallback);
-
-      save_p += sizeof(sc_callback_t);
-   }
-   
-   // move past the last sentinel byte
-   ++save_p;
-=======
->>>>>>> 87e4a192
 #endif
 }
 
