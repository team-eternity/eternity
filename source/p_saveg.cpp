--- conflicted
+++ resolved
@@ -618,12 +618,8 @@
          Z_Free(th);
       th = next;
    }
-<<<<<<< HEAD
-
-   P_InitThinkers();
-=======
+
    CThinker::InitThinkers();
->>>>>>> e0db1e35
 
    // killough 2/14/98: count number of thinkers by skipping through them
    {
