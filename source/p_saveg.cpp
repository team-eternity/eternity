// Emacs style mode select   -*- C++ -*-
//-----------------------------------------------------------------------------
//
// Copyright (C) 2013 James Haley et al.
//
// This program is free software: you can redistribute it and/or modify
// it under the terms of the GNU General Public License as published by
// the Free Software Foundation, either version 3 of the License, or
// (at your option) any later version.
//
// This program is distributed in the hope that it will be useful,
// but WITHOUT ANY WARRANTY; without even the implied warranty of
// MERCHANTABILITY or FITNESS FOR A PARTICULAR PURPOSE.  See the
// GNU General Public License for more details.
//
// You should have received a copy of the GNU General Public License
// along with this program.  If not, see http://www.gnu.org/licenses/
//
//--------------------------------------------------------------------------
//
// DESCRIPTION:
//      Archiving: SaveGame I/O.
//
//-----------------------------------------------------------------------------

#include "z_zone.h"
#include "i_system.h"

#include "a_small.h"
#include "acs_intr.h"
#include "am_map.h"
#include "c_io.h"
#include "d_dehtbl.h"
#include "d_event.h"
#include "d_files.h"
#include "d_gi.h"
#include "d_main.h"
#include "d_net.h"
#include "doomstat.h"
#include "e_edf.h"
#include "e_inventory.h"
#include "e_player.h"
#include "e_weapons.h"
#include "g_dmflag.h"
#include "g_game.h"
#include "m_argv.h"
#include "m_buffer.h"
#include "m_random.h"
#include "p_info.h"
#include "p_maputl.h"
#include "p_spec.h"
#include "p_tick.h"
#include "p_saveg.h"
#include "p_enemy.h"
#include "p_xenemy.h"
#include "p_portal.h"
#include "p_hubs.h"
#include "p_skin.h"
#include "p_setup.h"
#include "r_draw.h"
#include "r_main.h"
#include "r_state.h"
#include "s_musinfo.h"
#include "s_sndseq.h"
#include "st_stuff.h"
#include "v_misc.h"
#include "v_video.h"
#include "version.h"
#include "w_levels.h"
#include "w_wad.h"

// Pads save_p to a 4-byte boundary
//  so that the load/save works on SGI&Gecko.
// #define PADSAVEP()    do { save_p += (4 - ((int) save_p & 3)) & 3; } while (0)

// sf: uncomment above for sgi and gecko if you want then
// this makes for smaller savegames
#define PADSAVEP()      {}

//=============================================================================
//
// Basic IO
//

//
// Constructs a SaveArchive object in saving mode.
//
SaveArchive::SaveArchive(OutBuffer *pSaveFile) 
   : savefile(pSaveFile), loadfile(nullptr), read_save_version(0)
{
   if(!pSaveFile)
      I_Error("SaveArchive: created a save file without a valid OutBuffer\n");
}

//
// Constructs a SaveArchive object in loading mode.
//
SaveArchive::SaveArchive(InBuffer *pLoadFile)
   : savefile(nullptr), loadfile(pLoadFile), read_save_version(0)
{
   if(!pLoadFile)
      I_Error("SaveArchive: created a load file without a valid InBuffer\n");
}

//
// Writes/reads strings with a fixed maximum length, which should be 
// null-extended prior to the call.
//
void SaveArchive::archiveCString(char *str, size_t maxLen)
{
   if(savefile)
      savefile->write(str, maxLen);
   else
      loadfile->read(str, maxLen);
}

//
// Writes/reads a C string with prepended length field.
// When reading, the result is returned in a calloc'd buffer.
//
void SaveArchive::archiveLString(char *&str, size_t &len)
{
   if(savefile)
   {
      if(str)
      {
         if(!len)
            len = strlen(str) + 1;

         archiveSize(len);
         savefile->write(str, len);
      }
      else
         savefile->writeUint32(0);
   }
   else
   {
      archiveSize(len);
      if(len != 0)
      {
         str = ecalloc(char *, 1, len);
         loadfile->read(str, len);
      }
      else
         str = nullptr;
   }
}

//
// Attempts to read save version, returning false if it fails
//
bool SaveArchive::readSaveVersion()
{
   char vread[VERSIONSIZE];

   if(!loadfile)
      I_Error("SaveArchive::readSaveVersion: cannot read version if not loading file!\n");

   archiveCString(vread, VERSIONSIZE);

   if(!strncmp(vread, "MBF ", 4))
   {
      const long tempver = strtol(vread + 4, nullptr, 10);
      if(tempver != 401)
      {
         C_Printf(FC_ERROR "Warning: Save too old to be read (pre 4.01.00)!\a");
         return false;
      }

      read_save_version = 0;
   }
   else if(strncmp(vread, "EE", 2))
   {
      C_Printf(FC_ERROR "Warning: unsupported save format!\a"); // blah...
      return false;
   }
   else
      loadfile->readSint32(read_save_version);

   return true;
}

//
// Writes save version
//
void SaveArchive::writeSaveVersion()
{
   if(!savefile)
      I_Error("SaveArchive::writeSaveVersion: cannot save version if not writing file!\n");

   savefile->writeSint32(WRITE_SAVE_VERSION);
}

//
// Writes a C string with prepended length field. Do not call when loading!
// Instead you must call archiveLString.
//
void SaveArchive::writeLString(const char *str, size_t len)
{
   if(savefile)
   {
      if(!len)
         len = strlen(str) + 1;

      archiveSize(len);
      savefile->write(str, len);
   }
   else
      I_Error("SaveArchive::writeLString: cannot deserialize!\n");
}

#define SAVE_MIN_SIZEOF_SIZE_T 4
#define SAVE_MAX_SIZEOF_SIZE_T 8

//
// Archive a size_t
//
void SaveArchive::archiveSize(size_t &value)
{
   static_assert(sizeof(size_t) == SAVE_MIN_SIZEOF_SIZE_T || 
                 sizeof(size_t) == SAVE_MAX_SIZEOF_SIZE_T, "Unsupported sizeof(size_t)");

   uint64_t uv = uint64_t(value);
   if(savefile)
      savefile->writeUint64(uv);
   else
   {
      loadfile->readUint64(uv);
#if SIZE_MAX < UINT64_MAX
      if(uv > SIZE_MAX)
         I_Error("Cannot load save game: size_t value out of range on this platform\n");
#endif
      value = size_t(uv);
   }
}

//
// IO operators
//

SaveArchive &SaveArchive::operator << (int64_t &x)
{
   if(savefile)
      savefile->writeSint64(x);
   else
      loadfile->readSint64(x);

   return *this;
}

SaveArchive &SaveArchive::operator << (uint64_t &x)
{
   if(savefile)
      savefile->writeUint64(x);
   else
      loadfile->readUint64(x);

   return *this;
}

SaveArchive &SaveArchive::operator << (int32_t &x)
{
   if(savefile)
      savefile->writeSint32(x);
   else
      loadfile->readSint32(x);

   return *this;
}

SaveArchive &SaveArchive::operator << (uint32_t &x)
{
   if(savefile)
      savefile->writeUint32(x);
   else
      loadfile->readUint32(x);

   return *this;
}

SaveArchive &SaveArchive::operator << (int16_t &x)
{
   if(savefile)
      savefile->writeSint16(x);
   else
      loadfile->readSint16(x);

   return *this;
}

SaveArchive &SaveArchive::operator << (uint16_t &x)
{
   if(savefile)
      savefile->writeUint16(x);
   else
      loadfile->readUint16(x);

   return *this;
}

SaveArchive &SaveArchive::operator << (int8_t &x)
{
   if(savefile)
      savefile->writeSint8(x);
   else
      loadfile->readSint8(x);

   return *this;
}

SaveArchive &SaveArchive::operator << (uint8_t &x)
{
   if(savefile)
      savefile->writeUint8(x);
   else
      loadfile->readUint8(x);

   return *this;
}

SaveArchive &SaveArchive::operator << (bool &x)
{
   if(savefile)
      savefile->writeUint8((uint8_t)x);
   else
   {
      uint8_t temp;
      loadfile->readUint8(temp);
      x = !!temp;
   }

   return *this;
}

SaveArchive &SaveArchive::operator << (float &x)
{
   // FIXME/TODO: Fix non-portable IO.
   if(savefile)
      savefile->write(&x, sizeof(x));
   else
      loadfile->read(&x, sizeof(x));

   return *this;
}

SaveArchive &SaveArchive::operator << (double &x)
{
   // FIXME/TODO: Fix non-portable IO.
   if(savefile)
      savefile->write(&x, sizeof(x));
   else
      loadfile->read(&x, sizeof(x));

   return *this;
}

// Swizzle a serialized sector_t pointer.
SaveArchive &SaveArchive::operator << (sector_t *&s)
{
   int32_t sectornum;

   if(savefile)
   {
      sectornum = int32_t(s - sectors);
      savefile->writeSint32(sectornum);
   }
   else
   {
      loadfile->readSint32(sectornum);
      if(sectornum < 0 || sectornum >= numsectors)
      {
         I_Error("SaveArchive: sector num %d out of range\n",
                 sectornum);
      }
      s = &sectors[sectornum];
   }

   return *this;
}

// Serialize a swizzled line_t pointer.
SaveArchive &SaveArchive::operator << (line_t *&ln)
{
   int32_t linenum = -1;

   if(savefile)
   {
      if(ln)
         linenum = int32_t(ln - lines);
      savefile->writeSint32(linenum);
   }
   else
   {
      loadfile->readSint32(linenum);
      if(linenum == -1) // Some line pointers can be nullptr
         ln = nullptr;
      else if(linenum < 0 || linenum >= numlines)
      {
         I_Error("SaveArchive: line num %d out of range\n", linenum);
      }
      else
         ln = &lines[linenum];
   }

   return *this;
}

// Serialize a spectransfer_t structure (contained in many thinkers)
SaveArchive &SaveArchive::operator << (spectransfer_t &st)
{
   *this << st.damage << st.damageflags << st.leakiness << st.damagemask
         << st.damagemod << st.flags << st.newspecial;
   
   return *this;
}

// Serialize a mapthing_t structure
SaveArchive &SaveArchive::operator << (mapthing_t &mt)
{
   // ioanch 20151218: add extended options
   *this << mt.angle << mt.height << mt.next << mt.options << mt.extOptions
         << mt.recordnum << mt.special << mt.tid << mt.type
         << mt.x << mt.y << mt.healthModifier;

   P_ArchiveArray<int>(*this, mt.args, NUMMTARGS);

   return *this;
}

// Serialize an inventory_t structure
SaveArchive &SaveArchive::operator << (inventoryslot_t &slot)
{
   *this << slot.amount << slot.item;
   return *this;
}

// Serializes a vector
SaveArchive &SaveArchive::operator << (v2fixed_t &vec)
{
   *this << vec.x << vec.y;
   return *this;
}

// Serialize a z plane reference
SaveArchive &SaveArchive::operator << (zrefs_t &zref)
{
   *this << zref.floor << zref.ceiling << zref.dropoff << zref.secfloor << zref.secceil
         << zref.passfloor << zref.passceil;
   return *this;
}

//=============================================================================
//
// Thinker Enumeration
//

static unsigned int num_thinkers; // number of thinkers in level being archived

static Thinker **thinker_p;  // killough 2/14/98: Translation table

// sf: made these into separate functions
//     for FraggleScript saving object ptrs too

static void P_FreeThinkerTable()
{
   efree(thinker_p);    // free translation table
}

static void P_NumberThinkers()
{
   Thinker *th;
   
   num_thinkers = 0; // init to 0
   
   // killough 2/14/98:
   // count the number of thinkers, and mark each one with its index, using
   // the prev field as a placeholder, since it can be restored later.

   // haleyjd 11/26/10: Replaced with virtual enumeration facility
   
   for(th = thinkercap.next; th != &thinkercap; th = th->next)
   {
      th->setOrdinal(num_thinkers + 1);
      if(th->getOrdinal() == num_thinkers + 1) // if accepted, increment
         ++num_thinkers;
   }
}

static void P_DeNumberThinkers()
{
   Thinker *th;

   for(th = thinkercap.next; th != &thinkercap; th = th->next)
      th->setOrdinal(0);
}

// 
// P_NumForThinker
//
// Get the mobj number from the mobj.
//
unsigned int P_NumForThinker(Thinker *th)
{
   return th ? th->getOrdinal() : 0; // 0 == nullptr
}

//
// P_ThinkerForNum
//
Thinker *P_ThinkerForNum(unsigned int n)
{
   return n <= num_thinkers ? thinker_p[n] : nullptr;
}

//=============================================================================
//
// Game World Saving and Loading
//

//
// P_ArchivePSprite
//
// haleyjd 12/06/10: Archiving for psprites
//
static void P_ArchivePSprite(SaveArchive &arc, pspdef_t &pspr)
{
   arc << pspr.playpos.x << pspr.playpos.y << pspr.tics << pspr.trans;

   if(arc.saveVersion() >= 5)
      arc << pspr.renderpos.x << pspr.renderpos.y;

   if(arc.isSaving())
   {
      int statenum = pspr.state ? pspr.state->index : -1;
      arc << statenum;
   }
   else
   {
      int statenum = -1;
      arc << statenum;
      if(statenum != -1) // TODO: bounds-check!
         pspr.state = states[statenum];
      else
         pspr.state = nullptr;
      pspr.backupPosition();
   }
}

//
// Recursively save weapon counters
//
static void P_saveWeaponCounters(SaveArchive &arc, WeaponCounterNode *node)
{
   if(arc.isSaving())
   {
      if(node->left)
         P_saveWeaponCounters(arc, node->left);
      if(node->right)
         P_saveWeaponCounters(arc, node->right);
      arc.writeLString(E_WeaponForID(node->key)->name);
      for(int &counter : *node->object)
         arc << counter;
   }
}

//
// Load all the weapon counters if there are any
// TODO: This function is kinda ugly, probably could be rewritten
//
static void P_loadWeaponCounters(SaveArchive &arc, player_t &p)
{
   int numCounters;

   delete p.weaponctrs;
   p.weaponctrs = new WeaponCounterTree();
   arc << numCounters;
   if(numCounters)
   {
      WeaponCounter *weaponCounters = estructalloc(WeaponCounter, numCounters);
      for(int i = 0; i < numCounters; i++)
      {
         size_t len;
         char *className = nullptr;

         arc.archiveLString(className, len);
         weaponinfo_t *wp = E_WeaponForName(className);
         if(!wp)
            I_Error("P_loadWeaponCounters: weapon '%s' not found\n", className);
         WeaponCounter &wc = weaponCounters[i];
         for(int &counter : wc)
            arc << counter;
         p.weaponctrs->insert(wp->id, &wc);
      }
   }
}

//
// P_ArchivePlayers
//
static void P_ArchivePlayers(SaveArchive &arc)
{
   for(int i = 0; i < MAXPLAYERS; i++)
   {
      // TODO: hub logic
      if(playeringame[i])
      {
         int j;
         player_t &p = players[i];

         arc << p.playerstate  << p.cmd.actions     << p.cmd.angleturn
             << p.cmd.chatchar << p.cmd.consistency << p.cmd.forwardmove
             << p.cmd.look     << p.cmd.sidemove    << p.viewz
             << p.viewheight   << p.deltaviewheight << p.bob
             << p.pitch        << p.momx            << p.momy
             << p.health       << p.armorpoints     << p.armorfactor
             << p.armordivisor << p.totalfrags      << p.extralight
             << p.cheats       << p.refire          << p.killcount
             << p.itemcount    << p.secretcount     << p.didsecret
             << p.damagecount  << p.bonuscount      << p.fixedcolormap
             << p.colormap     << p.quake           << p.jumptime
             << p.inv_ptr;

         int inventorySize;
         if(arc.isSaving())
         {
            int numCounters, slotIndex;
            size_t noLen = 0;

            inventorySize = E_GetInventoryAllocSize();
            arc << inventorySize;

            // Save ready and pending weapon via string
            if(p.readyweapon)
               arc.writeLString(p.readyweapon->name);
            else
               arc.archiveSize(noLen);
            if(p.pendingweapon)
               arc.writeLString(p.pendingweapon->name);
            else
               arc.archiveSize(noLen);

            slotIndex = p.readyweaponslot != nullptr ? p.readyweaponslot->slotindex : 0;
            arc << slotIndex;
            slotIndex = p.pendingweaponslot != nullptr ? p.pendingweaponslot->slotindex : 0;
            arc << slotIndex;

            // Save numcounters, then counters if there's a need to
            numCounters = p.weaponctrs->numNodes();
            arc << numCounters;
            if(numCounters)
               P_saveWeaponCounters(arc, p.weaponctrs->root); // Recursively save
         }
         else
         {
            int slotIndex;
            char *className = nullptr;
            size_t len;

            arc << inventorySize;
            if(inventorySize != E_GetInventoryAllocSize())
               I_Error("P_ArchivePlayers: inventory size mismatch\n");

            // Load ready and pending weapon via string
            arc.archiveLString(className, len);
            if(estrnonempty(className) && !(p.readyweapon = E_WeaponForName(className)))
               I_Error("P_ArchivePlayers: readyweapon '%s' not found\n", className);
            arc.archiveLString(className, len);
            if(estrnonempty(className) && !(p.pendingweapon = E_WeaponForName(className)))
               I_Error("P_ArchivePlayers: pendingweapon '%s' not found\n", className);

            arc << slotIndex;
            p.readyweaponslot = E_FindEntryForWeaponInSlotIndex(&p, p.readyweapon, slotIndex);
            arc << slotIndex;
            if(p.pendingweapon != nullptr)
               p.pendingweaponslot = E_FindEntryForWeaponInSlotIndex(&p, p.pendingweapon, slotIndex);

            // Load counters if there's a need to
            P_loadWeaponCounters(arc, p);
         }
         P_ArchiveArray<inventoryslot_t>(arc, p.inventory, inventorySize);

         for(int &power : p.powers)
            arc << power;

         for(j = 0; j < MAXPLAYERS; j++)
            arc << p.frags[j];

         for(pspdef_t &psprite : p.psprites)
            P_ArchivePSprite(arc, psprite);

         arc.archiveCString(p.name, 20);

         if(arc.isLoading())
         {
            // will be set when unarc thinker
            p.mo          = nullptr;
            p.attacker    = nullptr;
            p.skin        = nullptr;
            p.pclass      = nullptr;
            p.attackdown  = AT_NONE; // sf, MaxW
            p.usedown     = false;   // sf
            p.cmd.buttons = 0;       // sf
            p.prevviewz   = p.viewz;
            p.prevpitch   = p.pitch;
         }
      }
   }
}

// haleyjd 08/30/09: lightning engine variables
extern int NextLightningFlash;
extern int LightningFlash;
extern int LevelSky;
extern int LevelTempSky;

//
// P_ArchiveWorld
//
// Saves dynamic properties of sectors, lines, and sides.
//
static void P_ArchiveWorld(SaveArchive &arc)
{
   int       i;
   sector_t *sec;
   line_t   *li;
   side_t   *si;

   // do sectors
   for(i = 0, sec = sectors; i < numsectors; ++i, ++sec)
   {
      // killough 10/98: save full floor & ceiling heights, including fraction
      // haleyjd: save the friction information too
      // haleyjd 03/04/07: save colormap indices
      // haleyjd 12/28/08: save sector flags
      // haleyjd 08/30/09: intflags
      // haleyjd 03/02/09: save sector damage properties
      // haleyjd 08/30/09: save floorpic/ceilingpic as ints

      arc << sec->srf.floor.height << sec->srf.ceiling.height
          << sec->friction << sec->movefactor
          << sec->topmap << sec->midmap << sec->bottommap
          << sec->flags << sec->intflags
          << sec->damage << sec->damageflags << sec->leakiness << sec->damagemask
          << sec->damagemod
          << sec->srf.floor.pic << sec->srf.ceiling.pic
          << sec->lightlevel << sec->oldlightlevel
          << sec->srf.floor.lightdelta << sec->srf.ceiling.lightdelta
          << sec->special << sec->tag; // needed?   yes -- transfer types -- killough

      if(arc.isLoading())
      {
         // jff 2/22/98 now three thinker fields, not two
         sec->srf.ceiling.data = nullptr;
         sec->srf.floor.data = nullptr;
         sec->soundtarget  = nullptr;

         // SoM: update the heights
         P_SetFloorHeight(sec, sec->srf.floor.height);
         P_SetCeilingHeight(sec, sec->srf.ceiling.height);
      }
   }

   // do lines
   for(i = 0, li = lines; i < numlines; ++i, ++li)
   {
      int j;

      arc << li->flags << li->special << li->tag
          << li->args[0] << li->args[1] << li->args[2] << li->args[3] << li->args[4];

      if((arc.saveVersion() >= 1))
         arc << li->extflags;

      for(j = 0; j < 2; j++)
      {
         if(li->sidenum[j] != -1)
         {
            si = &sides[li->sidenum[j]];
            
            // killough 10/98: save full sidedef offsets,
            // preserving fractional scroll offsets
            
            arc << si->textureoffset << si->rowoffset
                << si->toptexture << si->bottomtexture << si->midtexture;
         }
      }
   }

   // killough 3/26/98: Save boss brain state
   arc << brain.easy;

   // haleyjd 08/30/09: save state of lightning engine
   arc << NextLightningFlash << LightningFlash << LevelSky << LevelTempSky;

   // ioanch: musinfo stuff
   S_MusInfoArchive(arc);
}

//
// Dynamically alterable EMAPINFO stuff
//
static void P_ArchiveLevelInfo(SaveArchive &arc)
{
   arc << LevelInfo.airControl << LevelInfo.airFriction << LevelInfo.gravity <<
          LevelInfo.skyDelta << LevelInfo.sky2Delta;
}

//
// Sound Targets
//
static void P_ArchiveSoundTargets(SaveArchive &arc)
{
   int i;

   // killough 9/14/98: save soundtargets
   if(arc.isSaving())
   {
      for(i = 0; i < numsectors; i++)
      {
         Mobj *target = sectors[i].soundtarget;
         unsigned int ordinal = 0;
         if(target)
         {
            // haleyjd 11/03/06: We must check for P_MobjThinker here as well,
            // or player corpses waiting for deferred removal will be saved as
            // raw pointer values instead of twizzled numbers, causing a crash
            // on savegame load!
            ordinal = target->getOrdinal();
         }
         arc << ordinal;
      }
   }
   else
   {
      for(i = 0; i < numsectors; i++)
      {
         Mobj *target;
         unsigned int ordinal = 0;
         arc << ordinal;

         if((target = thinker_cast<Mobj *>(P_ThinkerForNum(ordinal))))
            P_SetNewTarget(&sectors[i].soundtarget, target);
         else
            sectors[i].soundtarget = nullptr;
      }
   }
}

//
// Thinkers
//

#define tc_end "TC_END"

//
// P_RemoveAllThinkers
//
static void P_RemoveAllThinkers()
{
   Thinker *th;

   // FIXME/TODO: This leaks all mobjs til the next level by calling
   // Thinker::InitThinkers. This should really be handled more 
   // uniformly with a virtual method.

   // remove all the current thinkers
   for(th = thinkercap.next; th != &thinkercap; )
   {
      Thinker *next = th->next;

      if(th->isInstanceOf(RTTI(Mobj)))
         th->remove();
      else
         delete th;
      
      th = next;
   }

   // Clear out the list
   Thinker::InitThinkers();
}

//
// P_ArchiveThinkers
//
// 2/14/98 killough: substantially modified to fix savegame bugs
//
static void P_ArchiveThinkers(SaveArchive &arc)
{
   Thinker *th;

   // first, save or load count of enumerated thinkers
   arc << num_thinkers;

   if(arc.isSaving())
   {
      // save off the current thinkers
      for(th = thinkercap.next; th != &thinkercap; th = th->next)
      {
         if(th->shouldSerialize())
            th->serialize(arc);
      }

      // add a terminating marker
      arc.writeLString(tc_end);
   }
   else
   {
      char *className = nullptr;
      size_t len;
      unsigned int idx = 1; // Start at index 1, as 0 means nullptr
      Thinker::Type *thinkerType;
      Thinker     *newThinker;

      // allocate thinker table
      thinker_p = ecalloc(Thinker **, num_thinkers+1, sizeof(Thinker *));

      // clear out the thinker list
      P_RemoveAllThinkers();

      while(1)
      {
         if(className)
            efree(className);

         // Get the next class name
         arc.archiveLString(className, len);

         // Find the ThinkerType matching this name
         if(!(thinkerType = RTTIObject::FindTypeCls<Thinker>(className)))
         {
            if(!strcmp(className, tc_end))
               break; // Reached end of thinker list
            else 
               I_Error("Unknown tclass %s in savegame\n", className);
         }

         // Too many thinkers?!
         if(idx > num_thinkers) 
            I_Error("P_ArchiveThinkers: too many thinkers in savegame\n");

         // Create a thinker of the appropriate type and load it
         newThinker = thinkerType->newObject();
         newThinker->serialize(arc);

         // Put it in the table
         thinker_p[idx++] = newThinker;

         // Add it
         newThinker->addThinker();
      }

      // Now, call deswizzle to fix up mutual references between thinkers, such
      // as mobj targets/tracers and ACS triggers.
      for(th = thinkercap.next; th != &thinkercap; th = th->next)
         th->deSwizzle();

      // killough 3/26/98: Spawn icon landings:
      // haleyjd  3/30/03: call P_InitThingLists
      P_InitThingLists();
   }

   // Do sound targets
   P_ArchiveSoundTargets(arc);
}

//
// killough 11/98
//
// Same as P_SetTarget() in p_tick.c, except that the target is nullified
// first, so that no old target's reference count is decreased (when loading
// savegames, old targets are indices, not really pointers to targets).
//
void P_SetNewTarget(Mobj **mop, Mobj *targ)
{
   *mop = nullptr;
   P_SetTarget<Mobj>(mop, targ);
}

//
// P_ArchiveRNG
//
// killough 2/16/98: save/restore random number generator state information
//
static void P_ArchiveRNG(SaveArchive &arc)
{
   arc << rng.rndindex << rng.prndindex;

   P_ArchiveArray<unsigned int>(arc, rng.seed, NUMPRCLASS);
}

//
// P_ArchiveMap
//
// killough 2/22/98: Save/restore automap state
//
static void P_ArchiveMap(SaveArchive &arc)
{
   int32_t amactive = (int32_t)automapstate;
   arc << amactive << followplayer << automap_grid << markpointnum;
   automapstate = (amstate_t)amactive;

   if(arc.isSaving())
   {
      if(markpointnum)
         for(int i = 0; i < markpointnum; i++)
<<<<<<< HEAD
            arc << markpoints[i].x << markpoints[i].y;
      }
      else
      {
         if(automapstate != amstate_off)
            AM_Start();
=======
            arc << markpoints[i].x << markpoints[i].y << markpoints[i].groupid;
   }
   else
   {
      if(automapactive)
         AM_Start();
>>>>>>> de44b7c5

      if(markpointnum)
      {
         while(markpointnum >= markpointnum_max)
         {
            markpointnum_max = markpointnum_max ? markpointnum_max * 2 : 16;
            markpoints = erealloc(markpoint_t *, markpoints,
               sizeof *markpoints * markpointnum_max);
         }

         for(int i = 0; i < markpointnum; i++)
            arc << markpoints[i].x << markpoints[i].y << markpoints[i].groupid;
      }
   }
}

///////////////////////////////////////////////////////////////////////////////
// 
// haleyjd 03/26/06: PolyObject saving code
//

static void P_ArchivePolyObj(SaveArchive &arc, polyobj_t *po)
{
   int id = 0;
   angle_t angle = 0;
   PointThinker pt;

   // nullify all polyobject thinker pointers;
   // the thinkers themselves will fight over who gets the field
   // when they first start to run.
   if(arc.isLoading())
      po->thinker = nullptr;

   if(arc.isSaving())
   {
      id         = po->id;
      angle      = po->angle;
      pt.x       = po->spawnSpot.x;
      pt.y       = po->spawnSpot.y;
      pt.z       = po->spawnSpot.z;
      pt.groupid = po->spawnSpot.groupid;
   }
   arc << id << angle;

   // Thinker::serialize won't read its own name so we need to do that here.
   if(arc.isLoading())
   {
      char *className = nullptr;
      size_t len = 0;
      
      arc.archiveLString(className, len);

      if(!className || strncmp(className, "PointThinker", len))
         I_Error("P_ArchivePolyObj: no PointThinker for polyobject");
   }

   pt.serialize(arc);

   // if the object is bad or isn't in the id hash, we can do nothing more
   // with it, so return now
   if(arc.isLoading())
   {
      if((po->flags & POF_ISBAD) || po != Polyobj_GetForNum(po->id))
         return;

      // rotate and translate polyobject
      Polyobj_MoveOnLoad(po, angle, pt.x, pt.y);
   }
}

static void P_ArchivePolyObjects(SaveArchive &arc)
{
   // save number of polyobjects
   if(arc.isSaving())
      arc << numPolyObjects;
   else
   {
      int numSavedPolys = 0;

      arc << numSavedPolys;

      if(numSavedPolys != numPolyObjects)
         I_Error("P_UnArchivePolyObjects: polyobj count inconsistency\n");
   }

   for(int i = 0; i < numPolyObjects; ++i)
      P_ArchivePolyObj(arc, &PolyObjects[i]);
}

/*******************************
                SCRIPT SAVING
 *******************************/

// This comment saved for nostalgia purposes:

// haleyjd 11/23/00: Here I sit at 4:07 am on Thanksgiving of the
// year 2000 attempting to finish up a rewrite of the FraggleScript
// higher architecture. ::sighs::
//

//============================================================================
//
// haleyjd 10/17/06: Sound Sequences
//

static void P_ArchiveSndSeq(SaveArchive &arc, SndSeq_t *seq)
{
   unsigned int twizzle;

   // save name of EDF sequence
   arc.archiveCString(seq->sequence->name, 33);

   // twizzle command pointer
   twizzle = static_cast<unsigned>(seq->cmdPtr - seq->sequence->commands);
   arc << twizzle;

   // save origin type
   arc << seq->originType;

   // depending on origin type, either save the origin index (sector or polyobj
   // number), or an Mobj number. This differentiation is necessary because 
   // degenMobj are not covered by mobj numbering.
   switch(seq->originType)
   {
   case SEQ_ORIGIN_SECTOR_F:
   case SEQ_ORIGIN_SECTOR_C:
   case SEQ_ORIGIN_POLYOBJ:
      arc << seq->originIdx;
      break;
   case SEQ_ORIGIN_OTHER:
      twizzle = P_NumForThinker(seq->origin); // it better be a normal Mobj here!
      arc << twizzle;
      break;
   default:
      I_Error("P_ArchiveSndSeq: unknown sequence origin type %d\n", 
              seq->originType);
   }

   // save basic data
   arc << seq->delayCounter << seq->volume << seq->attenuation << seq->flags;
}

static void P_UnArchiveSndSeq(SaveArchive &arc)
{
   SndSeq_t  *newSeq;
   sector_t  *s;
   polyobj_t *po;
   Mobj      *mo;
   int twizzle = 0;
   char name[33];

   // allocate a new sound sequence
   newSeq = estructalloctag(SndSeq_t, 1, PU_LEVEL);

   // get corresponding EDF sequence
   arc.archiveCString(name, 33);

   if(!(newSeq->sequence = E_SequenceForName(name)))
   {
      I_Error("P_UnArchiveSndSeq: unknown EDF sound sequence %s archived\n", 
              name);
   }

   newSeq->currentSound = nullptr; // not currently playing a sound

   // reset command pointer
   arc << twizzle;
   newSeq->cmdPtr = newSeq->sequence->commands + twizzle;

   // get origin type
   arc << newSeq->originType;

   // get twizzled origin index
   arc << twizzle;

   // restore pointer to origin
   switch(newSeq->originType)
   {
   case SEQ_ORIGIN_SECTOR_F:
      s = sectors + twizzle;
      newSeq->originIdx = twizzle;
      newSeq->origin = &s->soundorg;
      break;
   case SEQ_ORIGIN_SECTOR_C:
      s = sectors + twizzle;
      newSeq->originIdx = twizzle;
      newSeq->origin = &s->csoundorg;
      break;
   case SEQ_ORIGIN_POLYOBJ:
      if(!(po = Polyobj_GetForNum(twizzle)))
      {
         I_Error("P_UnArchiveSndSeq: origin at unknown polyobject %d\n", 
                 twizzle);
      }
      newSeq->originIdx = po->id;
      newSeq->origin = &po->spawnSpot;
      break;
   case SEQ_ORIGIN_OTHER:
      mo = thinker_cast<Mobj *>(P_ThinkerForNum((unsigned int)twizzle));
      newSeq->originIdx = -1;
      newSeq->origin = mo;
      break;
   default:
      I_Error("P_UnArchiveSndSeq: corrupted savegame (originType = %d)\n",
              newSeq->originType);
   }

   // restore delay counter, volume, attenuation, and flags
   arc << newSeq->delayCounter << newSeq->volume << newSeq->attenuation
       << newSeq->flags;

   // remove looping flag if present
   newSeq->flags &= ~SEQ_FLAG_LOOPING;

   // let the sound sequence code take care of putting this sequence into its 
   // proper place, as that's a complicated action that requires use of data
   // static to s_sndseq.c
   S_SetSequenceStatus(newSeq);
}

static void P_ArchiveSoundSequences(SaveArchive &arc)
{
   DLListItem<SndSeq_t> *item = SoundSequences;
   int count = 0;

   // count active sound sequences (+1 if there's a running enviroseq)
   while(item)
   {
      ++count;
      item = item->dllNext;
   }

   if(EnviroSequence)
      ++count;

   // save count
   arc << count;

   // save all the normal sequences
   item = SoundSequences;
   while(item)
   {
      P_ArchiveSndSeq(arc, *item);
      item = item->dllNext;
   }

   // save enviro sequence
   if(EnviroSequence)
      P_ArchiveSndSeq(arc, EnviroSequence);
}

static void P_UnArchiveSoundSequences(SaveArchive &arc)
{
   int i, count = 0;

   // stop any sequences currently playing
   S_SequenceGameLoad();

   // get sequence count
   arc << count;

   // unarchive all sequences; the sound sequence code takes care of
   // distinguishing any special sequences (such as environmental) for us.
   for(i = 0; i < count; ++i)
      P_UnArchiveSndSeq(arc);
}

//============================================================================
//
// haleyjd 04/17/08: Button saving
//
// Since Doom 0.99, buttons have never been saved in savegames, presumably
// because id didn't know how to twizzle the line and sector pointers they
// stored in the structure (but maybe they just forgot about it altogether).
// This meant that switches scheduled to pop out at the time the game is saved
// never did so after loading the save. No longer!
//

static void P_ArchiveButtons(SaveArchive &arc)
{
   int numsaved = 0;

   // first, save or load the number of buttons
   if(arc.isSaving())
      numsaved = numbuttonsalloc;
   
   arc << numsaved;

   // When loading, if not equal, we need to realloc buttonlist
   if(arc.isLoading() && numsaved > 0 && numsaved != numbuttonsalloc)
   {
      buttonlist = erealloc(button_t *, buttonlist, numsaved * sizeof(button_t));
      numbuttonsalloc = numsaved;
   }

   // Save the button_t's directly. They no longer contain any pointers due to
   // my recent rewrite of the button code.
   for(int i = 0; i < numsaved; i++)
   {
      arc << buttonlist[i].btexture << buttonlist[i].btimer
          << buttonlist[i].dopopout << buttonlist[i].line
          << buttonlist[i].side     << buttonlist[i].where
          << buttonlist[i].switchindex;
   }
}

//=============================================================================
//
// haleyjd 07/06/09: ACS Save/Load
//

static void P_ArchiveACS(SaveArchive &arc)
{
   ACS_Archive(arc);
}

//============================================================================
//
// Saving - Main Routine
//

#define SAVESTRINGSIZE 24

void P_SaveCurrentLevel(char *filename, char *description)
{
   int i;
   char name2[VERSIONSIZE];
   const char *fn;
   OutBuffer savefile;
   SaveArchive arc(&savefile);

   if(!savefile.createFile(filename, 512*1024, OutBuffer::NENDIAN))
   {
      const char *str =
         errno ? strerror(errno) : FC_ERROR "Could not save game: Error unknown";
      doom_printf("%s", str);
      return;
   }

   // Enable buffered IO exceptions
   savefile.setThrowing(true);

   try
   {
      arc.archiveCString(description, SAVESTRINGSIZE);
      
      // killough 2/22/98: "proprietary" version string :-)
      memset(name2, 0, sizeof(name2));
      sprintf(name2, VERSIONID);
   
      arc.archiveCString(name2, VERSIONSIZE);

      arc.writeSaveVersion();
   
      // killough 2/14/98: save old compatibility flag:
      // haleyjd 06/16/10: save "inmasterlevels" state
      int tempskill = (int)gameskill;
      
      arc << compatibility << tempskill << inmanageddir;
      arc << vanilla_mode;
   
      // sf: use string rather than episode, map
      for(i = 0; i < 8; i++)
      {
         int8_t lvc = levelmapname[i];
         arc << lvc;
      }

      // haleyjd 06/16/10: support for saving/loading levels in managed wad
      // directories.

      if((fn = W_GetManagedDirFN(g_dir))) // returns null if g_dir == &w_GlobalDir
      {
         // save length of managed directory filename string and
         // managed directory filename string
         arc.writeLString(fn);
      }
      else
      {
         // just save 0; there is no name to save
         size_t len = 0;
         arc.archiveSize(len);
      }

      // killough 3/16/98, 12/98: store lump name checksum
      uint64_t checksum    = G_Signature(g_dir);
      int      numwadfiles = D_GetNumWadFiles();

      arc << checksum;
      arc << numwadfiles;
      // killough 3/16/98: store pwad filenames in savegame
      for(wfileadd_t *file = wadfiles; file->filename; ++file)
      {
         const char *fn = file->filename;
         arc.writeLString(fn, 0);
      }

      for(i = 0; i < MAXPLAYERS; i++)
         arc << playeringame[i];

      for(; i < MIN_MAXPLAYERS; i++)         // killough 2/28/98
      {
         bool dummy = 0;
         arc << dummy;
      }

      // jff 3/17/98 save idmus state
      int tempGameType = (int)GameType;
      arc << idmusnum << tempGameType;

      byte options[GAME_OPTION_SIZE];
      G_WriteOptions(options);    // killough 3/1/98: save game options
      savefile.write(options, sizeof(options));
   
      //killough 11/98: save entire word
      arc << leveltime;
   
      // killough 11/98: save revenant tracer state
      uint8_t tracerState = (uint8_t)((gametic-basetic) & 255);
      arc << tracerState;

      arc << dmflags;
   
      // killough 3/22/98: add Z_CheckHeap after each call to ensure consistency
      // haleyjd 07/06/09: just Z_CheckHeap after the end. This stuff works by now.
   
      P_NumberThinkers();    // turn ptrs to numbers

      P_ArchivePlayers(arc);
      P_ArchiveWorld(arc);
      P_ArchiveLevelInfo(arc);
      P_ArchivePolyObjects(arc); // haleyjd 03/27/06
      P_ArchiveThinkers(arc);
      P_ArchiveRNG(arc);    // killough 1/18/98: save RNG information
      P_ArchiveMap(arc);    // killough 1/22/98: save automap information
      P_ArchiveSoundSequences(arc);
      P_ArchiveButtons(arc);
      P_ArchiveACS(arc);            // davidph 05/30/12

      P_DeNumberThinkers();

      uint8_t cmarker = 0xE6; // consistency marker
      arc << cmarker; 
   }
   catch(BufferedIOException)
   {
      // An IO error occurred while trying to save.
      const char *str =
         errno ? strerror(errno) : FC_ERROR "Could not save game: Error unknown";
      doom_printf("%s", str);

      // Close the file and remove it
      savefile.setThrowing(false);
      savefile.close();
      remove(filename);
      return;
   }

   // Close the save file
   savefile.close();

   // Check the heap.
   Z_CheckHeap();

   if(!hub_changelevel) // sf: no 'game saved' message for hubs
      doom_printf("%s", DEH_String("GGSAVED"));  // Ty 03/27/98 - externalized
}

//============================================================================
// 
// Loading -- Main Routine
//

void P_LoadGame(const char *filename)
{
   int i;
   InBuffer loadfile;
   SaveArchive arc(&loadfile);

   if(!loadfile.openFile(filename, InBuffer::NENDIAN))
   {
      C_Printf(FC_ERROR "Failed to load savegame %s\n", filename);
      C_SetConsole();
      return;
   }

   // Enable buffered IO exceptions
   loadfile.setThrowing(true);

   try
   {
      int     tmp_compatibility   = compatibility;
      skill_t tmp_gameskill       = gameskill;
      int     tmp_inmanageddir    = inmanageddir;
      bool    tmp_vanilla_mode    = vanilla_mode;
      int     tmp_demo_version    = demo_version;
      int     tmp_demo_subversion = demo_subversion;
      char    tmp_gamemapname[9]  = {};
      strncpy(tmp_gamemapname, gamemapname, 9);

      // skip description
      char throwaway[SAVESTRINGSIZE];

      arc.archiveCString(throwaway, SAVESTRINGSIZE);

      if(!arc.readSaveVersion())
         return;

      // killough 2/14/98: load compatibility mode
      // haleyjd 06/16/10: reload "inmasterlevels" state
      int tempskill;
      arc << compatibility << tempskill << inmanageddir;
      gameskill = (skill_t)tempskill;

      arc << vanilla_mode;  // -vanilla setting
      if(vanilla_mode)      // use UDoom version (no point for longtics now).
      {
         // All the other settings (save longtics) are stored in the save
         demo_version    = 109;
         demo_subversion = 0;
      }
      else
      {
         demo_version    = version;    // killough 7/19/98: use this version's id
         demo_subversion = subversion; // haleyjd 06/17/01
      }

      // sf: use string rather than episode, map
      for(i = 0; i < 8; i++)
      {
         int8_t lvc;
         arc << lvc;
         gamemapname[i] = (char)lvc;
      }
      gamemapname[8] = '\0'; // ending nullptr

      G_SetGameMap(); // get gameepisode, map

      // start out g_dir pointing at wGlobalDir again
      g_dir = &wGlobalDir;

      // haleyjd 06/16/10: if the level was saved in a map loaded under a managed
      // directory, we need to restore the managed directory to g_dir when loading
      // the game here. When this is the case, the file name of the managed directory
      // has been saved into the save game.
      size_t len;
      arc.archiveSize(len);

      if(len)
      {
         WadDirectory *dir;

         // read a name of len bytes 
         char *fn = ecalloc(char *, 1, len);
         arc.archiveCString(fn, len);

         // Try to get an existing managed wad first. If none such exists, try
         // adding it now. If that doesn't work, the normal error message appears
         // for a missing wad.
         // Note: set d_dir as well, so G_InitNew won't overwrite with wGlobalDir!
         if((dir = W_GetManagedWad(fn)) || (dir = W_AddManagedWad(fn)))
            g_dir = d_dir = dir;

         // done with temporary file name
         efree(fn);

         // 11/04/12: Since we loaded a managed directory wad, initialize the
         // mission. This will take care of any special data loading 
         // requirements, such as metadata for NR4TL.
         W_InitManagedMission(inmanageddir);
      }

      // killough 3/16/98, 12/98: check lump name checksum
      if(arc.saveVersion() >= 4)
      {
         uint64_t checksum, rchecksum;
         int      numwadfiles;
         qstring  msg{ "Possibly Incompatible Savegame.\nWads expected:\n\n" };

         checksum = G_Signature(g_dir);

         arc << rchecksum;
         arc << numwadfiles;

         for(int i = 0; i < numwadfiles; i++)
         {
            qstring fn;
            char   *wad = nullptr;
            size_t  len = 0;

            arc.archiveLString(wad, len);
            qstring(wad).extractFileBase(fn);
            msg << fn.constPtr() << '\n';

            efree(wad);
         }

         msg << "\nAre you sure?";

         if(checksum != rchecksum && !forced_loadgame)
         {
            // If we don't restore some state things will go very awry
            compatibility   = tmp_compatibility;
            gameskill       = tmp_gameskill;
            inmanageddir    = tmp_inmanageddir;
            vanilla_mode    = tmp_vanilla_mode;
            demo_version    = tmp_demo_version;
            demo_subversion = tmp_demo_subversion;
            strncpy(gamemapname, tmp_gamemapname, 9);

            C_Puts(msg.constPtr());
            G_LoadGameErr(msg.constPtr());
            loadfile.close();

            return;
         }
      }

      for(i = 0; i < MAXPLAYERS; ++i)
         arc << playeringame[i];

      for(; i < MIN_MAXPLAYERS; i++) // killough 2/28/98
      {
         bool dummy = 0;
         arc << dummy;
      }

      // jff 3/17/98 restore idmus music
      // jff 3/18/98 account for unsigned byte
      // killough 11/98: simplify
      // haleyjd 04/14/03: game type
      // note: don't set DefaultGameType from save games
      int tempGameType;
      arc << idmusnum << tempGameType;

      GameType = (gametype_t)tempGameType;

      /* cph 2001/05/23 - Must read options before we set up the level */
      byte options[GAME_OPTION_SIZE];
      loadfile.read(options, sizeof(options));

      G_ReadOptions(options);
 
      // load a base level
      // sf: in hubs, use g_doloadlevel instead of g_initnew
      if(hub_changelevel)
         G_DoLoadLevel();
      else
         G_InitNew(gameskill, gamemapname);

      // killough 3/1/98: Read game options
      // killough 11/98: move down to here
   
      // cph - MBF needs to reread the savegame options because 
      // G_InitNew rereads the WAD options. The demo playback code does 
      // this too.
      G_ReadOptions(options);

      // get the times
      arc << leveltime;

      // killough 11/98: load revenant tracer state
      uint8_t tracerState;
      arc << tracerState;
      basetic = gametic - tracerState;

      // haleyjd 04/14/03: load dmflags
      arc << dmflags;

      // dearchive all the modifications
      P_ArchivePlayers(arc);
      P_ArchiveWorld(arc);
      P_ArchiveLevelInfo(arc);
      P_ArchivePolyObjects(arc);    // haleyjd 03/27/06
      P_ArchiveThinkers(arc);
      P_ArchiveRNG(arc);            // killough 1/18/98: load RNG information
      P_ArchiveMap(arc);            // killough 1/22/98: load automap information
      P_UnArchiveSoundSequences(arc);
      P_ArchiveButtons(arc);
      P_ArchiveACS(arc);            // davidph 05/30/12

      P_FreeThinkerTable();

      uint8_t cmarker;
      arc << cmarker;
      if(cmarker != 0xE6)
         I_Error("Bad savegame: last byte is 0x%x\n", cmarker);

      // haleyjd: move up Z_CheckHeap to before Z_Free (safer)
      Z_CheckHeap(); 
   }
   catch(...)
   {
      // FIXME/TODO: I hate fatal errors, don't know what to do right now.
      I_Error("P_LoadGame: Savegame read error\n");
   }

   loadfile.close();

   if (setsizeneeded)
      R_ExecuteSetViewSize();
   
   // draw the pattern into the back screen
   R_FillBackScreen(scaledwindow);

   // haleyjd 02/09/10: wake up status bar again
   ST_Start();

   // killough 12/98: support -recordfrom and -loadgame -playdemo
   if(!command_loadgame)
      singledemo = false;         // Clear singledemo flag if loading from menu
   else if(singledemo)
   {
      gameaction = ga_loadgame; // Mark that we're loading a game before demo
      G_DoPlayDemo();           // This will detect it and won't reinit level
   }
   else       // Loading games from menu isn't allowed during demo recordings,
      if(demorecording) // So this can only possibly be a -recordfrom command.
         G_BeginRecording(); // Start the -recordfrom, since the game was loaded.

   // sf: if loading a hub level, restore position relative to sector
   //  for 'seamless' travel between levels
   if(hub_changelevel) 
      P_RestorePlayerPosition();
}

//----------------------------------------------------------------------------
//
// $Log: p_saveg.c,v $
// Revision 1.17  1998/05/03  23:10:22  killough
// beautification
//
// Revision 1.16  1998/04/19  01:16:06  killough
// Fix boss brain spawn crashes after loadgames
//
// Revision 1.15  1998/03/28  18:02:17  killough
// Fix boss spawner savegame crash bug
//
// Revision 1.14  1998/03/23  15:24:36  phares
// Changed pushers to linedef control
//
// Revision 1.13  1998/03/23  03:29:54  killough
// Fix savegame crash caused in P_ArchiveWorld
//
// Revision 1.12  1998/03/20  00:30:12  phares
// Changed friction to linedef control
//
// Revision 1.11  1998/03/09  07:20:23  killough
// Add generalized scrollers
//
// Revision 1.10  1998/03/02  12:07:18  killough
// fix stuck-in wall loadgame bug, automap status
//
// Revision 1.9  1998/02/24  08:46:31  phares
// Pushers, recoil, new friction, and over/under work
//
// Revision 1.8  1998/02/23  04:49:42  killough
// Add automap marks and properties to saved state
//
// Revision 1.7  1998/02/23  01:02:13  jim
// fixed elevator size, comments
//
// Revision 1.4  1998/02/17  05:43:33  killough
// Fix savegame crashes and monster sleepiness
// Save new RNG info
// Fix original plats height bug
//
// Revision 1.3  1998/02/02  22:17:55  jim
// Extended linedef types
//
// Revision 1.2  1998/01/26  19:24:21  phares
// First rev with no ^Ms
//
// Revision 1.1.1.1  1998/01/19  14:03:07  rand
// Lee's Jan 19 sources
//
//----------------------------------------------------------------------------
<|MERGE_RESOLUTION|>--- conflicted
+++ resolved
@@ -1004,21 +1004,12 @@
    {
       if(markpointnum)
          for(int i = 0; i < markpointnum; i++)
-<<<<<<< HEAD
-            arc << markpoints[i].x << markpoints[i].y;
-      }
-      else
-      {
-         if(automapstate != amstate_off)
-            AM_Start();
-=======
             arc << markpoints[i].x << markpoints[i].y << markpoints[i].groupid;
    }
    else
    {
-      if(automapactive)
+      if(automapstate != amstate_off)
          AM_Start();
->>>>>>> de44b7c5
 
       if(markpointnum)
       {
