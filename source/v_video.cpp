--- conflicted
+++ resolved
@@ -189,17 +189,12 @@
 void V_InitColorTranslation(void)
 {
   register const crdef_t *p;
-<<<<<<< HEAD
   for(p = crdefs; p->name; p++)
   {
     // [CG] Try PU_RENDERER here.
-    // *p->map1 = *p->map2 = W_CacheLumpName(p->name, PU_STATIC);
-    *p->map1 = *p->map2 = W_CacheLumpName(p->name, PU_RENDERER);
+    // *p->map1 = *p->map2 = (byte *)(W_CacheLumpName(p->name, PU_STATIC));
+    *p->map1 = *p->map2 = (byte *)(W_CacheLumpName(p->name, PU_RENDERER));
   }
-=======
-  for (p=crdefs; p->name; p++)
-    *p->map1 = *p->map2 = (byte *)(W_CacheLumpName(p->name, PU_STATIC));
->>>>>>> 1ca1c51f
 }
 
 //
