// Emacs style mode select   -*- C -*-
//-----------------------------------------------------------------------------
//
// Copyright(C) 2000 James Haley
//
// This program is free software; you can redistribute it and/or modify
// it under the terms of the GNU General Public License as published by
// the Free Software Foundation; either version 2 of the License, or
// (at your option) any later version.
// 
// This program is distributed in the hope that it will be useful,
// but WITHOUT ANY WARRANTY; without even the implied warranty of
// MERCHANTABILITY or FITNESS FOR A PARTICULAR PURPOSE.  See the
// GNU General Public License for more details.
// 
// You should have received a copy of the GNU General Public License
// along with this program; if not, write to the Free Software
// Foundation, Inc., 59 Temple Place, Suite 330, Boston, MA  02111-1307  USA
//
//--------------------------------------------------------------------------
//
// DESCRIPTION:
//      Status bar code.
//      Does the face/direction indicator animatin.
//      Does palette indicators as well (red pain/berserk, bright pickup)
//
//-----------------------------------------------------------------------------

#include "doomdef.h"
#include "doomstat.h"
#include "c_runcmd.h"
#include "d_main.h"
#include "m_random.h"
#include "i_video.h"
#include "w_wad.h"
#include "st_stuff.h"
#include "st_lib.h"
#include "r_main.h"
#include "am_map.h"
#include "m_cheat.h"
#include "s_sound.h"
#include "sounds.h"
#include "dstrings.h"
#include "d_gi.h" // haleyjd
#include "hu_over.h" // haleyjd
#include "g_dmflag.h" // [CG] Added.

// [CG] Added.
#include "cl_cmd.h"

//
// STATUS BAR DATA
//

// Palette indices.
// For damage/bonus red-/gold-shifts
#define STARTREDPALS            1
#define STARTBONUSPALS          9
#define NUMREDPALS              8
#define NUMBONUSPALS            4
// Radiation suit, green shift.
#define RADIATIONPAL            13

// Location of status bar
#define ST_X                    0
#define ST_X2                   104

#define ST_FX                   143
#define ST_FY                   169

// Should be set to patch width
//  for tall numbers later on
// haleyjd: unused
//#define ST_TALLNUMWIDTH         (tallnum[0]->width)

#define ST_TURNOFFSET           (ST_NUMSTRAIGHTFACES)
#define ST_OUCHOFFSET           (ST_TURNOFFSET + ST_NUMTURNFACES)
#define ST_EVILGRINOFFSET       (ST_OUCHOFFSET + 1)
#define ST_RAMPAGEOFFSET        (ST_EVILGRINOFFSET + 1)
#define ST_GODFACE              (ST_NUMPAINFACES*ST_FACESTRIDE)
#define ST_DEADFACE             (ST_GODFACE+1)

#define ST_FACESX               143
#define ST_FACESY               168

#define ST_EVILGRINCOUNT        (2*TICRATE)
#define ST_STRAIGHTFACECOUNT    (TICRATE/2)
#define ST_TURNCOUNT            (1*TICRATE)
#define ST_OUCHCOUNT            (1*TICRATE)
#define ST_RAMPAGEDELAY         (2*TICRATE)

#define ST_MUCHPAIN             20

// Location and size of statistics,
//  justified according to widget type.
// Problem is, within which space? STbar? Screen?
// Note: this could be read in by a lump.
//       Problem is, is the stuff rendered
//       into a buffer,
//       or into the frame buffer?
// I dunno, why don't you go and find out!!!  killough

// AMMO number pos.
#define ST_AMMOWIDTH            3
#define ST_AMMOX                44
#define ST_AMMOY                171

// HEALTH number pos.
#define ST_HEALTHWIDTH          3
#define ST_HEALTHX              90
#define ST_HEALTHY              171

// Weapon pos.
#define ST_ARMSX                111
#define ST_ARMSY                172
#define ST_ARMSBGX              104
#define ST_ARMSBGY              168
#define ST_ARMSXSPACE           12
#define ST_ARMSYSPACE           10

// Frags pos.
#define ST_FRAGSX               138
#define ST_FRAGSY               171
#define ST_FRAGSWIDTH           2

// ARMOR number pos.
#define ST_ARMORWIDTH           3
#define ST_ARMORX               221
#define ST_ARMORY               171

// Key icon positions.
#define ST_KEY0WIDTH            8
#define ST_KEY0HEIGHT           5
#define ST_KEY0X                239
#define ST_KEY0Y                171
#define ST_KEY1WIDTH            ST_KEY0WIDTH
#define ST_KEY1X                239
#define ST_KEY1Y                181
#define ST_KEY2WIDTH            ST_KEY0WIDTH
#define ST_KEY2X                239
#define ST_KEY2Y                191

// Ammunition counter.
#define ST_AMMO0WIDTH           3
#define ST_AMMO0HEIGHT          6
#define ST_AMMO0X               288
#define ST_AMMO0Y               173
#define ST_AMMO1WIDTH           ST_AMMO0WIDTH
#define ST_AMMO1X               288
#define ST_AMMO1Y               179
#define ST_AMMO2WIDTH           ST_AMMO0WIDTH
#define ST_AMMO2X               288
#define ST_AMMO2Y               191
#define ST_AMMO3WIDTH           ST_AMMO0WIDTH
#define ST_AMMO3X               288
#define ST_AMMO3Y               185

// Indicate maximum ammunition.
// Only needed because backpack exists.
#define ST_MAXAMMO0WIDTH        3
#define ST_MAXAMMO0HEIGHT       5
#define ST_MAXAMMO0X            314
#define ST_MAXAMMO0Y            173
#define ST_MAXAMMO1WIDTH        ST_MAXAMMO0WIDTH
#define ST_MAXAMMO1X            314
#define ST_MAXAMMO1Y            179
#define ST_MAXAMMO2WIDTH        ST_MAXAMMO0WIDTH
#define ST_MAXAMMO2X            314
#define ST_MAXAMMO2Y            191
#define ST_MAXAMMO3WIDTH        ST_MAXAMMO0WIDTH
#define ST_MAXAMMO3X            314
#define ST_MAXAMMO3Y            185

// killough 2/8/98: weapon info position macros UNUSED, removed here

// main player in game

#define plyr (&players[displayplayer])

// haleyjd 10/12/03: DOOM's status bar object

static void ST_DoomTicker(void);
static void ST_DoomDrawer(void);
static void ST_DoomFSDrawer(void);
static void ST_DoomStart(void);
static void ST_DoomInit(void);

stbarfns_t DoomStatusBar =
{
   ST_HEIGHT,

   ST_DoomTicker,
   ST_DoomDrawer,
   ST_DoomFSDrawer,
   ST_DoomStart,
   ST_DoomInit
};

// sf 15/10/99: removed a load of useless stuff left over from
//              when the messages were displayed in the statusbar!
//              amazing that this code from the _betas_ was still here

// ST_Start() has just been called
static boolean st_firsttime;

// lump number for PLAYPAL
static int lu_palette;

// used for timing
static unsigned int st_clock;

// whether in automap or first-person
static st_stateenum_t st_gamestate;

// whether left-side main status bar is active
static boolean st_statusbaron;

// haleyjd: whether status bar background is on (for fullscreen hud)
static boolean st_backgroundon;

// !deathmatch
static boolean st_notdeathmatch;

// !deathmatch && st_statusbaron
static boolean st_armson;

// !deathmatch
static boolean st_fragson;

// main bar left
static patch_t *sbar;

// 0-9, tall numbers
static patch_t *tallnum[10];

// tall % sign
static patch_t *tallpercent;

// 0-9, short, yellow (,different!) numbers
static patch_t *shortnum[10];

// 3 key-cards, 3 skulls, 3 card/skull combos
// jff 2/24/98 extend number of patches by three skull/card combos
// sf: unstaticed for overlay 
patch_t *keys[NUMCARDS+3];

// face status patches
patch_t *default_faces[ST_NUMFACES];

// face background
static patch_t *faceback; // sf: change to use one and colormap

 // main bar right
static patch_t *armsbg;

// weapon ownership patches
static patch_t *arms[6][2];

// haleyjd: fullscreen patches
static patch_t *fs_health;
static patch_t *fs_armorg;
static patch_t *fs_armorb;
static patch_t *fs_ammo[4];

// ready-weapon widget
static st_number_t w_ready;

//jff 2/16/98 status color change levels
int ammo_red;      // ammo percent less than which status is red
int ammo_yellow;   // ammo percent less is yellow more green
int health_red;    // health amount less than which status is red
int health_yellow; // health amount less than which status is yellow
int health_green;  // health amount above is blue, below is green
int armor_red;     // armor amount less than which status is red
int armor_yellow;  // armor amount less than which status is yellow
int armor_green;   // armor amount above is blue, below is green

int st_fsalpha;    // haleyjd 02/27/10: alpha level for fullscreen HUD

 // in deathmatch only, summary of frags stats
static st_number_t w_frags;

// health widget
static st_percent_t w_health;

// arms background
static st_binicon_t  w_armsbg;

// weapon ownership widgets
static st_multicon_t w_arms[6];

// face status widget
static st_multicon_t w_faces;

// keycard widgets
static st_multicon_t w_keyboxes[3];

// armor widget
static st_percent_t  w_armor;

// ammo widgets
static st_number_t   w_ammo[4];

// max ammo widgets
static st_number_t   w_maxammo[4];

 // number of frags so far in deathmatch
static int      st_fragscount;

// used to use appopriately pained face
static int      st_oldhealth = -1;

// used for evil grin
static boolean  oldweaponsowned[NUMWEAPONS];

 // count until face changes
static int      st_facecount = 0;

// current face index, used by w_faces
static int      st_faceindex = 0;

// holds key-type for each key box on bar
static int      keyboxes[3];

extern byte     **translationtables;

//
// STATUS BAR CODE
//

extern VBuffer backscreen4;

static void ST_refreshBackground(void)
{
   if(st_statusbaron)
   {
      V_DrawPatch(ST_X, 0, BG, sbar);

      // killough 3/7/98: make face background change with displayplayer
      // haleyjd 01/12/04: changed translation handling
      if(GameType != gt_single)
      {
         V_DrawPatchTranslated(ST_FX, 0, BG, faceback,
            plyr->colormap ?
               translationtables[(plyr->colormap - 1)] :
               NULL, 
            false);
      }

      V_CopyRect(ST_X, 0, BG, ST_WIDTH, ST_HEIGHT, ST_X, ST_Y, FG);
      
      // faces
      STlib_initMultIcon(&w_faces,  ST_FACESX, ST_FACESY,
                         players[displayplayer].skin->faces, 
                         &st_faceindex, &st_statusbaron, &st_backgroundon);
   }
}

//
// ST_AutomapEvent
//
// haleyjd 09/29/04: Replaces the weird hack Dave Taylor put into
// ST_Responder to toggle the status bar when the automap is toggled.
// The automap now calls this function instead of sending fake events
// to ST_Responder, allowing that function to be minimized.
//
void ST_AutomapEvent(int type)
{
   switch(type)
   {
   case AM_MSGENTERED:
      st_gamestate = AutomapState;
      st_firsttime = true;
      break;
   case AM_MSGEXITED:
      st_gamestate = FirstPersonState;
      break;
   }
}

//
// ST_Responder
//
// Respond to keyboard input events, intercept cheats.
// This code is shared by all status bars.
//
boolean ST_Responder(event_t *ev)
{
   // TODO: allow cheat input to be disabled
   // if a user keypress...
   if(ev->type == ev_keydown)         // Try cheat responder in m_cheat.c
      return M_FindCheats(ev->data1); // killough 4/17/98, 5/2/98
   return false;
}

static int ST_calcPainOffset(void)
{
   static int lastcalc;
   static int oldhealth = -1;
   int health = plyr->health > 100 ? 100 : plyr->health;
   
   if(health != oldhealth)
   {
      lastcalc = ST_FACESTRIDE * (((100 - health) * ST_NUMPAINFACES) / 101);
      oldhealth = health;
   }
   return lastcalc;
}

// haleyjd 06/27/08: made priorities into an enumeration
enum
{
   ST_PRIORITY_NONE          = 0,
   ST_PRIORITY_GODMODE       = 4,
   ST_PRIORITY_RAMPAGE       = 5,
   ST_PRIORITY_PAIN_SELF     = 6,
   ST_PRIORITY_MUCHPAIN_SELF = 7,
   ST_PRIORITY_PAIN          = 7,
   ST_PRIORITY_MUCHPAIN      = 8,
   ST_PRIORITY_EVILGRIN      = 8,
   ST_PRIORITY_FALLING       = 9,
   ST_PRIORITY_DEAD          = 10,
   ST_PRIORITY_MAX           = 11,
};

//
// ST_updateFaceWidget
//
// This is a not-very-pretty routine which handles
//  the face states and their timing.
// the precedence of expressions is:
//  dead > evil grin > turned head > straight ahead
//
static void ST_updateFaceWidget(void)
{
   int         i;
   angle_t     badguyangle;
   angle_t     diffang;
   static int  lastattackdown = -1;
   static int  priority = ST_PRIORITY_NONE;
   boolean     doevilgrin;
   
   if(priority < ST_PRIORITY_MAX)
   {
      // dead
      if(!plyr->health)
      {
         priority = ST_PRIORITY_DEAD;
         st_faceindex = ST_DEADFACE;
         st_facecount = 1;
      }
   }

   // haleyjd 06/27/08: ouch face when player screams from falling
   if(priority < ST_PRIORITY_DEAD)
   {
      if(plyr->mo->intflags & MIF_SCREAMED)
      {
         priority = ST_PRIORITY_FALLING;
         st_faceindex = ST_calcPainOffset() + ST_OUCHOFFSET;
         st_facecount = 1;
      }
   }

   if(priority < ST_PRIORITY_FALLING)
   {
      if(plyr->bonuscount)
      {
         // picking up bonus
         doevilgrin = false;

         for(i = 0; i < NUMWEAPONS; i++)
         {
            if (oldweaponsowned[i] != plyr->weaponowned[i])
            {
               doevilgrin = true;
               oldweaponsowned[i] = plyr->weaponowned[i];
            }
         }
         if(doevilgrin)
         {
            // evil grin if just picked up weapon
            priority = ST_PRIORITY_EVILGRIN;
            st_facecount = ST_EVILGRINCOUNT;
            st_faceindex = ST_calcPainOffset() + ST_EVILGRINOFFSET;
         }
      }
   }

   if(priority < ST_PRIORITY_EVILGRIN)
   {
      if(plyr->damagecount && plyr->attacker && plyr->attacker != plyr->mo)
      {
         // being attacked
         priority = ST_PRIORITY_PAIN;

         // haleyjd 10/12/03: classic DOOM problem of missing OUCH face
         // was due to inversion of this test:
         // if(plyr->health - st_oldhealth > ST_MUCHPAIN)
         if(st_oldhealth - plyr->health > ST_MUCHPAIN)
         {
            priority = ST_PRIORITY_MUCHPAIN;
            st_facecount = ST_TURNCOUNT;
            st_faceindex = ST_calcPainOffset() + ST_OUCHOFFSET;
         }
         else
         {
            badguyangle = R_PointToAngle2(plyr->mo->x,
                                          plyr->mo->y,
                                          plyr->attacker->x,
                                          plyr->attacker->y);

            if(badguyangle > plyr->mo->angle)
            {
               // whether right or left
               diffang = badguyangle - plyr->mo->angle;
               i = diffang > ANG180;
            }
            else
            {
               // whether left or right
               diffang = plyr->mo->angle - badguyangle;
               i = diffang <= ANG180;
            } // confusing, aint it?

            st_facecount = ST_TURNCOUNT;
            st_faceindex = ST_calcPainOffset();

            if(diffang < ANG45)
            {
               // head-on
               st_faceindex += ST_RAMPAGEOFFSET;
            }
            else if(i)
            {
               // turn face right
               st_faceindex += ST_TURNOFFSET;
            }
            else
            {
               // turn face left
               st_faceindex += ST_TURNOFFSET+1;
            }
         }
      }
   }

   if(priority < ST_PRIORITY_PAIN)
   {
      // getting hurt because of your own damn stupidity
      if(plyr->damagecount)
      {
         // haleyjd 10/12/03: classic DOOM problem of missing OUCH face
         // was due to inversion of this test:
         // if(plyr->health - st_oldhealth > ST_MUCHPAIN)
         if(st_oldhealth - plyr->health > ST_MUCHPAIN)
         {
            priority = ST_PRIORITY_MUCHPAIN_SELF;
            st_facecount = ST_TURNCOUNT;
            st_faceindex = ST_calcPainOffset() + ST_OUCHOFFSET;
         }
         else
         {
            priority = ST_PRIORITY_PAIN_SELF;
            st_facecount = ST_TURNCOUNT;
            st_faceindex = ST_calcPainOffset() + ST_RAMPAGEOFFSET;
         }
      }
   }

   if(priority < ST_PRIORITY_PAIN_SELF)
   {
      // rapid firing
      if(plyr->attackdown)
      {
         if(lastattackdown==-1)
            lastattackdown = ST_RAMPAGEDELAY;
         else if(!--lastattackdown)
         {
            priority = ST_PRIORITY_RAMPAGE;
            st_faceindex = ST_calcPainOffset() + ST_RAMPAGEOFFSET;
            st_facecount = 1;
            lastattackdown = 1;
         }
      }
      else
         lastattackdown = -1;
   }

   if(priority < ST_PRIORITY_RAMPAGE)
   {
      // invulnerability
      if((plyr->cheats & CF_GODMODE) || plyr->powers[pw_invulnerability])
      {
         priority = ST_PRIORITY_GODMODE;
         
         st_faceindex = ST_GODFACE;
         st_facecount = 1;
      }
   }

   // look left or look right if the facecount has timed out
   if(!st_facecount)
   {
      // sf: remove st_randomnumber
      st_faceindex = ST_calcPainOffset() + (M_Random() % 3);
      st_facecount = ST_STRAIGHTFACECOUNT;
      priority = ST_PRIORITY_NONE;
   }
   
   st_facecount--;
}

int sts_traditional_keys; // killough 2/28/98: traditional status bar keys

static void ST_updateWidgets(void)
{
   static int  largeammo = 1994; // means "n/a"
   int         i;

   // must redirect the pointer if the ready weapon has changed.
   if(weaponinfo[plyr->readyweapon].ammo == am_noammo)
      w_ready.num = &largeammo;
   else
      w_ready.num = &plyr->ammo[weaponinfo[plyr->readyweapon].ammo];

   w_ready.data = plyr->readyweapon;

   // update keycard multiple widgets
   for(i = 0; i < 3; i++)
   {
      keyboxes[i] = plyr->cards[i] ? i : -1;
      
      //jff 2/24/98 select double key
      //killough 2/28/98: preserve traditional keys by config option
      
      if(plyr->cards[i+3])
         keyboxes[i] = keyboxes[i]==-1 || sts_traditional_keys ? i+3 : i+6;
   }

   // refresh everything if this is him coming back to life
   ST_updateFaceWidget();

   // used by the w_armsbg widget
   st_notdeathmatch = (GameType != gt_dm);

   // used by w_arms[] widgets
   st_armson = st_statusbaron && GameType != gt_dm;

   // used by w_frags widget
   st_fragson = st_statusbaron && GameType == gt_dm;

   st_fragscount = plyr->totalfrags;     // sf 15/10/99 use totalfrags
}

//
// ST_DoomTicker
//
// Performs ticker actions for DOOM's status bar.
//
static void ST_DoomTicker(void)
{
   st_clock++;
   ST_updateWidgets();
   st_oldhealth = plyr->health;
}

//
// ST_Ticker
//
// Calls the current gamemode's status bar ticker function.
//
void ST_Ticker(void)
{
   GameModeInfo->StatusBar->Ticker();
}

static int st_palette = 0;

//
// ST_doPaletteStuff
//
// Performs player palette flashes for damage, item pickups, etc.
// This code is shared by all status bars.
//
static void ST_doPaletteStuff(void)
{
   int  palette;
   byte *pal;
   int  cnt = plyr->damagecount;

   if(plyr->powers[pw_strength])
   {
      // slowly fade the berzerk out
      int bzc = 12 - (plyr->powers[pw_strength]>>6);
      if(bzc > cnt)
         cnt = bzc;
   }
   else if(cnt > damage_screen_factor &&
           damage_screen_factor < 100 &&
           (dmflags2 & dmf_allow_damage_screen_change))
      cnt = damage_screen_factor;

   if(cnt)
   {
      palette = (cnt+7)>>3;
      if(palette >= NUMREDPALS)
         palette = NUMREDPALS-1;
      palette += STARTREDPALS;
   }
   else if(plyr->bonuscount)
   {
      palette = (plyr->bonuscount+7)>>3;
      if(palette >= NUMBONUSPALS)
         palette = NUMBONUSPALS-1;
      palette += STARTBONUSPALS;
   }
   else if(plyr->powers[pw_ironfeet] > 4*32 || 
           plyr->powers[pw_ironfeet] & 8)
      palette = RADIATIONPAL;
   else
      palette = 0;

   // sf: no palette flashes for camera
   // haleyjd 10/14/09: never access negative palette indices
   if(camera || palette < 0) 
      palette = 0;
  
   if(palette != st_palette)
   {
      st_palette = palette;
      pal = (byte *)W_CacheLumpNum(lu_palette, PU_CACHE) + palette*768;
      I_SetPalette(pal);
   }
}

static void ST_drawCommonWidgets(boolean refresh, int alpha)
{
   int i;

   //jff 2/16/98 make color of ammo depend on amount
   if(*w_ready.num*100 < ammo_red*plyr->maxammo[weaponinfo[w_ready.data].ammo])
      STlib_updateNum(&w_ready, cr_red, refresh, alpha);
   else
    if(*w_ready.num*100 <
       ammo_yellow*plyr->maxammo[weaponinfo[w_ready.data].ammo])
      STlib_updateNum(&w_ready, cr_gold, refresh, alpha);
    else
      STlib_updateNum(&w_ready, cr_green, refresh, alpha);

   //jff 2/16/98 make color of health depend on amount
   if(*w_health.n.num < health_red)
      STlib_updatePercent(&w_health, cr_red, refresh, alpha);
   else if(*w_health.n.num < health_yellow)
      STlib_updatePercent(&w_health, cr_gold, refresh, alpha);
   else if(*w_health.n.num <= health_green)
      STlib_updatePercent(&w_health, cr_green, refresh, alpha);
   else
      STlib_updatePercent(&w_health, cr_blue_status, refresh, alpha); //killough 2/28/98

   //jff 2/16/98 make color of armor depend on amount
   if(*w_armor.n.num < armor_red)
      STlib_updatePercent(&w_armor, cr_red, refresh, alpha);
   else if (*w_armor.n.num < armor_yellow)
      STlib_updatePercent(&w_armor, cr_gold, refresh, alpha);
   else if (*w_armor.n.num <= armor_green)
      STlib_updatePercent(&w_armor, cr_green, refresh, alpha);
   else
      STlib_updatePercent(&w_armor, cr_blue_status, refresh, alpha); //killough 2/28/98

   // test
   for(i = 0; i < 3; i++)
      STlib_updateMultIcon(&w_keyboxes[i], refresh, alpha);
}

static void ST_drawWidgets(boolean refresh)
{
   int i;

   // used by w_arms[] widgets
   st_armson = st_statusbaron && GameType != gt_dm;

   // used by w_frags widget
   st_fragson = st_statusbaron && GameType == gt_dm;

   // haleyjd: draw widgets common to status bar and fullscreen 
   ST_drawCommonWidgets(refresh, FRACUNIT);

   for(i = 0; i < 4; i++)
   {
      STlib_updateNum(&w_ammo[i], NULL, refresh, FRACUNIT);   //jff 2/16/98 no xlation
      STlib_updateNum(&w_maxammo[i], NULL, refresh, FRACUNIT);
   }

   STlib_updateBinIcon(&w_armsbg, refresh);

   for(i = 0; i < 6; i++)
      STlib_updateMultIcon(&w_arms[i], refresh, FRACUNIT);

   STlib_updateMultIcon(&w_faces, refresh, FRACUNIT);

   STlib_updateNum(&w_frags, NULL, refresh, FRACUNIT);
}

static void ST_doRefresh(void)
{
   st_firsttime = false;
   
   // draw status bar background to off-screen buffer
   ST_refreshBackground();
   
   // and refresh all widgets
   ST_drawWidgets(true);
}

static void ST_diffDraw(void)
{
   // update all widgets
   ST_drawWidgets(false);
}

// Locations for graphical HUD elements

#define ST_FS_X 85
#define ST_FS_HEALTHY 154
#define ST_FS_BY 176
#define ST_FS_AMMOX 315
#define ST_FS_KEYX (ST_KEY0X - 10)

#define ST_FSGFX_X 5

//
// ST_moveWidgets
//
// Moves widgets shared between the DOOM status bar and full-screen
// graphical HUD between their two possible locations.
//
static void ST_moveWidgets(boolean fs)
{
   if(fs)
   {
      if(w_health.n.x != ST_FS_X)
      {
         // set fullscreen graphical hud positions
         w_health.n.x = ST_FS_X;
         w_health.n.y = ST_FS_HEALTHY;
         w_armor.n.x  = ST_FS_X;
         w_armor.n.y  = ST_FS_BY;
         w_ready.x    = ST_FS_AMMOX;
         w_ready.y    = ST_FS_BY;

         w_keyboxes[0].x = ST_FS_KEYX;
         w_keyboxes[1].x = ST_FS_KEYX;
         w_keyboxes[2].x = ST_FS_KEYX;
         
         // must refresh all widgets when moving them
         st_firsttime = true;
      }
   }
   else
   {
      if(w_health.n.x != ST_HEALTHX)
      {
         // restore normal status bar positions
         w_health.n.x = ST_HEALTHX;
         w_health.n.y = ST_HEALTHY;
         w_armor.n.x  = ST_ARMORX;
         w_armor.n.y  = ST_ARMORY;
         w_ready.x    = ST_AMMOX;
         w_ready.y    = ST_AMMOY;

         w_keyboxes[0].x = ST_KEY0X;
         w_keyboxes[1].x = ST_KEY1X;
         w_keyboxes[2].x = ST_KEY2X;

         
         // must refresh all widgets when moving them
         st_firsttime = true;
      }
   }
}

//
// ST_DoomDrawer
//
// Draws stuff specific to the DOOM status bar.
//
static void ST_DoomDrawer(void)
{
   // possibly update widget positions
   ST_moveWidgets(false);

   if(st_firsttime)
      ST_doRefresh();     // If just after ST_Start(), refresh all
   else
      ST_diffDraw();      // Otherwise, update as little as possible
}

#define ST_ALPHA (st_fsalpha * FRACUNIT / 100)

//
// ST_DoomFSDrawer
//
// Draws DOOM's new fullscreen hud/status information.
//
static void ST_DoomFSDrawer(void)
{
   ammotype_t ammo;

   // possibly update widget positions
   ST_moveWidgets(true);

   // draw graphics

   // health
   V_DrawPatchTL(ST_FSGFX_X, 152, &vbscreen, fs_health, NULL, ST_ALPHA);
   
   // armor
   if(plyr->armortype == 2)
      V_DrawPatchTL(ST_FSGFX_X, ST_FS_BY, &vbscreen, fs_armorb, NULL, ST_ALPHA);
   else
      V_DrawPatchTL(ST_FSGFX_X, ST_FS_BY, &vbscreen, fs_armorg, NULL, ST_ALPHA);

   // ammo
   if((ammo = weaponinfo[w_ready.data].ammo) < NUMAMMO)
      V_DrawPatchTL(256, ST_FS_BY, &vbscreen, fs_ammo[ammo], NULL, ST_ALPHA);


   // draw common number widgets (always refresh since no background)
   ST_drawCommonWidgets(true, ST_ALPHA);
}

//
// ST_Drawer
//
// Performs player palette flashes and draws the current gamemode's
// status bar if appropriate.
//
void ST_Drawer(boolean fullscreen, boolean refresh)
{
   stbarfns_t *StatusBar = GameModeInfo->StatusBar;

   // haleyjd: test whether fullscreen graphical hud is enabled
   boolean fshud = hud_enabled && hud_overlaystyle == 4;

   st_statusbaron  = !fullscreen || automapactive || fshud;
   st_backgroundon = !fullscreen || automapactive;
   st_firsttime    = st_firsttime || refresh;

   ST_doPaletteStuff();  // Do red-/gold-shifts from damage/items

   // sf: draw nothing in fullscreen
   // tiny bit faster and also removes the problem of status bar
   // percent '%' signs being drawn in fullscreen
   if(fullscreen && !automapactive)
   {
      // haleyjd: call game mode's fullscreen drawer when 
      // hud is enabled and hud_overlaystyle is "graphical"
      if(fshud)
         StatusBar->FSDrawer();
   }
   else
      StatusBar->Drawer();
}

static void ST_loadGraphics(void)
{
   int  i;
   char namebuf[9];

   // [CG] Try PU_RENDERER here.

   // Load the numbers, tall and short
   for(i = 0; i < 10; i++)
   {
      sprintf(namebuf, "STTNUM%d", i);
      // tallnum[i] = (patch_t *) W_CacheLumpName(namebuf, PU_STATIC);
      tallnum[i] = (patch_t *) W_CacheLumpName(namebuf, PU_RENDERER);
      sprintf(namebuf, "STYSNUM%d", i);
      // shortnum[i] = (patch_t *) W_CacheLumpName(namebuf, PU_STATIC);
      shortnum[i] = (patch_t *) W_CacheLumpName(namebuf, PU_RENDERER);
   }

   // Load percent key.
   //Note: why not load STMINUS here, too?
   // tallpercent = (patch_t *) W_CacheLumpName("STTPRCNT", PU_STATIC);
   tallpercent = (patch_t *) W_CacheLumpName("STTPRCNT", PU_RENDERER);

   // key cards
   for(i = 0; i < NUMCARDS+3; i++)  //jff 2/23/98 show both keys too
   {
      sprintf(namebuf, "STKEYS%d", i);
      // keys[i] = (patch_t *) W_CacheLumpName(namebuf, PU_STATIC);
      keys[i] = (patch_t *) W_CacheLumpName(namebuf, PU_RENDERER);
   }

   // arms background
   // armsbg = (patch_t *) W_CacheLumpName("STARMS", PU_STATIC);
   armsbg = (patch_t *) W_CacheLumpName("STARMS", PU_RENDERER);

   // arms ownership widgets
   for(i = 0; i < 6; i++)
   {
      sprintf(namebuf, "STGNUM%d", i+2);

      // gray #
      // arms[i][0] = (patch_t *) W_CacheLumpName(namebuf, PU_STATIC);
      arms[i][0] = (patch_t *) W_CacheLumpName(namebuf, PU_RENDERER);

      // yellow #
      arms[i][1] = shortnum[i+2];
   }

   // face backgrounds for different color players
   // killough 3/7/98: add better support for spy mode by loading all
   // player face backgrounds and using displayplayer to choose them:
   // faceback = (patch_t *) W_CacheLumpName("STFB0", PU_STATIC);
   faceback = (patch_t *) W_CacheLumpName("STFB0", PU_RENDERER);

   // status bar background bits
   // sbar = (patch_t *) W_CacheLumpName("STBAR", PU_STATIC);
   sbar = (patch_t *) W_CacheLumpName("STBAR", PU_RENDERER);

   // haleyjd: fullscreen graphics
   // fs_health = (patch_t *)W_CacheLumpName("HU_FHLTH", PU_STATIC);
   fs_health = (patch_t *)W_CacheLumpName("HU_FHLTH", PU_RENDERER);
   // fs_armorg = (patch_t *)W_CacheLumpName("HU_FARMR", PU_STATIC);
   fs_armorg = (patch_t *)W_CacheLumpName("HU_FARMR", PU_RENDERER);
   // fs_armorb = (patch_t *)W_CacheLumpName("HU_FARM2", PU_STATIC);
   fs_armorb = (patch_t *)W_CacheLumpName("HU_FARM2", PU_RENDERER);
   for(i = 0; i < 4; ++i)
   {
      sprintf(namebuf, "HU_FAMM%d", i);
      // fs_ammo[i] = (patch_t *)W_CacheLumpName(namebuf, PU_STATIC);
      fs_ammo[i] = (patch_t *)W_CacheLumpName(namebuf, PU_RENDERER);
   }

   ST_CacheFaces(default_faces, "STF");
}

//
// ST_CacheFaces
//
// Sets up the DOOM status bar face patches for a particular player
// skin.  Called by the skin code when creating a player skin.
//
void ST_CacheFaces(patch_t **faces, char *facename)
{
   int i, facenum;
   char namebuf[9];

   // haleyjd 10/11/03: not in other gamemodes
   if(GameModeInfo->type != Game_DOOM)
      return;

   // [CG] Try PU_RENDERER for all this.

   // face states
   facenum = 0;
   for(i = 0; i < ST_NUMPAINFACES; i++)
   {
      int j;
      for(j = 0; j < ST_NUMSTRAIGHTFACES; j++)
      {
         sprintf(namebuf, "%sST%d%d", facename, i, j);
<<<<<<< HEAD
         // faces[facenum++] = W_CacheLumpName(namebuf, PU_STATIC);
         faces[facenum++] = W_CacheLumpName(namebuf, PU_RENDERER);
      }
      sprintf(namebuf, "%sTR%d0", facename, i);        // turn right
      // faces[facenum++] = W_CacheLumpName(namebuf, PU_STATIC);
      faces[facenum++] = W_CacheLumpName(namebuf, PU_RENDERER);
      sprintf(namebuf, "%sTL%d0", facename, i);        // turn left
      // faces[facenum++] = W_CacheLumpName(namebuf, PU_STATIC);
      faces[facenum++] = W_CacheLumpName(namebuf, PU_RENDERER);
      sprintf(namebuf, "%sOUCH%d", facename, i);       // ouch!
      // faces[facenum++] = W_CacheLumpName(namebuf, PU_STATIC);
      faces[facenum++] = W_CacheLumpName(namebuf, PU_RENDERER);
      sprintf(namebuf, "%sEVL%d", facename, i);        // evil grin ;)
      // faces[facenum++] = W_CacheLumpName(namebuf, PU_STATIC);
      faces[facenum++] = W_CacheLumpName(namebuf, PU_RENDERER);
      sprintf(namebuf, "%sKILL%d", facename, i);       // pissed off
      // faces[facenum++] = W_CacheLumpName(namebuf, PU_STATIC);
      faces[facenum++] = W_CacheLumpName(namebuf, PU_RENDERER);
   }
   sprintf(namebuf, "%sGOD0",facename);
   // faces[facenum++] = W_CacheLumpName(namebuf, PU_STATIC);
   faces[facenum++] = W_CacheLumpName(namebuf, PU_RENDERER);
   sprintf(namebuf, "%sDEAD0",facename);
   // faces[facenum]   = W_CacheLumpName(namebuf, PU_STATIC);
   faces[facenum]   = W_CacheLumpName(namebuf, PU_RENDERER);
=======
         faces[facenum++] = (patch_t *)(W_CacheLumpName(namebuf, PU_STATIC));
      }
      sprintf(namebuf, "%sTR%d0", facename, i);        // turn right
      faces[facenum++] = (patch_t *)(W_CacheLumpName(namebuf, PU_STATIC));
      sprintf(namebuf, "%sTL%d0", facename, i);        // turn left
      faces[facenum++] = (patch_t *)(W_CacheLumpName(namebuf, PU_STATIC));
      sprintf(namebuf, "%sOUCH%d", facename, i);       // ouch!
      faces[facenum++] = (patch_t *)(W_CacheLumpName(namebuf, PU_STATIC));
      sprintf(namebuf, "%sEVL%d", facename, i);        // evil grin ;)
      faces[facenum++] = (patch_t *)(W_CacheLumpName(namebuf, PU_STATIC));
      sprintf(namebuf, "%sKILL%d", facename, i);       // pissed off
      faces[facenum++] = (patch_t *)(W_CacheLumpName(namebuf, PU_STATIC));
   }
   sprintf(namebuf, "%sGOD0",facename);
   faces[facenum++] = (patch_t *)(W_CacheLumpName(namebuf, PU_STATIC));
   sprintf(namebuf, "%sDEAD0",facename);
   faces[facenum]   = (patch_t *)(W_CacheLumpName(namebuf, PU_STATIC));
>>>>>>> 1ca1c51f
}

static void ST_loadData(void)
{
   ST_loadGraphics();
}

#if 0

// haleyjd FIXME: the following two functions are never called -- ???
// they look like they should be, so this needs investigation.

static void ST_unloadGraphics(void)
{
   int i;

   // unload the numbers, tall and short
   for(i = 0; i < 10; i++)
   {
      Z_ChangeTag(tallnum[i], PU_CACHE);
      Z_ChangeTag(shortnum[i], PU_CACHE);
   }

   // unload tall percent
   Z_ChangeTag(tallpercent, PU_CACHE);

   // unload arms background
   Z_ChangeTag(armsbg, PU_CACHE);

   // unload gray #'s
   for(i = 0; i < 6; i++)
      Z_ChangeTag(arms[i][0], PU_CACHE);

   // unload the key cards
   for(i = 0; i < NUMCARDS+3; i++)  //jff 2/23/98 unload double key patches too
      Z_ChangeTag(keys[i], PU_CACHE);

   Z_ChangeTag(sbar, PU_CACHE);

   // killough 3/7/98: free each face background color
   for(i = 0; i < MAXPLAYERS; i++)
      Z_ChangeTag(faceback, PU_CACHE);

   for(i = 0; i < ST_NUMFACES; i++)
      Z_ChangeTag(default_faces[i], PU_CACHE);

   // Note: nobody ain't seen no unloading of stminus yet. Dude.
}

void ST_unloadData(void)
{
  ST_unloadGraphics();
}

#endif

static void ST_initData(void)
{
   int i;

   st_firsttime = true;

   st_clock = 0;
   st_gamestate = FirstPersonState;

   st_statusbaron = true;

   st_faceindex = 0;
   st_palette = -1;

   st_oldhealth = -1;

   for(i = 0; i < NUMWEAPONS; i++)
      oldweaponsowned[i] = plyr->weaponowned[i];

   for(i = 0; i < 3; i++)
      keyboxes[i] = -1;

   STlib_init();
}

static void ST_createWidgets(void)
{
   int i;

   // ready weapon ammo
   STlib_initNum(&w_ready,
                 ST_AMMOX,
                 ST_AMMOY,
                 tallnum,
                 &plyr->ammo[weaponinfo[plyr->readyweapon].ammo],
                 &st_statusbaron,
                 &st_backgroundon,
                 ST_AMMOWIDTH );

   // the last weapon type
   w_ready.data = plyr->readyweapon;

   // health percentage
   STlib_initPercent(&w_health,
                     ST_HEALTHX,
                     ST_HEALTHY,
                     tallnum,
                     &plyr->health,
                     &st_statusbaron,
                     &st_backgroundon,
                     tallpercent);

   // arms background
   STlib_initBinIcon(&w_armsbg,
                     ST_ARMSBGX,
                     ST_ARMSBGY,
                     armsbg,
                     &st_notdeathmatch,
                     &st_statusbaron);

   // weapons owned
   for(i = 0; i < 6; i++)
   {
      STlib_initMultIcon(&w_arms[i],
                         ST_ARMSX+(i%3)*ST_ARMSXSPACE,
                         ST_ARMSY+(i/3)*ST_ARMSYSPACE,
                         arms[i], (int *) &plyr->weaponowned[i+1],
                         &st_armson, &st_backgroundon);
   }

   // frags sum
   STlib_initNum(&w_frags,
                 ST_FRAGSX,
                 ST_FRAGSY,
                 tallnum,
                 &st_fragscount,
                 &st_fragson,
                 &st_backgroundon,
                 ST_FRAGSWIDTH);

   // faces
   STlib_initMultIcon(&w_faces,
                      ST_FACESX,
                      ST_FACESY,
                      default_faces,
                      &st_faceindex,
                      &st_statusbaron,
                      &st_backgroundon);

   // armor percentage - should be colored later
   STlib_initPercent(&w_armor,
                     ST_ARMORX,
                     ST_ARMORY,
                     tallnum,
                     &plyr->armorpoints,
                     &st_statusbaron,
                     &st_backgroundon,
                     tallpercent);

   // keyboxes 0-2
   STlib_initMultIcon(&w_keyboxes[0],
                      ST_KEY0X,
                      ST_KEY0Y,
                      keys,
                      &keyboxes[0],
                      &st_statusbaron,
                      &st_backgroundon);

   STlib_initMultIcon(&w_keyboxes[1],
                      ST_KEY1X,
                      ST_KEY1Y,
                      keys,
                      &keyboxes[1],
                      &st_statusbaron,
                      &st_backgroundon);

   STlib_initMultIcon(&w_keyboxes[2],
                      ST_KEY2X,
                      ST_KEY2Y,
                      keys,
                      &keyboxes[2],
                      &st_statusbaron,
                      &st_backgroundon);

   // ammo count (all four kinds)
   STlib_initNum(&w_ammo[0],
                 ST_AMMO0X,
                 ST_AMMO0Y,
                 shortnum,
                 &plyr->ammo[0],
                 &st_statusbaron,
                 &st_backgroundon,
                 ST_AMMO0WIDTH);

   STlib_initNum(&w_ammo[1],
                 ST_AMMO1X,
                 ST_AMMO1Y,
                 shortnum,
                 &plyr->ammo[1],
                 &st_statusbaron,
                 &st_backgroundon,
                 ST_AMMO1WIDTH);

   STlib_initNum(&w_ammo[2],
                 ST_AMMO2X,
                 ST_AMMO2Y,
                 shortnum,
                 &plyr->ammo[2],
                 &st_statusbaron,
                 &st_backgroundon,
                 ST_AMMO2WIDTH);

   STlib_initNum(&w_ammo[3],
                 ST_AMMO3X,
                 ST_AMMO3Y,
                 shortnum,
                 &plyr->ammo[3],
                 &st_statusbaron,
                 &st_backgroundon,
                 ST_AMMO3WIDTH);

   // max ammo count (all four kinds)
   STlib_initNum(&w_maxammo[0],
                 ST_MAXAMMO0X,
                 ST_MAXAMMO0Y,
                 shortnum,
                 &plyr->maxammo[0],
                 &st_statusbaron,
                 &st_backgroundon,
                 ST_MAXAMMO0WIDTH);

   STlib_initNum(&w_maxammo[1],
                 ST_MAXAMMO1X,
                 ST_MAXAMMO1Y,
                 shortnum,
                 &plyr->maxammo[1],
                 &st_statusbaron,
                 &st_backgroundon,
                 ST_MAXAMMO1WIDTH);

   STlib_initNum(&w_maxammo[2],
                 ST_MAXAMMO2X,
                 ST_MAXAMMO2Y,
                 shortnum,
                 &plyr->maxammo[2],
                 &st_statusbaron,
                 &st_backgroundon,
                 ST_MAXAMMO2WIDTH);

   STlib_initNum(&w_maxammo[3],
                 ST_MAXAMMO3X,
                 ST_MAXAMMO3Y,
                 shortnum,
                 &plyr->maxammo[3],
                 &st_statusbaron,
                 &st_backgroundon,
                 ST_MAXAMMO3WIDTH);
}

VBuffer backscreen4;

//
// ST_DoomStart
//
// Startup function for the DOOM status bar.
//
static void ST_DoomStart(void)
{
   static boolean freebackscreen = false;

   ST_initData();
   ST_createWidgets();

   if(freebackscreen)
      V_FreeVBuffer(&backscreen4);
   else
      freebackscreen = true;

   V_InitVBufferFrom(&backscreen4, video.width, video.height, video.width, 
                     video.bitdepth, video.screens[4]);
   V_SetScaling(&backscreen4, SCREENWIDTH, SCREENHEIGHT);
}

static boolean st_stopped = true;

//
// ST_Stop
//
// Status bar shut-off function. This code is shared by all
// status bars.
// haleyjd: moved up and made static.
//
static void ST_Stop(void)
{
   if(st_stopped)
      return;
   I_SetPalette((byte *)(W_CacheLumpNum(lu_palette, PU_CACHE)));   
   st_stopped = true;
}

//
// ST_Start
//
// Main startup function. Calls the current gamemode's
// status bar startup function as well.
//
void ST_Start(void)
{
   if(!st_stopped)
      ST_Stop();
   GameModeInfo->StatusBar->Start();
   st_stopped = false;
}

//
// ST_DoomInit
//
// Initializes the DOOM gamemode status bar
//
static void ST_DoomInit(void)
{
   ST_loadData();
   
   // haleyjd: video.screens[4] is now allocated with the others.
}

//
// ST_Init
//
// Global status bar initialization function.
// Calls the current gamemode's status bar initialization
// function as well.
//
void ST_Init(void)
{
   // haleyjd: moved palette initialization here, because all
   // game modes will need it.
   lu_palette = W_GetNumForName("PLAYPAL");

   GameModeInfo->StatusBar->Init();
}

/***********************
        CONSOLE COMMANDS
 ***********************/

VARIABLE_INT(ammo_red, NULL,               0, 100, NULL);
VARIABLE_INT(ammo_yellow, NULL,            0, 100, NULL);
VARIABLE_INT(health_red, NULL,             0, 200, NULL);
VARIABLE_INT(health_yellow, NULL,          0, 200, NULL);
VARIABLE_INT(health_green, NULL,           0, 200, NULL);
VARIABLE_INT(armor_red, NULL,              0, 200, NULL);
VARIABLE_INT(armor_yellow, NULL,           0, 200, NULL);
VARIABLE_INT(armor_green, NULL,            0, 200, NULL);

VARIABLE_BOOLEAN(sts_pct_always_gray,      NULL,   yesno);
VARIABLE_BOOLEAN(sts_always_red,           NULL,   yesno);
VARIABLE_BOOLEAN(sts_traditional_keys,     NULL,   yesno);

VARIABLE_INT(st_fsalpha, NULL,             0, 100, NULL);

CONSOLE_VARIABLE(ammo_red, ammo_red, 0) { }
CONSOLE_VARIABLE(ammo_yellow, ammo_yellow, 0) { }
CONSOLE_VARIABLE(health_red, health_red, 0) { }
CONSOLE_VARIABLE(health_yellow, health_yellow, 0) { }
CONSOLE_VARIABLE(health_green, health_green, 0) { }
CONSOLE_VARIABLE(armor_red, armor_red, 0) { }
CONSOLE_VARIABLE(armor_yellow, armor_yellow, 0) { }
CONSOLE_VARIABLE(armor_green, armor_green, 0) { }

CONSOLE_VARIABLE(st_graypct, sts_pct_always_gray, 0) {}
CONSOLE_VARIABLE(st_rednum, sts_always_red, 0) {}
CONSOLE_VARIABLE(st_singlekey, sts_traditional_keys, 0) {}
CONSOLE_VARIABLE(st_fsalpha, st_fsalpha, 0) {}

void ST_AddCommands(void)
{
   C_AddCommand(ammo_red);
   C_AddCommand(ammo_yellow);
   
   C_AddCommand(health_red);
   C_AddCommand(health_yellow);
   C_AddCommand(health_green);
   
   C_AddCommand(armor_red);
   C_AddCommand(armor_yellow);
   C_AddCommand(armor_green);
   
   C_AddCommand(st_graypct);
   C_AddCommand(st_rednum);
   C_AddCommand(st_singlekey);
   C_AddCommand(st_fsalpha);
}

//----------------------------------------------------------------------------
//
// $Log: st_stuff.c,v $
// Revision 1.46  1998/05/06  16:05:40  jim
// formatting and documenting
//
// Revision 1.45  1998/05/03  22:50:58  killough
// beautification, move external declarations, remove cheats
//
// Revision 1.44  1998/04/27  17:30:39  jim
// Fix DM demo/newgame status, remove IDK (again)
//
// Revision 1.43  1998/04/27  02:30:12  killough
// fuck you
//
// Revision 1.42  1998/04/24  23:52:31  thldrmn
// Removed idk cheat
//
// Revision 1.41  1998/04/24  11:39:23  killough
// Fix cheats while demo is played back
//
// Revision 1.40  1998/04/19  01:10:19  killough
// Generalize cheat engine to add deh support
//
// Revision 1.39  1998/04/16  06:26:06  killough
// Prevent cheats from working inside menu
//
// Revision 1.38  1998/04/12  10:58:24  jim
// IDMUSxy for DOOM 1 fix
//
// Revision 1.37  1998/04/12  10:23:52  jim
// IDMUS00 ok in DOOM 1
//
// Revision 1.36  1998/04/12  02:00:39  killough
// Change tranmap to main_tranmap
//
// Revision 1.35  1998/04/12  01:08:51  jim
// Fixed IDMUS00 crash
//
// Revision 1.34  1998/04/11  14:48:11  thldrmn
// Replaced IDK with TNTKA cheat
//
// Revision 1.33  1998/04/10  06:36:45  killough
// Fix -fast parameter bugs
//
// Revision 1.32  1998/03/31  10:37:17  killough
// comment clarification
//
// Revision 1.31  1998/03/28  18:09:19  killough
// Fix deh-cheat self-annihilation bug, make iddt closer to Doom
//
// Revision 1.30  1998/03/28  05:33:02  jim
// Text enabling changes for DEH
//
// Revision 1.29  1998/03/23  15:24:54  phares
// Changed pushers to linedef control
//
// Revision 1.28  1998/03/23  06:43:26  jim
// linedefs reference initial version
//
// Revision 1.27  1998/03/23  03:40:46  killough
// Fix idclip bug, make monster kills message smart
//
// Revision 1.26  1998/03/20  00:30:37  phares
// Changed friction to linedef control
//
// Revision 1.25  1998/03/17  20:44:32  jim
// fixed idmus non-restore, space bug
//
// Revision 1.24  1998/03/12  14:35:01  phares
// New cheat codes
//
// Revision 1.23  1998/03/10  07:14:38  jim
// Initial DEH support added, minus text
//
// Revision 1.22  1998/03/09  07:31:48  killough
// Fix spy mode to display player correctly, add TNTFAST
//
// Revision 1.21  1998/03/06  05:31:02  killough
// PEst control, from the TNT'EM man
//
// Revision 1.20  1998/03/02  15:35:03  jim
// Enabled Lee's status changes, added new types to common.cfg
//
// Revision 1.19  1998/03/02  12:09:18  killough
// blue status bar color, monsters_remember, traditional_keys
//
// Revision 1.18  1998/02/27  11:00:58  phares
// Can't own weapons that don't exist
//
// Revision 1.17  1998/02/26  22:57:45  jim
// Added message review display to HUD
//
// Revision 1.16  1998/02/24  08:46:45  phares
// Pushers, recoil, new friction, and over/under work
//
// Revision 1.15  1998/02/24  04:14:19  jim
// Added double keys to status
//
// Revision 1.14  1998/02/23  04:57:29  killough
// Fix TNTEM cheat again, add new cheats
//
// Revision 1.13  1998/02/20  21:57:07  phares
// Preliminarey sprite translucency
//
// Revision 1.12  1998/02/19  23:15:52  killough
// Add TNTAMMO in addition to TNTAMO
//
// Revision 1.11  1998/02/19  16:55:22  jim
// Optimized HUD and made more configurable
//
// Revision 1.10  1998/02/18  00:59:20  jim
// Addition of HUD
//
// Revision 1.9  1998/02/17  06:15:48  killough
// Add TNTKEYxx, TNTAMOx, TNTWEAPx cheats, and cheat engine support for them.
//
// Revision 1.8  1998/02/15  02:48:01  phares
// User-defined keys
//
// Revision 1.7  1998/02/09  03:19:04  killough
// Rewrite cheat code engine, add IDK and TNTHOM
//
// Revision 1.6  1998/02/02  22:19:01  jim
// Added TNTEM cheat to kill every monster alive
//
// Revision 1.5  1998/01/30  18:48:10  phares
// Changed textspeed and textwait to functions
//
// Revision 1.4  1998/01/30  16:09:03  phares
// Faster end-mission text display
//
// Revision 1.3  1998/01/28  12:23:05  phares
// TNTCOMP cheat code added
//
// Revision 1.2  1998/01/26  19:24:58  phares
// First rev with no ^Ms
//
// Revision 1.1.1.1  1998/01/19  14:03:03  rand
// Lee's Jan 19 sources
//
//----------------------------------------------------------------------------<|MERGE_RESOLUTION|>--- conflicted
+++ resolved
@@ -1063,51 +1063,33 @@
       for(j = 0; j < ST_NUMSTRAIGHTFACES; j++)
       {
          sprintf(namebuf, "%sST%d%d", facename, i, j);
-<<<<<<< HEAD
-         // faces[facenum++] = W_CacheLumpName(namebuf, PU_STATIC);
-         faces[facenum++] = W_CacheLumpName(namebuf, PU_RENDERER);
+         /*
+         faces[facenum++] = (patch_t *)(W_CacheLumpName(namebuf, PU_STATIC));
+         */
+         faces[facenum++] = (patch_t *)(W_CacheLumpName(namebuf, PU_RENDERER));
       }
       sprintf(namebuf, "%sTR%d0", facename, i);        // turn right
-      // faces[facenum++] = W_CacheLumpName(namebuf, PU_STATIC);
-      faces[facenum++] = W_CacheLumpName(namebuf, PU_RENDERER);
+      // faces[facenum++] = (patch_t *)(W_CacheLumpName(namebuf, PU_STATIC));
+      faces[facenum++] = (patch_t *)(W_CacheLumpName(namebuf, PU_RENDERER));
       sprintf(namebuf, "%sTL%d0", facename, i);        // turn left
-      // faces[facenum++] = W_CacheLumpName(namebuf, PU_STATIC);
-      faces[facenum++] = W_CacheLumpName(namebuf, PU_RENDERER);
+      // faces[facenum++] = (patch_t *)(W_CacheLumpName(namebuf, PU_STATIC));
+      faces[facenum++] = (patch_t *)(W_CacheLumpName(namebuf, PU_RENDERER));
       sprintf(namebuf, "%sOUCH%d", facename, i);       // ouch!
-      // faces[facenum++] = W_CacheLumpName(namebuf, PU_STATIC);
-      faces[facenum++] = W_CacheLumpName(namebuf, PU_RENDERER);
+      // faces[facenum++] = (patch_t *)(W_CacheLumpName(namebuf, PU_STATIC));
+      faces[facenum++] = (patch_t *)(W_CacheLumpName(namebuf, PU_RENDERER));
       sprintf(namebuf, "%sEVL%d", facename, i);        // evil grin ;)
-      // faces[facenum++] = W_CacheLumpName(namebuf, PU_STATIC);
-      faces[facenum++] = W_CacheLumpName(namebuf, PU_RENDERER);
+      // faces[facenum++] = (patch_t *)(W_CacheLumpName(namebuf, PU_STATIC));
+      faces[facenum++] = (patch_t *)(W_CacheLumpName(namebuf, PU_RENDERER));
       sprintf(namebuf, "%sKILL%d", facename, i);       // pissed off
-      // faces[facenum++] = W_CacheLumpName(namebuf, PU_STATIC);
-      faces[facenum++] = W_CacheLumpName(namebuf, PU_RENDERER);
+      // faces[facenum++] = (patch_t *)(W_CacheLumpName(namebuf, PU_STATIC));
+      faces[facenum++] = (patch_t *)(W_CacheLumpName(namebuf, PU_RENDERER));
    }
    sprintf(namebuf, "%sGOD0",facename);
-   // faces[facenum++] = W_CacheLumpName(namebuf, PU_STATIC);
-   faces[facenum++] = W_CacheLumpName(namebuf, PU_RENDERER);
+   // faces[facenum++] = (patch_t *)(W_CacheLumpName(namebuf, PU_STATIC));
+   faces[facenum++] = (patch_t *)(W_CacheLumpName(namebuf, PU_RENDERER));
    sprintf(namebuf, "%sDEAD0",facename);
-   // faces[facenum]   = W_CacheLumpName(namebuf, PU_STATIC);
-   faces[facenum]   = W_CacheLumpName(namebuf, PU_RENDERER);
-=======
-         faces[facenum++] = (patch_t *)(W_CacheLumpName(namebuf, PU_STATIC));
-      }
-      sprintf(namebuf, "%sTR%d0", facename, i);        // turn right
-      faces[facenum++] = (patch_t *)(W_CacheLumpName(namebuf, PU_STATIC));
-      sprintf(namebuf, "%sTL%d0", facename, i);        // turn left
-      faces[facenum++] = (patch_t *)(W_CacheLumpName(namebuf, PU_STATIC));
-      sprintf(namebuf, "%sOUCH%d", facename, i);       // ouch!
-      faces[facenum++] = (patch_t *)(W_CacheLumpName(namebuf, PU_STATIC));
-      sprintf(namebuf, "%sEVL%d", facename, i);        // evil grin ;)
-      faces[facenum++] = (patch_t *)(W_CacheLumpName(namebuf, PU_STATIC));
-      sprintf(namebuf, "%sKILL%d", facename, i);       // pissed off
-      faces[facenum++] = (patch_t *)(W_CacheLumpName(namebuf, PU_STATIC));
-   }
-   sprintf(namebuf, "%sGOD0",facename);
-   faces[facenum++] = (patch_t *)(W_CacheLumpName(namebuf, PU_STATIC));
-   sprintf(namebuf, "%sDEAD0",facename);
-   faces[facenum]   = (patch_t *)(W_CacheLumpName(namebuf, PU_STATIC));
->>>>>>> 1ca1c51f
+   // faces[facenum]   = (patch_t *)(W_CacheLumpName(namebuf, PU_STATIC));
+   faces[facenum]   = (patch_t *)(W_CacheLumpName(namebuf, PU_RENDERER));
 }
 
 static void ST_loadData(void)
