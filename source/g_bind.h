// Emacs style mode select -*- C++ -*-
//----------------------------------------------------------------------------
//
// Copyright(C) 2012 Charles Gunyon
//
// This program is free software; you can redistribute it and/or modify
// it under the terms of the GNU General Public License as published by
// the Free Software Foundation; either version 2 of the License, or
// (at your option) any later version.
// 
// This program is distributed in the hope that it will be useful,
// but WITHOUT ANY WARRANTY; without even the implied warranty of
// MERCHANTABILITY or FITNESS FOR A PARTICULAR PURPOSE.  See the
// GNU General Public License for more details.
// 
// You should have received a copy of the GNU General Public License
// along with this program; if not, write to the Free Software
// Foundation, Inc., 59 Temple Place, Suite 330, Boston, MA  02111-1307  USA
//
//--------------------------------------------------------------------------
//
// Key Bindings
//
// Rewritten to support press/release/activate/deactivate only bindings,
// as well as to allow a key to be bound to multiple actions in the same
// key action category.
//
// By Charles Gunyon
//
//----------------------------------------------------------------------------

#ifndef G_BIND_H__
#define G_BIND_H__

<<<<<<< HEAD
#include "e_hash.h"
#include "mn_engin.h"

#define KBSS_NUM_KEYS 256
#define KBSS_INITIAL_KEY_ACTION_CHAIN_SIZE 127
#define KBSS_MAX_LOAD_FACTOR 0.7

// haleyjd 07/03/04: key binding classes
// [CG] Renamed to key binding "category" to avoid collision with C++ keyword.
enum input_action_category_e
{
   kac_none    =  1,
   kac_player  =  2,      // player  bindings -- handled by G_BuildTiccmd
   kac_menu    =  4,      // menu    bindings -- handled by MN_Responder
   kac_map     =  8,      // map     bindings -- handled by AM_Responder
   kac_console = 16,      // console bindings -- handled by C_Responder
   kac_hud     = 32,      // hud     bindings -- handled by HU_Responder
   kac_command = 64,      // command bindings -- handled by C_RunTextCmd
   kac_max,
};

class KeyBind : public ZoneObject
{
private:
   char *hidden_key_name;
   char *hidden_action_name;
   int key_number;
   input_action_category_e category;
   bool pressed;
   unsigned short flags;

public:
   static short const activate_only   = 1; // key only activates the action
   static short const deactivate_only = 2; // key only deactivates the action
   static short const press_only      = 4; // only triggered by a key press
   static short const release_only    = 8; // only triggered by a key release

   DLListItem<KeyBind> key_to_action_links;
   DLListItem<KeyBind> action_to_key_links;
   DLListItem<KeyBind> unbind_links;

   const char *keys_to_actions_key;
   const char *actions_to_keys_key;

   KeyBind(int new_key_number, const char *new_key_name,
           const char *new_action_name, input_action_category_e new_category,
           unsigned short new_flags);
   ~KeyBind();

   int                           getKeyNumber()                    const;
   const char*                   getKeyName()                      const;
   const char*                   getActionName()                   const;
   const bool                    isPressed()                       const;
   const bool                    isReleased()                      const;
   void                          press();
   void                          release();
   const input_action_category_e getCategory()                     const;
   const unsigned short          getFlags()                        const;
   bool                          isNormal()                        const;
   bool                          isActivateOnly()                  const;
   bool                          isDeactivateOnly()                const;
   bool                          isPressOnly()                     const;
   bool                          isReleaseOnly()                   const;
   bool                          keyIs(const char *key_name)       const;
   bool                          actionIs(const char *action_name) const;

};

class InputKey : public ZoneObject
{
private:
   char *hidden_name;
   int number;
   bool disabled;

public:
   DLListItem<InputKey> links;
   const char *key;

   InputKey(int new_number, const char *new_name);
   ~InputKey();
   const char* getName()    const;
   int         getNumber()  const;
   bool        isDisabled() const;
   void        disable();
   void        enable();

};

//
// InputAction
//
class InputAction : public ZoneObject
{
protected:
   char *hidden_name;
   input_action_category_e category;
   char *bound_keys_description;

public:
   DLListItem<InputAction> links;
   const char *key;

   InputAction(const char *new_name, input_action_category_e new_category);
   ~InputAction();

   bool                          handleEvent(event_t *ev, KeyBind *kb);
   const char*                   getName()                             const;
   const input_action_category_e getCategory()                         const;
   const char*                   getDescription()                      const;
   void                          setDescription(const char *new_description);

   virtual void                  activate(KeyBind *kb, event_t *ev);
   virtual void                  deactivate(KeyBind *kb, event_t *ev);
   virtual void                  print()                               const;
   virtual bool                  isActive()                            const;
   virtual bool                  mayActivate(KeyBind *kb)              const;
   virtual bool                  mayDeactivate(KeyBind *kb)            const;
   virtual void                  Think();

};

class KeyBindingsSubSystem
{
private:

   InputKey *keys[KBSS_NUM_KEYS];

   EHashTable<InputKey, ENCStringHashKey, &InputKey::key,
              &InputKey::links> *names_to_keys;

   EHashTable<InputAction, ENCStringHashKey, &InputAction::key,
              &InputAction::links> *names_to_actions;

   EHashTable<KeyBind, ENCStringHashKey, &KeyBind::keys_to_actions_key,
              &KeyBind::key_to_action_links> *keys_to_actions;

   EHashTable<KeyBind, ENCStringHashKey, &KeyBind::actions_to_keys_key,
              &KeyBind::action_to_key_links> *actions_to_keys;

   // name of configuration file to read from/write to.
   char *cfg_file;

   // name of action we are editing
   const char *binding_action;

   void updateBoundKeyDescription(InputAction *action);
   void bindKeyToAction(InputKey *key, const char *action_name,
                        unsigned short flags);

public:

   static menuwidget_t binding_widget;

   KeyBindingsSubSystem();

   static int getCategoryIndex(int category);

   void         initialize();
   void         setKeyBindingsFile(const char *filename);
   void         setBindingAction(const char *new_binding_action);
   const char*  getBindingAction();
   const char*  getBoundKeys(const char *action_name);
   const char*  getFirstBoundKey(const char *action_name);
   void         reEnableKeys();
   void         reset();
   bool         handleKeyEvent(event_t *ev, int categories);
   void         runInputActions();
   void         loadKeyBindings();
   void         saveKeyBindings();
   InputKey*    getKey(int index);
   InputKey*    getKey(const char *key_name);
   InputAction* getAction(const char *action_name);
   KeyBind*     keyBindIterator(KeyBind *kb);
   KeyBind*     keyBindIterator(KeyBind *kb, const char *key_name);
   InputAction* actionIterator(InputAction *action);
   void         removeBind(KeyBind **kb);
   void         createBind(InputKey *key, InputAction *action,
                           unsigned short flags);
   void         bindKeyToActions(const char *key_name,
                                 const qstring &action_names);

};

extern KeyBindingsSubSystem key_bindings;

void        G_EditBinding(const char *action_name);
void        G_Bind_AddCommands();
void        G_BindDrawer();
bool        G_BindResponder(event_t *ev);
=======
void G_InitKeyBindings(void);
bool G_KeyResponder(event_t *ev, int bclass);

void G_ClearKeyStates(void);

typedef void (*binding_handler)(event_t *ev);

void G_EditBinding(const char *action);
const char *G_BoundKeys(const char *action);
const char *G_FirstBoundKey(const char *action);

// default file loading

void G_LoadDefaults(void);
void G_SaveDefaults(void);

void G_Bind_AddCommands(void);
>>>>>>> 2e9359a7

// action variables

extern int action_forward;
extern int action_backward;
extern int action_left;
extern int action_right;
extern int action_moveleft;
extern int action_moveright;
extern int action_lookup;
extern int action_lookdown;
extern int action_flyup;
extern int action_flydown;
extern int action_flycenter;
extern int action_use;
extern int action_speed;
extern int action_attack;
extern int action_strafe;
extern int action_flip;
extern int action_jump;
extern int action_autorun;

extern int action_mlook;
extern int action_center;
extern int action_weapon1;
extern int action_weapon2;
extern int action_weapon3;
extern int action_weapon4;
extern int action_weapon5;
extern int action_weapon6;
extern int action_weapon7;
extern int action_weapon8;
extern int action_weapon9;
extern int action_nextweapon;
extern int action_weaponup;
extern int action_weapondown;


extern int action_frags;

extern int action_menu_help;
extern int action_menu_toggle;
extern int action_menu_setup;
extern int action_menu_up;
extern int action_menu_down;
extern int action_menu_confirm;
extern int action_menu_previous;
extern int action_menu_left;
extern int action_menu_right;
extern int action_menu_pageup;
extern int action_menu_pagedown;
extern int action_menu_contents;

extern int action_map_toggle;
extern int action_map_right;
extern int action_map_left;
extern int action_map_up;
extern int action_map_down;
extern int action_map_zoomin;
extern int action_map_zoomout;
extern int action_map_gobig;
extern int action_map_follow;
extern int action_map_mark;
extern int action_map_clear;
extern int action_map_grid;

extern int action_console_pageup;
extern int action_console_pagedown;
extern int action_console_toggle;
extern int action_console_tab;
extern int action_console_enter;
extern int action_console_up;
extern int action_console_down;
extern int action_console_backspace;

// haleyjd 07/03/04: key binding classes
enum keyactionclass
{
   kac_game,            // game bindings -- handled by G_BuildTiccmd
   kac_menu,            // menu bindings -- handled by MN_Responder
   kac_map,             // map  bindings -- handled by AM_Responder
   kac_console,         // con. bindings -- handled by C_Repsonder
   kac_hud,             // hud  bindings -- handled by HU_Responder
   kac_cmd,             // command
   NUMKEYACTIONCLASSES
};

enum keyaction_e
{
   ka_forward,
   ka_backward,
   ka_left,      
   ka_right,     
   ka_moveleft,  
   ka_moveright, 
   ka_use,       
   ka_strafe,    
   ka_attack,    
   ka_flip,
   ka_speed,
   ka_jump,
   ka_autorun,
   ka_mlook,     
   ka_lookup,    
   ka_lookdown,  
   ka_center,
   ka_flyup,
   ka_flydown,
   ka_flycenter,
   ka_weapon1,   
   ka_weapon2,   
   ka_weapon3,   
   ka_weapon4,   
   ka_weapon5,   
   ka_weapon6,   
   ka_weapon7,   
   ka_weapon8,   
   ka_weapon9,   
   ka_nextweapon,
   ka_weaponup,
   ka_weapondown,
   ka_frags,   
   ka_menu_toggle,   
   ka_menu_help,     
   ka_menu_setup,    
   ka_menu_up,       
   ka_menu_down,     
   ka_menu_confirm,  
   ka_menu_previous, 
   ka_menu_left,     
   ka_menu_right,    
   ka_menu_pageup,   
   ka_menu_pagedown,
   ka_menu_contents,
   ka_map_right,   
   ka_map_left,    
   ka_map_up,      
   ka_map_down,    
   ka_map_zoomin,  
   ka_map_zoomout, 
   ka_map_toggle,  
   ka_map_gobig,   
   ka_map_follow,  
   ka_map_mark,    
   ka_map_clear,   
   ka_map_grid,
   ka_console_pageup,
   ka_console_pagedown,
   ka_console_toggle,
   ka_console_tab,
   ka_console_enter,
   ka_console_up,
   ka_console_down,
   ka_console_backspace,
   NUMKEYACTIONS
};

#endif

// EOF<|MERGE_RESOLUTION|>--- conflicted
+++ resolved
@@ -7,12 +7,12 @@
 // it under the terms of the GNU General Public License as published by
 // the Free Software Foundation; either version 2 of the License, or
 // (at your option) any later version.
-// 
+//
 // This program is distributed in the hope that it will be useful,
 // but WITHOUT ANY WARRANTY; without even the implied warranty of
 // MERCHANTABILITY or FITNESS FOR A PARTICULAR PURPOSE.  See the
 // GNU General Public License for more details.
-// 
+//
 // You should have received a copy of the GNU General Public License
 // along with this program; if not, write to the Free Software
 // Foundation, Inc., 59 Temple Place, Suite 330, Boston, MA  02111-1307  USA
@@ -32,7 +32,6 @@
 #ifndef G_BIND_H__
 #define G_BIND_H__
 
-<<<<<<< HEAD
 #include "e_hash.h"
 #include "mn_engin.h"
 
@@ -223,25 +222,6 @@
 void        G_Bind_AddCommands();
 void        G_BindDrawer();
 bool        G_BindResponder(event_t *ev);
-=======
-void G_InitKeyBindings(void);
-bool G_KeyResponder(event_t *ev, int bclass);
-
-void G_ClearKeyStates(void);
-
-typedef void (*binding_handler)(event_t *ev);
-
-void G_EditBinding(const char *action);
-const char *G_BoundKeys(const char *action);
-const char *G_FirstBoundKey(const char *action);
-
-// default file loading
-
-void G_LoadDefaults(void);
-void G_SaveDefaults(void);
-
-void G_Bind_AddCommands(void);
->>>>>>> 2e9359a7
 
 // action variables
 
@@ -317,88 +297,6 @@
 extern int action_console_down;
 extern int action_console_backspace;
 
-// haleyjd 07/03/04: key binding classes
-enum keyactionclass
-{
-   kac_game,            // game bindings -- handled by G_BuildTiccmd
-   kac_menu,            // menu bindings -- handled by MN_Responder
-   kac_map,             // map  bindings -- handled by AM_Responder
-   kac_console,         // con. bindings -- handled by C_Repsonder
-   kac_hud,             // hud  bindings -- handled by HU_Responder
-   kac_cmd,             // command
-   NUMKEYACTIONCLASSES
-};
-
-enum keyaction_e
-{
-   ka_forward,
-   ka_backward,
-   ka_left,      
-   ka_right,     
-   ka_moveleft,  
-   ka_moveright, 
-   ka_use,       
-   ka_strafe,    
-   ka_attack,    
-   ka_flip,
-   ka_speed,
-   ka_jump,
-   ka_autorun,
-   ka_mlook,     
-   ka_lookup,    
-   ka_lookdown,  
-   ka_center,
-   ka_flyup,
-   ka_flydown,
-   ka_flycenter,
-   ka_weapon1,   
-   ka_weapon2,   
-   ka_weapon3,   
-   ka_weapon4,   
-   ka_weapon5,   
-   ka_weapon6,   
-   ka_weapon7,   
-   ka_weapon8,   
-   ka_weapon9,   
-   ka_nextweapon,
-   ka_weaponup,
-   ka_weapondown,
-   ka_frags,   
-   ka_menu_toggle,   
-   ka_menu_help,     
-   ka_menu_setup,    
-   ka_menu_up,       
-   ka_menu_down,     
-   ka_menu_confirm,  
-   ka_menu_previous, 
-   ka_menu_left,     
-   ka_menu_right,    
-   ka_menu_pageup,   
-   ka_menu_pagedown,
-   ka_menu_contents,
-   ka_map_right,   
-   ka_map_left,    
-   ka_map_up,      
-   ka_map_down,    
-   ka_map_zoomin,  
-   ka_map_zoomout, 
-   ka_map_toggle,  
-   ka_map_gobig,   
-   ka_map_follow,  
-   ka_map_mark,    
-   ka_map_clear,   
-   ka_map_grid,
-   ka_console_pageup,
-   ka_console_pagedown,
-   ka_console_toggle,
-   ka_console_tab,
-   ka_console_enter,
-   ka_console_up,
-   ka_console_down,
-   ka_console_backspace,
-   NUMKEYACTIONS
-};
-
 #endif
 
 // EOF