//
// The Eternity Engine
// Copyright (C) 2025 James Haley et al.
//
// This program is free software: you can redistribute it and/or modify
// it under the terms of the GNU General Public License as published by
// the Free Software Foundation, either version 3 of the License, or
// (at your option) any later version.
//
// This program is distributed in the hope that it will be useful,
// but WITHOUT ANY WARRANTY; without even the implied warranty of
// MERCHANTABILITY or FITNESS FOR A PARTICULAR PURPOSE.  See the
// GNU General Public License for more details.
//
// You should have received a copy of the GNU General Public License
// along with this program.  If not, see http://www.gnu.org/licenses/
//
// Additional terms and conditions compatible with the GPLv3 apply. See the
// file COPYING-EE for details.
//
//------------------------------------------------------------------------------
//
// Purpose: EDF DECORATE states implementation.
//
//  100% original GPL code by James Haley
//
//  I have implemented DECORATE states into EDF for several reasons. First and
//  foremost is that their compact syntax is vastly superior even to EDF cmp
//  frames. Second, they offer improved encapsulation of states within the
//  objects that use them. Third, they will be useful for weapons and
//  inventory definitions as well as mobjinfo.
//
//  And finally, they offer a vastly simpler method of both adding and removing
//  metastates from objects.
//
// Authors: James Haley, Ioan Chera
//

#include "z_zone.h"
#include "i_system.h"
#include "doomtype.h"
#include "e_actions.h"
#include "e_lib.h"
#include "e_edf.h"
#include "e_args.h"
#include "e_sprite.h"
#include "e_states.h"
#include "e_dstate.h"
#include "m_dllist.h"
#include "m_qstr.h"
#include "m_strcasestr.h"
#include "p_pspr.h"

//==============================================================================
//
// DECORATE State Management
//
// haleyjd 04/03/10: This code manages the creation of DECORATE state sets and
// is used by the parser below.
//

// enumeration for estatebuf types
enum
{
    BUF_LABEL,
    BUF_STATE,
    BUF_KEYWORD,
    BUF_GOTO
};

//
// estatebuf
//
// This is a temporary structure used to cache data about DECORATE state
// sequences.
//
struct estatebuf_t
{
    DLListItem<estatebuf_t> links; // linked list links

    int   type;    // type of entry (label, state, etc.)
    int   linenum; // origin line number
    char *name;    // name when needed

    // goto-specific info
    char *gotodest;   // goto destination
    int   gotooffset; // goto offset
};

//
// internal goto relocation list
//
// gotos which are not able to be relocated within this module will be sent up
// to the caller in the DSO's goto list, where they can be checked for super
// state references or references to inherited or native state names
//
struct internalgoto_t
{
    estatebuf_t *gotoInfo; // buffered state object with goto information
    int          state;    // index into states[] that was assigned to this goto
};

//
// Parser state globals
//
struct edecparser_t
{
    // buffered states - accumulated in the principals pass and
    // iterated over during the main pass to drive generation
    DLListItem<estatebuf_t> *statebuffer; // temporary data cache
    DLListItem<estatebuf_t> *curbufstate; // current state during main pass

    estatebuf_t *neweststate; // newest buffered state generated

    // counts - incremented during the principals pass and used
    // to pre-allocate a sufficient number of entities for the main pass
    int numdeclabels;  // number of labels counted
    int numdecstates;  // number of states counted
    int numkeywords;   // number of keywords counted
    int numgotos;      // number of goto's counted
    int numgotostates; // number of goto's that are also independent states
    int numstops;      // number of states being removed by stop keywords

    // state_t indices - these are relative to states[].
    // only valid during the main pass.
    int firststate;     // index of first state_t added to states[]
    int currentstate;   // index of current state_t being processed
    int lastlabelstate; // index of last state_t assigned to a label

    // DSO - Decorate State Output object which accretes all data that must
    // be returned to the caller of E_ParseDecorateStates.
    edecstateout_t *pDSO; // output object for main pass

    // Internal goto table - tracks gotos for internal resolution. Any gotos
    // not resolvable here are returned as DSO gotos for external resolution.
    internalgoto_t *internalgotos;         // array of goto entries
    int             numinternalgotos;      // current number of gotos
    int             numinternalgotosalloc; // number of gotos allocated
};

// The one and only Decorate State Parser object
static edecparser_t DSP;

//
// E_AddBufferedState
//
// Caches data in the statebuffer list.
//
static void E_AddBufferedState(int type, const char *name, int linenum)
{
    estatebuf_t *newbuf = estructalloc(estatebuf_t, 1);

    newbuf->type = type;

    if(name)
        newbuf->name = estrdup(name);

    newbuf->linenum = linenum;

    // use tail insertion to keep objects in order generated
    newbuf->links.insert(newbuf, DSP.neweststate ? &(DSP.neweststate->links.dllNext) : &(DSP.statebuffer));

    DSP.neweststate = newbuf;
}

//==============================================================================
//
// DECORATE State Parser
//
// haleyjd 06/16/09: EDF now supports DECORATE-format state definitions inside
// thingtype "states" fields, which accept heredoc strings. The processing
// of those strings is done here, where they are turned into states.
//

/*
  Grammar

  <labeledunit> := <labelblock><frameblock><labeledunit> | nil
    <labelblock> := <label><eol><labelblock>
      <label> := [A-Za-z0-9_]+('.'[A-Za-z0-9_]+)?':'
      <eol>   := '\n'
    <frameblock> := <frame><frameblock> | <frame>
      <frame> := <keyword><eol> | <frame_token_list><eol>
        <keyword> := "stop" | "wait" | "loop" | "goto" <jumplabel>
          <jumplabel> := <jlabel> | <jlabel> '+' number
            <jlabel> := [A-Za-z0-9_:]+('.'[A-Za-z0-9_]+)?
        <frame_token_list> := <sprite><frameletters><tics><flagslist><action>
          <sprite> := [A-Z0-9][A-Z0-9][A-Z0-9][A-Z0-9]
          <frameletters> := [A-Z\[\\\]]+
          <tics> := [0-9]+
          <flagslist> := <flag><flagslist>
            <flag> := "bright" | "fast" | "offset" '(' <x> ',' <y> [',' "interpolate"] ')' | nil
          <action> := <name>
                    | <name> '(' <arglist> ')'
                    | nil
            <name> := [A-Za-z0-9_]+
            <arglist> := <arg> ',' <arglist> | <arg> | nil
              <arg> := "string" | number
*/

/*
   State Transition Diagram
   ----------------------------------
   NEEDLABEL:
      <label> : NEEDLABELORKWORSTATE
      EOL     : loop
   NEEDLABELORKWORSTATE:
      <label>   : NEEDLABELORKWORSTATE
      "goto"    : NEEDGOTOLABEL
      <keyword> : NEEDKWEOL
      <text>    : NEEDSTATEFRAMES
      EOL       : loop ***
   NEEDGOTOLABEL:
      <label> : NEEDGOTOEOLORPLUS
   NEEDGOTOEOLORPLUS:
      '+' : NEEDGOTOOFFSET
      EOL : NEEDLABEL
   NEEDGOTOOFFSET:
      <number> : NEEDKWEOL
   NEEDKWEOL:
      EOL : NEEDLABEL
   NEEDSTATEFRAMES:
      <text> : NEEDSTATETICS
   NEEDSTATETICS:
      <number> : NEEDFLAGORACTION
   NEEDFLAGORACTION:
      "bright" : NEEDFLAGORACTION
      "fast"   : NEEDFLAGORACTION
      "offset" '(' <number> ',' <number> ')' : NEEDFLAGORACTION
      <text>   : NEEDSTATEEOLORPAREN
      EOL      : NEEDLABELORKWORSTATE
   NEEDSTATEEOLORPAREN:
      EOL : NEEDLABELORKWORSTATE
      '(' : NEEDSTATEARGORPAREN
   NEEDSTATEARGORPAREN:
      <number> | <string> : NEEDSTATECOMMAORPAREN
      ')' : NEEDSTATEEOL
   NEEDSTATECOMMAORPAREN:
      ',' : NEEDSTATEARG
      ')' : NEEDSTATEEOL
   NEEDSTATEARG:
      <number> | <string> : NEEDSTATECOMMAORPAREN
   NEEDSTATEEOL:
      EOL : NEEDLABELORKWORSTATE

  *** EOL is allowed in PSTATE_NEEDLABELORKWORSTATE in a manner more flexible than
      that specified by the above grammar for matters of convenience.
*/

// parser state enumeration
enum
{
    PSTATE_NEEDLABEL,             // starting state, first token must be a label
    PSTATE_NEEDLABELORKWORSTATE,  // after label, need label or keyword or state
    PSTATE_NEEDGOTOLABEL,         // after goto, need goto label
    PSTATE_NEEDGOTOEOLORPLUS,     // after goto label, need EOL or '+'
    PSTATE_NEEDGOTOOFFSET,        // after '+', need goto offset number
    PSTATE_NEEDKWEOL,             // need kw EOL
    PSTATE_NEEDSTATEFRAMES,       // after state sprite, need frames
    PSTATE_NEEDSTATETICS,         // after state frames, need tics
    PSTATE_NEEDFLAGORACTION,      // after tics, need "bright" or action name
    PSTATE_NEEDSTATEEOLORPAREN,   // after action name, need EOL or '('
    PSTATE_NEEDSTATEARGORPAREN,   // after '(', need argument or ')'
    PSTATE_NEEDSTATECOMMAORPAREN, // after argument, need ',' or ')'
    PSTATE_NEEDSTATEARG,          // after ',', need argument (loop state)
    PSTATE_NEEDSTATEEOL,          // after ')', need EOL
    PSTATE_NUMSTATES
};

// parser state structure
struct pstate_t
{
    int      state;       // state of the parser, as defined by the above enumeration
    qstring *linebuffer;  // qstring to use as line buffer
    qstring *tokenbuffer; // qstring to use as token buffer
    int      index;       // current index into line buffer for tokenization
    int      linenum;     // line number (relative to start of state block)
    bool     needline;    // if true, feed a line from the input
    bool     principals;  // parsing for principals only
    bool     error;       // if true, an error has occurred.

    int tokentype;  // current token type, once decided upon
    int tokenerror; // current token error code
};

// tokenization

// token types
enum
{
    TOKEN_LABEL,   // [A-Za-z0-9_]+('.'[A-Za-z0-9_]+)?':'
    TOKEN_KEYWORD, // loop, stop, wait, goto
    TOKEN_PLUS,    // '+'
    TOKEN_LPAREN,  // '('
    TOKEN_COMMA,   // ','
    TOKEN_RPAREN,  // ')'
    TOKEN_TEXT,    // anything else (numbers, strings, words, etc.)
    TOKEN_EOL,     // end of line
    TOKEN_ERROR,   // an error token
    TOKEN_NUMTOKENS
};

// token type names for display in error messages
static const char *ds_token_names[TOKEN_NUMTOKENS] = {
    "label", "keyword", "character", "character", "character", "character", "text token", "end of line",
    "error", // not actually displayed; see below
};

// token errors
enum
{
    TERR_NONE,           // not an error
    TERR_BADSTRING,      // malformed string constant
    TERR_UNEXPECTEDCHAR, // weird character
    TERR_NUMERRORS
};

// token error strings
static const char *ds_token_errors[TERR_NUMERRORS] = {
    "not an error",
    "unterminated string constant",
    "unexpected character",
};

// tokenizer states
enum
{
    TSTATE_SCAN,    // scanning for start of a token
    TSTATE_SLASH,   // scanning after a '/'
    TSTATE_COMMENT, // consume up to next "\n"
    TSTATE_TEXT,    // scanning in a label, keyword, or text token
    TSTATE_COLON,   // scanning after ':'
    TSTATE_LABEL,   // scanning after '.' in a label
    TSTATE_STRING,  // scanning in a string literal
    TSTATE_DONE     // finished; return token to parser
};

// tokenizer state structure
struct tkstate_t
{
    int      state;      // current state of tokenizer
    int      i;          // index into string
    int      tokentype;  // token type, once decided upon
    int      tokenerror; // token error code
    qstring *line;       // line text
    qstring *token;      // token text
};

//=============================================================================
//
// Tokenizer Callbacks
//

//
// DoTokenStateScan
//
// Scanning for the start of a token.
//
static void DoTokenStateScan(tkstate_t *tks)
{
    const char *str   = tks->line->constPtr();
    int         i     = tks->i;
    qstring    *token = tks->token;

    // allow A-Za-z0-9, underscore, and leading - for numbers
    if(ectype::isAlnum(str[i]) || str[i] == '_' || str[i] == '-')
    {
        // start a text token - we'll determine the more specific type, if any,
        // later.
        *token         += str[i];
        tks->tokentype  = TOKEN_TEXT;
        tks->state      = TSTATE_TEXT;
    }
    else
    {
        switch(str[i])
        {
        case ' ':
        case '\t': // whitespace
            break; // keep scanning
        case '\0': // end of line, which is significant in DECORATE
            tks->tokentype = TOKEN_EOL;
            tks->state     = TSTATE_DONE;
            break;
        case '"': // quoted string
            tks->tokentype = TOKEN_TEXT;
            tks->state     = TSTATE_STRING;
            break;
        case '+': // plus - used in relative goto statement
            *token         += '+';
            tks->tokentype  = TOKEN_PLUS;
            tks->state      = TSTATE_DONE;
            break;
        case '(': // lparen - for action argument lists
            *token         += '(';
            tks->tokentype  = TOKEN_LPAREN;
            tks->state      = TSTATE_DONE;
            break;
        case ',': // comma - for action argument lists
            *token         += ',';
            tks->tokentype  = TOKEN_COMMA;
            tks->state      = TSTATE_DONE;
            break;
        case ')': // rparen - for action argument lists
            *token         += ')';
            tks->tokentype  = TOKEN_RPAREN;
            tks->state      = TSTATE_DONE;
            break;
        case '/': // forward slash - start of single-line comment?
            tks->state = TSTATE_SLASH;
            break;
        default: // whatever it is, we don't care for it.
            *token          += str[i];
            tks->tokentype   = TOKEN_ERROR;
            tks->tokenerror  = TERR_UNEXPECTEDCHAR;
            tks->state       = TSTATE_DONE;
            break;
        }
    }
}

//
// DoTokenStateSlash
//
static void DoTokenStateSlash(tkstate_t *tks)
{
    const char *str   = tks->line->constPtr();
    int         i     = tks->i;
    qstring    *token = tks->token;

    if(str[i] == '/')
        tks->state = TSTATE_COMMENT;
    else
    {
        *token          += str[i];
        tks->tokentype   = TOKEN_ERROR;
        tks->tokenerror  = TERR_UNEXPECTEDCHAR;
        tks->state       = TSTATE_DONE;
    }
}

//
// DoTokenStateComment
//
static void DoTokenStateComment(tkstate_t *tks)
{
    const char *str = tks->line->constPtr();
    int         i   = tks->i;

    // eol?
    if(str[i] == '\0')
    {
        tks->tokentype = TOKEN_EOL;
        tks->state     = TSTATE_DONE;
    }
    // else keep consuming characters
}

// there are only four keywords, so hashing is pointless.
static const char *decorate_kwds[] = {
    "loop",
    "wait",
    "stop",
    "goto",
};

enum
{
    KWD_LOOP,
    KWD_WAIT,
    KWD_STOP,
    KWD_GOTO
};

constexpr int NUMDECKWDS = earrlen(decorate_kwds);

//
// isDecorateKeyword
//
// Returns true if the string matches a DECORATE state keyword, and false
// otherwise.
//
static bool isDecorateKeyword(const char *text)
{
    return (E_StrToNumLinear(decorate_kwds, NUMDECKWDS, text) != NUMDECKWDS);
}

//
// DoTokenStateText
//
// At this point we are in a label, a keyword, or a plain text token,
// but we don't know which yet.
//
static void DoTokenStateText(tkstate_t *tks)
{
    const char *str   = tks->line->constPtr();
    int         i     = tks->i;
    qstring    *token = tks->token;

    if(ectype::isAlnum(str[i]) || str[i] == '_')
    {
        // continuing in label, keyword, or text
        *token += str[i];
    }
    else if(str[i] == '.')
    {
        char *endpos = nullptr;

        // we see a '.' which could either be the decimal point in a float
        // value, or the dot name separator in a label. If the token is only
        // numbers up to this point, we will consider it a number, but the
        // parser can sort this out if the wrong token type appears when it
        // is expecting TOKEN_LABEL.

        token->toLong(&endpos, 10);

        if(*endpos != '\0')
        {
            // it's not just a number, so assume it's a label
            tks->tokentype = TOKEN_LABEL;
            tks->state     = TSTATE_LABEL;
        }
        // otherwise, proceed as normal

        // add the dot character to the token
        *token += '.';
    }
    else if(str[i] == ':')
    {
        // colon either means:
        // A. this is a label, and we are at the end of it.
        // B. this is a namespace declarator in a goto label - next char is ':'
        // We must use another state to determine which is which.
        tks->state = TSTATE_COLON;
    }
    else // anything else ends this token, and steps back
    {
        // see if it is a keyword
        if(isDecorateKeyword(token->constPtr()))
            tks->tokentype = TOKEN_KEYWORD;
        tks->state = TSTATE_DONE;
        --tks->i; // the char we're on is the start of a new token, so back up.
    }
}

//
// DoTokenStateColon
//
// When a ':' is found in a text token we must defer the decision on whether
// to call that the end of the token or not until we see the next character.
//
static void DoTokenStateColon(tkstate_t *tks)
{
    const char *str   = tks->line->constPtr();
    int         i     = tks->i;
    qstring    *token = tks->token;

    if(str[i] == ':')
    {
        // Two colons in a row means we've found the namespace declarator.
        // Add two colons to the token buffer, and return to TSTATE_TEXT to
        // parse out the rest of the token.
        token->concat("::");
        tks->state = TSTATE_TEXT;
    }
    else // anything else means this was a label
    {
        tks->tokentype = TOKEN_LABEL;
        tks->state     = TSTATE_DONE;
        --tks->i; // the char we're on is the start of a new token, so back up
    }
}

//
// DoTokenStateLabel
//
// Scans inside a label after encountering a dot, which is used for custom
// death and pain state specification.
//
static void DoTokenStateLabel(tkstate_t *tks)
{
    const char *str   = tks->line->constPtr();
    int         i     = tks->i;
    qstring    *token = tks->token;

    if(ectype::isAlnum(str[i]) || str[i] == '_')
    {
        // continuing in label
        *token += str[i];
    }
    else if(str[i] == ':')
    {
        // colon at the end means this is a label, and we are at the end of it.
        tks->state = TSTATE_DONE;
    }
    else
    {
        // anything else means we may have been mistaken about this being a
        // label after all, or this is a label in the context of a goto statement;
        // in that case, we mark the token as text type and the parser can sort
        // out the damage by watching out for it.
        tks->tokentype = TOKEN_TEXT;
        tks->state     = TSTATE_DONE;
        --tks->i; // back up one char since we ate something unrelated
    }
}

//
// DoTokenStateString
//
// Parsing inside a string literal.
//
static void DoTokenStateString(tkstate_t *tks)
{
    const char *str   = tks->line->constPtr();
    int         i     = tks->i;
    qstring    *token = tks->token;

    // note: DECORATE does not support escapes in strings?!?
    switch(str[i])
    {
    case '"': // end of string
        tks->tokentype = TOKEN_TEXT;
        tks->state     = TSTATE_DONE;
        break;
    case '\0': // EOL - error
        tks->tokentype  = TOKEN_ERROR;
        tks->tokenerror = TERR_BADSTRING;
        tks->state      = TSTATE_DONE;
        break;
    default:
        // add character and continue scanning
        *token += str[i];
        break;
    }
}

// tokenizer callback type
using tksfunc_t = void (*)(tkstate_t *);

// tokenizer state function table
static tksfunc_t tstatefuncs[] = {
    DoTokenStateScan,    // scanning for start of a token
    DoTokenStateSlash,   // scanning inside a single-line comment?
    DoTokenStateComment, // scanning inside a comment; consume to next EOL
    DoTokenStateText,    // scanning inside a label, keyword, or text
    DoTokenStateColon,   // scanning after a ':' encountered in a text token
    DoTokenStateLabel,   // scanning inside a label after a dot
    DoTokenStateString,  // scanning inside a string literal
};

//
// E_GetDSToken
//
// Gets the next token from the DECORATE states string.
//
static int E_GetDSToken(pstate_t *ps)
{
    tkstate_t tks;

    // set up tokenizer state - transfer in parser state details
    tks.state      = TSTATE_SCAN;
    tks.tokentype  = -1;
    tks.tokenerror = TERR_NONE;
    tks.i          = ps->index;
    tks.line       = ps->linebuffer;
    tks.token      = ps->tokenbuffer;

    tks.token->clear();

    while(tks.state != TSTATE_DONE)
    {
        I_Assert(tks.state >= 0 && tks.state < TSTATE_DONE, "E_GetDSToken: Internal error: undefined state\n");

        tstatefuncs[tks.state](&tks);

        // step to next character
        ++tks.i;
    }

    // write back info to parser state
    ps->index      = tks.i;
    ps->tokentype  = tks.tokentype;
    ps->tokenerror = tks.tokenerror;

    return tks.tokentype;
}

//=============================================================================
//
// Parser Callbacks
//

// utilities

// for unnecessarily precise grammatical correctness ;)
constexpr bool hasvowel(const char *str)
{
    return *str == 'a' || *str == 'e' || *str == 'i' || *str == 'o' || *str == 'u';
}

//
// PSExpectedErr
//
// Called to issue a verbose log message indicating an error consisting of an
// unexpected token type.
//
static void PSExpectedErr(pstate_t *ps, const char *expected)
{
    const char *tokenname = ds_token_names[ps->tokentype];

    // if error is due to a tokenizer error, get the more specific error message
    // pertaining to that malformed token
    if(ps->tokenerror)
        tokenname = ds_token_errors[ps->tokenerror];

    E_EDFLoggedWarning(2,
                       "Error on line %d of DECORATE state block:\n\t\t"
                       "Expected %s %s but found %s %s with value '%s'\n",
                       ps->linenum, hasvowel(expected) ? "an" : "a", expected, hasvowel(tokenname) ? "an" : "a",
                       tokenname, ps->tokentype != TOKEN_EOL ? ps->tokenbuffer->constPtr() : "\\n");

    ps->error = true;
}

//
// PSWrapStates
//
// haleyjd 06/23/10: shared logic to handle the end of a set of one or more
// DECORATE state definitions. This is invoked from the following states:
// * PSTATE_NEEDFLAGORACTION
// * PSTATE_NEEDSTATEEOLORPAREN
// * PSTATE_NEEDSTATEEOL
//
static void PSWrapStates(pstate_t *ps)
{
    if(!ps->principals)
    {
        // Increment curbufstate and currentstate until end of list is reached,
        // a non-state object is encountered, or the line number changes
        DLListItem<estatebuf_t> *link       = DSP.curbufstate;
        int                      curlinenum = (*link)->linenum;

        while(link && (*link)->linenum == curlinenum && (*link)->type == BUF_STATE)
        {
            link = link->dllNext;
            DSP.currentstate++;
        }
        DSP.curbufstate = link;
    }
}

//
// DoPSNeedLabel
//
// Initial state of the parser; we expect a state label, but we'll accept
// EOL, which means to loop.
//
static void DoPSNeedLabel(pstate_t *ps)
{
    E_GetDSToken(ps);

    switch(ps->tokentype)
    {
    case TOKEN_EOL:
        // loop until something meaningful appears
        break;

    case TOKEN_LABEL:
        // record label to associate with next state generated
        if(ps->principals)
        {
            // count a label
            DSP.numdeclabels++;
            // make a label object
            E_AddBufferedState(BUF_LABEL, ps->tokenbuffer->constPtr(), ps->linenum);
        }
        // Outside of principals, we don't do anything here. When we hit a
        // non-label parsing state, we will run down the labels until we reach
        // the first non-label buffered object and create output labels for all
        // of them.
        ps->state = PSTATE_NEEDLABELORKWORSTATE;
        break;

    default:
        // anything else is an error
        PSExpectedErr(ps, "label");
        break;
    }
}

//
// Service routines for DoPSNeedLabelOrKWOrState
//

//
// doLabel
//
// A label token has been encountered. During parsing for principals, we create
// a buffered state object that stores the label token. During the main pass,
// nothing is done, because we sit with curbufstate pointing to the first label
// we've seen until we hit a state or keyword. At that point we process down
// the list of estatebuf objects until a non-label is hit.
//
static void doLabel(pstate_t *ps)
{
    // record label to associate with next state generated.
    // remain in the current state
    if(ps->principals)
    {
        // count a label
        DSP.numdeclabels++;
        // make a label object
        E_AddBufferedState(BUF_LABEL, ps->tokenbuffer->constPtr(), ps->linenum);
    }
    // Again, just keep going outside of principals.
}

//
// doGoto
//
// Gotos are ridiculously complicated:
//
// * During principals, we count it and generate a buffered goto object.
//   In addition, if this goto immediately follows a label, we must count
//   it specially because it will generate an invisible state that
//   immediately transfers to the goto's destination label.
//
// * During the main pass, if we are sitting with curbufstate on a label,
//   we know we're dealing with such a state-generating goto, and we
//   reserve one of our previously allocated state_t's for use with it.
//   Otherwise, this goto record is meant to modify the nextstate of the
//   previous state_t that was processed. Note the previous state_t processed
//   while dealing with a keyword is *always* currentstate - 1.
//
// * Because label resolution is not complete, we must store ALL gotos into
//   the temporary "internalgotos" list. This list is run down after the
//   main parsing pass. Any gotos that can be resolved to labels in the
//   current scope will be resolved at that point. Any that cannot are passed
//   back to the caller within the DSO object.
//
static void doGoto(pstate_t *ps)
{
    // handle goto specifics
    if(ps->principals)
    {
        // count a goto
        DSP.numgotos++;

        // also counts as a keyword
        DSP.numkeywords++;

        // if the previous buffered state is a label, this is a state-generating
        // goto label
        if(DSP.neweststate && DSP.neweststate->type == BUF_LABEL)
            DSP.numgotostates++;

        // make a goto object
        E_AddBufferedState(BUF_GOTO, nullptr, ps->linenum);
    }
    else
    {
        // main parsing pass
        if((*DSP.curbufstate)->type == BUF_LABEL)
        {
            DLListItem<estatebuf_t> *link = DSP.curbufstate;

            // last noticed state is a label; run down all labels and
            // create relocations that point to the current state.
            while((*link)->type != BUF_GOTO)
            {
                edecstateout_t *dso = DSP.pDSO;
                edecstate_t    *s   = &(dso->states[dso->numstates]);

                s->label = estrdup((*link)->name);
                s->state = states[DSP.currentstate];

                dso->numstates++;

                link = link->dllNext;
            }
            DSP.curbufstate = link;

            // setup the current state as a goto state
            DSP.internalgotos[DSP.numinternalgotos].gotoInfo = *DSP.curbufstate;
            DSP.internalgotos[DSP.numinternalgotos].state    = DSP.currentstate;

            DSP.numinternalgotos++; // move forward one internal goto
            DSP.currentstate++;     // move forward to the next state
        }
        else
        {
            // this goto determines the nextstate field for the previous state
            DSP.internalgotos[DSP.numinternalgotos].gotoInfo = *DSP.curbufstate;
            DSP.internalgotos[DSP.numinternalgotos].state    = DSP.currentstate - 1;

            DSP.numinternalgotos++; // move forward one internal goto
        }

        // move to next buffered state object
        DSP.curbufstate = DSP.curbufstate->dllNext;
    }
    ps->state = PSTATE_NEEDGOTOLABEL;
}

//
// doKeyword
//
// Other keywords are not quite as horrible as goto.
//
// * During principals we just record a keyword object and what type of keyword
//   it is. "stop" keywords that immediately follow one or more labels are "kill
//   states," however, which must eventually be returned to the caller in the
//   DSO object for removing states from whatever object contains this state
//   block.
//
// * During the main pass, the loop, wait, and stop keywords are resolved to
//   their jump targets immediately. The wait keyword keeps an object in its
//   current state, whereas the loop keyword returns it to the previous state
//   to which a label was resolved, which is kept in the variable
//   "lastlabelstate" (see doText below). "stop" sends a state to the nullptr
//   state. stop keywords that follow labels are added to the killstates list
//   in the DSO object immediately, once for each consecutive label that
//   points to that stop keyword.
//
static void doKeyword(pstate_t *ps)
{
    // handle other keyword specifics
    if(ps->principals)
    {
        // count a keyword
        DSP.numkeywords++;

        // if the keyword is "stop" and the previous buffered object is a label,
        // this is a "kill state"
        if(DSP.neweststate && DSP.neweststate->type == BUF_LABEL && !ps->tokenbuffer->strCaseCmp("stop"))
            DSP.numstops++;

        // make a keyword object
        E_AddBufferedState(BUF_KEYWORD, ps->tokenbuffer->constPtr(), ps->linenum);
    }
    else
    {
        state_t *state   = states[DSP.currentstate - 1];
        int      kwdcode = E_StrToNumLinear(decorate_kwds, NUMDECKWDS, ps->tokenbuffer->constPtr());

        switch(kwdcode)
        {
        case KWD_WAIT:
            if(state->flags & STATEFI_DECORATE)
            {
                state->nextstate = DSP.currentstate - 1; // self-referential
                if(state->tics == 0)
                    state->tics = 1; // eliminate unsafe tics value
            }
            break;
        case KWD_LOOP:
            if(state->flags & STATEFI_DECORATE)
                state->nextstate = DSP.lastlabelstate;
            break;
        case KWD_STOP:
            if((*DSP.curbufstate)->type == BUF_LABEL)
            {
                DLListItem<estatebuf_t> *link = DSP.curbufstate;

                // if we're still on a label and this is a stop keyword, run
                // forward through the labels and make kill states for each one
                while((*link)->type != BUF_KEYWORD)
                {
                    edecstateout_t *dso = DSP.pDSO;
                    ekillstate_t   *ks  = &(dso->killstates[dso->numkillstates]);

                    ks->killname = estrdup((*link)->name);
                    dso->numkillstates++;

                    link = link->dllNext;
                }
                DSP.curbufstate = link;
            }
            else if(state->flags & STATEFI_DECORATE)
                state->nextstate = NullStateNum; // next state is null state
            break;
        default: break;
        }

        // move to next buffered state object
        DSP.curbufstate = DSP.curbufstate->dllNext;
    }
    ps->state = PSTATE_NEEDKWEOL;
}

//
// doText
//
// A normal textual token (phew!) It should be a sprite name, and during the
// first pass, the sprite name will be added if it doesn't exist already.
//
// During the main pass, we start processing the current set of states which
// are now being defined. First the currentstate is associated with any
// pending set of labels that have been seen (and we are still sitting at
// via the curbufstate pointer). Once the pointer hits a state, we should be
// caught up.
//
// Then we can walk down the list with a temporary estatebuf pointer to fill
// in the sprite in all frames that share the current buffered object's line
// number and type.
//
static void doText(pstate_t *ps)
{
    // verify sprite name; generate new state
    if(ps->principals)
    {
        // make a new sprite if this one doesn't already exist
        if(E_SpriteNumForName(ps->tokenbuffer->constPtr()) == -1)
            E_ProcessSingleSprite(ps->tokenbuffer->constPtr());

        // do not count or create a state yet; this will be done when we parse
        // the frame token, whose strlen is the number of states to count
    }
    else
    {
        int                      sprnum = E_SpriteNumForName(ps->tokenbuffer->constPtr());
        DLListItem<estatebuf_t> *link;
        int                      statenum;

        link = DSP.curbufstate;

        // if we are on a label, all the labels until we reach the next state
        // object should be associated with the current state
        while((*link)->type == BUF_LABEL)
        {
            edecstateout_t *dso = DSP.pDSO;

            dso->states[dso->numstates].label = estrdup((*link)->name);
            dso->states[dso->numstates].state = states[DSP.currentstate];
            dso->numstates++;

            // set lastlabelstate for loop keyword
            DSP.lastlabelstate = DSP.currentstate;

            link = link->dllNext;
        }
        DSP.curbufstate = link;

        statenum = DSP.currentstate;

        // set sprite number of all frame objects on the list with the same
        // linenumber as the current buffered state object
        while(link && (*link)->linenum == (*DSP.curbufstate)->linenum && (*link)->type == BUF_STATE)
        {
            if(states[statenum]->flags & STATEFI_DECORATE)
                states[statenum]->sprite = sprnum;
            link = link->dllNext;
            ++statenum;
        }
    }
    ps->state = PSTATE_NEEDSTATEFRAMES;
}

//
// DoPSNeedLabelOrKWOrState
//
// Main looping state. This is gone to after finding the first label,
// as well as returned to after processing a state.
//
static void DoPSNeedLabelOrKWOrState(pstate_t *ps)
{
    E_GetDSToken(ps);

    switch(ps->tokentype)
    {
    case TOKEN_EOL:
        // loop until something meaningful appears
        break;

    case TOKEN_LABEL:
        // handle the label
        doLabel(ps);
        break;

    case TOKEN_KEYWORD:
        // generate appropriate state for keyword
        if(!ps->tokenbuffer->strCaseCmp("goto"))
            doGoto(ps);
        else
            doKeyword(ps);
        break;

    case TOKEN_TEXT:
        // This should be a sprite name.
        doText(ps);
        break;

    default:
        // anything else is an error; eat rest of the line
        PSExpectedErr(ps, "label or keyword or sprite");
        break;
    }
}

//
// DoPSNeedGotoLabel
//
// Expecting the label for a "goto" keyword
//
static void DoPSNeedGotoLabel(pstate_t *ps)
{
    E_GetDSToken(ps);

    if(ps->tokentype == TOKEN_TEXT)
    {
        // record text into goto destination record for later
        // resolution pass.
        if(ps->principals)
        {
            if(DSP.neweststate->type != BUF_GOTO)
                I_Error("DoPSNeedGotoLabel: internal error - last state != GOTO\n");

            DSP.neweststate->gotodest = ps->tokenbuffer->duplicate(PU_STATIC);
        }
        // Nothing is required outside of principals
        ps->state = PSTATE_NEEDGOTOEOLORPLUS;
    }
    else
    {
        PSExpectedErr(ps, "goto label");
        ps->state = PSTATE_NEEDLABEL; // return to initial state
    }
}

//
// DoPSNeedGotoEOLOrPlus
//
// Expecting EOL or '+' after a goto destination label.
//
static void DoPSNeedGotoEOLOrPlus(pstate_t *ps)
{
    E_GetDSToken(ps);

    switch(ps->tokentype)
    {
    case TOKEN_EOL: ps->state = PSTATE_NEEDLABEL; break;

    case TOKEN_PLUS: ps->state = PSTATE_NEEDGOTOOFFSET; break;

    default:
        // anything else is an error
        PSExpectedErr(ps, "end of line or +");
        ps->state = PSTATE_NEEDLABEL;
        break;
    }
}

//
// DoPSNeedGotoOffset
//
// Expecting a numeric offset value after the '+' in a goto statement.
//
static void DoPSNeedGotoOffset(pstate_t *ps)
{
    E_GetDSToken(ps);

    if(ps->tokentype == TOKEN_TEXT)
    {
        // record offset into goto destination record
        if(ps->principals)
        {
            if(DSP.neweststate->type != BUF_GOTO)
                I_Error("DoPSNeedGotoOffset: internal error - last state != GOTO\n");

            DSP.neweststate->gotooffset = ps->tokenbuffer->toInt();
        }
        // Nothing is required outside of principals
        ps->state = PSTATE_NEEDKWEOL;
    }
    else
    {
        // anything else is an error
        PSExpectedErr(ps, "goto offset");
        ps->state = PSTATE_NEEDLABEL;
    }
}

//
// DoPSNeedKWEOL
//
// Expecting the end of a line after a state transition keyword.
// The only thing which can come next is a new label.
//
static void DoPSNeedKWEOL(pstate_t *ps)
{
    E_GetDSToken(ps);

    if(ps->tokentype != TOKEN_EOL)
        PSExpectedErr(ps, "end of line");

    // return to initial state
    ps->state = PSTATE_NEEDLABEL;
}

//
// DoPSNeedStateFrames
//
// Expecting a frames string for the current state.
// Frames strings are a series of A-Z and [\] chars.
// If this string is more than one character long, we generate additional
// states up to the number of characters in the string, and the rest of the
// properties parsed for the first state apply to those states. The states
// created this way have their next state fields automatically created to be
// consecutive.
//
static void DoPSNeedStateFrames(pstate_t *ps)
{
    E_GetDSToken(ps);

    if(ps->tokentype != TOKEN_TEXT)
    {
        PSExpectedErr(ps, "frame string");
        ps->state = PSTATE_NEEDLABELORKWORSTATE;
    }
    else
    {
        if(ps->principals)
        {
            // During parsing for principals, we determine how many states should
            // be created, and add that many state objects. Each state object
            // created here will have the same line number as this line in the
            // DECORATE state block, and when parsing for values, we will apply the
            // values to all states from the current one to the last one found
            // having the same line number.
            int i;
            int numstatestomake = (int)(ps->tokenbuffer->length());

            for(i = 0; i < numstatestomake; ++i)
                E_AddBufferedState(BUF_STATE, nullptr, ps->linenum);

            DSP.numdecstates += numstatestomake;
        }
        else
        {
            // Apply the frames to each state with the same line number.
            // We also set the nextstates here to be consecutive.
            DLListItem<estatebuf_t> *link     = DSP.curbufstate;
            int                      statenum = DSP.currentstate;
            unsigned int             stridx   = 0;

            while(link && (*link)->type == BUF_STATE && (*link)->linenum == (*DSP.curbufstate)->linenum)
            {
                char c = ectype::toUpper(ps->tokenbuffer->charAt(stridx));

                if(states[statenum]->flags & STATEFI_DECORATE)
                {
                    states[statenum]->frame = c - 'A';

                    if(states[statenum]->frame < 0 || states[statenum]->frame > 28)
                    {
                        E_EDFLoggedWarning(2, "DoPSNeedStateFrames: line %d: invalid DECORATE frame char %c\n",
                                           (*DSP.curbufstate)->linenum, c);
                        ps->error = true;
                        return;
                    }

                    if(statenum != NUMSTATES - 1)
                        states[statenum]->nextstate = statenum + 1;
                }

                ++statenum;           // move forward one state in states[]
                ++stridx;             // move forward one char in the qstring
                link = link->dllNext; // move forward one buffered state
            }
        }
        ps->state = PSTATE_NEEDSTATETICS;
    }
}

//
// DoPSNeedStateTics
//
// Expecting a tics amount for the current state.
//
static void DoPSNeedStateTics(pstate_t *ps)
{
    E_GetDSToken(ps);

    if(ps->tokentype != TOKEN_TEXT)
    {
        PSExpectedErr(ps, "tics value");
        ps->state = PSTATE_NEEDLABELORKWORSTATE;
    }
    else
    {
        // Apply the tics to each state with the same line number.
        if(!ps->principals)
        {
            DLListItem<estatebuf_t> *link     = DSP.curbufstate;
            int                      statenum = DSP.currentstate;
            int                      tics     = ps->tokenbuffer->toInt();

            while(link && (*link)->type == BUF_STATE && (*link)->linenum == (*DSP.curbufstate)->linenum)
            {
                if(states[statenum]->flags & STATEFI_DECORATE)
                {
                    states[statenum]->tics = tics;

                    if(states[statenum]->tics < -1)
                        states[statenum]->tics = -1;
                }

                ++statenum;           // move forward one state in states[]
                link = link->dllNext; // move forward one buffered state
            }
        }
        ps->state = PSTATE_NEEDFLAGORACTION;
    }
}

//
// doAction
//
// haleyjd 10/14/10: Factored common code for assigning state actions out of
// the two state handlers below.
//
static void doAction(pstate_t *ps, const char *fn)
{
<<<<<<< HEAD
   // Verify is valid codepointer name and apply action to all
   // states in the current range.
   if(!ps->principals)
   {
      DLListItem<estatebuf_t> *link = DSP.curbufstate;
      int statenum = DSP.currentstate;
      action_t *action = E_GetAction(ps->tokenbuffer->constPtr());

      if(!action)
      {
         E_EDFLoggedWarning(2, "%s: unknown action %s\n",
                            fn, ps->tokenbuffer->constPtr());
         ps->error = true;
         return;
      }

      while(link && (*link)->type == BUF_STATE &&
            (*link)->linenum == (*DSP.curbufstate)->linenum)
      {
         if(states[statenum]->flags & STATEFI_DECORATE)
            states[statenum]->action = action;

         ++statenum;           // move forward one state in states[]
         link = link->dllNext; // move forward one buffered state
      }
   }
   ps->state = PSTATE_NEEDSTATEEOLORPAREN;
=======
    // Verify is valid codepointer name and apply action to all
    // states in the current range.
    if(!ps->principals)
    {
        DLListItem<estatebuf_t> *link     = DSP.curbufstate;
        int                      statenum = DSP.currentstate;
        deh_bexptr              *ptr      = D_GetBexPtr(ps->tokenbuffer->constPtr());

        if(!ptr)
        {
            E_EDFLoggedWarning(2, "%s: unknown action %s\n", fn, ps->tokenbuffer->constPtr());
            ps->error = true;
            return;
        }

        while(link && (*link)->type == BUF_STATE && (*link)->linenum == (*DSP.curbufstate)->linenum)
        {
            if(states[statenum]->flags & STATEFI_DECORATE)
                states[statenum]->action = states[statenum]->oldaction = ptr->cptr;

            ++statenum;           // move forward one state in states[]
            link = link->dllNext; // move forward one buffered state
        }
    }
    ps->state = PSTATE_NEEDSTATEEOLORPAREN;
>>>>>>> bf494889
}

enum
{
    DSFK_BRIGHT,
    DSFK_FAST,
    DSFK_OFFSET,
    DSFK_NUMFLAGS
};

static const char *decStateFlagKeywords[DSFK_NUMFLAGS] = {
    "bright",
    "fast",
    "offset",
};

//
// applyStateBright
//
// Apply brightness to all the states in the current range.
//
static void applyStateBright()
{
    DLListItem<estatebuf_t> *link     = DSP.curbufstate;
    int                      statenum = DSP.currentstate;

    // Apply fullbright to all states in the current range
    while(link && (*link)->type == BUF_STATE && (*link)->linenum == (*DSP.curbufstate)->linenum)
    {
        if(states[statenum]->flags & STATEFI_DECORATE)
            states[statenum]->frame |= FF_FULLBRIGHT;

        ++statenum;           // move forward one state in states[]
        link = link->dllNext; // move forward one buffered state
    }
}

//
// applyStateFlag
//
// Apply a state flag to all the states in the current range.
//
static void applyStateFlag(unsigned int flag)
{
    DLListItem<estatebuf_t> *link     = DSP.curbufstate;
    int                      statenum = DSP.currentstate;

    // Apply flag to all states in the current range
    while(link && (*link)->type == BUF_STATE && (*link)->linenum == (*DSP.curbufstate)->linenum)
    {
        if(states[statenum]->flags & STATEFI_DECORATE)
            states[statenum]->flags |= flag;

        ++statenum;
        link = link->dllNext;
    }
}

//
// Apply a state offset (misc1 and misc2)
//
static void applyStateOffset(pstate_t *ps)
{
    E_GetDSToken(ps);
    if(ps->tokentype != TOKEN_LPAREN)
    {
        PSExpectedErr(ps, "'('");
        ps->state = PSTATE_NEEDLABELORKWORSTATE;
        return;
    }

    E_GetDSToken(ps);
    if(ps->tokentype != TOKEN_TEXT)
    {
        PSExpectedErr(ps, "x value");
        ps->state = PSTATE_NEEDLABELORKWORSTATE;
        return;
    }

    int x = ps->tokenbuffer->toInt();

    E_GetDSToken(ps);
    if(ps->tokentype != TOKEN_COMMA)
    {
        PSExpectedErr(ps, "','");
        ps->state = PSTATE_NEEDLABELORKWORSTATE;
        return;
    }

    E_GetDSToken(ps);
    if(ps->tokentype != TOKEN_TEXT)
    {
        PSExpectedErr(ps, "y value");
        ps->state = PSTATE_NEEDLABELORKWORSTATE;
        return;
    }

    int  y           = ps->tokenbuffer->toInt();
    bool interpolate = false;

    E_GetDSToken(ps);

    if(ps->tokentype == TOKEN_COMMA)
    {
        E_GetDSToken(ps);
        if(ps->tokentype != TOKEN_TEXT || ps->tokenbuffer->strCaseCmp("interpolate"))
        {
            PSExpectedErr(ps, "interpolate");
            ps->state = PSTATE_NEEDLABELORKWORSTATE;
            return;
        }
        interpolate = true;

        E_GetDSToken(ps);
        // fall through
    }

    if(ps->tokentype != TOKEN_RPAREN)
    {
        PSExpectedErr(ps, "')'");
        ps->state = PSTATE_NEEDLABELORKWORSTATE;
        return;
    }

    if(ps->principals)
        return; // Principals only needs to check syntax here

    // Now apply the miscs
    DLListItem<estatebuf_t> *link     = DSP.curbufstate;
    int                      statenum = DSP.currentstate;

    // Apply flag to all states in the current range
    while(link && (*link)->type == BUF_STATE && (*link)->linenum == (*DSP.curbufstate)->linenum)
    {
        if(states[statenum]->flags & STATEFI_DECORATE)
        {
            states[statenum]->misc1 = x;
            states[statenum]->misc2 = y;
            if(interpolate)
                states[statenum]->flags |= STATEF_INTERPOLATE;
            else
                states[statenum]->flags &= ~STATEF_INTERPOLATE;
        }

        ++statenum;
        link = link->dllNext;
    }
}

//
// DoPSNeedFlagOrAction
//
// Expecting either one or more state flag keywords or the action name.
//
// 06/23/10: We also accept EOL here so as not to require "Null" on frames
//           that use the null action. (woops!)
//
static void DoPSNeedFlagOrAction(pstate_t *ps)
{
    E_GetDSToken(ps);

    // Allow EOL here to indicate null action
    if(ps->tokentype == TOKEN_EOL)
    {
        PSWrapStates(ps);
        ps->state = PSTATE_NEEDLABELORKWORSTATE;
        return;
    }

    if(ps->tokentype != TOKEN_TEXT)
    {
        PSExpectedErr(ps, "state flag keyword or action name");
        ps->state = PSTATE_NEEDLABELORKWORSTATE;
        return;
    }

    int flagnum = E_StrToNumLinear(decStateFlagKeywords, DSFK_NUMFLAGS, ps->tokenbuffer->constPtr());

    if(flagnum != DSFK_NUMFLAGS)
    {
        switch(flagnum)
        {
        case DSFK_BRIGHT:
            if(!ps->principals)
                applyStateBright();
            break;
        case DSFK_FAST:
            if(!ps->principals)
                applyStateFlag(STATEF_SKILL5FAST);
            break;
        case DSFK_OFFSET: applyStateOffset(ps); break;
        default:          break;
        }
        // stay in the current state
    }
    else
        doAction(ps, "DoPSNeedFlagOrAction"); // otherwise verify & assign action
}

//
// DoPSNeedStateEOLOrParen
//
// After parsing the action name, expecting an EOL or '('.
//
static void DoPSNeedStateEOLOrParen(pstate_t *ps)
{
    E_GetDSToken(ps);

    switch(ps->tokentype)
    {
    case TOKEN_EOL:
        // Finalize state range
        PSWrapStates(ps);
        ps->state = PSTATE_NEEDLABELORKWORSTATE;
        break;
    case TOKEN_LPAREN:
        // Add argument object to all states
        if(!ps->principals)
        {
            DLListItem<estatebuf_t> *link     = DSP.curbufstate;
            int                      statenum = DSP.currentstate;

            while(link && (*link)->type == BUF_STATE && (*link)->linenum == (*DSP.curbufstate)->linenum)
            {
                if(states[statenum]->flags & STATEFI_DECORATE)
                    E_CreateArgList(states[statenum]);

                ++statenum;           // move forward one state in states[]
                link = link->dllNext; // move forward one buffered state
            }
        }
        ps->state = PSTATE_NEEDSTATEARGORPAREN;
        break;
    default:
        // anything else is an error
        PSExpectedErr(ps, "end of line or (");
        ps->state = PSTATE_NEEDLABELORKWORSTATE;
        break;
    }
}

//
// DoPSNeedStateArgOrParen
//
// After '(' we expect an argument or ')' (which is pointless to have but
// is still allowed).
//
static void DoPSNeedStateArgOrParen(pstate_t *ps)
{
    E_GetDSToken(ps);

    switch(ps->tokentype)
    {
    case TOKEN_TEXT:
        // Parse and populate argument in state range
        if(!ps->principals)
        {
            DLListItem<estatebuf_t> *link     = DSP.curbufstate;
            int                      statenum = DSP.currentstate;

            while(link && (*link)->type == BUF_STATE && (*link)->linenum == (*DSP.curbufstate)->linenum)
            {
                if(states[statenum]->flags & STATEFI_DECORATE)
                    E_AddArgToList(states[statenum]->args, ps->tokenbuffer->constPtr());

                ++statenum;           // move forward one state in states[]
                link = link->dllNext; // move forward one buffered state
            }
        }
        ps->state = PSTATE_NEEDSTATECOMMAORPAREN;
        break;
    case TOKEN_RPAREN: ps->state = PSTATE_NEEDSTATEEOL; break;
    default:
        // error
        PSExpectedErr(ps, "argument or )");
        ps->state = PSTATE_NEEDLABELORKWORSTATE;
        break;
    }
}

//
// DoPSNeedStateCommaOrParen
//
// Expecting ',' or ')' after an action argument.
//
static void DoPSNeedStateCommaOrParen(pstate_t *ps)
{
    E_GetDSToken(ps);

    switch(ps->tokentype)
    {
    case TOKEN_COMMA:  ps->state = PSTATE_NEEDSTATEARG; break;
    case TOKEN_RPAREN: ps->state = PSTATE_NEEDSTATEEOL; break;
    default:
        // error
        PSExpectedErr(ps, ", or )");
        ps->state = PSTATE_NEEDLABELORKWORSTATE;
        break;
    }
}

//
// DoPSNeedStateArg
//
// Expecting an argument, after having seen ','.
// This state exists because ')' is not allowed here.
//
static void DoPSNeedStateArg(pstate_t *ps)
{
    E_GetDSToken(ps);

    if(ps->tokentype != TOKEN_TEXT)
    {
        PSExpectedErr(ps, "argument");
        ps->state = PSTATE_NEEDLABELORKWORSTATE;
    }
    else
    {
        // Parse and populate argument in state range
        if(!ps->principals)
        {
            DLListItem<estatebuf_t> *link     = DSP.curbufstate;
            int                      statenum = DSP.currentstate;

            while(link && (*link)->type == BUF_STATE && (*link)->linenum == (*DSP.curbufstate)->linenum)
            {
                if(states[statenum]->flags & STATEFI_DECORATE)
                    E_AddArgToList(states[statenum]->args, ps->tokenbuffer->constPtr());

                ++statenum;           // move forward one state in states[]
                link = link->dllNext; // move forward one buffered state
            }
        }
        ps->state = PSTATE_NEEDSTATECOMMAORPAREN;
    }
}

//
// DoPSNeedStateEOL
//
// Expecting end of line after completing state parsing.
//
static void DoPSNeedStateEOL(pstate_t *ps)
{
    E_GetDSToken(ps);

    if(ps->tokentype != TOKEN_EOL)
    {
        PSExpectedErr(ps, "end of line");
        return;
    }

    // Finalize state range
    PSWrapStates(ps);

    ps->state = PSTATE_NEEDLABELORKWORSTATE;
}

// parser callback type
using psfunc_t = void (*)(pstate_t *);

// parser state function table
static psfunc_t pstatefuncs[PSTATE_NUMSTATES] = {
    DoPSNeedLabel,           DoPSNeedLabelOrKWOrState, DoPSNeedGotoLabel,
    DoPSNeedGotoEOLOrPlus,   DoPSNeedGotoOffset,       DoPSNeedKWEOL,
    DoPSNeedStateFrames,     DoPSNeedStateTics,        DoPSNeedFlagOrAction,
    DoPSNeedStateEOLOrParen, DoPSNeedStateArgOrParen,  DoPSNeedStateCommaOrParen,
    DoPSNeedStateArg,        DoPSNeedStateEOL,
};

//=============================================================================
//
// Parser Core
//

//
// E_GetDSLine
//
// Gets the next line of DECORATE state input.
//
static bool E_GetDSLine(const char **src, pstate_t *ps)
{
    bool        isdone = false;
    const char *srctxt = *src;

    ps->linebuffer->clear();
    ps->index = 0;

    if(!*srctxt) // at end?
        isdone = true;
    else
    {
        char c;

        while((c = *srctxt))
        {
            // do not step past the end of the string by doing this in the loop
            // condition above...
            ++srctxt;

            if(c == '\n')
                break;

            *ps->linebuffer += c;
        }

        // track line numbers
        ps->linenum++;
    }

    *src = srctxt;

    return isdone;
}

//
// E_parseDecorateInternal
//
// Main driver routine for parsing of DECORATE state blocks.
// Can be called either to collect principals or to run the final collection
// of data.
//
static bool E_parseDecorateInternal(const char *input, bool principals)
{
    pstate_t    ps;
    qstring     linebuffer;
    qstring     tokenbuffer;
    const char *inputstr = input;

    // initialize pstate structure
    ps.index       = 0;
    ps.linenum     = 0;
    ps.tokentype   = 0;
    ps.tokenerror  = TERR_NONE;
    ps.linebuffer  = &linebuffer;
    ps.tokenbuffer = &tokenbuffer;
    ps.principals  = principals;
    ps.error       = false;

    // set initial state
    ps.state = PSTATE_NEEDLABEL;

    // need a line to start
    ps.needline = true;

    while(1)
    {
        // need a new line of input?
        if(ps.needline)
        {
            if(E_GetDSLine(&inputstr, &ps))
                break; // ran out of lines

            ps.needline = false;
        }

        I_Assert(ps.state >= 0 && ps.state < PSTATE_NUMSTATES,
                 "E_parseDecorateInternal: internal error - undefined state\n");

        pstatefuncs[ps.state](&ps);

        // if an error occured, end the loop
        if(ps.error)
            break;

        // if last token processed was an EOL, we need a new line of input
        if(ps.tokentype == TOKEN_EOL)
            ps.needline = true;
    }

    return !ps.error;
}

//
// E_checkPrincipalSemantics
//
// Looks for simple errors in the principals.
//
static bool E_checkPrincipalSemantics(const char *firststate)
{
    DLListItem<estatebuf_t> *link = DSP.statebuffer;
    estatebuf_t             *prev = nullptr;

    // Trying to use a pre-defined set of states. Certain conditions must be met:
    // * The state being named must exist.
    // * firststatenum + numdecstates should be <= NUMSTATES.
    // * numgotostates must be zero.
    if(firststate)
    {
        int firststatenum = E_StateNumForName(firststate);

        if(firststatenum < 0)
        {
            E_EDFLoggedWarning(2, "E_checkPrincipalSemantics: firstdecoratestate "
                                  "of parent object is invalid\n");
            return false;
        }
        if(firststatenum + DSP.numdecstates > NUMSTATES)
        {
            E_EDFLoggedWarning(2, "E_checkPrincipalSemantics: not enough states "
                                  "reserved after firstdecoratestate of parent "
                                  "object\n");
            return false;
        }
        if(DSP.numgotostates > 0)
        {
            E_EDFLoggedWarning(2, "E_checkPrincipalSemantics: implicit goto states "
                                  "are incompatible with firstdecoratestate "
                                  "specification in parent object\n");
            return false;
        }
    }

    // Empty? No way bub. Not gonna deal with it.
    if(!link)
    {
        E_EDFLoggedWarning(2, "E_checkPrincipalSemantics: illegal empty DECORATE "
                              "state block\n");
        return false;
    }

    // At least one label must be defined.
    if(!DSP.numdeclabels)
    {
        E_EDFLoggedWarning(2, "E_checkPrincipalSemantics: no labels defined in "
                              "DECORATE state block\n");
        return false;
    }

    // At least one keyword or one state must be defined.
    // Note that implicit goto states will be included by the count of keywords.
    if(!DSP.numkeywords && !DSP.numdecstates)
    {
        E_EDFLoggedWarning(2, "E_checkPrincipalSemantics: no keywords or states "
                              "defined in DECORATE state block\n");
        return false;
    }

    while(link)
    {
        estatebuf_t *bstate = *link;

        // Look for orphaned loop and wait keywords immediately after a label,
        // as this is not allowed.
        if(prev && prev->type == BUF_LABEL && bstate->type == BUF_KEYWORD)
        {
            if(!strcasecmp(bstate->name, "loop") || !strcasecmp(bstate->name, "wait"))
            {
                E_EDFLoggedWarning(2,
                                   "E_checkPrincipalSemantics: illegal keyword in "
                                   "DECORATE states: line %d: %s\n",
                                   bstate->linenum, bstate->name);
                return false;
            }
        }

        prev = bstate;
        link = link->dllNext;
    }

    // Orphaned label at the end?
    if(prev && prev->type == BUF_LABEL)
    {
        E_EDFLoggedWarning(2,
                           "E_checkPrincipalSemantics: orphaned label in "
                           "DECORATE states: line %d: %s\n",
                           prev->linenum, prev->name);
        return false;
    }

    return true;
}

//
// Find the next Decorate state name index for this owner. Returns 0 for the first such state.
//
static int E_getNextDecorateStateIndex(const char *owner, int prevNumStates)
{
    qstring firstname;
    size_t  len = strlen(owner) + 16;
    firstname.Printf(len, "{%s 0}", owner);
    int alreadystate = E_StateNumForNameOnlyDecorate(firstname.constPtr());

    if(alreadystate != -1) // we already have a state, so find the last offset
    {
        // Look backwards and find the last owner name
        for(int i = prevNumStates - 1; i >= alreadystate; --i)
        {
            const char *substring = M_StrCaseStr(states[i]->name, owner);
            if(substring)
            {
                substring += strlen(owner); // go past the word
                return atoi(substring) + 1; // and convert the number
            }
        }
    }
    return 0;
}

//
// E_DecoratePrincipals
//
// Counts and allocates labels, states, etc.
//
static edecstateout_t *E_DecoratePrincipals(const char *owner, const char *input, const char *firststate)
{
    edecstateout_t *newdso = nullptr;
    int             totalstates;

    // Parse for principals (basic grammatic acceptance/rejection,
    // counting objects, recording some basic information).
    if(!E_parseDecorateInternal(input, true))
        return nullptr;

    // Run basic semantic checks
    if(!E_checkPrincipalSemantics(firststate))
        return nullptr;

    // Create the DSO object
    newdso = estructalloc(edecstateout_t, 1);

    // number of states to allocate is the number of declared states plus the
    // number of gotos which generate their own blank state with an immediate
    // transfer to the jump destination
    totalstates = DSP.numdecstates + DSP.numgotostates;

    if(totalstates)
    {
        // Record the index of the first state added into globals
        if(firststate)
            DSP.firststate = DSP.currentstate = E_StateNumForName(firststate);
        else
            DSP.firststate = DSP.currentstate = NUMSTATES;

        // if not using reserved states, create new ones
        if(!firststate)
        {
            state_t *newstates;

            // Add the required number of pointers to the states array
            int prevNumStates = NUMSTATES; // we'll need to look through the list
            E_ReallocStates(totalstates);

            // Allocate the new states as a block
            newstates = estructalloc(state_t, totalstates);

            // Initialize states

            // Determine the next number to start from
            int offset = E_getNextDecorateStateIndex(owner, prevNumStates);

            // IMPORTANT: this must contain the full buffer of {<name> -##########}
            size_t len = strlen(owner) + 16;

            for(int i = DSP.firststate; i < NUMSTATES; i++)
            {
                states[i]        = &newstates[i - DSP.firststate];
                states[i]->index = i;
                states[i]->name  = ecalloc(char *, 1, len);
                psnprintf(states[i]->name, len, "{%s %d}", owner, i - DSP.firststate + offset);
                states[i]->dehnum     = -1;
                states[i]->sprite     = blankSpriteNum;
                states[i]->nextstate  = NullStateNum;
                states[i]->flags     |= STATEFI_DECORATE;

                E_AddDecorateStateNameToHash(states[i]);
            }
        }
    }

    // allocate arrays in the DSO object at worst-case sizes for efficiency

    // there can't be more labels to assign than labels that are defined
    newdso->states         = estructalloc(edecstate_t, DSP.numdeclabels);
    newdso->numstatesalloc = DSP.numdeclabels;

    if(DSP.numgotos)
    {
        // there can't be more gotos to externally fixup than the total number
        // of gotos
        newdso->gotos         = estructalloc(egoto_t, DSP.numgotos);
        newdso->numgotosalloc = DSP.numgotos;

        // also allocate the internal goto list for the internal relocation pass
        DSP.internalgotos         = estructalloc(internalgoto_t, DSP.numgotos);
        DSP.numinternalgotos      = 0;
        DSP.numinternalgotosalloc = DSP.numgotos;
    }

    // We have counted the number of stops after labels exactly.
    if(DSP.numstops)
    {
        newdso->killstates    = estructalloc(ekillstate_t, DSP.numstops);
        newdso->numkillsalloc = DSP.numstops;
    }

    return newdso;
}

//
// E_DecorateMainPass
//
// Parses through the data again, using the generated principals to drive
// population of the states and DSO object.
//
static bool E_DecorateMainPass(const char *input, edecstateout_t *dso)
{
    // Set the global DSO for parsing
    DSP.pDSO = dso;

    // begin current buffered state at head of list
    DSP.curbufstate = DSP.statebuffer;

    // Parse for keeps this time
    return E_parseDecorateInternal(input, false);
}

//
// E_resolveGotos
//
// Resolves gotos for which labels can be found in the DSO label set.
// Any goto which cannot be resolved in such a way must be added
// instead to the DSO goto set for external resolution.
//
static bool E_resolveGotos(edecstateout_t *dso)
{
    int gi;

    // check each internal goto record
    for(gi = 0; gi < DSP.numinternalgotos; ++gi)
    {
        bool            foundmatch = false;
        internalgoto_t *igt        = &(DSP.internalgotos[gi]);
        estatebuf_t    *gotoInfo   = igt->gotoInfo;
        int             ri;

        // check each resolved state record in the dso
        for(ri = 0; ri < dso->numstates; ++ri)
        {
            edecstate_t *ds = &(dso->states[ri]);
            if(!strcasecmp(gotoInfo->gotodest, ds->label))
            {
                foundmatch = true;

                if(!(states[igt->state]->flags & STATEFI_DECORATE))
                    continue;

                states[igt->state]->nextstate = ds->state->index;

                // apply offset if any
                if(gotoInfo->gotooffset)
                {
                    int statenum = states[igt->state]->nextstate + gotoInfo->gotooffset;

                    if(statenum >= 0 && statenum < NUMSTATES)
                        states[igt->state]->nextstate = statenum;
                    else
                    {
                        // invalid!
                        E_EDFLoggedWarning(2, "E_resolveGotos: bad DECORATE goto offset %s+%d\n", gotoInfo->gotodest,
                                           gotoInfo->gotooffset);
                        return false;
                    }
                } // end if
            } // end if
        } // end for

        // no match? generate a goto in the DSO
        if(!foundmatch && states[igt->state]->flags & STATEFI_DECORATE)
        {
            egoto_t *egoto   = &(dso->gotos[dso->numgotos]);
            egoto->label     = estrdup(gotoInfo->gotodest);
            egoto->offset    = gotoInfo->gotooffset;
            egoto->nextstate = &(states[igt->state]->nextstate);

            dso->numgotos++;
        }
    } // end for

    return true;
}

//
// E_freeDecorateData
//
// Frees all the dynamic structures created to support parsing of DECORATE
// states.
//
static void E_freeDecorateData()
{
    DLListItem<estatebuf_t> *obj = nullptr;

    // free the internalgotos list
    if(DSP.internalgotos)
        efree(DSP.internalgotos);
    DSP.internalgotos    = nullptr;
    DSP.numinternalgotos = DSP.numinternalgotosalloc = 0;

    // free the buffered state list
    while((obj = DSP.statebuffer))
    {
        estatebuf_t *bs = *obj;

        // remove it
        obj->remove();

        // free any allocated strings inside
        if(bs->name)
            efree(bs->name);
        if(bs->gotodest)
            efree(bs->gotodest);

        // free the object itself
        efree(bs);
    }
    DSP.statebuffer = DSP.curbufstate = nullptr;
    DSP.neweststate                   = nullptr;
}

//=============================================================================
//
// Global interface for DECORATE state parsing
//

//
// E_ParseDecorateStates
//
// Main driver routine for parsing of DECORATE state blocks.
// Call this and it will return the DSO object containing the following:
//
// * A list of states and their associated labels for binding
// * A list of gotos that need external resolution
// * A list of states to remove from the object
//
edecstateout_t *E_ParseDecorateStates(const char *owner, const char *input, const char *firststate)
{
    edecstateout_t *dso    = nullptr;
    bool            isgood = false;

    // init variables
    memset(&DSP, 0, sizeof(DSP));
    DSP.firststate = DSP.currentstate = DSP.lastlabelstate = NullStateNum;

    // parse for principals
    if(!(dso = E_DecoratePrincipals(owner, input, firststate)))
        return nullptr;

    // do main pass
    if(E_DecorateMainPass(input, dso))
    {
        // resolve goto labels
        if(E_resolveGotos(dso))
            isgood = true; // all processing checks out
    }

    // free temporary parsing structures
    E_freeDecorateData();

    // if an error occured during processing, destroy whatever was created and
    // return nullptr
    if(!isgood)
    {
        E_FreeDSO(dso);
        dso = nullptr;
    }

    // return the DSO!
    return dso;
}

//
// E_FreeDSO
//
// Call this when you are finished with the DSO object.
//
void E_FreeDSO(edecstateout_t *dso)
{
    int i;

    if(dso->states)
    {
        for(i = 0; i < dso->numstates; i++)
        {
            if(dso->states[i].label)
                efree(dso->states[i].label);
        }
        efree(dso->states);
        dso->states = nullptr;
    }

    if(dso->gotos)
    {
        for(i = 0; i < dso->numgotos; i++)
        {
            if(dso->gotos[i].label)
                efree(dso->gotos[i].label);
        }
        efree(dso->gotos);
        dso->gotos = nullptr;
    }

    if(dso->killstates)
    {
        for(i = 0; i < dso->numkillstates; i++)
        {
            if(dso->killstates[i].killname)
                efree(dso->killstates[i].killname);
        }
        efree(dso->killstates);
        dso->killstates = nullptr;
    }

    efree(dso);
}

// EOF
<|MERGE_RESOLUTION|>--- conflicted
+++ resolved
@@ -1322,35 +1322,6 @@
 //
 static void doAction(pstate_t *ps, const char *fn)
 {
-<<<<<<< HEAD
-   // Verify is valid codepointer name and apply action to all
-   // states in the current range.
-   if(!ps->principals)
-   {
-      DLListItem<estatebuf_t> *link = DSP.curbufstate;
-      int statenum = DSP.currentstate;
-      action_t *action = E_GetAction(ps->tokenbuffer->constPtr());
-
-      if(!action)
-      {
-         E_EDFLoggedWarning(2, "%s: unknown action %s\n",
-                            fn, ps->tokenbuffer->constPtr());
-         ps->error = true;
-         return;
-      }
-
-      while(link && (*link)->type == BUF_STATE &&
-            (*link)->linenum == (*DSP.curbufstate)->linenum)
-      {
-         if(states[statenum]->flags & STATEFI_DECORATE)
-            states[statenum]->action = action;
-
-         ++statenum;           // move forward one state in states[]
-         link = link->dllNext; // move forward one buffered state
-      }
-   }
-   ps->state = PSTATE_NEEDSTATEEOLORPAREN;
-=======
     // Verify is valid codepointer name and apply action to all
     // states in the current range.
     if(!ps->principals)
@@ -1376,7 +1347,6 @@
         }
     }
     ps->state = PSTATE_NEEDSTATEEOLORPAREN;
->>>>>>> bf494889
 }
 
 enum
