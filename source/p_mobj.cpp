--- conflicted
+++ resolved
@@ -533,11 +533,7 @@
       return;
    }
 
-<<<<<<< HEAD
-   // VANILLA_HERETIC: maybe handle wind here?
-=======
    // VANILLA_HERETIC: handle wind here
->>>>>>> db8a0b28
    if(vanilla_heretic && mo->flags3 & MF3_WINDTHRUST)
       P_hereticWind(*mo);
 
@@ -1147,11 +1143,7 @@
    }
 
    // new footclip system
-<<<<<<< HEAD
-   // VANILLA_HERETIC: old footclip disabling?
-=======
    // VANILLA_HERETIC: old footclip disabling
->>>>>>> db8a0b28
    if(!vanilla_heretic)
       P_AdjustFloorClip(mo);
 
@@ -1487,10 +1479,6 @@
    }
 
    // Heretic Wind transfer specials
-<<<<<<< HEAD
-   // VANILLA_HERETIC: may need to move this in the other place at the beginning
-=======
->>>>>>> db8a0b28
    if(!vanilla_heretic && (flags3 & MF3_WINDTHRUST) && !(flags & MF_NOCLIP))
       P_hereticWind(*this);
 
@@ -1571,10 +1559,6 @@
                if(!vanilla_heretic)
                   z = onmo->z + onmo->height;
             }
-<<<<<<< HEAD
-            // VANILLA_HERETIC: check if this needs adding
-=======
->>>>>>> db8a0b28
             if(!vanilla_heretic || player)
             {
                intflags |= MIF_ONMOBJ;
