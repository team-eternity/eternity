--- conflicted
+++ resolved
@@ -1530,19 +1530,14 @@
 //
 mobj_t *P_SpawnMobj(fixed_t x, fixed_t y, fixed_t z, mobjtype_t type)
 {
-<<<<<<< HEAD
    mobj_t     *mobj;
    mobjinfo_t *info;
-=======
-   mobj_t     *mobj = (mobj_t *)(Z_Calloc(1, sizeof *mobj, PU_LEVEL, NULL));
-   mobjinfo_t *info = &mobjinfo[type];
->>>>>>> 1ca1c51f
    state_t    *st;
 
    if(!CS_SPAWN_ACTOR_OK)
       I_Error("C/S clients cannot spawn actors themselves, exiting.\n");
 
-   mobj = Z_Calloc(1, sizeof *mobj, PU_LEVEL, NULL);
+   mobj = (mobj_t *)(Z_Calloc(1, sizeof *mobj, PU_LEVEL, NULL));
    info = &mobjinfo[type];
 
    mobj->type    = type;
