--- conflicted
+++ resolved
@@ -357,98 +357,6 @@
 //
 bool P_SetMobjState(Mobj *mobj, statenum_t state)
 {
-<<<<<<< HEAD
-   static int recursion;
-   ++recursion;
-
-   if(recursion >= 10000)
-   {
-      doom_printf(FC_ERROR "Warning: State Recursion Detected from %s", mobj->info->name);
-      --recursion;
-      return true;
-   }
-
-   state_t *st;
-
-   // haleyjd 03/27/10: new state cycle detection
-   static bool firsttime = true; // for initialization
-   DLListItem<seenstate_t> *seenstates  = nullptr; // list of seenstates for this instance
-   bool ret = true;                           // return value
-
-   if(firsttime)
-   {
-      P_InitSeenStates();
-      firsttime = false;
-   }
-
-   do
-   {
-      if(state == NullStateNum)
-      {
-         mobj->state = nullptr;
-         mobj->remove();
-         ret = false;
-         break;                 // killough 4/9/98
-      }
-
-      st = states[state];
-      // FIXME: This bullshit needs updating to work with the changes Aeon made
-      //if(vanilla_heretic && mobj->type == E_SafeThingType(MT_POD) && mobj->health <= 0 &&
-      //   st->tics == 0 && st->nextstate == NullStateNum)
-      //{
-      //   st->tics = 1050;
-      //   st->action = A_vanillaHereticPodFinalAction;
-      //}
-      mobj->state = st;
-      mobj->tics = st->tics;
-
-      fixed_t prevSpriteRadius = P_GetSpriteOrBoxRadius(*mobj);
-      P_setSpriteBySkin(*mobj, *st);
-
-      mobj->frame = st->frame;
-
-      P_RefreshSpriteTouchingSectorList(mobj, prevSpriteRadius);
-      
-      // Handle unmorphing
-      if(P_checkUnmorph(*mobj))
-         return false;
-
-      // Modified handling.
-      // Call action functions when the state is set
-
-      if(st->action)
-      {
-         actionargs_t actionargs;
-
-         actionargs.actiontype = actionargs_t::MOBJFRAME;
-         actionargs.actor      = mobj;
-         actionargs.args       = st->args;
-         actionargs.pspr       = nullptr;
-         actionargs.aeonaction = st->action->aeonaction;
-
-         st->action->codeptr(&actionargs);
-      }
-
-      // haleyjd 05/20/02: run particle events
-      if(st->particle_evt)
-         P_RunEvent(mobj);
-
-      P_AddSeenState(state, &seenstates);
-
-      state = st->nextstate;
-   }
-   while(!mobj->tics && !P_CheckSeenState(state, seenstates));
-   
-   if(ret && !mobj->tics)  // killough 4/9/98: detect state cycles
-      doom_printf(FC_ERROR "Warning: State Cycle Detected");
-
-   // put seenstates onto freelist
-   if(seenstates)
-      P_FreeSeenStates(seenstates);
-
-   --recursion;
-   return ret;
-=======
     static int recursion;
     ++recursion;
 
@@ -537,7 +445,6 @@
 
     --recursion;
     return ret;
->>>>>>> bf494889
 }
 
 //
