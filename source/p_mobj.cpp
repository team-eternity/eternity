//
// The Eternity Engine
// Copyright (C) 2018 James Haley et al.
//
// This program is free software: you can redistribute it and/or modify
// it under the terms of the GNU General Public License as published by
// the Free Software Foundation, either version 3 of the License, or
// (at your option) any later version.
//
// This program is distributed in the hope that it will be useful,
// but WITHOUT ANY WARRANTY; without even the implied warranty of
// MERCHANTABILITY or FITNESS FOR A PARTICULAR PURPOSE.  See the
// GNU General Public License for more details.
//
// You should have received a copy of the GNU General Public License
// along with this program.  If not, see http://www.gnu.org/licenses/
//
//--------------------------------------------------------------------------
//
// Purpose: Moving object handling. Spawn functions
// Authors: James Haley, Ioan Chera, Max Waine
//

#include "z_zone.h"
#include "i_system.h"

#include "a_args.h"
#include "a_small.h"
#include "c_io.h" // ioanch
#include "d_dehtbl.h"
#include "d_gi.h"
#include "d_mod.h"
#include "doomdef.h"
#include "doomstat.h"
#include "e_exdata.h"
#include "e_inventory.h"
#include "e_player.h"
#include "e_puff.h"
#include "e_states.h"
#include "e_things.h"
#include "e_ttypes.h"
#include "g_dmflag.h"
#include "g_game.h"
#include "hu_stuff.h"
#include "info.h"
#include "in_lude.h"
#include "m_bbox.h"
#include "m_collection.h"
#include "m_random.h"
#include "p_chase.h"
#include "p_enemy.h"
#include "p_info.h"
#include "p_inter.h"
#include "p_map.h"
#include "p_maputl.h"
#include "p_map3d.h"
#include "p_partcl.h"
#include "p_portal.h"
#include "p_portalcross.h"
#include "p_saveg.h"
#include "p_sector.h"
#include "p_skin.h"
#include "p_tick.h"
#include "p_spec.h"    // haleyjd 04/05/99: TerrainTypes
#include "p_user.h"
#include "r_draw.h"
#include "r_main.h"
#include "r_pcheck.h"
#include "r_portal.h"
#include "r_state.h"
#include "sounds.h"
#include "s_musinfo.h"
#include "s_sound.h"
#include "st_stuff.h"
#include "v_misc.h"
#include "v_video.h"

// Local constants (ioanch)
// Bounding box distance to avoid and get away from edge portals
static const fixed_t AVOID_EDGE_PORTAL_RANGE = FRACUNIT >> 8;

void P_FallingDamage(player_t *);

fixed_t FloatBobOffsets[64] = // haleyjd 04/30/99: FloatBob
{
   0, 51389, 102283, 152192,
   200636, 247147, 291278, 332604,
   370727, 405280, 435929, 462380,
   484378, 501712, 514213, 521763,
   524287, 521763, 514213, 501712,
   484378, 462380, 435929, 405280,
   370727, 332604, 291278, 247147,
   200636, 152192, 102283, 51389,
   -1, -51390, -102284, -152193,
   -200637, -247148, -291279, -332605,
   -370728, -405281, -435930, -462381,
   -484380, -501713, -514215, -521764,
   -524288, -521764, -514214, -501713,
   -484379, -462381, -435930, -405280,
   -370728, -332605, -291279, -247148,
   -200637, -152193, -102284, -51389
};

fixed_t FloatBobDiffs[64] =
{
   51389, 51389, 50894, 49909, 48444,
   46511, 44131, 41326, 38123,
   34553, 30649, 26451, 21998,
   17334, 12501, 7550, 2524,
   -2524, -7550, -12501, -17334,
   -21998, -26451, -30649, -34553,
   -38123, -41326, -44131, -46511,
   -48444, -49909, -50894, -51390,
   -51389, -50894, -49909, -48444,
   -46511, -44131, -41326, -38123,
   -34553, -30649, -26451, -21999,
   -17333, -12502, -7549, -2524,
   2524, 7550, 12501, 17334,
   21998, 26451, 30650, 34552,
   38123, 41326, 44131, 46511,
   48444, 49909, 50895
};

//=============================================================================
// 
// PointThinker Methods
//

IMPLEMENT_THINKER_TYPE(PointThinker)

//
// PointThinker::serialize
//
// Saves/loads a PointThinker.
//
void PointThinker::serialize(SaveArchive &arc)
{
   Super::serialize(arc);

   arc << x << y << z << groupid;
}

//
// PointThinker::remove
//
// Stop any sounds related to this PointThinker instance, and then invoke the
// parent implementation.
//
void PointThinker::remove()
{
   // stop any playing sound
   S_StopSound(this, CHAN_ALL);
   Super::remove();
}

//=============================================================================
//
// Mobj
//

// haleyjd 03/27/10: new solution for state cycle detection
struct seenstate_t
{
   DLListItem<seenstate_t> link;
   int statenum;
};

// haleyjd 03/27/10: freelist of seenstate objects
static DLListItem<seenstate_t> *seenstate_freelist;

//
// P_InitSeenStates
//
// haleyjd 03/27/10: creates an initial pool of seenstate objects.
//
static void P_InitSeenStates(void)
{
   seenstate_t *newss;
   int i;

   newss = ecalloc(seenstate_t *, 32, sizeof(seenstate_t));

   for(i = 0; i < 32; ++i)
      newss[i].link.insert(&newss[i], &seenstate_freelist);
}

//
// P_FreeSeenStates
//
// haleyjd 03/27/10: puts a set of seenstates back onto the freelist
//
static void P_FreeSeenStates(DLListItem<seenstate_t> *list)
{
   DLListItem<seenstate_t> *oldhead = seenstate_freelist;
   DLListItem<seenstate_t> *newtail = list;

   // find tail of list of objects to free
   while(newtail->dllNext)
      newtail = newtail->dllNext;

   // attach current freelist to tail
   newtail->dllNext = oldhead;
   if(oldhead)
      oldhead->dllPrev = &newtail->dllNext;

   // attach new list to seenstate_freelist
   seenstate_freelist = list;
   list->dllPrev = &seenstate_freelist;
}

//
// P_GetSeenState
//
// Gets a seenstate from the free list if one is available, or creates a
// new one.
//
static seenstate_t *P_GetSeenState()
{
   seenstate_t *ret;

   if(seenstate_freelist)
   {
      DLListItem<seenstate_t> *item = seenstate_freelist;

      item->remove();

      ret = *item;
      memset(ret, 0, sizeof(seenstate_t));
   }
   else
      ret = ecalloc(seenstate_t *, 1, sizeof(seenstate_t));

   return ret;
}

//
// P_AddSeenState
//
// Marks a new state as having been seen.
//
static void P_AddSeenState(int statenum, DLListItem<seenstate_t> **list)
{
   seenstate_t *newss = P_GetSeenState();

   newss->statenum = statenum;

   newss->link.insert(newss, list);
}

//
// P_CheckSeenState
//
// Checks if the given state has been seen
//
static bool P_CheckSeenState(int statenum, DLListItem<seenstate_t> *list)
{
   DLListItem<seenstate_t> *link = list;

   while(link)
   {
      if(statenum == (*link)->statenum)
         return true;

      link = link->dllNext;
   }

   return false;
}

//
// Sets sprite by checking skin
//
inline static void P_setSpriteBySkin(Mobj &mobj, const state_t &st)
{
   // sf: skins
   // haleyjd 06/11/08: only replace if st->sprite == default sprite
   if(mobj.skin && st.sprite == mobj.info->defsprite)
      mobj.sprite = mobj.skin->sprite;
   else
      mobj.sprite = st.sprite;
}

//
// P_SetMobjState
//
// Returns true if the mobj is still present.
//
bool P_SetMobjState(Mobj* mobj, statenum_t state)
{
   static int recursion;
   ++recursion;

   if(recursion >= 10000)
   {
      doom_printf(FC_ERROR "Warning: State Recursion Detected from %s", mobj->info->name);
      --recursion;
      return true;
   }

   state_t *st;

   // haleyjd 03/27/10: new state cycle detection
   static bool firsttime = true; // for initialization
   DLListItem<seenstate_t> *seenstates  = nullptr; // list of seenstates for this instance
   bool ret = true;                           // return value

   if(firsttime)
   {
      P_InitSeenStates();
      firsttime = false;
   }

   do
   {
      if(state == NullStateNum)
      {
         mobj->state = nullptr;
         mobj->remove();
         ret = false;
         break;                 // killough 4/9/98
      }

      st = states[state];
      mobj->state = st;
      mobj->tics = st->tics;

      P_setSpriteBySkin(*mobj, *st);

      mobj->frame = st->frame;

      // Modified handling.
      // Call action functions when the state is set

      if(st->action)
      {
         actionargs_t actionargs;

         actionargs.actiontype = actionargs_t::MOBJFRAME;
         actionargs.actor      = mobj;
         actionargs.args       = st->args;
         actionargs.pspr       = nullptr;

         st->action(&actionargs);
      }

      // haleyjd 05/20/02: run particle events
      if(st->particle_evt)
         P_RunEvent(mobj);

      P_AddSeenState(state, &seenstates);

      state = st->nextstate;
   }
   while(!mobj->tics && !P_CheckSeenState(state, seenstates));
   
   if(ret && !mobj->tics)  // killough 4/9/98: detect state cycles
      doom_printf(FC_ERROR "Warning: State Cycle Detected");

   // put seenstates onto freelist
   if(seenstates)
      P_FreeSeenStates(seenstates);

   --recursion;
   return ret;
}

//
// P_SetMobjStateNF
//
// haleyjd: Like P_SetMobjState, but this function does not execute the
// action function in the state, nor does it loop through states with 0-tic
// durations. Because of this, no recursion detection is needed in this
// function.
//
// This function was originally added by Raven in Heretic for the Maulotaur,
// but it has proven itself useful elsewhere.
//
bool P_SetMobjStateNF(Mobj *mobj, statenum_t state)
{
   state_t *st;

   if(state == NullStateNum)
   {
      // remove mobj
      mobj->state = nullptr;
      mobj->remove();
      return false;
   }

   st = states[state];
   mobj->state = st;

   // don't leave an object in a state with 0 tics
   mobj->tics = (st->tics > 0) ? st->tics : 1;

   P_setSpriteBySkin(*mobj, *st);

   mobj->frame = st->frame;

   return true;
}


//
// P_ExplodeMissile
//
void P_ExplodeMissile(Mobj *mo, const sector_t *topedgesec)
{
   // haleyjd 08/02/04: EXPLOCOUNT flag
   if(mo->flags3 & MF3_EXPLOCOUNT)
   {
      if(++mo->counters[1] < mo->counters[2])
         return;
   }

   mo->momx = mo->momy = mo->momz = 0;

   // haleyjd: an attempt at fixing explosions on skies (works!)
   if(demo_version >= 329)
   {
      const sector_t *ceilingsector = P_ExtremeSectorAtPoint(mo, surf_ceil);
      if((ceilingsector->intflags & SIF_SKY ||
         R_IsSkyLikePortalCeiling(*ceilingsector)) &&
         mo->z >= ceilingsector->srf.ceiling.height - P_ThingInfoHeight(mo->info))
      {
         mo->remove(); // don't explode on the actual sky itself
         return;
      }
      if(topedgesec && demo_version >= 342 && (topedgesec->intflags & SIF_SKY ||
         R_IsSkyLikePortalCeiling(*topedgesec)) &&
         mo->z >= topedgesec->srf.ceiling.height - P_ThingInfoHeight(mo->info))
      {
         mo->remove(); // don't explode on the edge
         return;
      }
   }

   P_SetMobjState(mo, mobjinfo[mo->type]->deathstate);

   if(!(mo->flags4 & MF4_NORANDOMIZE))
   {
      mo->tics -= P_Random(pr_explode) & 3;

      if(mo->tics < 1)
         mo->tics = 1;
   }

   mo->flags &= ~MF_MISSILE;

   S_StartSound(mo, mo->info->deathsound);

   // haleyjd: disable any particle effects
   mo->effects = 0;
}

void P_ThrustMobj(Mobj *mo, angle_t angle, fixed_t move)
{
   angle >>= ANGLETOFINESHIFT;
   mo->momx += FixedMul(move, finecosine[angle]);
   mo->momy += FixedMul(move, finesine[angle]);
}

//
// P_XYMovement
//
// Attempts to move something if it has momentum.
//
// killough 11/98: minor restructuring
//
void P_XYMovement(Mobj* mo)
{
   player_t *player = mo->player;
   fixed_t xmove, ymove;

   fixed_t oldx, oldy; // phares 9/10/98: reducing bobbing/momentum on ice

   if(!(mo->momx | mo->momy)) // Any momentum?
   {
      if(mo->flags & MF_SKULLFLY)
      {
         // the skull slammed into something
         mo->flags &= ~MF_SKULLFLY;
         mo->momz = 0;
         P_SetMobjState(mo, mo->info->spawnstate);
      }

      return;
   }

   // handle winds here when demo compatible
   if(ancient_demo && mo->flags3 & MF3_WINDTHRUST)
   {
      const sector_t &sec = *mo->subsector->sector;
      if(sec.hticPushType == SECTOR_HTIC_WIND)
         P_ThrustMobj(mo, sec.hticPushAngle, sec.hticPushForce);
   }

   if(mo->momx > MAXMOVE)
      mo->momx = MAXMOVE;
   else if(mo->momx < -MAXMOVE)
      mo->momx = -MAXMOVE;

   if(mo->momy > MAXMOVE)
      mo->momy = MAXMOVE;
   else if(mo->momy < -MAXMOVE)
      mo->momy = -MAXMOVE;

   xmove = mo->momx;
   ymove = mo->momy;

   oldx = mo->x; // phares 9/10/98: new code to reduce bobbing/momentum
   oldy = mo->y; // when on ice & up against wall. These will be compared
                 // to your x,y values later to see if you were able to move

   do
   {
      fixed_t ptryx, ptryy;

      // killough 8/9/98: fix bug in original Doom source:
      // Large negative displacements were never considered.
      // This explains the tendency for Mancubus fireballs
      // to pass through walls.

      if(xmove > MAXMOVE/2 || ymove > MAXMOVE/2 ||  // killough 8/9/98:
         ((xmove < -MAXMOVE/2 || ymove < -MAXMOVE/2) && demo_version >= 203))
      {
         ptryx = mo->x + xmove/2;
         ptryy = mo->y + ymove/2;
         xmove >>= 1;
         ymove >>= 1;
      }
      else
      {
         ptryx = mo->x + xmove;
         ptryy = mo->y + ymove;
         xmove = ymove = 0;
      }

      // killough 3/15/98: Allow objects to drop off

      if(!P_TryMove(mo, ptryx, ptryy, true))
      {
         // blocked move

         // killough 8/11/98: bouncing off walls
         // killough 10/98:
         // Add ability for objects other than players to bounce on ice

         if(!(mo->flags & MF_MISSILE) && demo_version >= 203 &&
            (mo->flags & MF_BOUNCES ||
             (!player && clip.blockline &&
              variable_friction && mo->z <= mo->zref.floor &&
              P_GetFriction(mo, nullptr) > ORIG_FRICTION)))
         {
            if (clip.blockline)
            {
               fixed_t r = ((clip.blockline->dx >> FRACBITS) * mo->momx +
                            (clip.blockline->dy >> FRACBITS) * mo->momy) /
                    ((clip.blockline->dx >> FRACBITS)*(clip.blockline->dx >> FRACBITS)+
                     (clip.blockline->dy >> FRACBITS)*(clip.blockline->dy >> FRACBITS));
               fixed_t x = FixedMul(r, clip.blockline->dx);
               fixed_t y = FixedMul(r, clip.blockline->dy);

               // reflect momentum away from wall

               mo->momx = x*2 - mo->momx;
               mo->momy = y*2 - mo->momy;

               // if under gravity, slow down in
               // direction perpendicular to wall.

               if(!(mo->flags & MF_NOGRAVITY))
               {
                  mo->momx = (mo->momx + x)/2;
                  mo->momy = (mo->momy + y)/2;
               }
            }
            else
            {
               mo->momx = mo->momy = 0;
            }
         }
         else if(demo_version <= 203 && !ancient_demo ? !!player : !!(mo->flags3 & MF3_SLIDE)) // haleyjd: SLIDE flag
         {
            // Checking against "player" is still needed for MBF and lower demo
            // compatibility. Relevant for respawned players' old corpses.
            // Safe to use, since old demos don't have MF3_SLIDE.
            P_SlideMove(mo); // try to slide along it
         }
         else if(mo->flags & MF_MISSILE)
         {
            // haleyjd 1/17/00: feel the might of reflection!
            if(clip.BlockingMobj &&
               clip.BlockingMobj->flags2 & MF2_REFLECTIVE)
            {
               angle_t refangle =
                  P_PointToAngle(clip.BlockingMobj->x, clip.BlockingMobj->y, mo->x, mo->y);

               // Change angle for reflection
               if(clip.BlockingMobj->flags2 & MF2_DEFLECTIVE)
               {
                  // deflect it fully
                  if(P_Random(pr_reflect) < 128)
                     refangle += ANG45;
                  else
                     refangle -= ANG45;
               }
               else
                  refangle += ANGLE_1 * ((P_Random(pr_reflect)%16)-8);

               // Reflect the missile along angle
               mo->angle = refangle;
               refangle >>= ANGLETOFINESHIFT;
               mo->momx = FixedMul(mo->info->speed>>1, finecosine[refangle]);
               mo->momy = FixedMul(mo->info->speed>>1, finesine[refangle]);

               if(mo->flags2 & MF2_SEEKERMISSILE)
               {
                  // send it back after the SOB who fired it
                  if(mo->tracer)
                     P_SetTarget<Mobj>(&mo->tracer, mo->target);
               }

               P_SetTarget<Mobj>(&mo->target, clip.BlockingMobj);
               return;
            }
            // explode a missile

            if(clip.ceilingline && clip.ceilingline->backsector &&
               (clip.ceilingline->backsector->intflags & SIF_SKY || 
               (demo_version >= 342 && 
                  clip.ceilingline->extflags & EX_ML_UPPERPORTAL &&
                  R_IsSkyLikePortalCeiling(*clip.ceilingline->backsector))))
            {
               if (demo_compatibility ||  // killough
                  mo->z > clip.ceilingline->backsector->srf.ceiling.height)
               {
                  // Hack to prevent missiles exploding against the sky.
                  // Does not handle sky floors.

                  // haleyjd: in fact, doesn't handle sky ceilings either --
                  // this fix is for "sky hack walls" only apparently --
                  // see P_ExplodeMissile for my real sky fix

                  mo->remove();
                  return;
               }
            }

            if(demo_version >= 342 && clip.blockline && 
               !clip.blockline->backsector && 
               R_IsSkyWall(*clip.blockline))
            {
               mo->remove();
               return;
            }

            P_ExplodeMissile(mo, clip.ceilingline ? clip.ceilingline->backsector :
               nullptr);
         }
         else // whatever else it is, it is now standing still in (x,y)
         {
            mo->momx = mo->momy = 0;
         }
      }
   }
   while(xmove | ymove);

   // slow down

#if 0  // killough 10/98: this is unused code (except maybe in .deh files?)
   if(player && player->mo == mo && player->cheats & CF_NOMOMENTUM)
   {
      // debug option for no sliding at all
      mo->momx = mo->momy = 0;
      player->momx = player->momy = 0;         // killough 10/98
      return;
   }
#endif

   // no friction for missiles or skulls ever
   if(mo->flags & (MF_MISSILE | MF_SKULLFLY))
      return;
   
   // no friction when airborne
   // haleyjd: OVER_UNDER
   // 06/5/12: flying players
   // 2017/09/09: players when air friction is active
   if(mo->z > mo->zref.floor && !(mo->flags4 & MF4_FLY) &&
      (!P_Use3DClipping() || !(mo->intflags & MIF_ONMOBJ)) &&
      (!mo->player || LevelInfo.airFriction == 0))
   {
      return;
   }

   // killough 8/11/98: add bouncers
   // killough 9/15/98: add objects falling off ledges
   // killough 11/98: only include bouncers hanging off ledges
   // ioanch 20160116: portal aware
   if(((mo->flags & MF_BOUNCES && mo->z > mo->zref.dropoff) ||
       mo->flags & MF_CORPSE || mo->intflags & MIF_FALLING) &&
      (mo->momx > FRACUNIT/4 || mo->momx < -FRACUNIT/4 ||
       mo->momy > FRACUNIT/4 || mo->momy < -FRACUNIT/4) &&
      mo->zref.floor != P_ExtremeSectorAtPoint(mo, surf_floor)->srf.floor.height)
      return;  // do not stop sliding if halfway off a step with some momentum

   // Some objects never rest on other things
   if(mo->intflags & MIF_ONMOBJ && mo->flags4 & MF4_SLIDEOVERTHINGS)
      return;

   // killough 11/98:
   // Stop voodoo dolls that have come to rest, despite any
   // moving corresponding player, except in old demos:

   if(mo->momx > -STOPSPEED && mo->momx < STOPSPEED &&
      mo->momy > -STOPSPEED && mo->momy < STOPSPEED &&
      (!player || !(player->cmd.forwardmove | player->cmd.sidemove) ||
      (player->mo != mo && demo_version >= 203)))
   {
      // if in a walking frame, stop moving

      // killough 10/98: Don't affect main player when voodoo dolls stop, except in old demos
      if(player && E_PlayerInWalkingState(player) && 
         (player->mo == mo || demo_version < 203))
         P_SetMobjState(player->mo, player->mo->info->spawnstate);

      mo->momx = mo->momy = 0;

      // killough 10/98: kill any bobbing momentum too (except in voodoo dolls)
      if(player && player->mo == mo)
         player->momx = player->momy = 0;
   }
   else
   {
      // BOOM friction compatibility 
      if(demo_version <= 201 && !ancient_demo)
      {
         // phares 3/17/98
         // Friction will have been adjusted by friction thinkers for icy
         // or muddy floors. Otherwise it was never touched and
         // remained set at ORIG_FRICTION
         mo->momx = FixedMul(mo->momx, mo->friction);
         mo->momy = FixedMul(mo->momy, mo->friction);
         mo->friction = ORIG_FRICTION; // reset to normal for next tic
      }
      else if(demo_version <= 202 && !ancient_demo)
      {
         // phares 9/10/98: reduce bobbing/momentum when on ice & up against wall

         if ((oldx == mo->x) && (oldy == mo->y)) // Did you go anywhere?
         { 
            // No. Use original friction. This allows you to not bob so much
            // if you're on ice, but keeps enough momentum around to break free
            // when you're mildly stuck in a wall.
            mo->momx = FixedMul(mo->momx, ORIG_FRICTION);
            mo->momy = FixedMul(mo->momy, ORIG_FRICTION);
         }
         else
         { 
            // Yes. Use stored friction.
            mo->momx = FixedMul(mo->momx,mo->friction);
            mo->momy = FixedMul(mo->momy,mo->friction);
         }
         mo->friction = ORIG_FRICTION; // reset to normal for next tic
      }
      else
      {
         fixed_t friction = P_GetFriction(mo, nullptr);

         if(friction != FRACUNIT)
         {
            mo->momx = FixedMul(mo->momx, friction);
            mo->momy = FixedMul(mo->momy, friction);
         }

         // killough 10/98: Always decrease player bobbing by ORIG_FRICTION.
         // This prevents problems with bobbing on ice, where it was not being
         // reduced fast enough, leading to all sorts of kludges being developed.

         if(player && player->mo == mo) // Not voodoo dolls
         {
            player->momx = FixedMul(player->momx, ORIG_FRICTION);
            player->momy = FixedMul(player->momy, ORIG_FRICTION);
         }
      }
   }
}

//
// P_PlayerHitFloor
//
// haleyjd: OVER_UNDER: Isolated code for players hitting floors/objects
//
void P_PlayerHitFloor(Mobj *mo, bool onthing)
{
   // Squat down.
   // Decrease viewheight for a moment
   // after hitting the ground (hard),
   // and utter appropriate sound.

   // not when flying
   if(mo->flags4 & MF4_FLY)
      return;

   mo->player->deltaviewheight = mo->momz >> 3;
   mo->player->jumptime = 10;

   // haleyjd 05/09/99 no oof when dead :)
   if(demo_version < 329 || mo->health > 0)
   {
      if(!comp[comp_fallingdmg] && demo_version >= 329)
      {
         // new features -- feet sound for normal hits,
         // grunt for harder, falling damage for worse

         if(mo->momz < -23*FRACUNIT)
         {
            if(!mo->player->powers[pw_invulnerability] &&
               !(mo->player->cheats & CF_GODMODE))
               P_FallingDamage(mo->player);
            else
               S_StartSound(mo, GameModeInfo->playerSounds[sk_oof]);
         }
         else if(mo->momz < -12*FRACUNIT)
            S_StartSound(mo, GameModeInfo->playerSounds[sk_oof]);
         else if(onthing || !E_GetThingFloorType(mo, true)->liquid)
            S_StartSound(mo, GameModeInfo->playerSounds[sk_plfeet]);
      }
      else if(onthing || !E_GetThingFloorType(mo, true)->liquid)
         S_StartSound(mo, GameModeInfo->playerSounds[sk_oof]);
   }
}

static void P_floorHereticBounceMissile(Mobj * mo)
{
   mo->momz = -mo->momz;
   P_SetMobjState(mo, mobjinfo[mo->type]->deathstate);
}

//
// P_ZMovement
//
// Attempt vertical movement.
//
static void P_ZMovement(Mobj* mo)
{
   // haleyjd: part of lost soul fix, moved up here for maximum scope
   bool correct_lost_soul_bounce;
   bool moving_down;
   fixed_t initial_mo_z = mo->z;

   if(demo_compatibility) // v1.9 demos
      correct_lost_soul_bounce = ((GameModeInfo->flags & GIF_LOSTSOULBOUNCE) != 0);
   else if(demo_version < 331) // BOOM - EE v3.29
      correct_lost_soul_bounce = true;
   else // from now on...
      correct_lost_soul_bounce = !comp[comp_soul];

   // killough 7/11/98:
   // BFG fireballs bounced on floors and ceilings in Pre-Beta Doom
   // killough 8/9/98: added support for non-missile objects bouncing
   // (e.g. grenade, mine, pipebomb)

   if(mo->flags & MF_BOUNCES && mo->momz)
   {
      mo->z += mo->momz;

      if (mo->z <= mo->zref.floor)                  // bounce off floors
      {
         mo->z = mo->zref.floor;
         E_HitFloor(mo); // haleyjd
         if (mo->momz < 0)
         {
            mo->momz = -mo->momz;
            if (!(mo->flags & MF_NOGRAVITY))  // bounce back with decay
            {
               mo->momz = mo->flags & MF_FLOAT ?   // floaters fall slowly
                  mo->flags & MF_DROPOFF ?          // DROPOFF indicates rate
                     FixedMul(mo->momz, (fixed_t)(FRACUNIT*.85)) :
                     FixedMul(mo->momz, (fixed_t)(FRACUNIT*.70)) :
                     FixedMul(mo->momz, (fixed_t)(FRACUNIT*.45)) ;

               // Bring it to rest below a certain speed
               if(D_abs(mo->momz) <= mo->info->mass*(LevelInfo.gravity*4/256))
                  mo->momz = 0;
            }

            // killough 11/98: touchy objects explode on impact
            if (mo->flags & MF_TOUCHY && mo->intflags & MIF_ARMED &&
               mo->health > 0)
               P_DamageMobj(mo, nullptr, nullptr, mo->health,MOD_UNKNOWN);
            else if (mo->flags & MF_FLOAT && sentient(mo))
               goto floater;
            return;
         }
      }
      else if(mo->z >= mo->zref.ceiling - mo->height) // bounce off ceilings
      {
         mo->z = mo->zref.ceiling - mo->height;
         if(mo->momz > 0)
         {
            if(!(mo->subsector->sector->intflags & SIF_SKY))
               mo->momz = -mo->momz;    // always bounce off non-sky ceiling
            else
            {
               if(mo->flags & MF_MISSILE)
               {
                  mo->remove();      // missiles don't bounce off skies
                  if(demo_version >= 331)
                     return; // haleyjd: return here for below fix
               }
               else if(mo->flags & MF_NOGRAVITY)
                  mo->momz = -mo->momz; // bounce unless under gravity
            }

            if (mo->flags & MF_FLOAT && sentient(mo))
               goto floater;

            // haleyjd 05/22/03: kludge for bouncers sticking to sky --
            // if momz is still positive, the thing is still trying
            // to go up, which it should not be doing, so apply some
            // gravity to get it out of this code segment gradually
            if(demo_version >= 331 && mo->momz > 0)
            {
               mo->momz -= mo->info->mass*(LevelInfo.gravity/256);
            }

            return;
         }
      }
      else
      {
         if(!(mo->flags & MF_NOGRAVITY))      // free-fall under gravity
            mo->momz -= mo->info->mass*(LevelInfo.gravity/256);
         if(mo->flags & MF_FLOAT && sentient(mo))
            goto floater;
         return;
      }

      // came to a stop
      mo->momz = 0;

      if (mo->flags & MF_MISSILE)
      {
         if(clip.ceilingline &&
            clip.ceilingline->backsector &&
            (mo->z > clip.ceilingline->backsector->srf.ceiling.height) &&
            (clip.ceilingline->backsector->intflags & SIF_SKY ||
            (demo_version >= 342 &&
               clip.ceilingline->extflags & EX_ML_UPPERPORTAL &&
               R_IsSkyLikePortalCeiling(*clip.ceilingline->backsector))))
         {
            mo->remove();  // don't explode on skies
         }
         else
         {
            P_ExplodeMissile(mo, 
               clip.ceilingline ? clip.ceilingline->backsector : nullptr);
         }
      }

      if (mo->flags & MF_FLOAT && sentient(mo))
         goto floater;
      return;
   }

   // killough 8/9/98: end bouncing object code

   // check for smooth step up

   if(mo->player &&
      mo->player->mo == mo &&  // killough 5/12/98: exclude voodoo dolls
      mo->z < mo->zref.floor)
   {
      mo->player->viewheight -= mo->zref.floor-mo->z;
      mo->player->deltaviewheight =
         (mo->player->pclass->viewheight - mo->player->viewheight)>>3;
   }

   // adjust altitude
   mo->z += mo->momz;

floater:

   // float down towards target if too close

   if(!((mo->flags ^ MF_FLOAT) & (MF_FLOAT | MF_SKULLFLY | MF_INFLOAT)) &&
      mo->target)     // killough 11/98: simplify
   {
      fixed_t delta;
#ifdef R_LINKEDPORTALS
      if(P_AproxDistance(mo->x - getTargetX(mo), mo->y - getTargetY(mo)) <
         D_abs(delta = getTargetZ(mo) + (mo->height>>1) - mo->z)*3)
#else
      if(P_AproxDistance(mo->x - mo->target->x, mo->y - mo->target->y) <
         D_abs(delta = mo->target->z + (mo->height>>1) - mo->z)*3)
#endif
         mo->z += delta < 0 ? -FLOATSPEED : FLOATSPEED;
   }

   // haleyjd 06/05/12: flying players
<<<<<<< HEAD
   if(mo->player && mo->flags4 & MF4_FLY && mo->z > mo->floorz)
   {
      if(ancient_demo)
      {
         if(leveltime & 2)
            mo->z += finesine[(FINEANGLES / 20 * leveltime >> 2) & FINEMASK];
      }
      else
         mo->z += finesine[(FINEANGLES / 80 * leveltime) & FINEMASK] / 8;
   }
=======
   if(mo->player && mo->flags4 & MF4_FLY && mo->z > mo->zref.floor)
      mo->z += finesine[(FINEANGLES / 80 * leveltime) & FINEMASK] / 8;
>>>>>>> 6253636d

   // clip movement

   if(mo->z <= mo->zref.floor)
   {
      // hit the floor

      /*
         A Mystery Unravelled - Discovered by cph -- haleyjd

         The code below was once below the point where mo->momz
         was set to zero. Someone added a comment and moved this
         code here.
      */
      if(correct_lost_soul_bounce && (mo->flags & MF_SKULLFLY))
         mo->momz = -mo->momz; // the skull slammed into something

      if((moving_down = (mo->momz < 0)) && !(mo->flags4 & MF4_HERETICBOUNCES))
      {
         // killough 11/98: touchy objects explode on impact
         if(mo->flags & MF_TOUCHY && mo->intflags & MIF_ARMED &&
            mo->health > 0)
            P_DamageMobj(mo, nullptr, nullptr, mo->health, MOD_UNKNOWN);
         else if(mo->player && // killough 5/12/98: exclude voodoo dolls
                 mo->player->mo == mo &&
                 mo->momz < -LevelInfo.gravity*8)
         {
            P_PlayerHitFloor(mo, false);
         }
         mo->momz = 0;
      }

      mo->z = mo->zref.floor;

      if(moving_down && initial_mo_z != mo->zref.floor)
         E_HitFloor(mo);

      /* cph 2001/05/26 -
       * See lost soul bouncing comment above. We need this here for
       * bug compatibility with original Doom2 v1.9 - if a soul is
       * charging and is hit by a raising floor this incorrectly
       * reverses its Z momentum.
       */
      if(!correct_lost_soul_bounce && (mo->flags & MF_SKULLFLY))
         mo->momz = -mo->momz;


      if(mo->flags & MF_MISSILE && !(mo->flags & MF_NOCLIP))
      {
         if(mo->flags4 & MF4_HERETICBOUNCES) // MaxW
         {
            P_floorHereticBounceMissile(mo);
            return;
         }
         else if(!(mo->flags3 & MF3_FLOORMISSILE)) // haleyjd
         {
            P_ExplodeMissile(mo, nullptr);
            return;
         }
         return;
      }
      if(ancient_demo && mo->info->crashstate != NullStateNum &&
         mo->flags & MF_CORPSE)
      {
         P_SetMobjState(mo, mo->info->crashstate);
         return;
      }
   }
   else if(mo->flags4 & MF4_FLY)
   {
      // davidph 06/06/12: Objects in flight need to have air friction.
      mo->momz = FixedMul(mo->momz, FRICTION_FLY);
   }
   else if(mo->flags2 & MF2_LOGRAV) // low gravity objects
   {
      if(!mo->momz)
         mo->momz = -(LevelInfo.gravity / 8) * 2;
      else
         mo->momz -= LevelInfo.gravity / 8;
   }
   else // still above the floor
   {
      if(!(mo->flags & MF_NOGRAVITY))
      {
         if(!mo->momz)
            mo->momz = -LevelInfo.gravity;
         mo->momz -= LevelInfo.gravity;
      }
   }

   // new footclip system
   if(!ancient_demo)
      P_AdjustFloorClip(mo);

   if(mo->z + mo->height > mo->zref.ceiling)
   {
      // hit the ceiling

      if(mo->momz > 0)
         mo->momz = 0;

      mo->z = mo->zref.ceiling - mo->height;

      if(mo->flags & MF_SKULLFLY)
         mo->momz = -mo->momz; // the skull slammed into something

      if(!((mo->flags ^ MF_MISSILE) & (MF_MISSILE | MF_NOCLIP)))
      {
         P_ExplodeMissile (mo, 
            clip.ceilingline ? clip.ceilingline->backsector : nullptr);
         return;
      }
   }
}

//
// P_NightmareRespawn
//
void P_NightmareRespawn(Mobj* mobj)
{
   fixed_t      x;
   fixed_t      y;
   fixed_t      z;
   subsector_t* ss;
   Mobj*        mo;
   mapthing_t*  mthing;
   bool         check; // haleyjd 11/11/04

   x = mobj->spawnpoint.x;
   y = mobj->spawnpoint.y;

   // stupid nightmare respawning bug fix
   if(!comp[comp_respawnfix] && demo_version >= 329 && x == 0 && y == 0)
   {
      // spawnpoint was zeroed out, so use point of death instead
      x = mobj->x;
      y = mobj->y;
   }

   // something is occupying its position?

   // haleyjd 11/11/04: This has been broken since BOOM when Lee changed
   // PIT_CheckThing to allow non-solid things to move through solid
   // things.
   if(demo_version >= 331)
      mobj->flags |= MF_SOLID;

   if(P_Use3DClipping()) // 3D object clipping
   {
      subsector_t *newsubsec = R_PointInSubsector(x, y);

      fixed_t sheight = mobj->height;
      fixed_t tz      = newsubsec->sector->srf.floor.height + mobj->spawnpoint.height;

      // need to restore real height before checking
      mobj->height = P_ThingInfoHeight(mobj->info);

      check = P_CheckPositionExt(mobj, x, y, tz);

      mobj->height = sheight;
   }
   else
      check = P_CheckPosition(mobj, x, y);

   if(demo_version >= 331)
      mobj->flags &= ~MF_SOLID;

   if(!check)
      return; // no respawn

   // spawn a teleport fog at old spot
   // because of removal of the body?
   mo = P_SpawnMobj(mobj->x, mobj->y,
                    P_ExtremeSectorAtPoint(mobj, surf_floor)->srf.floor.height +
                       GameModeInfo->teleFogHeight,
                    E_SafeThingName(GameModeInfo->teleFogType));

   // initiate teleport sound
   S_StartSound(mo, GameModeInfo->teleSound);

   // spawn a teleport fog at the new spot
   ss = R_PointInSubsector(x, y);
   mo = P_SpawnMobj(x, y,
                    ss->sector->srf.floor.height + GameModeInfo->teleFogHeight,
                    E_SafeThingName(GameModeInfo->teleFogType));

   S_StartSound(mo, GameModeInfo->teleSound);

   // spawn the new monster
   mthing = &mobj->spawnpoint;
   z = mobj->info->flags & MF_SPAWNCEILING ? ONCEILINGZ : ONFLOORZ;

   // inherit attributes from deceased one
   mo = P_SpawnMobj(x, y, z, mobj->type);
   mo->spawnpoint = mobj->spawnpoint;
   mo->health = mo->getModifiedSpawnHealth();
   mo->angle = R_WadToAngle(mthing->angle);

   if(mthing->options & MTF_AMBUSH)
      mo->flags |= MF_AMBUSH;

   // killough 11/98: transfer friendliness from deceased
   mo->flags = (mo->flags & ~MF_FRIEND) | (mobj->flags & MF_FRIEND);

   mo->reactiontime = 18;

   // remove the old monster,
   mobj->remove();
}

//
// Moves the mobj away from a local portal line when it's about to sink into the
// sector portal. Hack needed to prevent wall portal / edge portal margin bug.
//
// The mobj is already assumed to be sunk into the sector portal.
//
// Returns the line that gets crossed by interpolation, if any.
//
static const line_t *P_avoidPortalEdges(Mobj &mobj, surf_e surf)
{
   const sector_t &sector = *mobj.subsector->sector;
   unsigned flag = e_edgePortalFlags[surf];

   fixed_t box[4];

   v2fixed_t displace = { mobj.x, mobj.y };   // displacement. If not 0, it will move.
   box[BOXLEFT] = displace.x - AVOID_EDGE_PORTAL_RANGE;
   box[BOXBOTTOM] = displace.y - AVOID_EDGE_PORTAL_RANGE;
   box[BOXRIGHT] = displace.x + AVOID_EDGE_PORTAL_RANGE;
   box[BOXTOP] = displace.y + AVOID_EDGE_PORTAL_RANGE;

   const line_t *crossedge = nullptr;

   for(int i = 0; i < sector.linecount; ++i)
   {
      const line_t &line = *sector.lines[i];

      if(line.frontsector == &sector || !(line.extflags & flag))
         continue;

      divline_t dl = { mobj.prevpos.x, mobj.prevpos.y, mobj.x - mobj.prevpos.x,
         mobj.y - mobj.prevpos.y };

      if(P_LineIsCrossed(line, dl) == 0)
         crossedge = &line;

      // line must be an edge portal with its back towards the sector.
      // The thing's centre must be very close to the line
      if(!P_BoxesIntersect(box, line.bbox) || P_BoxOnLineSide(box, &line) != -1)
         continue;

      // Got one. Add to the vector
      angle_t angle = P_PointToAngle(0, 0, line.dx, line.dy) + ANG90;
      unsigned fine = angle >> ANGLETOFINESHIFT;
      displace.x += FixedMul(AVOID_EDGE_PORTAL_RANGE, finecosine[fine]);
      displace.y += FixedMul(AVOID_EDGE_PORTAL_RANGE, finesine[fine]);

      // Now move the box
      box[BOXLEFT] = displace.x - AVOID_EDGE_PORTAL_RANGE;
      box[BOXBOTTOM] = displace.y - AVOID_EDGE_PORTAL_RANGE;
      box[BOXRIGHT] = displace.x + AVOID_EDGE_PORTAL_RANGE;
      box[BOXTOP] = displace.y + AVOID_EDGE_PORTAL_RANGE;
   }
   if(displace.x != mobj.x || displace.y != mobj.y)
      P_TryMove(&mobj, displace.x, displace.y, 1);

   return crossedge;
}

//
// Check for passing through an interactive portal plane.
//
bool P_CheckPortalTeleport(Mobj *mobj)
{
   static const int MAXIMUM_PER_TIC = 8;  // set some limit for maximum portals to cross per tic

   bool movedalready = false;

   for(surf_e surf : SURFS)
   {
      if(movedalready)
         return true;   // if moved from the previous plane attempt, signal success now
      for(int j = 0; j < MAXIMUM_PER_TIC; ++j)  // allow checking if multiple portals were passed
      {
         const sector_t *sector = mobj->subsector->sector;
         const surface_t &surface = sector->srf[surf];
         if(!(surface.pflags & PS_PASSABLE))
            break;
         fixed_t passheight, prevpassheight;
         if(mobj->player)
         {
            P_CalcHeight(mobj->player);
            passheight = mobj->player->viewz;
            prevpassheight = mobj->player->prevviewz;
         }
         else
         {
            passheight = mobj->z + (mobj->height >> 1);
            prevpassheight = mobj->prevpos.z + (mobj->height >> 1);
         }

         // ioanch 20160109: link offset outside
         fixed_t planez = P_PortalZ(surface);
         if(isOuter(surf, passheight, planez))
         {
            const line_t *crossedge = P_avoidPortalEdges(*mobj, surf);
            const linkdata_t &ldata = surface.portal->data.link;
            if(!j)
            {
               mobj->prevpos.portalsurface = &surface;
               mobj->prevpos.ldata = &ldata;
               if(isOuter(surf, prevpassheight, planez))
                  mobj->prevpos.portalline = crossedge;
            }
            EV_SectorPortalTeleport(mobj, ldata);
            if(j)
            {
               mobj->backupPosition();
               if(mobj->player)
                  mobj->player->prevviewz = mobj->player->viewz;
            }
            movedalready = true;  // signal not to attempt moving the other way now
         }
         else
            break;   // break out of the eight-attempt if there's no portal now
      }
   }

   return movedalready;
}

//
// Returns true or false if the Mobj should have torque simulation applied.
//
bool Mobj::shouldApplyTorque()
{
   if(demo_version < 203)
      return false; // never in old demos
   if(comp[comp_falloff] && !(flags4 & MF4_ALWAYSTORQUE))
      return false; // torque is disabled
   if(flags & MF_NOGRAVITY  ||
      flags2 & MF2_FLOATBOB ||
      (flags4 & MF4_NOTORQUE && full_demo_version >= make_full_version(340, 46)))
      return false; // flags say no.
   
   // all else considered, only dependent on presence of a dropoff
   return z > zref.dropoff;
}

// Mobj RTTI Proxy Type
IMPLEMENT_THINKER_TYPE(Mobj)

//
// Routine to check mobj projection, from wherever the coordinates might change
//
inline static void P_checkMobjProjections(Mobj &mobj)
{
   uint32_t spritecomp = mobj.sprite << 16 | (mobj.frame & 0xffff);
   bool xychanged = mobj.x != mobj.sprojlast.pos.x ||
   mobj.y != mobj.sprojlast.pos.y || mobj.xscale != mobj.sprojlast.xscale;
   if(useportalgroups && (mobj.z != mobj.sprojlast.pos.z || xychanged ||
                          spritecomp != mobj.sprojlast.sprite ||
                          mobj.yscale != mobj.sprojlast.yscale))
   {
      bool checklines = gMapHasLinePortals && xychanged;
      R_CheckMobjProjections(&mobj, checklines);
      mobj.sprojlast.pos.x = mobj.x;
      mobj.sprojlast.pos.y = mobj.y;
      mobj.sprojlast.pos.z = mobj.z;
      mobj.sprojlast.sprite = spritecomp;
      mobj.sprojlast.yscale = mobj.yscale;
      mobj.sprojlast.xscale = mobj.xscale;
   }
}

//
// P_MobjThinker
//
void Mobj::Think()
{
   if(intflags & MIF_MUSICCHANGER)
   {
      S_MusInfoThink(*this);
      return;
   }

   int oldwaterstate, waterstate = 0;
   fixed_t lz;

   // haleyjd 01/04/14: backup current position at start of frame;
   // note players do this for themselves in P_PlayerThink.
   if(!player || player->mo != this)
      backupPosition();

   // killough 11/98:
   // removed old code which looked at target references
   // (we use pointer reference counting now)

   clip.BlockingMobj = nullptr;

   // haleyjd 08/07/04: handle deep water plane hits
   if(subsector->sector->heightsec != -1)
   {
      sector_t *hs = &sectors[subsector->sector->heightsec];

      waterstate = (z < hs->srf.floor.height);
   }

   // Heretic Wind transfer specials
   if(!ancient_demo && (flags3 & MF3_WINDTHRUST) && !(flags & MF_NOCLIP))
   {
      sector_t *sec = subsector->sector;

      if(sec->hticPushType == SECTOR_HTIC_WIND)
         P_ThrustMobj(this, sec->hticPushAngle, sec->hticPushForce);
   }

   // momentum movement
   clip.BlockingMobj = nullptr;
   if(momx | momy || flags & MF_SKULLFLY)
   {
      P_XYMovement(this);
      if(removed) // killough: mobj was removed
         return;       
   }

   if(!P_Use3DClipping())
      clip.BlockingMobj = nullptr;

   lz = z;

   if(flags2 & MF2_FLOATBOB)
   {
      if(ancient_demo)  // apply this crazy rule here
         lz = z = floorz + FloatBobOffsets[health++ & 63];
      else
      {
         int idx = (floatbob + leveltime) & 63;

         z += FloatBobDiffs[idx];
         lz = z - FloatBobOffsets[idx];
      }
   }

   if(momz || clip.BlockingMobj || lz != zref.floor)
   {
      if(P_Use3DClipping() && ((flags3 & MF3_PASSMOBJ) || (flags & MF_SPECIAL)))
      {
         Mobj *onmo;

         if(!(onmo = P_GetThingUnder(this)))
         {
            P_ZMovement(this);
            if(!ancient_demo) // in vanilla Heretic it stays on all the time!
               intflags &= ~MIF_ONMOBJ;
         }
         else
         {
            // haleyjd 09/23/06: topdamage -- at last, we can have torches and
            // other hot objects burn things that stand on them :)
            if(demo_version >= 333 && onmo->info->topdamage > 0)
            {
               if(!(leveltime & onmo->info->topdamagemask) &&
                  (!player || !player->powers[pw_ironfeet]))
               {
                  P_DamageMobj(this, onmo, onmo,
                               onmo->info->topdamage, 
                               onmo->info->mod);
               }
            }

            if(player && this == player->mo &&
               momz < -LevelInfo.gravity*8)
            {
               P_PlayerHitFloor(this, true);
            }

            if(!ancient_demo && onmo->z + onmo->height - z <= STEPSIZE)
            {
               if(player && player->mo == this)
               {
                  fixed_t deltaview;
                  player->viewheight -= onmo->z + onmo->height - z;
                  deltaview = (player->pclass->viewheight - player->viewheight)>>3;
                  if(deltaview > player->deltaviewheight)
                  {
                     player->deltaviewheight = deltaview;
                  }
               }
               z = onmo->z + onmo->height;
            }
            if(!ancient_demo || (player && momz < 0))
            {
               intflags |= MIF_ONMOBJ;
               momz = 0;
            }
            if(player && onmo->flags4 & MF4_STICKYCARRY)
            {
               player->momx = momx = onmo->momx;
               player->momy = momy = onmo->momy;
               if(ancient_demo && onmo->z < onmo->floorz)
               {
                  z += onmo->floorz - onmo->z;
                  if (onmo->player)
                  {
                     onmo->player->viewheight -= onmo->floorz - onmo->z;
                     onmo->player->deltaviewheight = (VIEWHEIGHT - onmo->player->viewheight) >> 3;
                  }
                  onmo->z = onmo->floorz;
               }
            }
            if(!ancient_demo && info->crashstate != NullStateNum
               && flags & MF_CORPSE
               && !(intflags & MIF_CRASHED))
            {
               intflags |= MIF_CRASHED;
               P_SetMobjState(this, info->crashstate);
            }
         }
      }
      else
         P_ZMovement(this);

      if(removed) // killough: mobj was removed
         return;       
   }
   else if(!(momx | momy) && !sentient(this))
   {                                  // non-sentient objects at rest
      intflags |= MIF_ARMED;    // arm a mine which has come to rest

      // killough 9/12/98: objects fall off ledges if they are hanging off
      // slightly push off of ledge if hanging more than halfway off

      if(shouldApplyTorque())
         P_ApplyTorque(this);                // Apply torque
      else
      {
         intflags &= ~MIF_FALLING;
         gear = 0; // Reset torque
      }
   }

   // check if we are passing an interactive portal plane
   P_CheckPortalTeleport(this);

   // handle crashstate here
   if(info->crashstate != NullStateNum
      && flags & MF_CORPSE
<<<<<<< HEAD
      && !(intflags & MIF_CRASHED) && !ancient_demo
      && z <= floorz)
=======
      && !(intflags & MIF_CRASHED)
      && z <= zref.floor)
>>>>>>> 6253636d
   {
      intflags |= MIF_CRASHED;
      P_SetMobjState(this, info->crashstate);
   }

   // handle deep water plane hits
   oldwaterstate = waterstate;

   if(subsector->sector->heightsec != -1)
   {
      sector_t *hs = &sectors[subsector->sector->heightsec];

      waterstate = (z < hs->srf.floor.height);
   }
   else
      waterstate = 0;

   if(flags & (MF_MISSILE|MF_BOUNCES))
   {
      // any time a missile or bouncer crosses, splash
      if(oldwaterstate != waterstate)
         E_HitWater(this, subsector->sector);
   }
   else if(oldwaterstate == 0 && waterstate != 0)
   {
      // normal things only splash going into the water
      E_HitWater(this, subsector->sector);
   }

   // cycle through states,
   // calling action functions at transitions

   if(tics != -1) // you can cycle through multiple states in a tic
   {
      if(((tics == 0) && (state->flags & STATEFI_DECORATE) &&
          !(state->flags & STATEFI_VANILLA0TIC)) || !--tics)
         P_SetMobjState(this, state->nextstate);
   }
   else
   {
      // A thing can respawn if:
      // 1) counts for kill AND
      // 2) respawn is on OR
      // 3) thing always respawns or removes itself after death.
      bool can_respawn =
         flags & MF_COUNTKILL &&
           (respawnmonsters ||
            (flags2 & (MF2_ALWAYSRESPAWN | MF2_REMOVEDEAD)));

      // increment mobj->movecount earlier
      if(can_respawn || effects & FX_FLIESONDEATH)
         ++movecount;

      // don't respawn dormant things or norespawn things
      if(flags2 & (MF2_DORMANT | MF2_NORESPAWN))
         return;

      if(can_respawn && movecount >= info->respawntime &&
         !(leveltime & 31) && P_Random(pr_respawn) <= info->respawnchance)
      { 
         // check for nightmare respawn
         if(flags2 & MF2_REMOVEDEAD)
            this->remove();
         else
            P_NightmareRespawn(this);
      }
   }

   // Check mobj sprite projections before getting out
   // FIXME: may be insufficient
   if(!removed)
      P_checkMobjProjections(*this);
}

//
// Mobj::serialize
//
// Handles saving and loading of mobjs through the thinker serialization 
// mechanism.
//
void Mobj::serialize(SaveArchive &arc)
{
   // PointThinker will handle x,y,z coordinates, groupid, and the thinker name
   // (via Thinker::serialize).
   Super::serialize(arc);

   // Basic Properties
   arc 
      // Identity
      << type << tid
      // Position
      << angle                                             // Angles
      << momx << momy << momz                              // Momenta
      << zref                                              // Basic and advanced z coords
      << spawnpoint                                        // Spawn info
      << friction << movefactor                            // BOOM 202 friction
      << floatbob                                          // Floatbobbing
      << floorclip                                         // Foot clipping
      // Bit flags
      << flags << flags2 << flags3 << flags4               // Editor flags
      << effects                                           // Particle flags
      << intflags                                          // Internal flags
      // Basic metrics (copied to Mobj from mobjinfo)
      << radius << height << health << damage
      // State info (copied to Mobj from state)
      << sprite << frame << tics
      // Movement logic and clipping
      << validcount                                        // Traversals
      << movedir << movecount << strafecount               // Movement
      << reactiontime << threshold << pursuecount          // Attack AI
      << lastlook                                          // More AI
      << gear                                              // Lee's torque
      // Appearance
      << colour                                            // Translations
      << translucency << tranmap << alphavelocity          // Alpha blending
      << xscale << yscale                                  // Scaling
      // Inventory related fields
      << dropamount
      // Scripting related fields
      << special;

   // Arrays
   P_ArchiveArray<int>(arc, counters, NUMMOBJCOUNTERS); // Counters
   P_ArchiveArray<int>(arc, args,     NUMMTARGS);       // Arguments 

   if(arc.isSaving()) // Saving
   {
      unsigned int temp, targetNum, tracerNum, enemyNum;

      // Basic serializable pointers (state, player)
      arc << state->index;
      temp = static_cast<unsigned>(player ? player - players + 1 : 0);
      arc << temp;

      // Pointers to other mobjs
      targetNum = P_NumForThinker(target);
      tracerNum = P_NumForThinker(tracer);
      enemyNum  = P_NumForThinker(lastenemy);

      arc << targetNum << tracerNum << enemyNum;

   }
   else // Loading
   {
      // Restore basic pointers
      int temp;

      arc << temp; // State index
      state = states[temp];
      
      // haleyjd 07/23/09: this must be before skin setting!
      info = mobjinfo[type]; 

      arc << temp; // Player number
      if(temp)
      {
         // Mobj is a player body
         int playernum = temp - 1;
         (player = &players[playernum])->mo = this;

         // PCLASS_FIXME: Need to save and restore proper player class!
         // Temporary hack.
         players[playernum].pclass = E_PlayerClassForName(GameModeInfo->defPClassName);
         
         // PCLASS_FIXME: Need to save skin and attempt to restore, then fall
         // back to default for player class if non-existant. Note: must be 
         // after player class is set.
         P_SetSkin(P_GetDefaultSkin(&players[playernum]), playernum); // haleyjd
      }
      else
      {
         // haleyjd 09/26/04: restore monster skins
         // haleyjd 07/23/09: do not clear player->mo->skin here
         if(info->altsprite != -1)
            skin = P_GetMonsterSkin(info->altsprite);
         else
            skin = nullptr;
      }

      backupPosition();
      P_SetThingPosition(this);
      P_AddThingTID(this, tid);

      // create the deswizzle info structure
      dsInfo = estructalloctag(deswizzle_info, 1, PU_LEVEL);

      // Get the swizzled pointers
      arc << dsInfo->target << dsInfo->tracer << dsInfo->lastenemy;
   }
}

//
// Mobj::deSwizzle
//
// Handles resolving swizzled references to other mobjs immediately after
// deserialization. All saved mobj pointers MUST be restored here.
//
void Mobj::deSwizzle()
{
   Mobj *lTarget, *lTracer, *lLEnemy;

   if(!dsInfo) // eh?
      return;

   // Get the thinker pointers for each number
   lTarget = thinker_cast<Mobj *>(P_ThinkerForNum(dsInfo->target));
   lTracer = thinker_cast<Mobj *>(P_ThinkerForNum(dsInfo->tracer));
   lLEnemy = thinker_cast<Mobj *>(P_ThinkerForNum(dsInfo->lastenemy));

   // Restore the pointers using P_SetNewTarget
   P_SetNewTarget(&target,    lTarget);
   P_SetNewTarget(&tracer,    lTracer);
   P_SetNewTarget(&lastenemy, lLEnemy);

   // Done with the deswizzle info structure.
   efree(dsInfo);
   dsInfo = nullptr;
}

//
// Mobj::updateThinker
//
// haleyjd 11/22/10: Overrides Thinker::updateThinker.
// Moved custom logic for mobjs out of what was P_UpdateThinker, to here.
// 
void Mobj::updateThinker()
{
   int tclass = th_misc;

   if(removed)
   {
      tclass = th_delete;
   }
   else if(health > 0 && (flags & MF_COUNTKILL || flags3 & MF3_KILLABLE))
   {
      if(flags & MF_FRIEND)
         tclass = th_friends;
      else
         tclass = th_enemies;
   }

   addToThreadedList(tclass);
}

//
// Mobj::backupPosition
//
// Save the Mobj's position data which is relevant to interpolation.
// Done at the beginning of each gametic, and occasionally when the position of
// an Mobj is abruptly changed (such as when teleporting).
//
void Mobj::backupPosition()
{
   prevpos.x     = x;
   prevpos.y     = y;
   prevpos.z     = z;
   prevpos.angle = angle; // NB: only used for player objects
   prevpos.portalline = nullptr;
   prevpos.ldata = nullptr;
   prevpos.portalsurface = nullptr;
}

//
// Mobj::copyPosition
//
// Copy all the location data from one Mobj to another.
//
void Mobj::copyPosition(const Mobj *other)
{
   x          = other->x;
   y          = other->y;
   z          = other->z;
   angle      = other->angle;
   groupid    = other->groupid;
   zref       = other->zref;

   intflags  &= ~(MIF_ONFLOOR|MIF_ONSECFLOOR|MIF_ONMOBJ);
   intflags  |= (other->intflags & (MIF_ONFLOOR|MIF_ONSECFLOOR|MIF_ONMOBJ));
}

//
// Returns mobjinfo spawn health possibly modified by the spawnpoint healthModifier
//
int Mobj::getModifiedSpawnHealth() const
{
   // info always assumed to exist
   if(!spawnpoint.healthModifier || spawnpoint.healthModifier == FRACUNIT)
      return info->spawnhealth;
   if(spawnpoint.healthModifier > 0)   // positive means multiplication
      return FixedMul(info->spawnhealth, spawnpoint.healthModifier);
   // negative means absolute
   return (abs(spawnpoint.healthModifier) + (FRACUNIT >> 1)) >> FRACBITS;
}

extern fixed_t tmsecfloorz;
extern fixed_t tmsecceilz;

//
// P_SpawnMobj
//
Mobj *P_SpawnMobj(fixed_t x, fixed_t y, fixed_t z, mobjtype_t type,
                  bool nolastlook)
{
   Mobj       *mobj = new Mobj;
   mobjinfo_t *info = mobjinfo[type];
   state_t    *st;

   mobj->type    = type;
   mobj->info    = info;
   mobj->x       = x;
   mobj->y       = y;
   mobj->radius  = info->radius;
   mobj->height  = P_ThingInfoHeight(info); // phares
   mobj->flags   = info->flags;
   mobj->flags2  = info->flags2;     // haleyjd
   mobj->flags3  = info->flags3;     // haleyjd
   mobj->flags4  = info->flags4;     // haleyjd
   mobj->effects = info->particlefx; // haleyjd 07/13/03
   mobj->damage  = info->damage;     // haleyjd 08/02/04

#ifdef R_LINKEDPORTALS
   mobj->groupid = R_NOGROUP;
#endif

   // haleyjd 09/26/04: rudimentary support for monster skins
   if(info->altsprite != -1)
      mobj->skin = P_GetMonsterSkin(info->altsprite);

   // haleyjd: zdoom-style translucency level
   mobj->translucency  = info->translucency;
   mobj->tranmap = info->tranmap;
   
   if(info->alphavelocity != 0) // 5/23/08
      P_StartMobjFade(mobj, info->alphavelocity);
   else
      mobj->alphavelocity = 0;

   if(mobj->translucency != FRACUNIT)
   {
      // zdoom and BOOM style translucencies are mutually
      // exclusive, so unset the BOOM flag if the zdoom level is not
      // FRACUNIT
      mobj->flags &= ~MF_TRANSLUCENT;
   }

   // scaling
   mobj->xscale = info->xscale;
   mobj->yscale = info->yscale;

   // killough 8/23/98: no friends, bouncers, or touchy things in old demos
   // sf: not friends in deathmatch!
   if(demo_version < 203)
   {
      mobj->flags &= ~(MF_BOUNCES | MF_FRIEND | MF_TOUCHY);
   }
   else if(demo_version < 303 || !(GameType == gt_dm))
   {
      if(E_IsPlayerClassThingType(type)) // Except in old demos, players
         mobj->flags |= MF_FRIEND;       // are always friends.
   }

   mobj->health = info->spawnhealth;

   if(gameskill != sk_nightmare)
      mobj->reactiontime = info->reactiontime;

<<<<<<< HEAD
   printf("%d %d ", x/FRACUNIT, y/FRACUNIT);
   if(!nolastlook)
      mobj->lastlook = P_Random(pr_lastlook) % MAXPLAYERS;
=======
   mobj->lastlook = P_Random(pr_lastlook) % MAXPLAYERS;
   M_RandomLog("type=%d\n", info->dehnum - 1);
>>>>>>> 6253636d

   // do not set the state with P_SetMobjState,
   // because action routines can not be called yet

   st = states[info->spawnstate];

   mobj->state  = st;
   mobj->tics   = st->tics;

   P_setSpriteBySkin(*mobj, *st);
   mobj->frame  = st->frame;

   // ioanch 20160109: init spriteproj. They won't be set in P_SetThingPosition 
   // but P_CheckPortalTeleport
   mobj->spriteproj = nullptr;
   // init with an "invalid" value
   mobj->sprojlast.pos.x = mobj->sprojlast.pos.y = mobj->sprojlast.pos.z = D_MAXINT;

   // set subsector and/or block links
  
   P_SetThingPosition(mobj);

   // killough 11/98: for tracking dropoffs
   // ioanch 20160201: fix zref.floor and zref.ceiling to be portal-aware
   const sector_t *extremesector = P_ExtremeSectorAtPoint(mobj, surf_floor);
   mobj->zref.dropoff = mobj->zref.floor = extremesector->srf.floor.height;
   mobj->zref.floorgroupid = extremesector->groupid;
   mobj->zref.ceiling = P_ExtremeSectorAtPoint(mobj, surf_ceil)->srf.ceiling.height;

   mobj->z = 
      (z == ONFLOORZ ? mobj->zref.floor : z == ONCEILINGZ ? mobj->zref.ceiling - mobj->height : z);

   // floatrand, for Heretic
   if(z == FLOATRANDZ)
   {
      fixed_t space = (mobj->zref.ceiling - mobj->height) - mobj->zref.floor;
      if(space > 48*FRACUNIT)
      {
         space -= 40*FRACUNIT;
         mobj->z = ((space * P_Random(pr_spawnfloat)) >> 8)
                     + mobj->zref.floor + 40*FRACUNIT;
      }
      else
         mobj->z = mobj->zref.floor;
   }

   // initialize floatbob seed
   if(mobj->flags2 & MF2_FLOATBOB)
   {
      mobj->floatbob = P_Random(pr_floathealth);
      mobj->z += FloatBobOffsets[(mobj->floatbob + leveltime - 1) & 63];
   }

   // new floorclip system
   P_AdjustFloorClip(mobj);

   mobj->addThinker();

   // set initial position as backup position
   mobj->backupPosition();

   // for BOOM 2.02 friction emulation
   mobj->friction = ORIG_FRICTION;

   // support translation lumps
   if(mobj->info->colour)
      mobj->colour = mobj->info->colour;
   else
   {
      // automatic DOOM->etc. translation
      if(mobj->flags4 & MF4_AUTOTRANSLATE && GameModeInfo->defTranslate)
      {
         // cache in mobj->info for next time
         mobj->info->colour = R_TranslationNumForName(GameModeInfo->defTranslate);
         mobj->colour = mobj->info->colour;
      }
      else
         mobj->colour = (info->flags & MF_TRANSLATION) >> MF_TRANSSHIFT;
   }

   return mobj;
}

static mapthing_t itemrespawnque[ITEMQUESIZE];
static int itemrespawntime[ITEMQUESIZE];
int iquehead, iquetail;

//
// P_RemoveMobj
//
void Mobj::remove()
{
   bool respawnitem = false;

   // normal items respawn, and respawning barrels dmflag
   if((this->flags & MF_SPECIAL) ||
      ((dmflags & DM_BARRELRESPAWN) && this->type == E_ThingNumForDEHNum(MT_BARREL)))
   {
      if(this->flags3 & MF3_SUPERITEM)
      {
         // super items ONLY respawn when enabled through dmflags
         respawnitem = ((dmflags & DM_RESPAWNSUPER) == DM_RESPAWNSUPER);
      }
      else
      {
         if(!(this->flags  & MF_DROPPED) &&   // dropped items don't respawn
            !(this->flags3 & MF3_NOITEMRESP)) // NOITEMRESP items don't respawn
            respawnitem = true;
      }
   }

   if(respawnitem)
   {
      // haleyjd FIXME/TODO: spawnpoint is vulnerable to zeroing
      itemrespawnque[iquehead] = this->spawnpoint;
      itemrespawntime[iquehead++] = leveltime;
      if((iquehead &= ITEMQUESIZE-1) == iquetail)
      {
         // lose one off the end?
         iquetail = (iquetail+1)&(ITEMQUESIZE-1);
      }
   }

   // haleyjd 08/19/13: ensure object is no longer in player body queue
   if(this->intflags & MIF_PLYRCORPSE)
      G_DeQueuePlayerCorpse(this);

   // haleyjd 02/02/04: remove from tid hash
   P_RemoveThingTID(this);

   // unlink from sector and block lists
   P_UnsetThingPosition(this);

   // ioanch 20160109: remove portal sprite projections
   R_RemoveMobjProjections(this);

   // Delete all nodes on the current sector_list -- phares 3/16/98
   if(this->old_sectorlist)
      P_DelSeclist(this->old_sectorlist);

   // haleyjd 08/13/10: ensure that the object cannot be relinked, and
   // nullify old_sectorlist to avoid multiple release of msecnodes.
   if(demo_version > 337)
   {
      this->flags |= (MF_NOSECTOR | MF_NOBLOCKMAP);
      this->old_sectorlist = nullptr; 
   }

   // killough 11/98: Remove any references to other mobjs.
   // Older demos might depend on the fields being left alone, however, if 
   // multiple thinkers reference each other indirectly before the end of the
   // current tic.
   if(demo_version >= 203)
   {
      P_SetTarget<Mobj>(&this->target,    nullptr);
      P_SetTarget<Mobj>(&this->tracer,    nullptr);
      P_SetTarget<Mobj>(&this->lastenemy, nullptr);
   }

   // remove from thinker list
   Super::remove();
}

//
// P_FindDoomedNum
//
// Finds a mobj type with a matching doomednum
//
// killough 8/24/98: rewrote to use hashing
//
int P_FindDoomedNum(int type)
{
   static struct dnumhash_s { int first, next; } *hash;
   int i;

   // Negative type would crash otherwise.
   if(type < 0)
      return -1;

   if(!hash)
   {
      hash = emalloctag(dnumhash_s *, sizeof(*hash) * NUMMOBJTYPES, PU_CACHE, (void **)&hash);
      for(i = 0; i < NUMMOBJTYPES; i++)
         hash[i].first = NUMMOBJTYPES;
      for(i = 0; i < NUMMOBJTYPES; i++)
      {
         if(mobjinfo[i]->doomednum != -1)
         {
            unsigned h = (unsigned int) mobjinfo[i]->doomednum % NUMMOBJTYPES;
            hash[i].next = hash[h].first;
            hash[h].first = i;
         }
      }
   }

   i = hash[type % NUMMOBJTYPES].first;
   while(i < NUMMOBJTYPES && mobjinfo[i]->doomednum != type)
      i = hash[i].next;
   return i;
}

//
// P_RespawnSpecials
//
void P_RespawnSpecials()
{
   fixed_t x, y, z;
   subsector_t*  ss;
   Mobj*       mo;
   mapthing_t*   mthing;
   int           i;

   if(!(dmflags & DM_ITEMRESPAWN) ||  // only respawn items in deathmatch
      iquehead == iquetail ||  // nothing left to respawn?
      leveltime - itemrespawntime[iquetail] < 30*35) // wait 30 seconds
      return;

   mthing = &itemrespawnque[iquetail];

   x = mthing->x;
   y = mthing->y;

   // spawn a teleport fog at the new spot
   ss = R_PointInSubsector(x,y);
   mo = P_SpawnMobj(x, y, ss->sector->srf.floor.height, E_SafeThingType(MT_IFOG));
   S_StartSound(mo, sfx_itmbk);

   // find which type to spawn

   // killough 8/23/98: use table for faster lookup
   i = P_FindDoomedNum(mthing->type);

   // spawn it
   z = mobjinfo[i]->flags & MF_SPAWNCEILING ? ONCEILINGZ : ONFLOORZ;

   mo = P_SpawnMobj(x, y, z, i);
   mo->spawnpoint = *mthing;
   mo->health = mo->getModifiedSpawnHealth();
   // sf
   mo->angle = R_WadToAngle(mthing->angle);

   // pull it from the queue
   iquetail = (iquetail+1)&(ITEMQUESIZE-1);
}

//
// P_SpawnPlayer
//
// Called when a player is spawned on the level.
// Most of the player structure stays unchanged
//  between levels.
//
void P_SpawnPlayer(mapthing_t* mthing)
{
   player_t* p;
   fixed_t   x, y, z;
   Mobj*   mobj;

   // not playing?
   if(!playeringame[mthing->type - 1])
      return;

   p = &players[mthing->type-1];

   if(p->playerstate == PST_REBORN)
      G_PlayerReborn(mthing->type - 1);

   x    = mthing->x;
   y    = mthing->y;
   z    = ONFLOORZ;
   mobj = P_SpawnMobj(x, y, z, p->pclass->type);

   // sf: set color translations for player sprites
   mobj->colour = players[mthing->type - 1].colormap;

   mobj->angle  = R_WadToAngle(mthing->angle);
   mobj->player = p;
   mobj->health = p->health;
   mobj->backupPosition();

   // verify that the player skin is valid
   if(!p->skin)
      I_Error("P_SpawnPlayer: player skin undefined!\n");

   mobj->skin   = p->skin;
   mobj->sprite = p->skin->sprite;

   p->mo            = mobj;
   p->playerstate   = PST_LIVE;
   p->refire        = 0;
   p->damagecount   = 0;
   p->bonuscount    = 0;
   p->extralight    = 0;
   p->fixedcolormap = 0;
   p->viewheight    = p->pclass->viewheight;
   p->viewz         = mobj->z + p->pclass->viewheight;
   p->prevviewz     = p->viewz;

   p->momx = p->momy = 0;   // killough 10/98: initialize bobbing to 0.

   // setup gun psprite

   P_SetupPsprites(p);

   // give all cards in death match mode
   if(GameType == gt_dm)
      E_GiveAllKeys(p);

   if(mthing->type - 1 == consoleplayer)
   {
      ST_Start(); // wake up the status bar
      HU_Start(); // wake up the heads up text
   }

   // sf: wake up chasecam
   if(mthing->type - 1 == displayplayer)
   {
      P_ResetChasecam();
      P_ResetWalkcam();
   }
}

static PODCollection<mapthing_t> UnknownThings;

// 
// Spawn unknowns at the location of unsupported object types
//
void P_SpawnUnknownThings()
{
   // must be enabled, not in a netgame, and not dealing with demos
   if(!p_markunknowns || netgame || demorecording || demoplayback)
      return;

   if(UnknownThings.isEmpty())
      return;

   for(auto &mt : UnknownThings)
   {
      int type = UnknownThingType;
      if(mt.type == 32000)
         type = E_SafeThingName("DoomBuilderCameraSpot");

      P_SpawnMobj(mt.x, mt.y, ONFLOORZ, type);
   }

   UnknownThings.clear();
}

//
// P_SpawnMapThing
//
// The fields of the mapthing should already be in host byte order.
//
Mobj *P_SpawnMapThing(mapthing_t *mthing)
{
   int    i;
   Mobj *mobj;
   fixed_t x, y, z;

   switch(mthing->type)
   {
   case 0:             // killough 2/26/98: Ignore type-0 things as NOPs
   case DEN_PLAYER5:   // phares 5/14/98: Ignore Player 5-8 starts (for now)
   case DEN_PLAYER6:
   case DEN_PLAYER7:
   case DEN_PLAYER8:
      return nullptr;
   case ED_CTRL_DOOMEDNUM: // ExtraData mapthing support
      return E_SpawnMapThingExt(mthing);
   }

   // killough 11/98: clear flags unused by Doom
   //
   // We clear the flags unused in Doom if we see flag mask 256 set, since
   // it is reserved to be 0 under the new scheme. A 1 in this reserved bit
   // indicates it's a Doom wad made by a Doom editor which puts 1's in
   // bits that weren't used in Doom (such as HellMaker wads). So we should
   // then simply ignore all upper bits.

   if(demo_compatibility ||
      (demo_version >= 203 && mthing->options & MTF_RESERVED))
      mthing->options &= MTF_EASY|MTF_NORMAL|MTF_HARD|MTF_AMBUSH|MTF_NOTSINGLE;

   // count deathmatch start positions

   if(mthing->type == 11)
   {
      // 1/11/98 killough -- new code removes limit on deathmatch starts:
      size_t offset = deathmatch_p - deathmatchstarts;

      // haleyjd 01/03/15: must not spawn more than 10 DM starts during old demos
      if(demo_compatibility && offset >= 10u)
         return nullptr;

      if(offset >= num_deathmatchstarts)
      {
         num_deathmatchstarts = num_deathmatchstarts ?
            num_deathmatchstarts*2 : 16;
         deathmatchstarts = erealloc(mapthing_t *, deathmatchstarts,
                                     num_deathmatchstarts * sizeof(*deathmatchstarts));
         deathmatch_p = deathmatchstarts + offset;
      }
      memcpy(deathmatch_p++, mthing, sizeof*mthing);
      return nullptr; //sf
   }

   // haleyjd: now handled through IN_AddCameras
   // return nullptr for old demos
   if(mthing->type == 5003 && demo_version < 331)
      return nullptr;

   // if vanilla, do it like Chocolate-Doom which deems it safe to silently ignore negative
   // doomednums
   if(demo_compatibility && mthing->type <= 0)
      return nullptr;

   // check for players specially

   bool norandomcall = false;
   if(mthing->type <= 4 && mthing->type > 0) // killough 2/26/98 -- fix crashes
   {
      // killough 7/19/98: Marine's best friend :)
      if(GameType == gt_single &&
         mthing->type > 1 && mthing->type <= dogs+1 &&
         !players[mthing->type-1].secretcount)
      {
         // use secretcount to avoid multiple dogs in case of multiple starts
         players[mthing->type-1].secretcount = 1;

         // killough 10/98: force it to be a friend
         mthing->options |= MTF_FRIEND;
         
         // haleyjd 9/22/99: [HELPER] bex block type substitution
         if(HelperThing != -1)
            i = HelperThing;
         else
            i = E_SafeThingType(MT_DOGS);

         goto spawnit;
      }

      // save spots for respawning in network games
      playerstarts[mthing->type-1] = *mthing;
      if(GameType != gt_dm)
         P_SpawnPlayer(mthing);

      return nullptr; //sf
   }

   // check for appropriate skill level

   //jff "not single" thing flag
   if(GameType == gt_single && (mthing->options & MTF_NOTSINGLE))
      return nullptr; //sf

   //jff 3/30/98 implement "not deathmatch" thing flag
   if(GameType == gt_dm && (mthing->options & MTF_NOTDM))
      return nullptr; //sf

   //jff 3/30/98 implement "not cooperative" thing flag
   if(GameType == gt_coop && (mthing->options & MTF_NOTCOOP))
      return nullptr;  // sf

   // ioanch: updated handling for UDMF
   switch(gameskill)
   {
   case sk_baby:
      // If both flags are 0 or both are 1, then exit.
      if(!!(mthing->extOptions & MTF_EX_BABY_TOGGLE) == !!(mthing->options & MTF_EASY))
         return nullptr;
      break;
   case sk_easy:
      if(!(mthing->options & MTF_EASY))
         return nullptr;
      break;
   case sk_medium:
      if(!(mthing->options & MTF_NORMAL))
         return nullptr;
      break;
   case sk_hard:
      if(!(mthing->options & MTF_HARD))
         return nullptr;
      break;
   case sk_nightmare:
      if(!!(mthing->extOptions & MTF_EX_NIGHTMARE_TOGGLE) == !!(mthing->options & MTF_HARD))
         return nullptr;
      break;
   default:
      break;
   }

   // find which type to spawn

   // haleyjd: special thing types that need to undergo the processing
   // below must be caught here

   if(mthing->type >= 1200 && mthing->type < 1300)         // enviro sequences
   {
      i = E_SafeThingName("EEEnviroSequence");
      norandomcall = ancient_demo;
   }
   else if(mthing->type >= 1400 && mthing->type < 1500)    // sector sequence
      i = E_SafeThingName("EESectorSequence");
   else if(mthing->type >= 9027 && mthing->type <= 9033)   // particle fountains
      i = E_SafeThingName("EEParticleFountain");
   else if(mthing->type >= 14001 && mthing->type <= 14064) // ambience
      i = E_SafeThingName("EEAmbience");
   else if(mthing->type >= 14101 && mthing->type <= 14164) // music changer
      i = E_SafeThingName("EEMusicChanger");
   else
   {
      // killough 8/23/98: use table for faster lookup
      i = P_FindDoomedNum(mthing->type);
      if(mthing->type == 7056)
         norandomcall = ancient_demo;
   }

   // phares 5/16/98:
   // Do not abort because of an unknown thing. Ignore it, but post a
   // warning message for the player.

   // EDF3-FIXME: eliminate different behavior of doomednum hash
   if(i == -1 || i == NUMMOBJTYPES)
   {
      if(!p_markunknowns)
      {
         doom_printf(FC_ERROR "Unknown thing type %d at (%.2f, %.2f)",
                     mthing->type,
                     M_FixedToDouble(mthing->x),
                     M_FixedToDouble(mthing->y));
      }
      else
      {
         // Still print the error, but only at console
         C_Printf(FC_ERROR "Unknown thing type %d at (%.2f, %.2f)",
            mthing->type,
            M_FixedToDouble(mthing->x),
            M_FixedToDouble(mthing->y));
         UnknownThings.add(*mthing);
      }

       return nullptr;
   }

   // don't spawn keycards and players in deathmatch
   if(GameType == gt_dm && (mobjinfo[i]->flags & MF_NOTDMATCH))
      return nullptr;

   // don't spawn any monsters if -nomonsters
   if(nomonsters &&
      ((mobjinfo[i]->flags3 & MF3_KILLABLE) ||
       (mobjinfo[i]->flags & MF_COUNTKILL)))
      return nullptr;

   // haleyjd 08/18/13: Heretic includes some registered-only items in its
   // first episode, as a bonus for play on the registered version. Unlike
   // some other checks EE has removed, we still need to enforce this one as
   // the items have no resources in the shareware IWAD.
   if(GameModeInfo->flags & GIF_SHAREWARE && mobjinfo[i]->flags4 & MF4_NOTSHAREWARE)
      return nullptr;

   // spawn it
spawnit:

   x = mthing->x;
   y = mthing->y;

   z = mobjinfo[i]->flags & MF_SPAWNCEILING ? ONCEILINGZ : ONFLOORZ;

   // haleyjd 10/13/02: float rand z
   if(mobjinfo[i]->flags2 & MF2_SPAWNFLOAT)
      z = FLOATRANDZ;

   mobj = P_SpawnMobj(x, y, z, i, norandomcall);

   // haleyjd 10/03/05: Hexen-format mapthing support
   
   // haleyjd 10/03/05: Hexen-style z positioning
   if(mthing->height && (z == ONFLOORZ || z == ONCEILINGZ))
   {
      fixed_t rheight = mthing->height;

      if(z == ONCEILINGZ)
         rheight = -rheight;

      mobj->z += rheight;
      P_AdjustFloorClip(mobj);
   }

   // haleyjd 10/03/05: Hexen-style TID
   P_AddThingTID(mobj, mthing->tid);

   // haleyjd 10/03/05: Hexen-style args
   memcpy(mobj->args, mthing->args, 5 * sizeof(int));

   mobj->special = mthing->special;

   mobj->spawnpoint = *mthing;
   mobj->health = mobj->getModifiedSpawnHealth();

   if(mobj->tics > 0 && !(mobj->flags4 & MF4_SYNCHRONIZED))
   {
      mobj->tics = 1 + (P_Random(pr_spawnthing) % mobj->tics);
      M_RandomLog("type=%d\n", mthing->type);
   }

   if(!(mobj->flags & MF_FRIEND) &&
      mthing->options & MTF_FRIEND &&
      demo_version >= 203)
   {
      mobj->flags |= MF_FRIEND;  // killough 10/98:
      mobj->updateThinker();     // transfer friendliness flag
   }

   // killough 7/20/98: exclude friends
   if(!((mobj->flags ^ MF_COUNTKILL) & (MF_FRIEND | MF_COUNTKILL)))
      totalkills++;

   if(mobj->flags & MF_COUNTITEM)
      totalitems++;

   mobj->angle = R_WadToAngle(mthing->angle);
   if(mthing->options & MTF_AMBUSH)
      mobj->flags |= MF_AMBUSH;

   // haleyjd: handling for dormant things
   if(mthing->options & MTF_DORMANT)
   {
      mobj->flags2 |= MF2_DORMANT;  // inert and invincible
      mobj->tics = -1; // don't go through state transitions
   }

   // haleyjd: set environment sequence # for first 100 types
   if(mthing->type >= 1200 && mthing->type < 1300)
      mobj->args[0] = mthing->type - 1200;

   // haleyjd: handle sequence override objects -- 100 types
   if(mthing->type >= 1400 && mthing->type <= 1500)
   {
      subsector_t *subsec;

      if(mthing->type != 1500) // for non-1500, number is type-1400
         mobj->args[0] = mthing->type - 1400;
      else if(mobj->args[0] == 0) // for 1500, 0 means reset to default
         mobj->args[0] = -1;

      // set sector sequence id from mobj->args[0]
      subsec = R_PointInSubsector(mobj->x, mobj->y);
      subsec->sector->sndSeqID = mobj->args[0];
   }

   // haleyjd: set particle fountain color
   if(mthing->type >= 9027 && mthing->type <= 9033)
      mobj->effects |= (mthing->type - 9026u) << FX_FOUNTAINSHIFT;

   // haleyjd: sector sound zones
   if(mthing->type == 9048)
      P_SetSectorZoneFromMobj(mobj);

   // haleyjd: set ambience sequence # for first 64 types
   if(mthing->type >= 14001 && mthing->type <= 14064)
      mobj->args[0] = mthing->type - 14000;

   // haleyjd: set music number for first 64 types
   if(mthing->type >= 14101 && mthing->type <= 14164)
   {
      mobj->intflags |= MIF_MUSICCHANGER;
      mobj->args[0] = mthing->type - 14100;
   }

   mobj->backupPosition();

   return mobj;
}

//
// GAME SPAWN FUNCTIONS
//

//
// P_SpawnPuff
//
Mobj *P_SpawnPuff(fixed_t x, fixed_t y, fixed_t z, angle_t dir,
                  int updown, bool ptcl, Mobj *shooter,
                  const MetaTable *pufftype, const Mobj *hitmobj)
{
   if(!pufftype)
   {
      static const MetaTable *defaulttype;
      if(!defaulttype)
         defaulttype = E_PuffForName(GameModeInfo->puffType);
      pufftype = defaulttype;
      if(!pufftype)  // may still be null
         return nullptr;
   }
   const char *hitsound = pufftype->getString(keyPuffHitSound, nullptr);
   if(hitsound && !strcasecmp(hitsound, "none"))
      hitsound = nullptr;
   if(hitmobj)
   {
      const char *altname = nullptr;
      if(hitmobj->flags & MF_NOBLOOD)
         altname = pufftype->getString(keyPuffNoBloodPuffType, nullptr);
      if(estrempty(altname))
         altname = pufftype->getString(keyPuffHitPuffType, nullptr);
      if(estrnonempty(altname))
      {
         const MetaTable *otable = E_PuffForName(altname);
         if(otable)
         {
            pufftype = otable;
            // If the alternate puff has its own hitsound, use that.
            const char *althitsound = pufftype->getString(keyPuffHitSound,
                                                          nullptr);
            if(estrnonempty(althitsound) && strcasecmp(althitsound, "none"))
               hitsound = althitsound;
         }
      }
   }

   Mobj* th = nullptr;

   double zspread = pufftype->getDouble(keyPuffZSpread, puffZSpreadDefault);
   if(zspread)
      z += P_SubRandom(pr_spawnpuff) * M_DoubleToFixed(zspread / 256.0);

   // mobjtype already checked to be safe.
   int mobjtype = pufftype->getInt(keyPuffThingType, D_MININT);
   if(mobjtype != D_MININT)
      th = P_SpawnMobj(x, y, z, mobjtype);

   bool punchhack = false;
   if(th)
   {
      if(pufftype->getInt(keyPuffRandomTics, 0))
      {
         th->tics -= P_Random(pr_spawnpuff) & 3;
         if(th->tics < 1)
            th->tics = 1;
      }
      // Input pufftype hitsound has priority over alternate pufftype miss
      // sound, but less priority than alternate's own hit sound.
      S_StartSoundName(th, hitmobj && estrnonempty(hitsound) ? hitsound :
                       pufftype->getString(keyPuffSound, nullptr));
      th->momz = M_DoubleToFixed(pufftype->getDouble(keyPuffUpSpeed, 0));

      // preserve the Doom hack of melee fist puff
      if(trace.attackrange == MELEERANGE)
      {
         int snum = pufftype->getInt(keyPuffPunchHack, D_MININT);
         if(snum != D_MININT && snum != NullStateNum)
         {
            P_SetMobjState(th, snum);
            punchhack = true;
         }
      }

      // [XA] 03/02/20: new flag that sets target to the shooter.
      // This is useful for doing things like setting A_DetonateEx's
      // hurt_self field on a puff, and other projectile-esque
      // behaviors that rely on a valid 'target' field. Basically
      // GZD's "PUFFGETSOWNER" flag but with a less crappy name. :P
      if(pufftype->getInt(keyPuffTargetShooter, 0))
         P_SetTarget(&th->target, shooter);
   }

   // ioanch: spawn particles even for melee range if nothing is spawned
   if(ptcl && drawparticles && bulletpuff_particle &&
      (trace.attackrange != MELEERANGE || !punchhack))
   {
      int numparticles = pufftype->getInt(keyPuffParticles, 0);
      if(numparticles > 0)
      {
         if(th && bulletpuff_particle != 2)
            th->translucency = 0;
         P_SmokePuff(numparticles, x, y, z, dir, updown);
      }
   }

   return th;
}

//
// Spawn particle blood suited for Doom-style blood objects
//
static void P_DoomParticleBlood(Mobj *th, Mobj *target, fixed_t x, fixed_t y, fixed_t z, angle_t dir)
{
   // for demo sync, etc, we still need to do the above, so
   // we'll make the sprites above invisible and draw particles
   // instead
   if(drawparticles && bloodsplat_particle)
   {
      if(bloodsplat_particle != 2)
         th->translucency = 0;
      P_BloodSpray(target, 32, x, y, z, dir);
   }
}

//
// DOOM blood spawning
//
static void P_spawnBloodDoom(mobjtype_t type, const BloodSpawner &params)
{
   Mobj *th;
   fixed_t z = params.z;

   // haleyjd 08/05/04: use new function
   z += P_SubRandom(pr_spawnblood) << 10;

   th = P_SpawnMobj(params.x, params.y, z, type);
   th->momz = FRACUNIT*2;
   th->tics -= P_Random(pr_spawnblood)&3;

   if(th->tics < 1)
      th->tics = 1;

   if(params.damage <= 12 && params.damage >= 9)
   {
      state_t *st;
      if(!(st = E_GetStateForMobj(th, "Blood2")))
         st = states[E_SafeState(S_BLOOD2)];
      P_SetMobjState(th, st->index);
   }
   else if(params.damage < 9)
   {
      state_t *st;
      if(!(st = E_GetStateForMobj(th, "Blood3")))
         st = states[E_SafeState(S_BLOOD3)];
      P_SetMobjState(th, st->index);
   }

   P_DoomParticleBlood(th, params.target, params.x, params.y, z, params.dir);
}

//
// Strife blood spawning
//
static void P_spawnBloodStrife(mobjtype_t type, const BloodSpawner &params)
{
   Mobj *th;
   fixed_t z = params.z;

   // haleyjd 08/05/04: use new function
   z += P_SubRandom(pr_rogueblood) << 10;

   th = P_SpawnMobj(params.x, params.y, z, type);
   th->momz = FRACUNIT*2;

   state_t *st;
   if(params.damage >= 10 && params.damage <= 13)
   {
      if((st = E_GetStateForMobj(th, "Blood0")))
         P_SetMobjState(th, st->index);
   }
   else if(params.damage >= 7 && params.damage < 10)
   {
      if((st = E_GetStateForMobj(th, "Blood1")))
         P_SetMobjState(th, st->index);
   }
   else if(params.damage < 7)
   {
      if((st = E_GetStateForMobj(th, "Blood2")))
         P_SetMobjState(th, st->index);
   }

   P_DoomParticleBlood(th, params.target, params.x, params.y, z, params.dir);
}

//
// Raven blood spawning
//
static void P_spawnBloodRaven(mobjtype_t type, const BloodSpawner &params, bool isHexen)
{
   Mobj    *mo    = P_SpawnMobj(params.x, params.y, params.z, type);
   int      shift = isHexen ? 10 : 9;
   fixed_t  momz  = isHexen ? 3*FRACUNIT : 2*FRACUNIT;

   P_SetTarget(&mo->target, params.target);
   mo->momx = P_SubRandom(pr_ravenblood) << shift;
   mo->momy = P_SubRandom(pr_ravenblood) << shift;
   mo->momz = momz;

   P_DoomParticleBlood(mo, params.target, params.x, params.y, params.z, params.dir);
}

//
// Ripper blood spawning
//
static void P_spawnBloodRip(mobjtype_t type, const BloodSpawner &params, bool isHexen)
{
   Mobj *mo = params.inflictor ? params.inflictor : params.target;
   fixed_t x = mo->x + (P_SubRandom(pr_ripperblood) << 12);
   fixed_t y = mo->y + (P_SubRandom(pr_ripperblood) << 12);
   fixed_t z = mo->z + (P_SubRandom(pr_ripperblood) << 12);
   
   Mobj *th = P_SpawnMobj(x, y, z, type);
   
   if(!isHexen)
      th->flags |= MF_NOGRAVITY;

   th->momx  = mo->momx / 2;
   th->momy  = mo->momy / 2;
   th->tics += P_Random(pr_ripperblood) & 3;
   if(th->tics < 1)
      th->tics = 1;
}

//
// Crusher blood spawning
//
static void P_spawnCrusherBlood(Mobj *thing, mobjtype_t type)
{
   // spray blood in a random direction
   Mobj *mo = P_SpawnMobj(thing->x, thing->y, thing->z + thing->height/2, type);
         
   mo->momx = P_SubRandom(pr_crush) << 12;
   mo->momy = P_SubRandom(pr_crush) << 12;
}

//
// BloodSpawner constructor for divline_t; the angle is calculated properly.
//
BloodSpawner::BloodSpawner(Mobj *ptarget, fixed_t px, fixed_t py, fixed_t pz, int pdamage,
                           const divline_t &dv, Mobj *pinflictor)
   : target(ptarget), inflictor(pinflictor), x(px), y(py), z(pz), damage(pdamage)
{
   dir = P_PointToAngle(0, 0, dv.dx, dv.dy) - ANG180;
}

//
// BloodSpawner constructor for damage from a source mobj. x, y, z, and dir are calculated
// using the source thing.
//
BloodSpawner::BloodSpawner(Mobj *ptarget, Mobj *source, int pdamage, Mobj *pinflictor)
   : target(ptarget), inflictor(pinflictor), damage(pdamage)
{
   fixed_t dx = getThingX(target, source);
   fixed_t dy = getThingY(target, source);

   x   = source->x;
   y   = source->y;
   z   = source->z;
   dir = P_PointToAngle(target->x, target->y, dx, dy);
}

//
// Crushing constructor; x, y, z, and dir are taken from the thing being damaged.
//
BloodSpawner::BloodSpawner(Mobj *crushtarget, int pdamage)
   : target(crushtarget), inflictor(nullptr), damage(pdamage)
{
   x   = crushtarget->x;
   y   = crushtarget->y;
   z   = crushtarget->z + crushtarget->height/2;
   dir = crushtarget->angle;
}

//
// Spawn some blood in response to damage
//
void BloodSpawner::spawn(bloodaction_e action) const
{
   if(inflictor && inflictor->flags4 & MF4_BLOODLESSIMPACT)
      return;

   mobjtype_t type = E_BloodTypeForThing(target, action);
   if(type < 0)
      return;

   bloodtype_e behavior = E_GetBloodBehaviorForAction(mobjinfo[type], action);
   switch(behavior)
   {
   case BLOODTYPE_DOOM:
      P_spawnBloodDoom(type, *this);
      break;
   case BLOODTYPE_HERETIC:
   case BLOODTYPE_HEXEN:
      P_spawnBloodRaven(type, *this, (behavior == BLOODTYPE_HEXEN));
      break;
   case BLOODTYPE_HERETICRIP:
   case BLOODTYPE_HEXENRIP:
      P_spawnBloodRip(type, *this, (behavior == BLOODTYPE_HEXENRIP));
      break;
   case BLOODTYPE_STRIFE:
      P_spawnBloodStrife(type, *this);
      break;
   case BLOODTYPE_CRUSH:
      P_spawnCrusherBlood(target, type);
      break;
   case BLOODTYPE_CUSTOM: // TODO: define spawning routine via Aeon
      break;
   default: // invalid
      break;
   }
}

// FIXME: This function is left over from an mobj-based
// particle system attempt in SMMU -- the particle line
// function could be useful for real particles maybe?

/*
void P_ParticleLine(Mobj *source, Mobj *dest)
{
   fixed_t sourcex, sourcey, sourcez;
   fixed_t destx, desty, destz;
   int linedetail;
   int j;

   sourcex = source->x; sourcey = source->y;
   destx = dest->x; desty = dest->y;
   sourcez = source->z + (source->info->height/2);
   destz = dest->z + (dest->info->height/2);
   linedetail = P_AproxDistance(destx - sourcex, desty - sourcey)
      / FRACUNIT;

   // make the line
   for(j=0; j<linedetail; j++)
   {
      P_SpawnParticle(
         sourcex + ((destx - source->x)*j)/linedetail,
         sourcey + ((desty - source->y)*j)/linedetail,
         sourcez + ((destz - source->z)*j)/linedetail);
   }
}
*/

//=============================================================================
//
// Missiles
//

//
// P_CheckMissileSpawn
//
// Moves the missile forward a bit
//  and possibly explodes it right there.
//
// haleyjd 03/19/11: added bool return type for Hexen logic
//
bool P_CheckMissileSpawn(Mobj* th)
{
   bool ok = true;

   if(!(th->flags4 & MF4_NORANDOMIZE))
   {
      th->tics -= P_Random(pr_missile)&3;
      if(th->tics < 1)
         th->tics = 1;
   }

   // move a little forward so an angle can
   // be computed if it immediately explodes

   int newgroupid = th->groupid;
   v2fixed_t pos = P_LinePortalCrossing(th->x, th->y, th->momx >> 1,
                                        th->momy >> 1, &newgroupid);

   // ioanch: this was already hacky as hell. We still need to adjust
   // coordinates by portal, and group ID though.
   th->x = pos.x;
   th->y = pos.y;
   th->z += th->momz >> 1;
   th->groupid = newgroupid;

   // killough 8/12/98: for non-missile objects (e.g. grenades)
   if(!(th->flags & MF_MISSILE) && demo_version >= 203)
      return ok;

   // killough 3/15/98: no dropoff (really = don't care for missiles)
   if(!P_TryMove(th, th->x, th->y, false))
   {
      P_ExplodeMissile(th, nullptr);
      ok = false;
   }

   return ok;
}

//
// P_MissileMomz
//
// haleyjd 09/21/03: Missile z momentum calculation is now
// external to P_SpawnMissile, since it is also needed in a few
// other places.
//
fixed_t P_MissileMomz(fixed_t dx, fixed_t dy, fixed_t dz, int speed)
{
   int dist = P_AproxDistance(dx, dy);

   // haleyjd 11/17/03: a divide-by-zero error can occur here
   // if projectiles with zero speed are spawned -- use a suitable
   // default instead.
   if(speed == 0)
      speed = FRACUNIT;

   dist = dist / speed;

   if(dist < 1)
      dist = 1;

   return dz / dist;
}

//
// P_SpawnMissileEx
//
// haleyjd 08/08/11: Core shared missile firing logic, taking a structure as a 
// parameter to hold all possible information relevant to firing the missile.
//
Mobj *P_SpawnMissileEx(const missileinfo_t &missileinfo)
{
   Mobj    *source = missileinfo.source;
   Mobj    *dest   = missileinfo.dest;
   fixed_t  z      = missileinfo.z;
   Mobj    *mo;
   angle_t  an;

   if(z != ONFLOORZ)
      z -= source->floorclip;

   mo = P_SpawnMobj(source->x, source->y, z, missileinfo.type);

   S_StartSound(mo, mo->info->seesound);

   P_SetTarget<Mobj>(&mo->target, source); // where it came from -- killough 11/98

   if(missileinfo.flags & missileinfo_t::USEANGLE)
      an = missileinfo.angle;
   else
      an = P_PointToAngle(source->x, source->y, missileinfo.destx, missileinfo.desty);

   // fuzzy player -- haleyjd: add total invisibility, ghost
   if(dest && !(missileinfo.flags & missileinfo_t::NOFUZZ))
   {
      int shiftamount = P_GetAimShift(dest, true);
      if(shiftamount >= 0)
         an += P_SubRandom(pr_shadow) << shiftamount;
   }
   
   mo->angle = an;
   an >>= ANGLETOFINESHIFT;
   mo->momx = FixedMul(mo->info->speed, finecosine[an]);
   mo->momy = FixedMul(mo->info->speed, finesine[an]);   
   
   if(missileinfo.flags & missileinfo_t::USEANGLE)
      mo->momz = missileinfo.momz;
   else
   {
      mo->momz = P_MissileMomz(missileinfo.destx - source->x,
                               missileinfo.desty - source->y,
                               missileinfo.destz - source->z,
                               mo->info->speed);
   }

   P_CheckMissileSpawn(mo);

   return mo;
}

//
// P_SpawnMissile
//
Mobj *P_SpawnMissile(Mobj *source, Mobj *dest, mobjtype_t type, fixed_t z)
{
   missileinfo_t missileinfo;

   memset(&missileinfo, 0, sizeof(missileinfo));

   missileinfo.source = source;
   missileinfo.dest   = dest;
   missileinfo.destx  = getThingX(source, dest);
   missileinfo.desty  = getThingY(source, dest);
   missileinfo.destz  = dest->z;
   missileinfo.type   = type;
   missileinfo.z      = z;

   return P_SpawnMissileEx(missileinfo);
}

//
// P_PlayerPitchSlope
//
// haleyjd 12/28/10: Don't use mlook calculations in old demos!
//
fixed_t P_PlayerPitchSlope(player_t *player)
{
   // Support purely vanilla behavior, and also use in EE if pitch is 0.
   // Avoids very small roundoff errors.
   if(demo_version < 333 ||
      (full_demo_version > make_full_version(339, 21) && player->pitch == 0))
      return 0;
   else
      return finetangent[(ANG90 - player->pitch) >> ANGLETOFINESHIFT];
}

//
// P_SpawnPlayerMissile
//
// Tries to aim at a nearby monster
//
Mobj *P_SpawnPlayerMissile(Mobj* source, mobjtype_t type, unsigned flags,
                           playertargetinfo_t *targetinfo)
{
   Mobj *th;
   fixed_t x, y, z, slope = 0;

   // see which target is to be aimed at

   angle_t an = source->angle;

   // killough 7/19/98: autoaiming was not in original beta
   // sf: made a multiplayer option
   fixed_t playersightslope = P_PlayerPitchSlope(source->player);
   if(autoaim)
   {
      // killough 8/2/98: prefer autoaiming at enemies
      int mask = demo_version < 203 ? false : true;
      bool hadmask = !!mask;
      // Aspiratory Heretic demo support
      bool hereticdemo = ancient_demo && GameModeInfo->type == Game_Heretic;

      bool avoidfriendsideaim = demo_version >= 401 || hereticdemo;
      do
      {
         slope = P_AimLineAttack(source, an, 16*64*FRACUNIT, mask);
         if(mask || !hadmask || !avoidfriendsideaim)
         {
            if(!clip.linetarget)
               slope = P_AimLineAttack(source, an += 1<<26, 16*64*FRACUNIT, mask);
            if(!clip.linetarget)
               slope = P_AimLineAttack(source, an -= 2<<26, 16*64*FRACUNIT, mask);
         }
         if(!clip.linetarget)
         {
            an = source->angle;
            // haleyjd: use true slope angle
            slope = playersightslope;
         }
         else if(targetinfo)
            targetinfo->isfriend = !mask && hadmask;
      }
      while(mask && (mask=false, !clip.linetarget));  // killough 8/2/98
   }
   else
   {
      // haleyjd: use true slope angle
      slope = playersightslope;
   }
   if(targetinfo)
      targetinfo->slope = slope;

   x = source->x;
   y = source->y;
   z = source->z + 4*8*FRACUNIT - source->floorclip;
   if(flags & SPM_ADDSLOPETOZ)
      z += playersightslope;

   th = P_SpawnMobj(x, y, z, type);

   if(source->player && source->player->powers[pw_silencer] &&
      source->player->readyweapon->flags & WPF_SILENCEABLE)
   {
      S_StartSoundAtVolume(th, th->info->seesound, WEAPON_VOLUME_SILENCED, 
                           ATTN_NORMAL, CHAN_AUTO);
   }
   else
      S_StartSound(th, th->info->seesound);

   P_SetTarget<Mobj>(&th->target, source);   // killough 11/98
   th->angle = an;
   th->momx = FixedMul(th->info->speed, finecosine[an>>ANGLETOFINESHIFT]);
   th->momy = FixedMul(th->info->speed, finesine[an>>ANGLETOFINESHIFT]);
   th->momz = FixedMul(th->info->speed, slope);

   P_CheckMissileSpawn(th);

   return th;    //sf
}

Mobj *P_SpawnMissileAngle(Mobj *source, mobjtype_t type,
                          angle_t angle, fixed_t momz, fixed_t z)
{
   missileinfo_t missileinfo;

   memset(&missileinfo, 0, sizeof(missileinfo));

   missileinfo.source = source;
   missileinfo.type   = type;
   missileinfo.z      = z;
   missileinfo.angle  = angle;
   missileinfo.momz   = momz;
   missileinfo.flags  = (missileinfo_t::USEANGLE | missileinfo_t::NOFUZZ);

   return P_SpawnMissileEx(missileinfo);
}

//
// Tries to aim at a nearby monster, but with angle parameter
// Code lifted from P_SPMAngle in Chocolate Heretic, p_mobj.c
//
Mobj *P_SpawnPlayerMissileAngleHeretic(Mobj *source, mobjtype_t type, angle_t angle, unsigned flags,
                                       const playertargetinfo_t *targetinfo)
{
   fixed_t z, slope = 0;
   angle_t an = angle;

   // If the main fire hit pods, point towards them.
   fixed_t playersightslope;
   if(flags & SPMAH_FOLLOWTARGETFRIENDSLOPE && targetinfo && targetinfo->isfriend)
      playersightslope = targetinfo->slope;
   else
      playersightslope = P_PlayerPitchSlope(source->player);
   if(autoaim)
   {
      // ioanch: reuse killough's code from P_SpawnPlayerMissile
      // Aspiratory Heretic demo support
      bool hereticdemo = ancient_demo && GameModeInfo->type == Game_Heretic;
      int mask = demo_version < 203 && !hereticdemo ? false : true;
      bool hadmask = !!mask;  // mark if the mask was set initially
      do
      {
         // don't autoaim pods with the side projectiles in Heretic (unless flagged otherwise)
         if(mask || !hadmask || flags & SPMAH_AIMFRIENDSTOO)
         {
            slope = P_AimLineAttack(source, an, 16*64*FRACUNIT, mask);
            if(mask || !hadmask) // never try to side-aim friends
            {
               if(!clip.linetarget)
                  slope = P_AimLineAttack(source, an += 1<<26, 16*64*FRACUNIT, mask);
               if(!clip.linetarget)
                  slope = P_AimLineAttack(source, an -= 2<<26, 16*64*FRACUNIT, mask);
            }
         }
         else
            P_ClearTarget(clip.linetarget);

         if(!clip.linetarget)
         {
            an = angle;
            // haleyjd: use true slope angle
            slope = playersightslope;
         }
      } while(mask && (mask = false, !clip.linetarget));  // killough 8/2/98
   }
   else
      slope = playersightslope;

   // NOTE: playersightslope is added to z in vanilla Heretic.
   z = source->z + 4 * 8 * FRACUNIT + playersightslope;

   edefstructvar(missileinfo_t, missileinfo);

   memset(&missileinfo, 0, sizeof(missileinfo));

   missileinfo.source = source;
   missileinfo.type   = type;
   missileinfo.z      = z;
   missileinfo.angle  = an;
   missileinfo.momz   = FixedMul(mobjinfo[type]->speed, slope);
   missileinfo.flags  = (missileinfo_t::USEANGLE | missileinfo_t::NOFUZZ);

   return P_SpawnMissileEx(missileinfo);
}

//
// P_SpawnMissileWithDest
//
// haleyjd 08/07/11: Ugly hack to solve a problem Lee created in A_Mushroom.
//
Mobj* P_SpawnMissileWithDest(Mobj* source, Mobj* dest, mobjtype_t type,
                             fixed_t srcz, 
                             fixed_t destx, fixed_t desty, fixed_t destz)
{
   missileinfo_t missileinfo;

   memset(&missileinfo, 0, sizeof(missileinfo));

   missileinfo.source = source;
   missileinfo.dest   = dest;
   missileinfo.destx  = destx; // Use provided destination coordinates
   missileinfo.desty  = desty;
   missileinfo.destz  = destz;
   missileinfo.type   = type;
   missileinfo.z      = srcz;

   return P_SpawnMissileEx(missileinfo);
}

//=============================================================================
//
// New Eternity mobj functions
//

void P_Massacre(int friends)
{
   Mobj *mo;
   Thinker *think;

   for(think = thinkercap.next; think != &thinkercap; think = think->next)
   {
      if(!(mo = thinker_cast<Mobj *>(think)))
         continue;

      if((mo->flags & MF_COUNTKILL || mo->flags3 & MF3_KILLABLE) &&
         mo->health > 0)
      {
         switch(friends)
         {
         case 1: // kill only friends
            if(!(mo->flags & MF_FRIEND))
               continue;
            break;
         case 2: // kill only enemies
            if(mo->flags & MF_FRIEND)
               continue;
            break;
         default: // Everybody Dies (TM)
            break;
         }
         mo->flags2 &= ~MF2_INVULNERABLE; // haleyjd 04/09/99: none of that!
         P_DamageMobj(mo, nullptr, nullptr, GOD_BREACH_DAMAGE, MOD_UNKNOWN);
      }
   }
}

// haleyjd: falling damage

void P_FallingDamage(player_t *player)
{
   int mom, damage, dist;

   mom = D_abs(player->mo->momz);
   dist = FixedMul(mom, 16*FRACUNIT/23);

   if(mom > 63*FRACUNIT)
      damage = GOD_BREACH_DAMAGE; // instant death
   else
      damage = ((FixedMul(dist, dist)/10)>>FRACBITS)-24;

   // no-death threshold
   //   don't kill the player unless he's fallen more than this, or only
   //   has 1 point of health left (in which case he deserves it ;)
   if(player->mo->momz > -39*FRACUNIT && damage > player->mo->health &&
      player->mo->health != 1)
   {
      damage = player->mo->health - 1;
   }

   if(damage >= player->mo->health)
      player->mo->intflags |= MIF_DIEDFALLING;

   P_DamageMobj(player->mo, nullptr, nullptr, damage, MOD_FALLING);
}

//
// P_AdjustFloorClip
//
// Adapted from ZDoom source (licenced under GPLv3).
// Thanks to Marisa Heit.
//
void P_AdjustFloorClip(Mobj *thing)
{
   fixed_t oldclip = thing->floorclip;
   fixed_t shallowestclip = 0x7fffffff;
   const msecnode_t *m;

   if(ancient_demo)
   {
      thing->floorclip = E_SectorFloorClip(thing->subsector->sector);
      if(thing->floorclip != oldclip && thing->player)
      {
         player_t *p = thing->player;
         p->viewheight -= oldclip - thing->floorclip;
         p->deltaviewheight = (VIEWHEIGHT - p->viewheight) / 8;
      }
      return;
   }

   // absorb test for FOOTCLIP flag here
   if(comp[comp_terrain] || !(thing->flags2 & MF2_FOOTCLIP))
   {
      thing->floorclip = 0;
      return;
   }

   // find shallowest touching floor, discarding any deep water
   // involved (it does its own clipping)
   for(m = thing->touching_sectorlist; m; m = m->m_tnext)
   {
      if(m->m_sector->heightsec == -1 &&
         thing->z == m->m_sector->srf.floor.height)
      {
         fixed_t fclip = E_SectorFloorClip(m->m_sector);

         if(fclip < shallowestclip)
            shallowestclip = fclip;
      }
   }

   if(shallowestclip == 0x7fffffff)
      thing->floorclip = 0;
   else
      thing->floorclip = shallowestclip;

   // adjust the player's viewheight
   if(thing->player && oldclip != thing->floorclip)
   {
      player_t *p = thing->player;

      p->viewheight -= oldclip - thing->floorclip;
      p->deltaviewheight = (p->pclass->viewheight - p->viewheight) / 8;
   }
}

//
// P_ThingInfoHeight
//
// haleyjd 07/06/05:
//
// Function to retrieve proper thing height information for a thing.
//
int P_ThingInfoHeight(const mobjinfo_t *mi)
{
   return
      ((demo_version >= 333 && !comp[comp_theights] &&
       mi->c3dheight) ?
       mi->c3dheight : mi->height);
}

//
// P_ChangeThingHeights
//
// Updates all things with appropriate height values depending on
// the conditions established in P_ThingInfoHeight above. Not safe
// if things are in over/under situations, but fine otherwise. This
// is used to keep the game consistent with the value of comp_theights.
//
void P_ChangeThingHeights(void)
{
   Thinker *th;

   if(gamestate != GS_LEVEL)
      return;

   for(th = thinkercap.next; th != &thinkercap; th = th->next)
   {
      Mobj *mo;
      if((mo = thinker_cast<Mobj *>(th)))
      {
         if(mo->height == mo->info->height || mo->height == mo->info->c3dheight)
            mo->height = P_ThingInfoHeight(mo->info);
      }
   }
}

//
// haleyjd 02/02/04: Thing IDs (aka TIDs)
//

#define TIDCHAINS 131

// TID hash chains
static Mobj *tidhash[TIDCHAINS];

//
// P_InitTIDHash
//
// Initializes the tid hash table.
//
void P_InitTIDHash(void)
{
   memset(tidhash, 0, TIDCHAINS*sizeof(Mobj *));
}

//
// P_AddThingTID
//
// Adds a thing to the tid hash table
//
void P_AddThingTID(Mobj *mo, int tid)
{
   // zero is no tid, and negative tids are reserved to
   // have special meanings
   if(tid <= 0)
   {
      mo->tid = 0;
      mo->tid_next = nullptr;
      mo->tid_prevn = nullptr;
   }
   else
   {
      int key = tid % TIDCHAINS;

      mo->tid = (uint16_t)tid;

      // insert at head of chain
      mo->tid_next  = tidhash[key];
      mo->tid_prevn = &tidhash[key];
      tidhash[key]  = mo;

      // connect to any existing things in chain
      if(mo->tid_next)
         mo->tid_next->tid_prevn = &(mo->tid_next);
   }
}

//
// P_RemoveThingTID
//
// Removes the given thing from the tid hash table if it is
// in it already.
//
void P_RemoveThingTID(Mobj *mo)
{
   if(mo->tid > 0 && mo->tid_prevn)
   {
      // set previous thing's next field to this thing's next thing
      *(mo->tid_prevn) = mo->tid_next;

      // set next thing's prev field to this thing's prev field
      if(mo->tid_next)
         mo->tid_next->tid_prevn = mo->tid_prevn;
   }

   // clear tid
   mo->tid = 0;
}

//
// P_FindMobjFromTID
//
// Like line and sector tag search functions, this function will
// keep returning the next object with the same tid when called
// repeatedly with the previous call's return value. Returns nullptr
// once the end of the chain is hit. Calling it again at that point
// would restart the search from the base of the chain.
//
// The last parameter only applies when this is called from a
// Small native function, and can be left null otherwise.
//
// haleyjd 06/10/06: eliminated infinite loop for TID_TRIGGER
//
Mobj *P_FindMobjFromTID(int tid, Mobj *rover, Mobj *trigger)
{
   // Normal TIDs
   if(tid > 0)
   {
      rover = rover ? rover->tid_next : tidhash[tid % TIDCHAINS];

      while(rover && rover->tid != tid)
         rover = rover->tid_next;

      return rover;
   }

   // Reserved TIDs
   switch(tid)
   {
   case 0:   // script trigger object (may be nullptr, which is fine)
      return !rover ? trigger : nullptr;

   case -1:  // players are -1 through -4
   case -2:
   case -3:
   case -4:
      {
         int pnum = -tid - 1;

         return !rover && playeringame[pnum] ? players[pnum].mo : nullptr;
      }

   default:
      return nullptr;
   }
}

//=============================================================================
//
// MobjFadeThinker
//
// Handle alpha velocity fading for Mobj. Very few things use this so it does
// not belong inside Mobj::Think where it adds overhead to every thing.
//

IMPLEMENT_THINKER_TYPE(MobjFadeThinker)

//
// MobjFadeThinker::setTarget
//
// Set the Mobj to which an MobjFadeThinker applies.
//
void MobjFadeThinker::setTarget(Mobj *pTarget)
{
   P_SetTarget<Mobj>(&target, pTarget);
}

//
// MobjFadeThinker::remove
//
// Virtual method, overrides Thinker::remove.
// Clear the counted reference to the parent Mobj before removing self.
//
void MobjFadeThinker::remove()
{
   P_SetTarget<Mobj>(&target, nullptr); // clear reference to parent Mobj
   Super::remove();           // call parent implementation
}

//
// MobjFadeThinker::Think
//
// Fade the parent Mobj if applicable. If not, remove self.
//
void MobjFadeThinker::Think()
{
   // If target is being removed, or won't fade, remove self.
   // ioanch: also fix if no target, which can happen after loading a game saved
   // during this transition.
   if(!target || target->isRemoved() || !target->alphavelocity)
   {
      remove();
      return;
   }

   target->translucency += target->alphavelocity;

   if(target->translucency < 0)
   {
      target->translucency = 0;
      if(target->flags3 & MF3_CYCLEALPHA)
         target->alphavelocity = -target->alphavelocity;
      else
         remove(); // done.
   }
   else if(target->translucency > FRACUNIT)
   {
      target->translucency = FRACUNIT;
      if(target->flags3 & MF3_CYCLEALPHA)
         target->alphavelocity = -target->alphavelocity;
      else
         remove(); // done.
   }
}

//
// MobjFadeThinker::serialize
//
// Serialization for the parent Mobj pointer.
//
void MobjFadeThinker::serialize(SaveArchive &arc)
{
   Super::serialize(arc);

   if(arc.isSaving()) // Saving
   {
      // Pointer to mobj
      unsigned int targetNum = P_NumForThinker(target);
 
      arc << targetNum;
   }
   else
      arc << swizzled_target; // get swizzled pointer
}

//
// MobjFadeThinker::deSwizzle
//
// Since this thinker stores an Mobj pointer, the pointer must be de-swizzled
// when loading save games.
//
void MobjFadeThinker::deSwizzle()
{
   Mobj *lTarget = thinker_cast<Mobj *>(P_ThinkerForNum(swizzled_target));

   P_SetNewTarget(&target, lTarget);
}

//
// P_StartMobjFade
//
// Call to start an Mobj fading due to a change in its alphavelocity field.
// Just setting alphavelocity won't work unless the Mobj happens to already
// have an MobjFadeThinker so, don't do that. You CAN set it to 0, however,
// in which case any existing MobjFadeThinker will remove itself the next time
// it executes.
//
void P_StartMobjFade(Mobj *mo, int alphavelocity)
{
   MobjFadeThinker *mf = nullptr;
   Thinker *cap = &thinkerclasscap[th_misc];

   for(Thinker *th = cap->cnext; th != cap; th = th->cnext)
   {
      if((mf = thinker_cast<MobjFadeThinker *>(th)) && mf->getTarget() == mo)
         break; // found one

      // keep looking
      mf = nullptr;
   }

   if(!mf && alphavelocity != 0) // not one? spawn it now.
   {
      mf = new MobjFadeThinker;
      mf->addThinker();
      mf->setTarget(mo);
   }

   // otherwise, the existing thinker will pick up this change.
   mo->alphavelocity = alphavelocity;
}

#if 0
//
// Small natives
//

//
// sm_thingspawn
// * Implements ThingSpawn(type, x, y, z, tid = 0, angle = 0)
//
static cell AMX_NATIVE_CALL sm_thingspawn(AMX *amx, cell *params)
{
   int type, tid, ang;
   fixed_t x, y, z;
   angle_t angle;
   Mobj *mo;

   if(gamestate != GS_LEVEL)
   {
      amx_RaiseError(amx, SC_ERR_GAMEMODE | SC_ERR_MASK);
      return -1;
   }

   type  = params[1];
   x     = params[2];
   y     = params[3];
   z     = params[4];
   tid   = params[5];
   ang   = params[6];

   // Type resolving can be done in Small itself, so we treat
   // this as a raw type. Allows the most flexibility without
   // duplicate functions.

   if(type < 0 || type >= NUMMOBJTYPES)
   {
      amx_RaiseError(amx, AMX_ERR_BOUNDS);
      return -1;
   }

   if(ang >= 360)
   {
      while(ang >= 360)
         ang = ang - 360;
   }
   else if(ang < 0)
   {
      while(ang < 0)
         ang = ang + 360;
   }

   angle = (angle_t)(((uint64_t)ang << 32) / 360);

   mo = P_SpawnMobj(x<<FRACBITS, y<<FRACBITS, z<<FRACBITS, type);

   P_AddThingTID(mo, tid);

   mo->angle = angle;

   return 0;
}

//
// sm_thingspawnspot
// * Implements ThingSpawnSpot(type, spottid, tid = 0, angle = 0)
//
static cell AMX_NATIVE_CALL sm_thingspawnspot(AMX *amx, cell *params)
{
   int type, spottid, tid, ang;
   angle_t angle;
   Mobj *mo, *spawnspot = nullptr;
   SmallContext_t *context = SM_GetContextForAMX(amx);

   if(gamestate != GS_LEVEL)
   {
      amx_RaiseError(amx, SC_ERR_GAMEMODE | SC_ERR_MASK);
      return -1;
   }

   type    = params[1];
   spottid = params[2];
   tid     = params[3];
   ang     = params[4];

   // Type resolving can be done in Small itself, so we treat
   // this as a raw type. Allows the most flexibility without
   // duplicate functions.

   if(type < 0 || type >= NUMMOBJTYPES)
   {
      amx_RaiseError(amx, AMX_ERR_BOUNDS);
      return 0;
   }

   while(ang >= 360)
      ang = ang - 360;
   while(ang < 0)
      ang = ang + 360;

   angle = (angle_t)(((uint64_t)ang << 32) / 360);

   while((spawnspot = P_FindMobjFromTID(spottid, spawnspot, context->invocationData.trigger)))
   {
      mo = P_SpawnMobj(spawnspot->x, spawnspot->y, spawnspot->z, type);

      P_AddThingTID(mo, tid);

      mo->angle = angle;
   }

   return 0;
}

//
// sm_thingsound
// * Implements ThingSound(name[], tid)
//
static cell AMX_NATIVE_CALL sm_thingsound(AMX *amx, cell *params)
{
   int err, tid;
   char *sndname;
   Mobj *mo = nullptr;
   SmallContext_t *context = SM_GetContextForAMX(amx);

   if(gamestate != GS_LEVEL)
   {
      amx_RaiseError(amx, SC_ERR_GAMEMODE | SC_ERR_MASK);
      return -1;
   }

   // get sound name
   if((err = SM_GetSmallString(amx, &sndname, params[1])) != AMX_ERR_NONE)
   {
      amx_RaiseError(amx, err);
      return -1;
   }

   // get tid
   tid = (int)params[2];

   while((mo = P_FindMobjFromTID(tid, mo, context->invocationData.trigger)))
      S_StartSoundName(mo, sndname);

   Z_Free(sndname);

   return 0;
}

//
// sm_thingsoundnum
// * Implements ThingSoundNum(num, tid)
//
static cell AMX_NATIVE_CALL sm_thingsoundnum(AMX *amx, cell *params)
{
   int tid, sndnum;
   Mobj *mo = nullptr;
   SmallContext_t *context = SM_GetContextForAMX(amx);

   if(gamestate != GS_LEVEL)
   {
      amx_RaiseError(amx, SC_ERR_GAMEMODE | SC_ERR_MASK);
      return -1;
   }

   sndnum = (int)params[1];
   tid    = (int)params[2];

   while((mo = P_FindMobjFromTID(tid, mo, context->invocationData.trigger)))
   {
      S_StartSound(mo, sndnum);
   }

   return 0;
}

//
// sm_thinginfosound
// * Implements ThingInfoSound(type, tid)
//
// This function can play any of the internal thingtype sounds for
// an object. Will be very useful in custom behavior scripts.
//
static cell AMX_NATIVE_CALL sm_thinginfosound(AMX *amx, cell *params)
{
   int tid, typenum;
   Mobj *mo = nullptr;
   SmallContext_t *context = SM_GetContextForAMX(amx);

   if(gamestate != GS_LEVEL)
   {
      amx_RaiseError(amx, SC_ERR_GAMEMODE | SC_ERR_MASK);
      return -1;
   }

   typenum = (int)params[1];
   tid     = (int)params[2];

   while((mo = P_FindMobjFromTID(tid, mo, context->invocationData.trigger)))
   {
      int sndnum = 0;

      switch(typenum)
      {
      case 0:
         sndnum = mo->info->seesound; break;
      case 1:
         sndnum = mo->info->activesound; break;
      case 2:
         sndnum = mo->info->attacksound; break;
      case 3:
         sndnum = mo->info->painsound; break;
      case 4:
         sndnum = mo->info->deathsound; break;
      default:
         break;
      }

      S_StartSound(mo, sndnum);
   }

   return 0;
}

//
// sm_thingmassacre
// * Implements ThingMassacre(type)
//
static cell AMX_NATIVE_CALL sm_thingmassacre(AMX *amx, cell *params)
{
   int massacreType = (int)params[1];

   if(gamestate != GS_LEVEL)
   {
      amx_RaiseError(amx, SC_ERR_GAMEMODE | SC_ERR_MASK);
      return -1;
   }

   P_Massacre(massacreType);

   return 0;
}

//
// Thing property IDs as defined in Small
//
enum
{
   TF_TYPE,
   TF_TICS,
   TF_HEALTH,
   TF_SPECIAL1,
   TF_SPECIAL2,
   TF_SPECIAL3,
   TF_EFFECTS,
   TF_TRANSLUCENCY
};

//
// sm_thinggetproperty
// * Implements ThingGetProperty(tid, field)
//
static cell AMX_NATIVE_CALL sm_thinggetproperty(AMX *amx, cell *params)
{
   int value = 0, field, tid;
   Mobj *mo = nullptr;
   SmallContext_t *context = SM_GetContextForAMX(amx);

   if(gamestate != GS_LEVEL)
   {
      amx_RaiseError(amx, SC_ERR_GAMEMODE | SC_ERR_MASK);
      return -1;
   }

   tid   = (int)params[1];
   field = (int)params[2];

   if((mo = P_FindMobjFromTID(tid, mo, context->invocationData.trigger)))
   {
      switch(field)
      {
      case TF_TYPE:         value = mo->type;         break;
      case TF_TICS:         value = mo->tics;         break;
      case TF_HEALTH:       value = mo->health;       break;
      case TF_SPECIAL1:     value = mo->counters[0];  break;
      case TF_SPECIAL2:     value = mo->counters[1];  break;
      case TF_SPECIAL3:     value = mo->counters[2];  break;
      case TF_EFFECTS:      value = mo->effects;      break;
      case TF_TRANSLUCENCY: value = mo->translucency; break;
      default:              value = 0;                break;
      }
   }

   return value;
}

//
// sm_thingsetproperty
// * Implements ThingSetProperty(tid, field, value)
//
static cell AMX_NATIVE_CALL sm_thingsetproperty(AMX *amx, cell *params)
{
   int field, value, tid;
   Mobj *mo = nullptr;
   SmallContext_t *context = SM_GetContextForAMX(amx);

   if(gamestate != GS_LEVEL)
   {
      amx_RaiseError(amx, SC_ERR_GAMEMODE | SC_ERR_MASK);
      return -1;
   }

   tid        = (int)params[1];
   field      = (int)params[2];
   value      = (int)params[3];

   while((mo = P_FindMobjFromTID(tid, mo, context->invocationData.trigger)))
   {
      switch(field)
      {
      case TF_TICS:         mo->tics         = value; break;
      case TF_HEALTH:       mo->health       = value; break;
      case TF_SPECIAL1:     mo->counters[0]  = value; break;
      case TF_SPECIAL2:     mo->counters[1]  = value; break;
      case TF_SPECIAL3:     mo->counters[2]  = value; break;
      case TF_EFFECTS:      mo->effects      = value; break;
      case TF_TRANSLUCENCY: mo->translucency = value; break;
      }
   }

   return 0;
}

static cell AMX_NATIVE_CALL sm_thingflagsstr(AMX *amx, cell *params)
{
   int     tid, op, err;
   char   *flags;
   int    *results;
   Mobj *mo = nullptr;
   SmallContext_t *context = SM_GetContextForAMX(amx);

   if(gamestate != GS_LEVEL)
   {
      amx_RaiseError(amx, SC_ERR_GAMEMODE | SC_ERR_MASK);
      return -1;
   }

   tid = (int)params[1];
   op  = (int)params[2];

   // get sound name
   if((err = SM_GetSmallString(amx, &flags, params[3])) != AMX_ERR_NONE)
   {
      amx_RaiseError(amx, err);
      return -1;
   }

   results = deh_ParseFlagsCombined(flags);

   while((mo = P_FindMobjFromTID(tid, mo, context->invocationData.trigger)))
   {
      switch(op)
      {
      case 0: // set flags
         mo->flags  = results[0];
         mo->flags2 = results[1];
         mo->flags3 = results[2];
         mo->flags4 = results[3];
         break;
      case 1: // add flags
         mo->flags  |= results[0];
         mo->flags2 |= results[1];
         mo->flags3 |= results[2];
         mo->flags4 |= results[3];
         break;
      case 2: // remove flags
         mo->flags  &= ~(results[0]);
         mo->flags2 &= ~(results[1]);
         mo->flags3 &= ~(results[2]);
         mo->flags4 &= ~(results[3]);
         break;
      }
   }

   efree(flags);

   return 0;
}

//
// sm_thingsetfriend
// * Implements _ThingSetFriend(tid, friend)
//
static cell AMX_NATIVE_CALL sm_thingsetfriend(AMX *amx, cell *params)
{
   int tid, friendly;
   Mobj *mo = nullptr;
   SmallContext_t *context = SM_GetContextForAMX(amx);

   if(gamestate != GS_LEVEL)
   {
      amx_RaiseError(amx, SC_ERR_GAMEMODE | SC_ERR_MASK);
      return -1;
   }

   tid      = params[1];
   friendly = params[2];

   while((mo = P_FindMobjFromTID(tid, mo, context->invocationData.trigger)))
   {
      switch(friendly)
      {
      case 0: // make enemy
         mo->flags &= ~MF_FRIEND;
         break;
      case 1: // make friend
         mo->flags |= MF_FRIEND;
         break;
      case 2: // toggle state
         mo->flags ^= MF_FRIEND;
         break;
      }

      mo->updateThinker();
   }

   return 0;
}

//
// sm_thingisfriend
// * Implements _ThingIsFriend(tid)
//
static cell AMX_NATIVE_CALL sm_thingisfriend(AMX *amx, cell *params)
{
   int tid;
   bool friendly = false;
   Mobj *mo = nullptr;
   SmallContext_t *ctx = SM_GetContextForAMX(amx);

   if(gamestate != GS_LEVEL)
   {
      amx_RaiseError(amx, SC_ERR_GAMEMODE | SC_ERR_MASK);
      return -1;
   }

   tid = params[1];

   if((mo = P_FindMobjFromTID(tid, mo, ctx->invocationData.trigger)))
      friendly = ((mo->flags & MF_FRIEND) == MF_FRIEND);

   return friendly;
}

//
// sm_thingthrust3f    -- joek 7/6/06
// * Implements _ThingThrust3f(tid, x, y, z)
//
// haleyjd: changed to be "3f" version and to use fixed_t params.
//
static cell AMX_NATIVE_CALL sm_thingthrust3f(AMX *amx, cell *params)
{
   int tid;
   fixed_t x, y, z;
   Mobj *mo = nullptr;
   SmallContext_t *context = SM_GetContextForAMX(amx);

   if(gamestate != GS_LEVEL)
   {
      amx_RaiseError(amx, SC_ERR_GAMEMODE | SC_ERR_MASK);
      return -1;
   }

   tid = params[1];
   x   = (fixed_t)params[2];
   y   = (fixed_t)params[3];
   z   = (fixed_t)params[4];

   while((mo = P_FindMobjFromTID(tid, mo, context->invocationData.trigger)))
   {
      mo->momx += x;
      mo->momy += y;
      mo->momz += z;
   }

   return 0;
}

//
// sm_thingthrust
//
// haleyjd 06/08/06:
// * Implements _ThingThrust(angle, force, tid)
//
static cell AMX_NATIVE_CALL sm_thingthrust(AMX *amx, cell *params)
{
   Mobj  *mo   = nullptr;
   angle_t angle = FixedToAngle((fixed_t)params[1]);
   fixed_t force = (fixed_t)params[2];
   int     tid   = params[3];
   SmallContext_t *context = SM_GetContextForAMX(amx);

   if(gamestate != GS_LEVEL)
   {
      amx_RaiseError(amx, SC_ERR_GAMEMODE | SC_ERR_MASK);
      return -1;
   }

   while((mo = P_FindMobjFromTID(tid, mo, context->invocationData.trigger)))
      P_ThrustMobj(mo, angle, force);

   return 0;
}

// thing position enum values
enum
{
   TPOS_X,
   TPOS_Y,
   TPOS_Z,
   TPOS_ANGLE,
   TPOS_MOMX,
   TPOS_MOMY,
   TPOS_MOMZ,
   TPOS_FLOORZ,
   TPOS_CEILINGZ,
};

//
//  sm_thinggetpos() -- joek 7/6/06
//  * Implements _ThingGetPos(tid, valuetoget)
//
static cell AMX_NATIVE_CALL sm_thinggetpos(AMX *amx, cell *params)
{
   int tid, valuetoget;
   Mobj *mo = nullptr;
   SmallContext_t *context = SM_GetContextForAMX(amx);

   if(gamestate != GS_LEVEL)
   {
      amx_RaiseError(amx, SC_ERR_GAMEMODE | SC_ERR_MASK);
      return -1;
   }

   tid = params[1];
   valuetoget = params[2];

   if((mo = P_FindMobjFromTID(tid, mo, context->invocationData.trigger)))
   {
      switch(valuetoget)
      {
      case TPOS_X:
         return (cell)mo->x;
      case TPOS_Y:
         return (cell)mo->y;
      case TPOS_Z:
         return (cell)mo->z;
      case TPOS_ANGLE:
         return (cell)AngleToFixed(mo->angle);
      case TPOS_MOMX:
         return (cell)mo->momx;
      case TPOS_MOMY:
         return (cell)mo->momy;
      case TPOS_MOMZ:
         return (cell)mo->momz;
      case TPOS_FLOORZ:
         return (cell)mo->zref.floor;
      case TPOS_CEILINGZ:
         return (cell)mo->zref.ceiling;
      default:
         return 0;
      }
   }

   return 0;
}

//
//  sm_getfreetid()	-- joek 7/6/06
//  * Implements _GetFreeTID()
//  - Returns a free TID
//
static cell AMX_NATIVE_CALL sm_getfreetid(AMX *amx, cell *params)
{
   int tid;

   if(gamestate != GS_LEVEL)
   {
      amx_RaiseError(amx, SC_ERR_GAMEMODE | SC_ERR_MASK);
      return -1;
   }

   for(tid = 1; tid <= 65535; ++tid)
   {
      if(P_FindMobjFromTID(tid, nullptr, nullptr) == nullptr)
         return tid;
   }

   return 0;
}

enum 
{
   TELE_NORMAL,
   TELE_SILENT,
};

//
// sm_thingteleport    -- joek 6/15/07
// * implements _ThingTeleport(tid, x, y, z, silent)
//
static cell sm_thingteleport(AMX *amx, cell *params)
{
   int tid = params[1];
   fixed_t x = params[2];
   fixed_t y = params[3];
   fixed_t z = params[4];
   int silent = params[5];

   fixed_t oldx;
   fixed_t oldy;
   fixed_t oldz;

   Mobj *mo = nullptr;
   SmallContext_t *context = SM_GetContextForAMX(amx);

   if(gamestate != GS_LEVEL)
   {
      amx_RaiseError(amx, SC_ERR_GAMEMODE | SC_ERR_MASK);
      return -1;
   }

   // work on all mobjs of the given tid
   while((mo = P_FindMobjFromTID(tid, mo, context->invocationData.trigger)))
   {
      oldx = mo->x;
      oldy = mo->y;
      oldz = mo->z;

      P_TeleportMove(mo, x, y, false);
      mo->z = z;

      // some crap from EV_Teleport i thought might be useful :P
      P_AdjustFloorClip(mo);

      // If the teleport isn't silent, spawn the telefog and make a nice sound :3
      if(silent == TELE_NORMAL)
      {
         // spawn teleport fog and emit sound at source
         S_StartSound(P_SpawnMobj(oldx, oldy,
                  oldz + GameModeInfo->teleFogHeight,
                  E_SafeThingName(GameModeInfo->teleFogType)),
                  GameModeInfo->teleSound);

         // spawn teleport fog and emit sound at destination
         S_StartSound(P_SpawnMobj(mo->x + 20*finecosine[mo->angle>>ANGLETOFINESHIFT],
                  mo->y + 20*finesine[mo->angle>>ANGLETOFINESHIFT],
                  mo->z + GameModeInfo->teleFogHeight,
                  E_SafeThingName(GameModeInfo->teleFogType)),
                  GameModeInfo->teleSound);
      }
   }

   return 0;
}

AMX_NATIVE_INFO mobj_Natives[] =
{
   { "_ThingSpawn",        sm_thingspawn },
   { "_ThingSpawnSpot",    sm_thingspawnspot },
   { "_ThingSound",        sm_thingsound },
   { "_ThingSoundNum",     sm_thingsoundnum },
   { "_ThingInfoSound",    sm_thinginfosound },
   { "_ThingMassacre",     sm_thingmassacre },
   { "_ThingGetProperty",  sm_thinggetproperty },
   { "_ThingSetProperty",  sm_thingsetproperty },
   { "_ThingFlagsFromStr", sm_thingflagsstr },
   { "_ThingSetFriend",    sm_thingsetfriend },
   { "_ThingIsFriend",     sm_thingisfriend },
   { "_ThingThrust3f",     sm_thingthrust3f },
   { "_ThingThrust",       sm_thingthrust },
   { "_ThingGetPos",       sm_thinggetpos },
   { "_GetFreeTID",        sm_getfreetid },
   { "_ThingTeleport",     sm_thingteleport },
   { nullptr,              nullptr }
};
#endif

//----------------------------------------------------------------------------
//
// $Log: p_mobj.c,v $
// Revision 1.26  1998/05/16  00:24:12  phares
// Unknown things now flash warning msg instead of causing abort
//
// Revision 1.25  1998/05/15  00:33:19  killough
// Change function used in thing deletion check
//
// Revision 1.24  1998/05/14  08:01:56  phares
// Added Player Starts 5-8 (4001-4004)
//
// Revision 1.23  1998/05/12  12:47:21  phares
// Removed OVER UNDER code
//
// Revision 1.22  1998/05/12  06:09:32  killough
// Prevent voodoo dolls from causing player bopping
//
// Revision 1.21  1998/05/07  00:54:23  killough
// Remove dependence on evaluation order, fix (-1) ptr bug
//
// Revision 1.20  1998/05/05  15:35:16  phares
// Documentation and Reformatting changes
//
// Revision 1.19  1998/05/03  23:16:49  killough
// Remove unnecessary declarations, fix #includes
//
// Revision 1.18  1998/04/27  02:02:12  killough
// Fix crashes caused by mobjs targeting deleted thinkers
//
// Revision 1.17  1998/04/10  06:35:56  killough
// Fix mobj state machine cycle hangs
//
// Revision 1.16  1998/03/30  12:05:57  jim
// Added support for not-dm not-coop thing flags
//
// Revision 1.15  1998/03/28  18:00:58  killough
// Remove old dead code which is commented out
//
// Revision 1.14  1998/03/23  15:24:30  phares
// Changed pushers to linedef control
//
// Revision 1.13  1998/03/20  00:30:06  phares
// Changed friction to linedef control
//
// Revision 1.12  1998/03/16  12:43:41  killough
// Use new P_TryMove() allowing dropoffs in certain cases
//
// Revision 1.11  1998/03/12  14:28:46  phares
// friction and IDCLIP changes
//
// Revision 1.10  1998/03/11  17:48:28  phares
// New cheats, clean help code, friction fix
//
// Revision 1.9  1998/03/09  18:27:04  phares
// Fixed bug in neighboring variable friction sectors
//
// Revision 1.8  1998/03/04  07:40:04  killough
// comment out noclipping hack for now
//
// Revision 1.7  1998/02/26  21:15:30  killough
// Fix thing type 0 crashes, e.g. MAP25
//
// Revision 1.6  1998/02/24  09:20:11  phares
// Removed 'onground' local variable
//
// Revision 1.5  1998/02/24  08:46:21  phares
// Pushers, recoil, new friction, and over/under work
//
// Revision 1.4  1998/02/23  04:46:21  killough
// Preserve no-clipping cheat across idclev
//
// Revision 1.3  1998/02/17  05:47:11  killough
// Change RNG calls to use keys for each block
//
// Revision 1.2  1998/01/26  19:24:15  phares
// First rev with no ^Ms
//
// Revision 1.1.1.1  1998/01/19  14:03:00  rand
// Lee's Jan 19 sources
//
//----------------------------------------------------------------------------
<|MERGE_RESOLUTION|>--- conflicted
+++ resolved
@@ -999,8 +999,7 @@
    }
 
    // haleyjd 06/05/12: flying players
-<<<<<<< HEAD
-   if(mo->player && mo->flags4 & MF4_FLY && mo->z > mo->floorz)
+   if(mo->player && mo->flags4 & MF4_FLY && mo->z > mo->zref.floor)
    {
       if(ancient_demo)
       {
@@ -1010,10 +1009,6 @@
       else
          mo->z += finesine[(FINEANGLES / 80 * leveltime) & FINEMASK] / 8;
    }
-=======
-   if(mo->player && mo->flags4 & MF4_FLY && mo->z > mo->zref.floor)
-      mo->z += finesine[(FINEANGLES / 80 * leveltime) & FINEMASK] / 8;
->>>>>>> 6253636d
 
    // clip movement
 
@@ -1562,13 +1557,8 @@
    // handle crashstate here
    if(info->crashstate != NullStateNum
       && flags & MF_CORPSE
-<<<<<<< HEAD
       && !(intflags & MIF_CRASHED) && !ancient_demo
-      && z <= floorz)
-=======
-      && !(intflags & MIF_CRASHED)
       && z <= zref.floor)
->>>>>>> 6253636d
    {
       intflags |= MIF_CRASHED;
       P_SetMobjState(this, info->crashstate);
@@ -1935,14 +1925,9 @@
    if(gameskill != sk_nightmare)
       mobj->reactiontime = info->reactiontime;
 
-<<<<<<< HEAD
-   printf("%d %d ", x/FRACUNIT, y/FRACUNIT);
    if(!nolastlook)
       mobj->lastlook = P_Random(pr_lastlook) % MAXPLAYERS;
-=======
-   mobj->lastlook = P_Random(pr_lastlook) % MAXPLAYERS;
    M_RandomLog("type=%d\n", info->dehnum - 1);
->>>>>>> 6253636d
 
    // do not set the state with P_SetMobjState,
    // because action routines can not be called yet
