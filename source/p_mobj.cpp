--- conflicted
+++ resolved
@@ -758,10 +758,6 @@
    else
    {
       // BOOM friction compatibility
-<<<<<<< HEAD
-      // VANILLA_HERETIC: disable?
-=======
->>>>>>> f9c43621
       if(demo_version <= 201 && !vanilla_heretic)
       {
          // phares 3/17/98
