<<<<<<< HEAD
// Emacs style mode select   -*- C -*- vi:ts=3 sw=3:
=======
// Emacs style mode select   -*- C++ -*-
>>>>>>> 24160616
//-----------------------------------------------------------------------------
//
// Copyright(C) 2000 Simon Howard
//
// This program is free software; you can redistribute it and/or modify
// it under the terms of the GNU General Public License as published by
// the Free Software Foundation; either version 2 of the License, or
// (at your option) any later version.
//
// This program is distributed in the hope that it will be useful,
// but WITHOUT ANY WARRANTY; without even the implied warranty of
// MERCHANTABILITY or FITNESS FOR A PARTICULAR PURPOSE.  See the
// GNU General Public License for more details.
//
// You should have received a copy of the GNU General Public License
// along with this program; if not, write to the Free Software
// Foundation, Inc., 59 Temple Place, Suite 330, Boston, MA  02111-1307  USA
//
//----------------------------------------------------------------------------
//
// DESCRIPTION:
//      Moving object handling. Spawn functions.
//
//-----------------------------------------------------------------------------

#include "z_zone.h"
#include "i_system.h"
#include "d_mod.h"
#include "doomdef.h"
#include "doomstat.h"
#include "m_random.h"
#include "r_draw.h"
#include "r_main.h"
#include "p_maputl.h"
#include "p_map.h"
#include "p_map3d.h"
#include "p_portal.h"
#include "p_tick.h"
#include "sounds.h"
#include "st_stuff.h"
#include "hu_stuff.h"
#include "s_sound.h"
#include "info.h"
#include "g_game.h"
#include "p_chase.h"
#include "p_inter.h"
#include "p_spec.h" // haleyjd 04/05/99: TerrainTypes
#include "p_partcl.h"
#include "in_lude.h"
#include "d_gi.h"
#include "p_user.h"
#include "g_dmflag.h"
#include "e_player.h"
#include "e_states.h"
#include "e_things.h"
#include "e_ttypes.h"
#include "e_exdata.h"
#include "a_small.h"
#include "d_dehtbl.h"
#include "p_info.h"
#include "c_io.h"

// [CG] Added
#include "cs_main.h"
#include "cs_netid.h"
#include "cs_position.h"
#include "cs_team.h"
#include "cs_ctf.h"
#include "cl_main.h"
#include "cl_pred.h"
#include "sv_main.h"

void P_FallingDamage(player_t *);

fixed_t FloatBobOffsets[64] = // haleyjd 04/30/99: FloatBob
{
   0, 51389, 102283, 152192,
   200636, 247147, 291278, 332604,
   370727, 405280, 435929, 462380,
   484378, 501712, 514213, 521763,
   524287, 521763, 514213, 501712,
   484378, 462380, 435929, 405280,
   370727, 332604, 291278, 247147,
   200636, 152192, 102283, 51389,
   -1, -51390, -102284, -152193,
   -200637, -247148, -291279, -332605,
   -370728, -405281, -435930, -462381,
   -484380, -501713, -514215, -521764,
   -524288, -521764, -514214, -501713,
   -484379, -462381, -435930, -405280,
   -370728, -332605, -291279, -247148,
   -200637, -152193, -102284, -51389
};

fixed_t FloatBobDiffs[64] =
{
   51389, 51389, 50894, 49909, 48444,
   46511, 44131, 41326, 38123,
   34553, 30649, 26451, 21998,
   17334, 12501, 7550, 2524,
   -2524, -7550, -12501, -17334,
   -21998, -26451, -30649, -34553,
   -38123, -41326, -44131, -46511,
   -48444, -49909, -50894, -51390,
   -51389, -50894, -49909, -48444,
   -46511, -44131, -41326, -38123,
   -34553, -30649, -26451, -21999,
   -17333, -12502, -7549, -2524,
   2524, 7550, 12501, 17334,
   21998, 26451, 30650, 34552,
   38123, 41326, 44131, 46511,
   48444, 49909, 50895
};

<<<<<<< HEAD
/* [CG] Moved definition of seenstate_t to p_mobj.h.

typedef struct seenstate_s
=======
// haleyjd 03/27/10: new solution for state cycle detection
struct seenstate_t
>>>>>>> 24160616
{
   CDLListItem<seenstate_t> link;
   int statenum;
<<<<<<< HEAD
} seenstate_t;
*/
=======
};
>>>>>>> 24160616

// haleyjd 03/27/10: freelist of seenstate objects
static CDLListItem<seenstate_t> *seenstate_freelist;

//
// P_InitSeenStates
//
// haleyjd 03/27/10: creates an initial pool of seenstate objects.
//
static void P_InitSeenStates(void)
{
   seenstate_t *newss;
   int i;

   newss = (seenstate_t *)(calloc(32, sizeof(seenstate_t)));

   for(i = 0; i < 32; ++i)
      newss[i].link.insert(&newss[i], &seenstate_freelist);
}

//
// P_FreeSeenStates
//
// haleyjd 03/27/10: puts a set of seenstates back onto the freelist
//
<<<<<<< HEAD
void P_FreeSeenStates(seenstate_t *list)
=======
static void P_FreeSeenStates(CDLListItem<seenstate_t> *list)
>>>>>>> 24160616
{
   CDLListItem<seenstate_t> *oldhead = seenstate_freelist;
   CDLListItem<seenstate_t> *newtail = list;

   // find tail of list of objects to free
   while(newtail->dllNext)
      newtail = newtail->dllNext;

   // attach current freelist to tail
   newtail->dllNext = oldhead;
   if(oldhead)
      oldhead->dllPrev = &newtail->dllNext;

   // attach new list to seenstate_freelist
   seenstate_freelist = list;
   list->dllPrev = &seenstate_freelist;
}

//
// P_GetSeenState
//
// Gets a seenstate from the free list if one is available, or creates a
// new one.
//
static seenstate_t *P_GetSeenState(void)
{
   seenstate_t *ret;

   if(seenstate_freelist)
   {
      CDLListItem<seenstate_t> *item = seenstate_freelist;

      item->remove();

      ret = item->dllObject;
      memset(ret, 0, sizeof(seenstate_t));
   }
   else
      ret = (seenstate_t *)(calloc(1, sizeof(seenstate_t)));

   return ret;
}

//
// P_AddSeenState
//
// Marks a new state as having been seen.
//
<<<<<<< HEAD
void P_AddSeenState(int statenum, seenstate_t **list)
=======
static void P_AddSeenState(int statenum, CDLListItem<seenstate_t> **list)
>>>>>>> 24160616
{
   seenstate_t *newss = P_GetSeenState();

   newss->statenum = statenum;

   newss->link.insert(newss, list);
}

//
// P_CheckSeenState
//
// Checks if the given state has been seen
//
<<<<<<< HEAD
boolean P_CheckSeenState(int statenum, seenstate_t *list)
=======
static boolean P_CheckSeenState(int statenum, CDLListItem<seenstate_t> *list)
>>>>>>> 24160616
{
   CDLListItem<seenstate_t> *link = list;

   while(link)
   {
      if(statenum == link->dllObject->statenum)
         return true;

      link = link->dllNext;
   }

   return false;
}

//
// P_SetMobjState
//
// Returns true if the mobj is still present.
//
boolean P_SetMobjState(mobj_t* mobj, statenum_t state)
{
   state_t *st;
   boolean client_should_handle = false;
   int puff_type = E_SafeThingType(MT_PUFF);
   int blood_type = E_SafeThingType(MT_BLOOD);

   // haleyjd 03/27/10: new state cycle detection
   static boolean firsttime = true; // for initialization
   CDLListItem<seenstate_t> *seenstates  = NULL; // list of seenstates for this instance
   boolean ret = true;                           // return value

   if(firsttime)
   {
      P_InitSeenStates();
      firsttime = false;
   }

   if(mobj->type == blood_type ||
      mobj->type == puff_type  ||
      mobj == players[consoleplayer].mo)
   {
      client_should_handle = true;
   }
   else if(CS_CLIENT)
   {
      // [CG] Clients only set state for the local player (because they're
      //      predicting), blood, puffs and telefog.  Otherwise, they'll get a
      //      message from the server.
      return true;
   }

   do
   {
      if(state == NullStateNum)
      {
         mobj->state = NULL;

         if(CS_SERVER && !client_should_handle)
         {
            SV_BroadcastActorState(mobj, NullStateNum);
            SV_BroadcastActorRemoved(mobj);
            P_RemoveMobj(mobj);
         }
         else if(CS_CLIENT)
            CL_RemoveMobj(mobj);
         else
            mobj->Remove();

         ret = false;
         break;                 // killough 4/9/98
      }

      st = states[state];
      mobj->state = st;
      mobj->tics = st->tics;

      if(CS_SERVER && !client_should_handle)
         SV_BroadcastActorState(mobj, state);

      // sf: skins
      // haleyjd 06/11/08: only replace if st->sprite == default sprite
      if(mobj->skin && st->sprite == mobj->info->defsprite)
         mobj->sprite = mobj->skin->sprite;
      else
         mobj->sprite = st->sprite;

      mobj->frame = st->frame;

      // Modified handling.
      // Call action functions when the state is set

      if(st->action)
         st->action(mobj);

      // haleyjd 05/20/02: run particle events
      if(st->particle_evt)
         P_RunEvent(mobj);

      P_AddSeenState(state, &seenstates);

      state = st->nextstate;
   } while(!mobj->tics && !P_CheckSeenState(state, seenstates));

   if(ret && !mobj->tics)  // killough 4/9/98: detect state cycles
      doom_printf(FC_ERROR "Warning: State Cycle Detected");

   // haleyjd 03/27/10: put seenstates onto freelist
   if(seenstates)
      P_FreeSeenStates(seenstates);

   return ret;
}

//
// P_SetMobjStateNF
//
// haleyjd: Like P_SetMobjState, but this function does not execute the
// action function in the state, nor does it loop through states with 0-tic
// durations. Because of this, no recursion detection is needed in this
// function.
//
// This function was originally added by Raven in Heretic for the Maulotaur,
// but it has proven itself useful elsewhere.
//
boolean P_SetMobjStateNF(mobj_t *mobj, statenum_t state)
{
   state_t *st;

   if(!serverside)
      return true;

   if(state == NullStateNum)
   {
      // remove mobj
      mobj->state = NULL;
      if(CS_SERVER)
         SV_BroadcastActorRemoved(mobj);
      mobj->Remove();
      return false;
   }

   st = states[state];
   mobj->state = st;

   // haleyjd 09/29/09: don't leave an object in a state with 0 tics
   mobj->tics = (st->tics > 0) ? st->tics : 1;

   if(mobj->skin && st->sprite == mobj->info->defsprite)
      mobj->sprite = mobj->skin->sprite;
   else
      mobj->sprite = st->sprite;

   mobj->frame = st->frame;

   if(CS_SERVER)
      SV_BroadcastActorState(mobj, state);

   return true;
}


//
// P_ExplodeMissile
//
void P_ExplodeMissile(mobj_t *mo)
{
   // [CG] Only servers explode missiles.
   if(!serverside)
      return;

   // haleyjd 08/02/04: EXPLOCOUNT flag
   if(mo->flags3 & MF3_EXPLOCOUNT)
   {
      if(++mo->counters[1] < mo->counters[2])
         return;
   }

   mo->momx = mo->momy = mo->momz = 0;

   // haleyjd: an attempt at fixing explosions on skies (works!)
   if(demo_version >= 329)
   {
      if(mo->subsector->sector->intflags & SIF_SKY &&
         mo->z >= mo->subsector->sector->ceilingheight - P_ThingInfoHeight(mo->info))
      {
         if(CS_SERVER)
            SV_BroadcastActorRemoved(mo);
         mo->Remove(); // don't explode on the actual sky itself
         return;
      }
   }

   P_SetMobjState(mo, mobjinfo[mo->type].deathstate);

   if(!(mo->flags4 & MF4_NORANDOMIZE))
   {
      mo->tics -= P_Random(pr_explode) & 3;

      if(mo->tics < 1)
         mo->tics = 1;
   }

   if(CS_SERVER)
      SV_BroadcastMissileExploded(mo);

   mo->flags &= ~MF_MISSILE;

   S_StartSound(mo, mo->info->deathsound);

   // haleyjd: disable any particle effects
   mo->effects = 0;
}

void P_ThrustMobj(mobj_t *mo, angle_t angle, fixed_t move)
{
   angle >>= ANGLETOFINESHIFT;
   mo->momx += FixedMul(move, finecosine[angle]);
   mo->momy += FixedMul(move, finesine[angle]);
}

//
// P_XYMovement
//
// Attempts to move something if it has momentum.
//
// killough 11/98: minor restructuring

void P_XYMovement(mobj_t* mo)
{
   player_t *player = mo->player;
   fixed_t xmove, ymove;

   //e6y
   fixed_t oldx, oldy; // phares 9/10/98: reducing bobbing/momentum on ice

   if(!(mo->momx | mo->momy)) // Any momentum?
   {
      if(mo->flags & MF_SKULLFLY)
      {
         // the skull slammed into something

         mo->flags &= ~MF_SKULLFLY;
         mo->momz = 0;

         if(demo_version >= 335)
            P_SetMobjStateNF(mo, mo->info->spawnstate);
         else
            P_SetMobjState(mo, mo->info->spawnstate);
      }

      return;
   }

   if(mo->momx > MAXMOVE)
      mo->momx = MAXMOVE;
   else if(mo->momx < -MAXMOVE)
      mo->momx = -MAXMOVE;

   if(mo->momy > MAXMOVE)
      mo->momy = MAXMOVE;
   else if(mo->momy < -MAXMOVE)
      mo->momy = -MAXMOVE;

   xmove = mo->momx;
   ymove = mo->momy;

   oldx = mo->x; // phares 9/10/98: new code to reduce bobbing/momentum
   oldy = mo->y; // when on ice & up against wall. These will be compared
                 // to your x,y values later to see if you were able to move

   do
   {
      fixed_t ptryx, ptryy;

      // killough 8/9/98: fix bug in original Doom source:
      // Large negative displacements were never considered.
      // This explains the tendency for Mancubus fireballs
      // to pass through walls.

      // [CG] This allows 2-way wallrun, which did not exist in Vanilla Doom.
      //      So c/s mode only allows this if the appropriate DMFLAG is set.
      //      In fact, I can't believe this doesn't cause demo desyncs...?
      if(!clientserver || (dmflags2 & dmf_allow_two_way_wallrun))
      {
         if(xmove > MAXMOVE / 2 || ymove > MAXMOVE / 2 ||  // killough 8/9/98:
            ((xmove < -MAXMOVE / 2 || ymove < -MAXMOVE / 2)
            && demo_version >= 203))
         {
            ptryx = mo->x + xmove / 2;
            ptryy = mo->y + ymove / 2;
            xmove >>= 1;
            ymove >>= 1;
         }
         else
         {
            ptryx = mo->x + xmove;
            ptryy = mo->y + ymove;
            xmove = ymove = 0;
         }
      }
      else
      {
         if(xmove > MAXMOVE / 2 || ymove > MAXMOVE / 2)
         {
            ptryx = mo->x + xmove / 2;
            ptryy = mo->y + ymove / 2;
            xmove >>= 1;
            ymove >>= 1;
         }
         else
         {
            ptryx = mo->x + xmove;
            ptryy = mo->y + ymove;
            xmove = ymove = 0;
         }
      }

      // killough 3/15/98: Allow objects to drop off

      if(!P_TryMove(mo, ptryx, ptryy, true))
      {
         // blocked move

         // killough 8/11/98: bouncing off walls
         // killough 10/98:
         // Add ability for objects other than players to bounce on ice

         if(!(mo->flags & MF_MISSILE) && demo_version >= 203 &&
            (mo->flags & MF_BOUNCES ||
             (!player && clip.blockline &&
              variable_friction && mo->z <= mo->floorz &&
              P_GetFriction(mo, NULL) > ORIG_FRICTION)))
         {
            if(clip.blockline)
            {
               fixed_t r = ((clip.blockline->dx >> FRACBITS) * mo->momx +
                            (clip.blockline->dy >> FRACBITS) * mo->momy) /
                    ((clip.blockline->dx >> FRACBITS)*(clip.blockline->dx >> FRACBITS)+
                     (clip.blockline->dy >> FRACBITS)*(clip.blockline->dy >> FRACBITS));
               fixed_t x = FixedMul(r, clip.blockline->dx);
               fixed_t y = FixedMul(r, clip.blockline->dy);

               // reflect momentum away from wall

               mo->momx = x*2 - mo->momx;
               mo->momy = y*2 - mo->momy;

               // if under gravity, slow down in
               // direction perpendicular to wall.

               if(!(mo->flags & MF_NOGRAVITY))
               {
                  mo->momx = (mo->momx + x)/2;
                  mo->momy = (mo->momy + y)/2;
               }
            }
            else
            {
               mo->momx = mo->momy = 0;
            }
         }
         else if(mo->flags3 & MF3_SLIDE) // haleyjd: SLIDE flag
         {
            P_SlideMove(mo); // try to slide along it
         }
         else if(mo->flags & MF_MISSILE)
         {
            // haleyjd 1/17/00: feel the might of reflection!
            if(clip.BlockingMobj &&
               clip.BlockingMobj->flags2 & MF2_REFLECTIVE)
            {
               angle_t refangle =
                  P_PointToAngle(clip.BlockingMobj->x, clip.BlockingMobj->y, mo->x, mo->y);

               // Change angle for reflection
               if(clip.BlockingMobj->flags2 & MF2_DEFLECTIVE)
               {
                  // deflect it fully
                  if(P_Random(pr_reflect) < 128)
                     refangle += ANG45;
                  else
                     refangle -= ANG45;
               }
               else
                  refangle += ANGLE_1 * ((P_Random(pr_reflect)%16)-8);

               // Reflect the missile along angle
               mo->angle = refangle;
               refangle >>= ANGLETOFINESHIFT;
               mo->momx = FixedMul(mo->info->speed>>1, finecosine[refangle]);
               mo->momy = FixedMul(mo->info->speed>>1, finesine[refangle]);

               if(mo->flags2 & MF2_SEEKERMISSILE)
               {
                  // send it back after the SOB who fired it
                  if(mo->tracer)
                     P_SetTarget<mobj_t>(&mo->tracer, mo->target);
               }

               P_SetTarget<mobj_t>(&mo->target, clip.BlockingMobj);
               return;
            }
            // explode a missile

            if(clip.ceilingline && clip.ceilingline->backsector &&
               clip.ceilingline->backsector->intflags & SIF_SKY)
            {
               if(demo_compatibility ||  // killough
                  mo->z > clip.ceilingline->backsector->ceilingheight)
               {
                  // Hack to prevent missiles exploding
                  // against the sky.
                  // Does not handle sky floors.

                  // haleyjd: in fact, doesn't handle sky ceilings either --
                  // this fix is for "sky hack walls" only apparently --
                  // see P_ExplodeMissile for my real sky fix

                  // [CG] Only servers remove actors.
                  if(serverside)
                  {
                     if(CS_SERVER)
                        SV_BroadcastActorRemoved(mo);
                     mo->Remove();
                  }
                  return;
               }
            }
            P_ExplodeMissile(mo);
         }
         else // whatever else it is, it is now standing still in (x,y)
         {
            mo->momx = mo->momy = 0;
         }
      }
   }
   while(xmove | ymove);

   // slow down

#if 0  // killough 10/98: this is unused code (except maybe in .deh files?)
   if(player && player->mo == mo && player->cheats & CF_NOMOMENTUM)
   {
      // debug option for no sliding at all
      mo->momx = mo->momy = 0;
      player->momx = player->momy = 0;         // killough 10/98
      return;
   }
#endif

   // no friction for missiles or skulls ever
   if(mo->flags & (MF_MISSILE | MF_SKULLFLY))
      return;

   // no friction when airborne
   // haleyjd: OVER_UNDER
   if(mo->z > mo->floorz &&
      (comp[comp_overunder] || !(mo->intflags & MIF_ONMOBJ)))
      return;

   // killough 8/11/98: add bouncers
   // killough 9/15/98: add objects falling off ledges
   // killough 11/98: only include bouncers hanging off ledges
   if(((mo->flags & MF_BOUNCES && mo->z > mo->dropoffz) ||
       mo->flags & MF_CORPSE || mo->intflags & MIF_FALLING) &&
      (mo->momx > FRACUNIT/4 || mo->momx < -FRACUNIT/4 ||
       mo->momy > FRACUNIT/4 || mo->momy < -FRACUNIT/4) &&
      mo->floorz != mo->subsector->sector->floorheight)
      return;  // do not stop sliding if halfway off a step with some momentum

   // killough 11/98:
   // Stop voodoo dolls that have come to rest, despite any
   // moving corresponding player, except in old demos:

   if(mo->momx > -STOPSPEED && mo->momx < STOPSPEED &&
      mo->momy > -STOPSPEED && mo->momy < STOPSPEED &&
      (!player || !(player->cmd.forwardmove | player->cmd.sidemove) ||
      (player->mo != mo && demo_version >= 203)))
   {
      // if in a walking frame, stop moving

      // haleyjd 09/29/07: cleared fixme on gross hack
      // killough 10/98:
      // Don't affect main player when voodoo dolls stop, except in old demos:

      if(player && E_PlayerInWalkingState(player) &&
         (player->mo == mo || demo_version < 203))
         P_SetMobjState(player->mo, player->mo->info->spawnstate);

      mo->momx = mo->momy = 0;

      // killough 10/98: kill any bobbing momentum too (except in voodoo dolls)
      if(player && player->mo == mo)
         player->momx = player->momy = 0;
   }
   else
   {
      // haleyjd 04/11/10: BOOM friction compatibility
      if(demo_version <= 201)
      {
         // phares 3/17/98
         // Friction will have been adjusted by friction thinkers for icy
         // or muddy floors. Otherwise it was never touched and
         // remained set at ORIG_FRICTION
         mo->momx = FixedMul(mo->momx, mo->friction);
         mo->momy = FixedMul(mo->momy, mo->friction);
         mo->friction = ORIG_FRICTION; // reset to normal for next tic
      }
      else if(demo_version <= 202)
      {
         // phares 9/10/98: reduce bobbing/momentum when on ice & up against wall

         if((oldx == mo->x) && (oldy == mo->y)) // Did you go anywhere?
         {
            // No. Use original friction. This allows you to not bob so much
            // if you're on ice, but keeps enough momentum around to break free
            // when you're mildly stuck in a wall.
            mo->momx = FixedMul(mo->momx, ORIG_FRICTION);
            mo->momy = FixedMul(mo->momy, ORIG_FRICTION);
         }
         else
         {
            // Yes. Use stored friction.
            mo->momx = FixedMul(mo->momx,mo->friction);
            mo->momy = FixedMul(mo->momy,mo->friction);
         }
         mo->friction = ORIG_FRICTION; // reset to normal for next tic
      }
      else
      {
         fixed_t friction = P_GetFriction(mo, NULL);

         mo->momx = FixedMul(mo->momx, friction);
         mo->momy = FixedMul(mo->momy, friction);

         // killough 10/98: Always decrease player bobbing by ORIG_FRICTION.
         // This prevents problems with bobbing on ice, where it was not being
         // reduced fast enough, leading to all sorts of kludges being developed.

         if(player && player->mo == mo) // Not voodoo dolls
         {
            player->momx = FixedMul(player->momx, ORIG_FRICTION);
            player->momy = FixedMul(player->momy, ORIG_FRICTION);
         }
      }
   }
}

//
// P_PlayerHitFloor
//
// haleyjd: OVER_UNDER: Isolated code for players hitting floors/objects
//
void P_PlayerHitFloor(mobj_t *mo, boolean onthing)
{
   // Squat down.
   // Decrease viewheight for a moment
   // after hitting the ground (hard),
   // and utter appropriate sound.

   client_t *client = &clients[mo->player - players];

   mo->player->deltaviewheight = mo->momz >> 3;
   mo->player->jumptime = 10;

   // haleyjd 05/09/99 no oof when dead :)
   // [CG] Spectators don't oof either.  Also various sounds here are disabled
   //      while predicting.
   if((demo_version < 329 || mo->health > 0) && !client->spectating)
   {
      if(!comp[comp_fallingdmg] && demo_version >= 329)
      {
         // haleyjd: new features -- feet sound for normal hits,
         //          grunt for harder, falling damage for worse

         if(mo->momz < -23*FRACUNIT)
         {
            if(!mo->player->powers[pw_invulnerability] &&
               !(mo->player->cheats & CF_GODMODE))
            {
               P_FallingDamage(mo->player);
            }
            else
            {
               if(!cl_predicting)
                  S_StartSound(mo, GameModeInfo->playerSounds[sk_oof]);
            }
         }
         else if(mo->momz < -12 * FRACUNIT)
         {
            if(!cl_predicting)
               S_StartSound(mo, GameModeInfo->playerSounds[sk_oof]);
         }
         else if(onthing || !E_GetThingFloorType(mo, true)->liquid)
         {
            if(!cl_predicting)
               S_StartSound(mo, GameModeInfo->playerSounds[sk_plfeet]);
         }
      }
      else if(onthing || !E_GetThingFloorType(mo, true)->liquid)
      {
         if(!cl_predicting)
            S_StartSound(mo, GameModeInfo->playerSounds[sk_oof]);
      }
   }
}

//
// P_ZMovement
//
// Attempt vertical movement.

// [CG] Un-static'd
static void P_ZMovement(mobj_t* mo)
{
   // haleyjd: part of lost soul fix, moved up here for maximum
   //          scope
   boolean correct_lost_soul_bounce;
   boolean moving_down;

   // 10/13/05: fraggle says original DOOM has no bounce either,
   // so if gamemode != retail, no bounce.

   if(demo_compatibility) // v1.9 demos
   {
      correct_lost_soul_bounce =
         ((GameModeInfo->id == retail || GameModeInfo->id == commercial) &&
          GameModeInfo->missionInfo->id != doom2);
   }
   else if(demo_version < 331) // BOOM - EE v3.29
      correct_lost_soul_bounce = true;
   else // from now on...
      correct_lost_soul_bounce = !comp[comp_soul];

   // killough 7/11/98:
   // BFG fireballs bounced on floors and ceilings in Pre-Beta Doom
   // killough 8/9/98: added support for non-missile objects bouncing
   // (e.g. grenade, mine, pipebomb)

   if(mo->flags & MF_BOUNCES && mo->momz)
   {
      mo->z += mo->momz;

      if(mo->z <= mo->floorz)                  // bounce off floors
      {
         mo->z = mo->floorz;
         E_HitFloor(mo); // haleyjd
         if(mo->momz < 0)
         {
            mo->momz = -mo->momz;
            if(!(mo->flags & MF_NOGRAVITY))  // bounce back with decay
            {
               mo->momz = mo->flags & MF_FLOAT ?   // floaters fall slowly
                  mo->flags & MF_DROPOFF ?          // DROPOFF indicates rate
                     FixedMul(mo->momz, (fixed_t)(FRACUNIT*.85)) :
                     FixedMul(mo->momz, (fixed_t)(FRACUNIT*.70)) :
                     FixedMul(mo->momz, (fixed_t)(FRACUNIT*.45)) ;

               // Bring it to rest below a certain speed
               if(D_abs(mo->momz) <= mo->info->mass*(LevelInfo.gravity*4/256))
                  mo->momz = 0;
            }

            // killough 11/98: touchy objects explode on impact
            if(mo->flags & MF_TOUCHY && mo->intflags & MIF_ARMED &&
               mo->health > 0)
            {
               P_DamageMobj(mo, NULL, NULL, mo->health, MOD_UNKNOWN);
            }
            else if(mo->flags & MF_FLOAT && sentient(mo))
            {
               goto floater;
            }
            return;
         }
      }
      else if(mo->z >= mo->ceilingz - mo->height) // bounce off ceilings
      {
         mo->z = mo->ceilingz - mo->height;
         if(mo->momz > 0)
         {
            if(!(mo->subsector->sector->intflags & SIF_SKY))
               mo->momz = -mo->momz;    // always bounce off non-sky ceiling
            else
            {
               if(mo->flags & MF_MISSILE)
               {
                  // [CG] Only servers remove actors.
                  if(serverside)
                  {
                     if(CS_SERVER)
                        SV_BroadcastActorRemoved(mo);
                     mo->Remove();      // missiles don't bounce off skies
                  }
                  if(demo_version >= 331)
                     return; // haleyjd: return here for below fix
               }
               else if(mo->flags & MF_NOGRAVITY)
                  mo->momz = -mo->momz; // bounce unless under gravity
            }

            if(mo->flags & MF_FLOAT && sentient(mo))
               goto floater;

            // haleyjd 05/22/03: kludge for bouncers sticking to sky --
            // if momz is still positive, the thing is still trying
            // to go up, which it should not be doing, so apply some
            // gravity to get it out of this code segment gradually
            if(demo_version >= 331 && mo->momz > 0)
            {
               mo->momz -= mo->info->mass*(LevelInfo.gravity/256);
            }

            return;
         }
      }
      else
      {
         if(!(mo->flags & MF_NOGRAVITY))      // free-fall under gravity
            mo->momz -= mo->info->mass*(LevelInfo.gravity/256);
         if(mo->flags & MF_FLOAT && sentient(mo))
            goto floater;
         return;
      }

      // came to a stop
      mo->momz = 0;

      if(mo->flags & MF_MISSILE)
      {
         if(clip.ceilingline &&
            clip.ceilingline->backsector &&
            (mo->z > clip.ceilingline->backsector->ceilingheight) &&
            clip.ceilingline->backsector->intflags & SIF_SKY)
         {
            // [CG] Only servers remove actors.
            if(serverside)
            {
               if(CS_SERVER)
                  SV_BroadcastActorRemoved(mo);
               mo->Remove();  // don't explode on skies
            }
         }
         else
         {
            P_ExplodeMissile(mo);
         }
      }

      if(mo->flags & MF_FLOAT && sentient(mo))
         goto floater;
      return;
   }

   // killough 8/9/98: end bouncing object code

   // check for smooth step up

   if(mo->player &&
      mo->player->mo == mo &&  // killough 5/12/98: exclude voodoo dolls
      mo->z < mo->floorz)
   {
      mo->player->viewheight -= mo->floorz-mo->z;
      mo->player->deltaviewheight =
         (VIEWHEIGHT - mo->player->viewheight)>>3;
   }

   // adjust altitude
   mo->z += mo->momz;

floater:

   // float down towards target if too close

   if(!((mo->flags ^ MF_FLOAT) & (MF_FLOAT | MF_SKULLFLY | MF_INFLOAT)) &&
      mo->target)     // killough 11/98: simplify
   {
      fixed_t delta;
#ifdef R_LINKEDPORTALS
      if(P_AproxDistance(mo->x - getTargetX(mo), mo->y - getTargetY(mo)) <
         D_abs(delta = getTargetZ(mo) + (mo->height>>1) - mo->z)*3)
#else
      if(P_AproxDistance(mo->x - mo->target->x, mo->y - mo->target->y) <
         D_abs(delta = mo->target->z + (mo->height>>1) - mo->z)*3)
#endif
         mo->z += delta < 0 ? -FLOATSPEED : FLOATSPEED;
   }

   // clip movement
   if(mo->z <= mo->floorz)
   {
      // hit the floor

      /*
         A Mystery Unravelled - Discovered by cph -- haleyjd

         The code below was once below the point where mo->momz
         was set to zero. Someone added a comment and moved this
         code here.
      */
      if(correct_lost_soul_bounce && (mo->flags & MF_SKULLFLY))
         mo->momz = -mo->momz; // the skull slammed into something

      if((moving_down = (mo->momz < 0)))
      {
            // killough 11/98: touchy objects explode on impact
         if(mo->flags & MF_TOUCHY && mo->intflags & MIF_ARMED &&
            mo->health > 0)
         {
            P_DamageMobj(mo, NULL, NULL, mo->health, MOD_UNKNOWN);
         }
         else if(mo->player && // killough 5/12/98: exclude voodoo dolls
                 mo->player->mo == mo &&
                 mo->momz < -LevelInfo.gravity*8)
         {
            if(CS_SERVER)
               clients[mo->player - players].floor_status = cs_fs_hit;
            P_PlayerHitFloor(mo, false);
         }
         mo->momz = 0;
      }

      mo->z = mo->floorz;

      if(moving_down)
         E_HitFloor(mo);

      /* cph 2001/05/26 -
       * See lost soul bouncing comment above. We need this here for
       * bug compatibility with original Doom2 v1.9 - if a soul is
       * charging and is hit by a raising floor this incorrectly
       * reverses its Z momentum.
       */
      if(!correct_lost_soul_bounce && (mo->flags & MF_SKULLFLY))
         mo->momz = -mo->momz;

      if(!((mo->flags ^ MF_MISSILE) & (MF_MISSILE | MF_NOCLIP)))
      {
         if(!(mo->flags3 & MF3_FLOORMISSILE)) // haleyjd
            P_ExplodeMissile(mo);
         return;
      }
   }
   else if(mo->flags2 & MF2_LOGRAV) // haleyjd 04/09/99
   {
      if(!mo->momz)
         mo->momz = -(LevelInfo.gravity / 8) * 2;
      else
         mo->momz -= LevelInfo.gravity / 8;
   }
   else // still above the floor
   {
      if(!(mo->flags & MF_NOGRAVITY))
      {
         if(!mo->momz)
            mo->momz = -LevelInfo.gravity;
         mo->momz -= LevelInfo.gravity;
      }
   }

   // haleyjd 08/07/04: new footclip system
   P_AdjustFloorClip(mo);

   if(mo->z + mo->height > mo->ceilingz)
   {
      // hit the ceiling

      if(mo->momz > 0)
         mo->momz = 0;

      mo->z = mo->ceilingz - mo->height;

      if(mo->flags & MF_SKULLFLY)
         mo->momz = -mo->momz; // the skull slammed into something

      if(!((mo->flags ^ MF_MISSILE) & (MF_MISSILE | MF_NOCLIP)))
      {
         P_ExplodeMissile(mo);
         return;
      }
   }
}

//
// P_NightmareRespawn
//
void P_NightmareRespawn(mobj_t* mobj)
{
   fixed_t      x;
   fixed_t      y;
   fixed_t      z;
   subsector_t* ss;
   mobj_t*      mo;
   mapthing_t*  mthing;
   boolean      check; // haleyjd 11/11/04

   // [CG] Only servers do this.
   if(!serverside)
      return;

   x = mobj->spawnpoint.x << FRACBITS;
   y = mobj->spawnpoint.y << FRACBITS;

   // haleyjd: stupid nightmare respawning bug fix
   //
   // 08/09/00: This fixes the notorious nightmare respawning bug that
   // causes monsters that didn't spawn at level startup to respawn at
   // the point (0,0) regardless of that point's nature.

   if(!comp[comp_respawnfix] && demo_version >= 329 && x == 0 && y == 0)
   {
      // spawnpoint was zeroed out, so use point of death instead
      x = mobj->x;
      y = mobj->y;
   }

   // something is occupying its position?

   // haleyjd 11/11/04: This has been broken since BOOM when Lee changed
   // PIT_CheckThing to allow non-solid things to move through solid
   // things.

   if(demo_version >= 331)
      mobj->flags |= MF_SOLID;

   if(!comp[comp_overunder]) // haleyjd: OVER_UNDER
   {
      fixed_t sheight = mobj->height;

      // haleyjd 11/04/06: need to restore real height before checking
      mobj->height = P_ThingInfoHeight(mobj->info);

      check = P_CheckPositionExt(mobj, x, y);

      mobj->height = sheight;
   }
   else
      check = P_CheckPosition(mobj, x, y);

   if(demo_version >= 331)
      mobj->flags &= ~MF_SOLID;

   if(!check)
      return; // no respawn

   // spawn a teleport fog at old spot
   // because of removal of the body?
   mo = P_SpawnMobj(
      mobj->x,
      mobj->y,
      mobj->subsector->sector->floorheight + GameModeInfo->teleFogHeight,
      GameModeInfo->teleFogType
   );

   if(CS_SERVER)
      SV_BroadcastActorSpawned(mo);

   // initiate teleport sound
   S_StartSound(mo, GameModeInfo->teleSound);

   // spawn a teleport fog at the new spot
   ss = R_PointInSubsector(x,y);
   mo = P_SpawnMobj(
      x,
      y,
      ss->sector->floorheight + GameModeInfo->teleFogHeight,
      GameModeInfo->teleFogType
   );

   if(CS_SERVER)
      SV_BroadcastActorSpawned(mo);

   S_StartSound(mo, GameModeInfo->teleSound);

   // spawn the new monster
   mthing = &mobj->spawnpoint;
   z = mobj->info->flags & MF_SPAWNCEILING ? ONCEILINGZ : ONFLOORZ;

   // inherit attributes from deceased one
   mo = P_SpawnMobj(x, y, z, mobj->type);
   if(CS_SERVER)
      SV_BroadcastActorSpawned(mo);

   mo->spawnpoint = mobj->spawnpoint;
   // sf: use R_WadToAngle
   mo->angle = R_WadToAngle(mthing->angle);

   if(mthing->options & MTF_AMBUSH)
      mo->flags |= MF_AMBUSH;

   // killough 11/98: transfer friendliness from deceased
   mo->flags = (mo->flags & ~MF_FRIEND) | (mobj->flags & MF_FRIEND);

   mo->reactiontime = 18;

   // remove the old monster,
   if(CS_SERVER)
      SV_BroadcastActorRemoved(mobj);
   mobj->Remove();
}

// PTODO
#ifdef R_LINKEDPORTALS
static boolean P_CheckPortalTeleport(mobj_t *mobj)
{
   boolean ret = false;

   if(mobj->subsector->sector->f_pflags & PS_PASSABLE)
   {
      fixed_t passheight;
      linkdata_t *ldata = R_FPLink(mobj->subsector->sector);

      if(mobj->player)
      {
         P_CalcHeight(mobj->player);
         passheight = mobj->player->viewz;
      }
      else
         passheight = mobj->z + (mobj->height >> 1);


      if(passheight < ldata->planez)
      {
         linkoffset_t *link = P_GetLinkOffset(mobj->subsector->sector->groupid,
                                              ldata->toid);
         if(link)
         {
            EV_PortalTeleport(mobj, link);
            ret = true;
         }
      }
   }

   if(!ret && mobj->subsector->sector->c_pflags & PS_PASSABLE)
   {
      // Calculate the height at which the mobj should pass through the portal
      fixed_t passheight;
      linkdata_t *ldata = R_CPLink(mobj->subsector->sector);

      if(mobj->player)
      {
         P_CalcHeight(mobj->player);
         passheight = mobj->player->viewz;
      }
      else
         passheight = mobj->z + (mobj->height >> 1);

      if(passheight >= ldata->planez)
      {
         linkoffset_t *link = P_GetLinkOffset(mobj->subsector->sector->groupid,
                                              ldata->toid);
         if(link)
         {
            EV_PortalTeleport(mobj, link);
            ret = true;
         }
      }
   }

   return ret;
}
#endif

//
// P_MobjThinker
//
void mobj_t::Think()
{
   int oldwaterstate, waterstate = 0;
   fixed_t lz;

   // killough 11/98:
   // removed old code which looked at target references
   // (we use pointer reference counting now)

   // haleyjd 05/23/08: increment counters
   if(alphavelocity)
   {
      translucency += alphavelocity;
      if(translucency < 0)
      {
         translucency = 0;
         if(flags3 & MF3_CYCLEALPHA)
            alphavelocity = -alphavelocity;
      }
      else if(translucency > FRACUNIT)
      {
         translucency = FRACUNIT;
         if(flags3 & MF3_CYCLEALPHA)
            alphavelocity = -alphavelocity;
      }
   }

   clip.BlockingMobj = NULL; // haleyjd 1/17/00: global hit reference

   // haleyjd 08/07/04: handle deep water plane hits
   if(subsector->sector->heightsec != -1)
   {
      sector_t *hs = &sectors[subsector->sector->heightsec];

      waterstate = (z < hs->floorheight);
   }

   // haleyjd 03/12/03: Heretic Wind transfer specials
   // haleyjd 03/19/06: moved here from P_XYMovement
   if((flags3 & MF3_WINDTHRUST) && !(flags & MF_NOCLIP))
   {
      sector_t *sec = subsector->sector;

      if(sec->hticPushType >= 40 && sec->hticPushType <= 51)
         P_ThrustMobj(this, sec->hticPushAngle, sec->hticPushForce);
   }

   // momentum movement
   clip.BlockingMobj = NULL;
   if(momx | momy || flags & MF_SKULLFLY)
   {
      P_XYMovement(this);
      if(removed) // killough
         return;       // mobj was removed
   }

   if(comp[comp_overunder])
      clip.BlockingMobj = NULL;

   lz = z;

   if(flags2 & MF2_FLOATBOB) // haleyjd
   {
      int idx = (floatbob + leveltime) & 63;

      z += FloatBobDiffs[idx];
      lz = z - FloatBobOffsets[idx];
   }

   // haleyjd: OVER_UNDER: major changes
   if(momz || clip.BlockingMobj || lz != floorz)
   {
      if(!comp[comp_overunder]  &&
         ((flags3 & MF3_PASSMOBJ) || (flags & MF_SPECIAL)))
      {
         mobj_t *onmo;

         if(!(onmo = P_GetThingUnder(this)))
         {
            P_ZMovement(this);
            intflags &= ~MIF_ONMOBJ;
         }
         else
         {
            // haleyjd 09/23/06: topdamage -- at last, we can have torches and
            // other hot objects burn things that stand on them :)
            if(demo_version >= 333 && onmo->info->topdamage > 0)
            {
               if(!(leveltime & onmo->info->topdamagemask) &&
                  (!player || !player->powers[pw_ironfeet]))
               {
                  P_DamageMobj(
                     this, onmo, onmo, onmo->info->topdamage, onmo->info->mod
                  );
               }
            }

            if(player && this == player->mo &&
               momz < -LevelInfo.gravity*8)
            {
               if(CS_SERVER)
               {
                  clients[this->player - players].floor_status =
                     cs_fs_hit_on_thing;
               }
               P_PlayerHitFloor(this, true);
            }
            if(onmo->z + onmo->height - z <= 24*FRACUNIT)
            {
               if(player && player->mo == this)
               {
                  fixed_t deltaview;
                  player->viewheight -= onmo->z + onmo->height - z;
                  deltaview = (VIEWHEIGHT - player->viewheight)>>3;
                  if(deltaview > player->deltaviewheight)
                  {
                     player->deltaviewheight = deltaview;
                  }
               }
               z = onmo->z + onmo->height;
            }
            intflags |= MIF_ONMOBJ;
            momz = 0;

            if(info->crashstate != NullStateNum
               && flags & MF_CORPSE
               && !(intflags & MIF_CRASHED))
            {
               intflags |= MIF_CRASHED;
               P_SetMobjState(this, info->crashstate);
            }
         }
      }
      else
      {
         P_ZMovement(this);
      }

      if(removed) // killough
         return;       // mobj was removed
   }
   else if(!(momx | momy) && !sentient(this))
   {                                  // non-sentient objects at rest
      intflags |= MIF_ARMED;    // arm a mine which has come to rest

      // killough 9/12/98: objects fall off ledges if they are hanging off
      // slightly push off of ledge if hanging more than halfway off

      if(z > dropoffz       &&  // Only objects contacting dropoff
         !(flags & MF_NOGRAVITY)  &&  // Only objects which fall
         !(flags2 & MF2_FLOATBOB) &&  // haleyjd: not floatbobbers
         !comp[comp_falloff] && demo_version >= 203) // Not in old demos
         P_ApplyTorque(this);               // Apply torque
      else
         intflags &= ~MIF_FALLING, gear = 0;  // Reset torque
   }

#ifdef R_LINKEDPORTALS
   P_CheckPortalTeleport(this);
#endif

   // haleyjd 11/06/05: handle crashstate here
   if(info->crashstate != NullStateNum
      && flags & MF_CORPSE
      && !(intflags & MIF_CRASHED)
      && z <= floorz)
   {
      intflags |= MIF_CRASHED;
      P_SetMobjState(this, info->crashstate);
   }

   // haleyjd 08/07/04: handle deep water plane hits
   oldwaterstate = waterstate;

   if(subsector->sector->heightsec != -1)
   {
      sector_t *hs = &sectors[subsector->sector->heightsec];

      waterstate = (z < hs->floorheight);
   }
   else
      waterstate = 0;

   if(flags & (MF_MISSILE|MF_BOUNCES))
   {
      // any time a missile or bouncer crosses, splash
      if(oldwaterstate != waterstate)
         E_HitWater(this, subsector->sector);
   }
   else if(oldwaterstate == 0 && waterstate != 0)
   {
      // normal things only splash going into the water
      E_HitWater(this, subsector->sector);
   }

   // cycle through states,
   // calling action functions at transitions
   // killough 11/98: simplify

   if(tics != -1) // you can cycle through multiple states in a tic
   {
      if(!--tics)
         P_SetMobjState(this, state->nextstate);
   }
   else
   {
      // haleyjd: minor restructuring, eternity features
      // A thing can respawn if:
      // 1) counts for kill AND
      // 2) respawn is on OR
      // 3) thing always respawns or removes itself after death.
      boolean can_respawn =
         flags & MF_COUNTKILL &&
           (respawnmonsters ||
            (flags2 & (MF2_ALWAYSRESPAWN | MF2_REMOVEDEAD)));

      // [CG] Only servers should run the rest of this function.
      if(!serverside)
         return;

      // haleyjd 07/13/05: increment mobj->movecount earlier
      if(can_respawn || effects & FX_FLIESONDEATH)
         ++movecount;

      // don't respawn dormant things
      // don't respawn norespawn things
      if(flags2 & (MF2_DORMANT | MF2_NORESPAWN))
         return;

      if(can_respawn && movecount >= info->respawntime &&
         !(leveltime & 31) && P_Random(pr_respawn) <= info->respawnchance)
      {
         // check for nightmare respawn
         if(flags2 & MF2_REMOVEDEAD)
         {
            if(CS_SERVER)
               SV_BroadcastActorRemoved(this);
            this->Remove();
         }
         else
            P_NightmareRespawn(this);
      }
   }
}

//
// Update
//
// haleyjd 11/22/10: Overrides CThinker::Update.
// Moved custom logic for mobjs out of what was P_UpdateThinker, to here.
// 
void mobj_t::Update()
{
   int tclass = th_misc;

   if(this->removed)
      tclass = th_delete;
   else if(this->health > 0 && 
           (this->flags & MF_COUNTKILL || this->flags3 & MF3_KILLABLE))
   {
      if(this->flags & MF_FRIEND)
         tclass = th_friends;
      else
         tclass = th_enemies;
   }

   AddToThreadedList(tclass);
}

extern fixed_t tmsecfloorz;
extern fixed_t tmsecceilz;

//
// P_SpawnMobj
//
mobj_t *P_SpawnMobj(fixed_t x, fixed_t y, fixed_t z, mobjtype_t type)
{
   mobj_t     *mobj;
   mobjinfo_t *info;
   state_t    *st;

   if(!CS_SPAWN_ACTOR_OK)
      I_Error("C/S clients cannot spawn actors themselves, exiting.\n");

   mobj = new mobj_t;
   info = &mobjinfo[type];

   mobj->type    = type;
   mobj->info    = info;
   mobj->x       = x;
   mobj->y       = y;
   mobj->radius  = info->radius;
   mobj->height  = P_ThingInfoHeight(info); // phares
   mobj->flags   = info->flags;
   mobj->flags2  = info->flags2;     // haleyjd
   mobj->flags3  = info->flags3;     // haleyjd
   mobj->flags4  = info->flags4;     // haleyjd
   mobj->effects = info->particlefx; // haleyjd 07/13/03
   mobj->damage  = info->damage;     // haleyjd 08/02/04

#ifdef R_LINKEDPORTALS
   mobj->groupid = R_NOGROUP;
#endif

   // haleyjd 09/26/04: rudimentary support for monster skins
   if(info->altsprite != -1)
      mobj->skin = P_GetMonsterSkin(info->altsprite);

   // haleyjd: zdoom-style translucency level
   mobj->translucency  = info->translucency;
   mobj->alphavelocity = info->alphavelocity; // 5/23/08

   if(mobj->translucency != FRACUNIT)
   {
      // zdoom and BOOM style translucencies are mutually
      // exclusive, so unset the BOOM flag if the zdoom level is not
      // FRACUNIT
      mobj->flags &= ~MF_TRANSLUCENT;
   }

   // haleyjd 11/22/09: scaling
   mobj->xscale = info->xscale;
   mobj->yscale = info->yscale;

   //sf: not friends in deathmatch!

   // killough 8/23/98: no friends, bouncers, or touchy things in old demos
   if(demo_version < 203)
   {
      mobj->flags &= ~(MF_BOUNCES | MF_FRIEND | MF_TOUCHY);
   }
   else if(demo_version < 303 || !(GameType == gt_dm))
   {
      if(E_IsPlayerClassThingType(type)) // Except in old demos, players
         mobj->flags |= MF_FRIEND;       // are always friends.
   }

   mobj->health = info->spawnhealth;

   if(gameskill != sk_nightmare)
      mobj->reactiontime = info->reactiontime;

   mobj->lastlook = P_Random(pr_lastlook) % MAXPLAYERS;

   // do not set the state with P_SetMobjState,
   // because action routines can not be called yet

   st = states[info->spawnstate];

   mobj->state  = st;
   mobj->tics   = st->tics;
   if(mobj->skin && st->sprite == mobj->info->defsprite)
      mobj->sprite = mobj->skin->sprite;
   else
      mobj->sprite = st->sprite;
   mobj->frame  = st->frame;

   // set subsector and/or block links

   P_SetThingPosition(mobj);

   mobj->dropoffz =           // killough 11/98: for tracking dropoffs
      mobj->floorz = mobj->subsector->sector->floorheight;
   mobj->ceilingz = mobj->subsector->sector->ceilingheight;

   mobj->z = z == ONFLOORZ ? mobj->floorz : z == ONCEILINGZ ?
      mobj->ceilingz - mobj->height : z;

   // haleyjd 10/13/02: floatrand
   // haleyjd 03/16/09: changed to Heretic method
   if(z == FLOATRANDZ)
   {
      fixed_t space = (mobj->ceilingz - mobj->height) - mobj->floorz;
      if(space > 48 * FRACUNIT)
      {
         space -= 40 * FRACUNIT;
         mobj->z = ((space * P_Random(pr_spawnfloat)) >> 8)
                     + mobj->floorz + 40 * FRACUNIT;
      }
      else
         mobj->z = mobj->floorz;
   }

   // haleyjd: initialize floatbob seed
   if(mobj->flags2 & MF2_FLOATBOB)
   {
      mobj->floatbob = P_Random(pr_floathealth);
      mobj->z += FloatBobOffsets[(mobj->floatbob + leveltime - 1) & 63];
   }

   // haleyjd 08/07/04: new floorclip system
   P_AdjustFloorClip(mobj);

   mobj->Add();

   // e6y
   mobj->friction = ORIG_FRICTION;

   // haleyjd 01/12/04: support translation lumps
   if(mobj->info->colour)
      mobj->colour = mobj->info->colour;
   else
   {
      // haleyjd 09/13/09: automatic DOOM->etc. translation
      if(mobj->flags4 & MF4_AUTOTRANSLATE && GameModeInfo->defTranslate)
      {
         // cache in mobj->info for next time
         mobj->info->colour = R_TranslationNumForName(GameModeInfo->defTranslate);
         mobj->colour = mobj->info->colour;
      }
      else
         mobj->colour = (info->flags & MF_TRANSLATION) >> MF_TRANSSHIFT;
   }

   // [CG] Some stuff for c/s.
   if(serverside || gamestate == GS_LOADING)
      CS_ObtainActorNetID(mobj);

   CS_SaveActorPosition(&mobj->old_position, mobj, gametic);

   return mobj;
}

static mapthing_t itemrespawnque[ITEMQUESIZE];
static int itemrespawntime[ITEMQUESIZE];
int iquehead, iquetail;

//
// P_RemoveMobj
//
void mobj_t::Remove()
{
   // haleyjd 04/14/03: restructured
   boolean respawnitem = false;

   if(!CS_REMOVE_ACTOR_OK)
      I_Error("C/S clients cannot remove actors themselves, exiting.\n");

   if((this->flags3 & MF3_SUPERITEM) && (dmflags & DM_RESPAWNSUPER))
      respawnitem = true; // respawning super powerups
   else if((dmflags & DM_BARRELRESPAWN) && this->type == E_ThingNumForDEHNum(MT_BARREL))
      respawnitem = true; // respawning barrels
   else
   {
      respawnitem =
         !((this->flags ^ MF_SPECIAL) & (MF_SPECIAL | MF_DROPPED)) &&
         !(this->flags3 & MF3_NOITEMRESP);
   }

   // [CG] Only servers place items in the respawn queue
   if(serverside)
   {
      if(respawnitem)
      {
         // haleyjd FIXME/TODO: spawnpoint is vulnerable to zeroing
         itemrespawnque[iquehead] = this->spawnpoint;
         itemrespawntime[iquehead++] = leveltime;
         if((iquehead &= ITEMQUESIZE - 1) == iquetail)
         {
            // lose one off the end?
            iquetail = (iquetail + 1) & (ITEMQUESIZE - 1);
         }
      }
   }

   CS_ReleaseActorNetID(mobj);

   // haleyjd 02/02/04: remove from tid hash
   P_RemoveThingTID(this);

   // unlink from sector and block lists
   P_UnsetThingPosition(this);

   // Delete all nodes on the current sector_list -- phares 3/16/98
   if(this->old_sectorlist)
      P_DelSeclist(this->old_sectorlist);

   // haleyjd 08/13/10: ensure that the object cannot be relinked, and
   // nullify old_sectorlist to avoid multiple release of msecnodes.
   if(demo_version > 337)
   {
      this->flags |= (MF_NOSECTOR | MF_NOBLOCKMAP);
      this->old_sectorlist = NULL; 
   }

   // stop any playing sound
   S_StopSound(this, CHAN_ALL);

   // killough 11/98:
   //
   // Remove any references to other mobjs.
   //
   // Older demos might depend on the fields being left alone, however,
   // if multiple thinkers reference each other indirectly before the
   // end of the current tic.

   if(demo_version >= 203)
   {
      P_SetTarget<mobj_t>(&this->target,    NULL);
      P_SetTarget<mobj_t>(&this->tracer,    NULL);
      P_SetTarget<mobj_t>(&this->lastenemy, NULL);
   }

   // free block
   CThinker::Remove();
}

//
// P_FindDoomedNum
//
// Finds a mobj type with a matching doomednum
//
// killough 8/24/98: rewrote to use hashing
//
int P_FindDoomedNum(int type)
{
   static struct dnumhash_s { int first, next; } *hash;
   register int i;

   if(!hash)
   {
      hash = (dnumhash_s *)(Z_Malloc(sizeof(*hash) * NUMMOBJTYPES, PU_CACHE, (void **)&hash));
      for(i = 0; i < NUMMOBJTYPES; ++i)
         hash[i].first = NUMMOBJTYPES;
      for(i = 0; i < NUMMOBJTYPES; ++i)
      {
         if(mobjinfo[i].doomednum != -1)
         {
            unsigned h = (unsigned int) mobjinfo[i].doomednum % NUMMOBJTYPES;
            hash[i].next = hash[h].first;
            hash[h].first = i;
         }
      }
   }

   i = hash[type % NUMMOBJTYPES].first;
   while(i < NUMMOBJTYPES && mobjinfo[i].doomednum != type)
      i = hash[i].next;
   return i;
}

//
// P_RespawnSpecials
//
void P_RespawnSpecials(void)
{
   fixed_t x, y, z;
   subsector_t*  ss;
   mobj_t*       mo;
   mapthing_t*   mthing;
   int           i;

   // [CG] Only servers respawn specials.
   if(!serverside)
      return;

   if(!(dmflags & DM_ITEMRESPAWN) ||  // only respawn items in deathmatch
      iquehead == iquetail ||  // nothing left to respawn?
      leveltime - itemrespawntime[iquetail] < 30*35) // wait 30 seconds
      return;

   mthing = &itemrespawnque[iquetail];

   x = mthing->x << FRACBITS;
   y = mthing->y << FRACBITS;

   // spawn a teleport fog at the new spot

   // FIXME: Heretic support?

   ss = R_PointInSubsector(x,y);
   mo = P_SpawnMobj(x, y, ss->sector->floorheight , E_SafeThingType(MT_IFOG));
   S_StartSound(mo, sfx_itmbk);

   // [CG] Broadcast the item spawn fog.
   if(CS_SERVER)
      SV_BroadcastActorSpawned(mo);

   // find which type to spawn

   // killough 8/23/98: use table for faster lookup
   i = P_FindDoomedNum(mthing->type);

   // spawn it
   z = mobjinfo[i].flags & MF_SPAWNCEILING ? ONCEILINGZ : ONFLOORZ;

   mo = P_SpawnMobj(x, y, z, i);
   mo->spawnpoint = *mthing;
   // sf
   mo->angle = R_WadToAngle(mthing->angle);

   // [CG] Broadcast the item respawn.
   if(CS_SERVER)
      SV_BroadcastActorSpawned(mo);

   // pull it from the queue
   iquetail = (iquetail + 1) & (ITEMQUESIZE - 1);
}

//
// P_SpawnPlayer
//
// Called when a player is spawned on the level.
// Most of the player structure stays unchanged
//  between levels.
//
void P_SpawnPlayer(mapthing_t* mthing)
{
   player_t* p;
   fixed_t   x, y, z;
   mobj_t*   mobj;
   int       i;

   // not playing?

   if(!playeringame[mthing->type - 1])
      return;

   p = &players[mthing->type - 1];

   if(p->playerstate == PST_REBORN)
      G_PlayerReborn(mthing->type - 1);

   x    = mthing->x << FRACBITS;
   y    = mthing->y << FRACBITS;
   z    = ONFLOORZ;
   mobj = P_SpawnMobj(x, y, z, p->pclass->type);

   // sf: set color translations for player sprites
   mobj->colour = players[mthing->type - 1].colormap;

   mobj->angle      = R_WadToAngle(mthing->angle);
   mobj->player     = p;
   mobj->health     = p->health;

   // haleyjd: verify that the player skin is valid
   if(!p->skin)
      I_Error("P_SpawnPlayer: player skin undefined!\n");

   mobj->skin       = p->skin;
   mobj->sprite     = p->skin->sprite;

   p->mo            = mobj;
   p->playerstate   = PST_LIVE;
   p->refire        = 0;
   p->damagecount   = 0;
   p->bonuscount    = 0;
   p->extralight    = 0;
   p->fixedcolormap = 0;
   p->viewheight    = VIEWHEIGHT;
   p->viewz         = mobj->z + VIEWHEIGHT;

   p->momx = p->momy = 0;   // killough 10/98: initialize bobbing to 0.

   // setup gun psprite

   P_SetupPsprites(p);

   // give all cards in death match mode

   if(GameType == gt_dm)
   {
      for(i = 0; i < NUMCARDS; i++)
         p->cards[i] = true;
   }

   if(mthing->type-1 == consoleplayer)
   {
      ST_Start(); // wake up the status bar
      HU_Start(); // wake up the heads up text
   }

   // sf: wake up chasecam
   if(mthing->type - 1 == displayplayer)
      P_ResetChasecam();
}


//
// P_SpawnMapThing
//
// The fields of the mapthing should
// already be in host byte order.
//
// sf: made to return mobj_t* spawned
//
// haleyjd 03/03/07: rewritten again to use a unified mapthing_t type.
//
mobj_t *P_SpawnMapThing(mapthing_t *mthing)
{
   int    i;
   mobj_t *mobj;
   fixed_t x, y, z;

   switch(mthing->type)
   {
   case 0:             // killough 2/26/98: Ignore type-0 things as NOPs
   case DEN_PLAYER5:   // phares 5/14/98: Ignore Player 5-8 starts (for now)
   case DEN_PLAYER6:
   case DEN_PLAYER7:
   case DEN_PLAYER8:
      return NULL;
   case ED_CTRL_DOOMEDNUM:
      // haleyjd 10/08/03: ExtraData mapthing support
      return E_SpawnMapThingExt(mthing);
   }

   // killough 11/98: clear flags unused by Doom
   //
   // We clear the flags unused in Doom if we see flag mask 256 set, since
   // it is reserved to be 0 under the new scheme. A 1 in this reserved bit
   // indicates it's a Doom wad made by a Doom editor which puts 1's in
   // bits that weren't used in Doom (such as HellMaker wads). So we should
   // then simply ignore all upper bits.

   if(demo_compatibility ||
      (demo_version >= 203 && mthing->options & MTF_RESERVED))
      mthing->options &= MTF_EASY|MTF_NORMAL|MTF_HARD|MTF_AMBUSH|MTF_NOTSINGLE;

   // count deathmatch start positions

   if(mthing->type == 11)
   {
      // 1/11/98 killough -- new code removes limit on deathmatch starts:

      size_t offset = deathmatch_p - deathmatchstarts;

      if(offset >= num_deathmatchstarts)
      {
         num_deathmatchstarts = num_deathmatchstarts ?
            num_deathmatchstarts*2 : 16;
         deathmatchstarts = (mapthing_t *)(realloc(deathmatchstarts,
                                           num_deathmatchstarts *
                                           sizeof(*deathmatchstarts)));
         deathmatch_p = deathmatchstarts + offset;
      }
      memcpy(deathmatch_p++, mthing, sizeof*mthing);
      return NULL; //sf
   }

   // haleyjd: now handled through IN_AddCameras
   // return NULL for old demos
   if(mthing->type == 5003 && demo_version < 331)
      return NULL;

   // check for players specially

   if(mthing->type <= 4 && mthing->type > 0) // killough 2/26/98 -- fix crashes
   {
      // killough 7/19/98: Marine's best friend :)
      if(GameType == gt_single &&
         mthing->type > 1 && mthing->type <= dogs+1 &&
         !players[mthing->type-1].secretcount)
      {
         // use secretcount to avoid multiple dogs in case of multiple starts
         players[mthing->type-1].secretcount = 1;

         // killough 10/98: force it to be a friend
         mthing->options |= MTF_FRIEND;

         i = E_SafeThingType(MT_DOGS);

         // haleyjd 9/22/99: [HELPER] bex block type substitution
         if(HelperThing != -1)
         {
            // haleyjd 07/05/03: adjusted for EDF
            if(HelperThing != NUMMOBJTYPES)
               i = HelperThing;
            else
               doom_printf(FC_ERROR "Invalid value for helper, ignored.");
         }

         goto spawnit;
      }

      // save spots for respawning in network games
      playerstarts[mthing->type-1] = *mthing;
      // [CG] Made some changes for c/s here.  The first thing to remember is
      //      that nearly all the code expects that a valid player resides at
      //      player[0], with a valid actor if gamestate is GS_LEVEL.  This
      //      means that c/s clients & servers will always start with
      //      consoleplayer set to 0, and that player will always be a
      //      spectator.  Servers cannot join a game per se, but they spawn
      //      themselves at playerstart 0 as a spectator.  Clients do the same
      //      when they connect to a server, but when they join they wait for
      //      the server to tell them where to spawn.
      if(!clientserver)
      {
         if(GameType != gt_dm)
            P_SpawnPlayer(mthing);
      }
      else if(mthing->type == 1)
      {
         // [CG] Only do this if this is the first time we're loading a map.
         //      Otherwise CS_DoWorldDone will do this for us.
         CS_SpawnPlayer(
            consoleplayer,
            mthing->x << FRACBITS,
            mthing->y << FRACBITS,
            ONFLOORZ,
            mthing->angle,
            true
         );
      }
      return NULL; //sf
   }

   // check for apropriate skill level

   //jff "not single" thing flag

   if(GameType == gt_single && (mthing->options & MTF_NOTSINGLE))
      return NULL; //sf

   //jff 3/30/98 implement "not deathmatch" thing flag

   if(GameType == gt_dm && (mthing->options & MTF_NOTDM))
      return NULL; //sf

   //jff 3/30/98 implement "not cooperative" thing flag

   if(GameType == gt_coop && (mthing->options & MTF_NOTCOOP))
      return NULL;  // sf

   // killough 11/98: simplify
   if(gameskill == sk_baby || gameskill == sk_easy ?
      !(mthing->options & MTF_EASY) :
      gameskill == sk_hard || gameskill == sk_nightmare ?
      !(mthing->options & MTF_HARD) : !(mthing->options & MTF_NORMAL))
      return NULL;  // sf

   // find which type to spawn

   // haleyjd: special thing types that need to undergo the processing
   // below must be caught here

   if(mthing->type >= 9027 && mthing->type <= 9033) // particle fountains
      i = E_SafeThingName("EEParticleFountain");
   else if(mthing->type >= 1200 && mthing->type < 1300) // enviro sequences
      i = E_SafeThingName("EEEnviroSequence");
   else if(mthing->type >= 1400 && mthing->type < 1500) // sector sequence
      i = E_SafeThingName("EESectorSequence");
   else if(mthing->type == 5080 || mthing->type == 5081)
   {
      CS_AddTeamStart(mthing);
      return NULL;
   }
   else if(mthing->type >= 14001 && mthing->type <= 14064) // ambience
      i = E_SafeThingName("EEAmbience");
   else
   {
      // killough 8/23/98: use table for faster lookup
      i = P_FindDoomedNum(mthing->type);
   }

   // phares 5/16/98:
   // Do not abort because of an unknown thing. Ignore it, but post a
   // warning message for the player.

   if(i == NUMMOBJTYPES)
   {
      // haleyjd: handle Doom Builder camera spots specially here, so that they
      // cannot desync demos recorded in BOOM-compatible ports
      if(mthing->type == 32000 && !(netgame || demorecording || demoplayback))
      {
         i = E_SafeThingName("DoomBuilderCameraSpot");
      }
      else
      {
         doom_printf(FC_ERROR "Unknown thing type %i at (%i, %i)",
                     mthing->type, mthing->x, mthing->y);

         // haleyjd 01/24/07: allow spawning unknowns to mark missing objects
         // at user's discretion, but not when recording/playing demos or in
         // netgames.
         if(markUnknowns && !(netgame || demorecording || demoplayback))
            i = UnknownThingType;
         else
            return NULL;  // sf
      }
   }

   // don't spawn keycards and players in deathmatch

   if(GameType == gt_dm && (mobjinfo[i].flags & MF_NOTDMATCH))
      return NULL;        // sf

   // don't spawn any monsters if -nomonsters

   if(nomonsters &&
      ((mobjinfo[i].flags3 & MF3_KILLABLE) ||
       (mobjinfo[i].flags & MF_COUNTKILL)))
      return NULL;        // sf

   // spawn it
spawnit:

   x = mthing->x << FRACBITS;
   y = mthing->y << FRACBITS;

   z = mobjinfo[i].flags & MF_SPAWNCEILING ? ONCEILINGZ : ONFLOORZ;

   // haleyjd 10/13/02: float rand z
   if(mobjinfo[i].flags2 & MF2_SPAWNFLOAT)
      z = FLOATRANDZ;

   mobj = P_SpawnMobj(x, y, z, i);

   // haleyjd 10/03/05: Hexen-format mapthing support

   // haleyjd 10/03/05: Hexen-style z positioning
   if(mthing->height && (z == ONFLOORZ || z == ONCEILINGZ))
   {
      fixed_t rheight = mthing->height << FRACBITS;

      if(z == ONCEILINGZ)
         rheight = -rheight;

      mobj->z += rheight;
      P_AdjustFloorClip(mobj);
   }

   // haleyjd 10/03/05: Hexen-style TID
   P_AddThingTID(mobj, mthing->tid);

   // haleyjd 10/03/05: Hexen-style args
   memcpy(mobj->args, mthing->args, 5 * sizeof(int));

   // TODO: special

   mobj->spawnpoint = *mthing;

   if(mobj->tics > 0 && !(mobj->flags4 & MF4_SYNCHRONIZED))
      mobj->tics = 1 + (P_Random(pr_spawnthing) % mobj->tics);

   if(!(mobj->flags & MF_FRIEND) &&
      mthing->options & MTF_FRIEND &&
      demo_version >= 203)
   {
      mobj->flags |= MF_FRIEND;            // killough 10/98:
      mobj->Update();                      // transfer friendliness flag
   }

   // killough 7/20/98: exclude friends
   if(!((mobj->flags ^ MF_COUNTKILL) & (MF_FRIEND | MF_COUNTKILL)))
      totalkills++;

   if(mobj->flags & MF_COUNTITEM)
      totalitems++;

   mobj->angle = R_WadToAngle(mthing->angle);
   if(mthing->options & MTF_AMBUSH)
      mobj->flags |= MF_AMBUSH;

   // haleyjd: handling for dormant things
   if(mthing->options & MTF_DORMANT)
   {
      mobj->flags2 |= MF2_DORMANT;  // inert and invincible
      mobj->tics = -1; // don't go through state transitions
   }

   // haleyjd: set particle fountain color
   if(mthing->type >= 9027 && mthing->type <= 9033)
      mobj->effects |= (mthing->type - 9026) << FX_FOUNTAINSHIFT;

   // haleyjd: set environment sequence # for first 100 types
   if(mthing->type >= 1200 && mthing->type < 1300)
      mobj->args[0] = mthing->type - 1200;

   // haleyjd: handle sequence override objects -- 100 types
   if(mthing->type >= 1400 && mthing->type <= 1500)
   {
      subsector_t *subsec;

      if(mthing->type != 1500) // for non-1500, number is type-1400
         mobj->args[0] = mthing->type - 1400;
      else if(mobj->args[0] == 0) // for 1500, 0 means reset to default
         mobj->args[0] = -1;

      // set sector sequence id from mobj->args[0]
      subsec = R_PointInSubsector(mobj->x, mobj->y);
      subsec->sector->sndSeqID = mobj->args[0];
   }

   if(mthing->type == RED_FLAG_ID)
   {
      if(cs_flag_stands[team_color_red].exists)
      {
         I_Error(
            "Multiple %s flag stands, exiting.\n",
            team_color_names[team_color_red]
         );
      }
      cs_flag_stands[team_color_red].exists = true;
      cs_flag_stands[team_color_red].x = mobj->x;
      cs_flag_stands[team_color_red].y = mobj->y;
      cs_flag_stands[team_color_red].z = mobj->z;
   }
   else if(mthing->type == BLUE_FLAG_ID)
   {
      if(cs_flag_stands[team_color_blue].exists)
      {
         I_Error(
            "Multiple %s flag stands, exiting.\n",
            team_color_names[team_color_blue]
         );
      }
      cs_flag_stands[team_color_blue].exists = true;
      cs_flag_stands[team_color_blue].x = mobj->x;
      cs_flag_stands[team_color_blue].y = mobj->y;
      cs_flag_stands[team_color_blue].z = mobj->z;
   }

   // haleyjd: set ambience sequence # for first 64 types
   if(mthing->type >= 14001 && mthing->type <= 14064)
      mobj->args[0] = mthing->type - 14000;

   return mobj;
}

//
// GAME SPAWN FUNCTIONS
//

//
// P_SpawnPuff
//
mobj_t* P_SpawnPuff(fixed_t x, fixed_t y, fixed_t z, angle_t dir,
                    int updown, boolean ptcl)
{
   mobj_t* th;

   // haleyjd 08/05/04: use new function
   z += P_SubRandom(pr_spawnpuff) << 10;

   th = P_SpawnMobj(x, y, z, E_SafeThingType(MT_PUFF));
   CS_ReleaseActorNetID(th);

   th->momz = FRACUNIT;
   th->tics -= P_Random(pr_spawnpuff) & 3;

   if(th->tics < 1)
      th->tics = 1;

   // don't make punches spark on the wall

   if(trace.attackrange == MELEERANGE)
      P_SetMobjState(th, E_SafeState(S_PUFF3));

   // haleyjd: for demo sync etc we still need to do the above, so
   // here we'll make the puff invisible and draw particles instead
   if(ptcl && drawparticles && bulletpuff_particle &&
      trace.attackrange != MELEERANGE)
   {
      if(bulletpuff_particle != 2)
         th->translucency = 0;
      P_SmokePuff(32, x, y, z, dir, updown);
   }

   return th;
}

//
// P_SpawnBlood
//
// [CG] Now returns the spawned blood instead of void.
mobj_t* P_SpawnBlood(fixed_t x, fixed_t y, fixed_t z, angle_t dir, int damage,
                     mobj_t *target)
{
   // HTIC_TODO: Heretic support
   mobj_t* th;

   // haleyjd 08/05/04: use new function
   z += P_SubRandom(pr_spawnblood) << 10;

   th = P_SpawnMobj(x, y, z, E_SafeThingType(MT_BLOOD));
   CS_ReleaseActorNetID(th);

   th->momz = FRACUNIT * 2;
   th->tics -= P_Random(pr_spawnblood) & 3;

   if(th->tics < 1)
      th->tics = 1;

   if(damage <= 12 && damage >= 9)
      P_SetMobjState(th, E_SafeState(S_BLOOD2));
   else if(damage < 9)
      P_SetMobjState(th, E_SafeState(S_BLOOD3));

   // for demo sync, etc, we still need to do the above, so
   // we'll make the sprites above invisible and draw particles
   // instead
   if(drawparticles && bloodsplat_particle)
   {
      if(bloodsplat_particle != 2)
         th->translucency = 0;
      P_BloodSpray(target, 32, x, y, z, dir);
   }

   return th;
}

// FIXME: These two functions are left over from an mobj-based
// particle system attempt in SMMU -- the particle line
// function could be useful for real particles maybe?

/*
void P_SpawnParticle(fixed_t x, fixed_t y, fixed_t z)
{
   P_SpawnMobj(x, y, z, MT_PARTICLE);
}


void P_ParticleLine(mobj_t *source, mobj_t *dest)
{
   fixed_t sourcex, sourcey, sourcez;
   fixed_t destx, desty, destz;
   int linedetail;
   int j;

   sourcex = source->x; sourcey = source->y;
   destx = dest->x; desty = dest->y;
   sourcez = source->z + (source->info->height/2);
   destz = dest->z + (dest->info->height/2);
   linedetail = P_AproxDistance(destx - sourcex, desty - sourcey)
      / FRACUNIT;

   // make the line
   for(j=0; j<linedetail; j++)
   {
      P_SpawnParticle(
         sourcex + ((destx - source->x)*j)/linedetail,
         sourcey + ((desty - source->y)*j)/linedetail,
         sourcez + ((destz - source->z)*j)/linedetail);
   }
}
*/

//
// P_CheckMissileSpawn
//
// Moves the missile forward a bit
//  and possibly explodes it right there.
//
void P_CheckMissileSpawn(mobj_t* th)
{
   // [CG] Only servers check missile spawns.
   if(!serverside)
      return;

   if(!(th->flags4 & MF4_NORANDOMIZE))
   {
      th->tics -= P_Random(pr_missile)&3;
      if(th->tics < 1)
         th->tics = 1;
   }

   // move a little forward so an angle can
   // be computed if it immediately explodes

   th->x += th->momx >> 1;
   th->y += th->momy >> 1;
   th->z += th->momz >> 1;

   // killough 8/12/98: for non-missile objects (e.g. grenades)
   if(!(th->flags & MF_MISSILE) && demo_version >= 203)
      return;

   // killough 3/15/98: no dropoff (really = don't care for missiles)
   if(!P_TryMove(th, th->x, th->y, false))
      P_ExplodeMissile(th);
}

//
// P_MissileMomz
//
// haleyjd 09/21/03: Missile z momentum calculation is now
// external to P_SpawnMissile, since it is also needed in a few
// other places.
//
fixed_t P_MissileMomz(fixed_t dx, fixed_t dy, fixed_t dz, int speed)
{
   int dist = P_AproxDistance(dx, dy);

   // haleyjd 11/17/03: a divide-by-zero error can occur here
   // if projectiles with zero speed are spawned -- use a suitable
   // default instead.
   if(speed == 0)
      speed = FRACUNIT;

   dist = dist / speed;

   if(dist < 1)
      dist = 1;

   return dz / dist;
}

//
// P_SpawnMissile
//
mobj_t* P_SpawnMissile(mobj_t* source, mobj_t* dest, mobjtype_t type,
                       fixed_t z)
{
   angle_t an;
   mobj_t *th;  // haleyjd: restructured

   if(z != ONFLOORZ)
      z -= source->floorclip;

   th = P_SpawnMobj(source->x, source->y, z, type);

   S_StartSound(th, th->info->seesound);

   P_SetTarget<mobj_t>(&th->target, source); // where it came from // killough 11/98
   an = P_PointToAngle(source->x, source->y, dest->x, dest->y);

   // fuzzy player --  haleyjd: add total invisibility, ghost
   if(dest->flags & MF_SHADOW || dest->flags2 & MF2_DONTDRAW ||
      dest->flags3 & MF3_GHOST)
   {
      int shamt = (dest->flags3 & MF3_GHOST) ? 21 : 20; // haleyjd

      an += P_SubRandom(pr_shadow) << shamt;
   }

   th->angle = an;
   an >>= ANGLETOFINESHIFT;
   th->momx = FixedMul(th->info->speed, finecosine[an]);
   th->momy = FixedMul(th->info->speed, finesine[an]);
   th->momz = P_MissileMomz(dest->x - source->x,
                            dest->y - source->y,
                            dest->z - source->z,
                            th->info->speed);

   // [CG] Broadcast the missile spawned message.
   if(CS_SERVER)
      SV_BroadcastMissileSpawned(source, th);

   P_CheckMissileSpawn(th);

   return th;
}

//
// P_SpawnPlayerMissile
//
// Tries to aim at a nearby monster
//
mobj_t *P_SpawnPlayerMissile(mobj_t* source, mobjtype_t type)
{
   mobj_t *th;
   fixed_t x, y, z, slope = 0;

   // see which target is to be aimed at

   angle_t an = source->angle;

   // killough 7/19/98: autoaiming was not in original beta
   // sf: made a multiplayer option
   if(autoaim)
   {
      // killough 8/2/98: prefer autoaiming at enemies
      int mask = demo_version < 203 ? 0 : MF_FRIEND;
      do
      {
         slope = P_AimLineAttack(source, an, 16*64*FRACUNIT, mask);
         if(!clip.linetarget)
            slope = P_AimLineAttack(source, an += 1<<26, 16*64*FRACUNIT, mask);
         if(!clip.linetarget)
            slope = P_AimLineAttack(source, an -= 2<<26, 16*64*FRACUNIT, mask);
         if(!clip.linetarget)
         {
            an = source->angle;
            // haleyjd: use true slope angle
            slope = finetangent[(ANG90 - source->player->pitch)>>ANGLETOFINESHIFT];
         }
      }
      while(mask && (mask=0, !clip.linetarget));  // killough 8/2/98
   }
   else
   {
      // haleyjd: use true slope angle
      slope = finetangent[(ANG90 - source->player->pitch)>>ANGLETOFINESHIFT];
   }

   x = source->x;
   y = source->y;
   z = source->z + 4*8*FRACUNIT - source->floorclip;

   th = P_SpawnMobj(x, y, z, type);

   if(source->player && source->player->powers[pw_silencer] &&
      P_GetReadyWeapon(source->player)->flags & WPF_SILENCER)
   {
      S_StartSoundAtVolume(
         th, th->info->seesound, WEAPON_VOLUME_SILENCED, ATTN_NORMAL, CHAN_AUTO
      );
   }
   else
      S_StartSound(th, th->info->seesound);

   P_SetTarget<mobj_t>(&th->target, source);   // killough 11/98
   th->angle = an;
   th->momx = FixedMul(th->info->speed,finecosine[an>>ANGLETOFINESHIFT]);
   th->momy = FixedMul(th->info->speed,finesine[an>>ANGLETOFINESHIFT]);
   th->momz = FixedMul(th->info->speed,slope);

   if(CS_SERVER)
      SV_BroadcastMissileSpawned(source, th);

   P_CheckMissileSpawn(th);

   return th;    //sf
}

//
// Start new Eternity mobj functions
//

mobj_t *P_SpawnMissileAngle(mobj_t *source, mobjtype_t type,
                            angle_t angle, fixed_t momz, fixed_t z)
{
   mobj_t *mo;

   if(z != ONFLOORZ)
      z -= source->floorclip;

   mo = P_SpawnMobj(source->x, source->y, z, type);

   S_StartSound(mo, mo->info->seesound);

   // haleyjd 09/21/03: don't set this directly!
   P_SetTarget<mobj_t>(&mo->target, source);

   mo->angle = angle;
   angle >>= ANGLETOFINESHIFT;
   mo->momx = FixedMul(mo->info->speed, finecosine[angle]);
   mo->momy = FixedMul(mo->info->speed, finesine[angle]);
   mo->momz = momz;

   if(CS_SERVER)
      SV_BroadcastMissileSpawned(source, mo);

   P_CheckMissileSpawn(mo);

   return mo;
}

void P_Massacre(int friends)
{
   mobj_t *mo;
   CThinker *think;

   for(think = thinkercap.next; think != &thinkercap; think = think->next)
   {
      if(!(mo = thinker_cast<mobj_t *>(think)))
         continue;

      if((mo->flags & MF_COUNTKILL || mo->flags3 & MF3_KILLABLE) &&
         mo->health > 0)
      {
         switch(friends)
         {
         case 1: // kill only friends
            if(!(mo->flags & MF_FRIEND))
               continue;
            break;
         case 2: // kill only enemies
            if(mo->flags & MF_FRIEND)
               continue;
            break;
         default: // Everybody Dies (TM)
            break;
         }
         mo->flags2 &= ~MF2_INVULNERABLE; // haleyjd 04/09/99: none of that!
         P_DamageMobj(mo, NULL, NULL, 10000, MOD_UNKNOWN);
      }
   }
}

// haleyjd: falling damage

void P_FallingDamage(player_t *player)
{
   int mom, damage, dist;

   mom = D_abs(player->mo->momz);
   dist = FixedMul(mom, 16*FRACUNIT/23);

   if(mom > 63*FRACUNIT)
      damage = 10000; // instant death
   else
      damage = ((FixedMul(dist, dist)/10)>>FRACBITS)-24;

   // no-death threshold
   //   don't kill the player unless he's fallen more than this, or only
   //   has 1 point of health left (in which case he deserves it ;)
   if(player->mo->momz > -39*FRACUNIT && damage > player->mo->health &&
      player->mo->health != 1)
   {
      damage = player->mo->health - 1;
   }

   // [CG] Only servers will deal falling damage, so only set this flag if
   //      we're serverside.
   if(serverside)
   {
      if(damage >= player->mo->health)
         player->mo->intflags |= MIF_DIEDFALLING;
   }

   P_DamageMobj(player->mo, NULL, NULL, damage, MOD_FALLING);
}

//
// P_AdjustFloorClip
//
// Adapted from zdoom source, see the zdoom license.
// Thanks to Randy Heit.
//
void P_AdjustFloorClip(mobj_t *thing)
{
   fixed_t oldclip = thing->floorclip;
   fixed_t shallowestclip = 0x7fffffff;
   const msecnode_t *m;

   // absorb test for FOOTCLIP flag here
   // [CG] FIXME: Terrain types are disabled in c/s mode due to desyncs.
   if(comp[comp_terrain] || !(thing->flags2 & MF2_FOOTCLIP) || clientserver)
   {
      thing->floorclip = 0;
      return;
   }

   // find shallowest touching floor, discarding any deep water
   // involved (it does its own clipping)
   for(m = thing->touching_sectorlist; m; m = m->m_tnext)
   {
      if(m->m_sector->heightsec == -1 &&
         thing->z == m->m_sector->floorheight)
      {
         fixed_t clip = E_SectorFloorClip(m->m_sector);

         if(clip < shallowestclip)
            shallowestclip = clip;
      }
   }

   if(shallowestclip == 0x7fffffff)
      thing->floorclip = 0;
   else
      thing->floorclip = shallowestclip;

   // adjust the player's viewheight
   if(thing->player && oldclip != thing->floorclip)
   {
      player_t *p = thing->player;

      p->viewheight -= oldclip - thing->floorclip;
      p->deltaviewheight = (VIEWHEIGHT - p->viewheight) / 8;
   }
}

//
// P_ThingInfoHeight
//
// haleyjd 07/06/05:
//
// Function to retrieve proper thing height information for a thing.
//
int P_ThingInfoHeight(mobjinfo_t *mi)
{
   return
      ((demo_version >= 333 && !comp[comp_theights] &&
       mi->c3dheight) ?
       mi->c3dheight : mi->height);
}

//
// P_ChangeThingHeights
//
// Updates all things with appropriate height values depending on
// the conditions established in P_ThingInfoHeight above. Not safe
// if things are in over/under situations, but fine otherwise. This
// is used to keep the game consistent with the value of comp_theights.
//
void P_ChangeThingHeights(void)
{
   CThinker *th;

   if(gamestate != GS_LEVEL)
      return;

   for(th = thinkercap.next; th != &thinkercap; th = th->next)
   {
      mobj_t *mo;
      if((mo = thinker_cast<mobj_t *>(th)))
         mo->height = P_ThingInfoHeight(mo->info);
   }
}

//
// haleyjd 02/02/04: Thing IDs (aka TIDs)
//

#define TIDCHAINS 131

// TID hash chains
static mobj_t *tidhash[TIDCHAINS];

//
// P_InitTIDHash
//
// Initializes the tid hash table.
//
void P_InitTIDHash(void)
{
   memset(tidhash, 0, TIDCHAINS*sizeof(mobj_t *));
}

//
// P_AddThingTID
//
// Adds a thing to the tid hash table
//
void P_AddThingTID(mobj_t *mo, int tid)
{
   // zero is no tid, and negative tids are reserved to
   // have special meanings
   if(tid <= 0)
   {
      mo->tid = 0;
      mo->tid_next = NULL;
      mo->tid_prevn = NULL;
   }
   else
   {
      int key = tid % TIDCHAINS;

      mo->tid = (uint16_t)tid;

      // insert at head of chain
      mo->tid_next  = tidhash[key];
      mo->tid_prevn = &tidhash[key];
      tidhash[key]  = mo;

      // connect to any existing things in chain
      if(mo->tid_next)
         mo->tid_next->tid_prevn = &(mo->tid_next);
   }
}

//
// P_RemoveThingTID
//
// Removes the given thing from the tid hash table if it is
// in it already.
//
void P_RemoveThingTID(mobj_t *mo)
{
   if(mo->tid > 0 && mo->tid_prevn)
   {
      // set previous thing's next field to this thing's next thing
      *(mo->tid_prevn) = mo->tid_next;

      // set next thing's prev field to this thing's prev field
      if(mo->tid_next)
         mo->tid_next->tid_prevn = mo->tid_prevn;
   }

   // clear tid
   mo->tid = 0;
}

//
// P_FindMobjFromTID
//
// Like line and sector tag search functions, this function will
// keep returning the next object with the same tid when called
// repeatedly with the previous call's return value. Returns NULL
// once the end of the chain is hit. Calling it again at that point
// would restart the search from the base of the chain.
//
// The last parameter only applies when this is called from a
// Small native function, and can be left null otherwise.
//
// haleyjd 06/10/06: eliminated infinite loop for TID_TRIGGER
//
mobj_t *P_FindMobjFromTID(int tid, mobj_t *rover, mobj_t *trigger)
{
   switch(tid)
   {
   // Reserved TIDs
   case 0:   // zero is "no tid"
      return NULL;

   case -1:  // players are -1 through -4
   case -2:
   case -3:
   case -4:
      {
         int pnum = abs(tid) - 1;

         return !rover && playeringame[pnum] ? players[pnum].mo : NULL;
      }

   case -10: // script trigger object (may be NULL, which is fine)
      return (!rover && trigger) ? trigger : NULL;

   // Normal TIDs
   default:
      if(tid < 0)
         return NULL;

      rover = rover ? rover->tid_next : tidhash[tid % TIDCHAINS];

      while(rover && rover->tid != tid)
         rover = rover->tid_next;

      return rover;
   }
}

//
// Thing Collections
//
// haleyjd: This pseudo-class is the ultimate generalization of the
// boss spawner spots code, allowing arbitrary reallocating arrays
// of mobj_t pointers to be maintained and manipulated. This is currently
// used by boss spawn spots, D'Sparil spots, and intermission cameras.
// I wish it was used by deathmatch spots, but that would present a
// compatibility problem (spawning mobj_t's at their locations would
// most likely result in demo desyncs).
//

//
// P_InitMobjCollection
//
// Sets up an MobjCollection object. This is for objects kept on the
// stack.
//
void P_InitMobjCollection(MobjCollection *mc, int type)
{
   memset(mc, 0, sizeof(MobjCollection));

   mc->type = type;
}

//
// P_ReInitMobjCollection
//
// Call this to set the number of mobjs in the collection to zero.
// Should be done for each global collection after a level ends and
// before beginning a new one. Doesn't molest the array pointer or
// numalloc fields. Resets the wrap iterator by necessity.
//
void P_ReInitMobjCollection(MobjCollection *mc, int type)
{
   mc->num = mc->wrapiterator = 0;
   mc->type = type;
}

//
// P_ClearMobjCollection
//
// Frees an mobj collection's pointer array and sets all the
// fields to zero.
//
void P_ClearMobjCollection(MobjCollection *mc)
{
   free(mc->ptrarray);

   memset(mc, 0, sizeof(MobjCollection));
}

//
// P_CollectThings
//
// Generalized from the boss brain spot code; builds a collection
// of mapthings of a certain type. The type must be set within the
// collection object before calling this.
//
void P_CollectThings(MobjCollection *mc)
{
   CThinker *th;

   for(th = thinkercap.next; th != &thinkercap; th = th->next)
   {
      mobj_t *mo;
      if((mo = thinker_cast<mobj_t *>(th)))
      {
         if(mo->type == mc->type)
         {
            if(mc->num >= mc->numalloc)
            {
               mc->ptrarray = (mobj_t **)realloc(mc->ptrarray,
                  (mc->numalloc = mc->numalloc ?
                   mc->numalloc*2 : 32) * sizeof *mc->ptrarray);
            }
            (mc->ptrarray)[mc->num] = mo;
            mc->num++;
         }
      }
   }
}

//
// P_AddToCollection
//
// Adds a single object into an MobjCollection.
//
void P_AddToCollection(MobjCollection *mc, mobj_t *mo)
{
   if(mc->num >= mc->numalloc)
   {
      mc->ptrarray = (mobj_t **)realloc(mc->ptrarray,
         (mc->numalloc = mc->numalloc ?
         mc->numalloc*2 : 32) * sizeof *mc->ptrarray);
   }
   (mc->ptrarray)[mc->num] = mo;
   mc->num++;
}

//
// P_CollectionSort
//
// Sorts the pointers in an MobjCollection using the supplied callback function
// for determining collation order.
//
void P_CollectionSort(MobjCollection *mc, int (*cb)(const void *, const void *))
{
   if(mc->num > 1)
      qsort(mc->ptrarray, mc->num, sizeof(mobj_t *), cb);
}

//
// P_CollectionIsEmpty
//
// Returns true if there are no objects in the collection, and
// false otherwise.
//
boolean P_CollectionIsEmpty(MobjCollection *mc)
{
   return !mc->num;
}

//
// P_CollectionWrapIterator
//
// Returns each object in a collection in the order they were added
// at each consecutive call, wrapping to the beginning when the end
// is reached.
//
mobj_t *P_CollectionWrapIterator(MobjCollection *mc)
{
   mobj_t *ret = (mc->ptrarray)[mc->wrapiterator++];

   mc->wrapiterator %= mc->num;

   return ret;
}

//
// P_CollectionGetAt
//
// Gets the object at the specified index in the collection.
// Returns NULL if the index is out of bounds.
//
mobj_t *P_CollectionGetAt(MobjCollection *mc, unsigned int at)
{
   return at < (unsigned int)mc->num ? (mc->ptrarray)[at] : NULL;
}

//
// P_CollectionGetRandom
//
// Returns a random object from the collection using the specified
// random number generator for full compatibility.
//
mobj_t *P_CollectionGetRandom(MobjCollection *mc, pr_class_t rngnum)
{
   return (mc->ptrarray)[P_Random(rngnum) % mc->num];
}

#ifndef EE_NO_SMALL_SUPPORT
//
// Small natives
//

//
// sm_thingspawn
// * Implements ThingSpawn(type, x, y, z, tid = 0, angle = 0)
//
static cell AMX_NATIVE_CALL sm_thingspawn(AMX *amx, cell *params)
{
   int type, tid, ang;
   fixed_t x, y, z;
   angle_t angle;
   mobj_t *mo;

   if(gamestate != GS_LEVEL)
   {
      amx_RaiseError(amx, SC_ERR_GAMEMODE | SC_ERR_MASK);
      return -1;
   }

   type  = params[1];
   x     = params[2];
   y     = params[3];
   z     = params[4];
   tid   = params[5];
   ang   = params[6];

   // Type resolving can be done in Small itself, so we treat
   // this as a raw type. Allows the most flexibility without
   // duplicate functions.

   if(type < 0 || type >= NUMMOBJTYPES)
   {
      amx_RaiseError(amx, AMX_ERR_BOUNDS);
      return -1;
   }

   if(ang >= 360)
   {
      while(ang >= 360)
         ang = ang - 360;
   }
   else if(ang < 0)
   {
      while(ang < 0)
         ang = ang + 360;
   }

   angle = (angle_t)(((uint64_t)ang << 32) / 360);

   mo = P_SpawnMobj(x<<FRACBITS, y<<FRACBITS, z<<FRACBITS, type);

   P_AddThingTID(mo, tid);

   mo->angle = angle;

   return 0;
}

//
// sm_thingspawnspot
// * Implements ThingSpawnSpot(type, spottid, tid = 0, angle = 0)
//
static cell AMX_NATIVE_CALL sm_thingspawnspot(AMX *amx, cell *params)
{
   int type, spottid, tid, ang;
   angle_t angle;
   mobj_t *mo, *spawnspot = NULL;
   SmallContext_t *context = SM_GetContextForAMX(amx);

   if(gamestate != GS_LEVEL)
   {
      amx_RaiseError(amx, SC_ERR_GAMEMODE | SC_ERR_MASK);
      return -1;
   }

   type    = params[1];
   spottid = params[2];
   tid     = params[3];
   ang     = params[4];

   // Type resolving can be done in Small itself, so we treat
   // this as a raw type. Allows the most flexibility without
   // duplicate functions.

   if(type < 0 || type >= NUMMOBJTYPES)
   {
      amx_RaiseError(amx, AMX_ERR_BOUNDS);
      return 0;
   }

   while(ang >= 360)
      ang = ang - 360;
   while(ang < 0)
      ang = ang + 360;

   angle = (angle_t)(((uint64_t)ang << 32) / 360);

   while((spawnspot = P_FindMobjFromTID(spottid, spawnspot, context->invocationData.trigger)))
   {
      mo = P_SpawnMobj(spawnspot->x, spawnspot->y, spawnspot->z, type);

      P_AddThingTID(mo, tid);

      mo->angle = angle;
   }

   return 0;
}

//
// sm_thingsound
// * Implements ThingSound(name[], tid)
//
static cell AMX_NATIVE_CALL sm_thingsound(AMX *amx, cell *params)
{
   int err, tid;
   char *sndname;
   mobj_t *mo = NULL;
   SmallContext_t *context = SM_GetContextForAMX(amx);

   if(gamestate != GS_LEVEL)
   {
      amx_RaiseError(amx, SC_ERR_GAMEMODE | SC_ERR_MASK);
      return -1;
   }

   // get sound name
   if((err = SM_GetSmallString(amx, &sndname, params[1])) != AMX_ERR_NONE)
   {
      amx_RaiseError(amx, err);
      return -1;
   }

   // get tid
   tid = (int)params[2];

   while((mo = P_FindMobjFromTID(tid, mo, context->invocationData.trigger)))
      S_StartSoundName(mo, sndname);

   Z_Free(sndname);

   return 0;
}

//
// sm_thingsoundnum
// * Implements ThingSoundNum(num, tid)
//
static cell AMX_NATIVE_CALL sm_thingsoundnum(AMX *amx, cell *params)
{
   int tid, sndnum;
   mobj_t *mo = NULL;
   SmallContext_t *context = SM_GetContextForAMX(amx);

   if(gamestate != GS_LEVEL)
   {
      amx_RaiseError(amx, SC_ERR_GAMEMODE | SC_ERR_MASK);
      return -1;
   }

   sndnum = (int)params[1];
   tid    = (int)params[2];

   while((mo = P_FindMobjFromTID(tid, mo, context->invocationData.trigger)))
   {
      S_StartSound(mo, sndnum);
   }

   return 0;
}

//
// sm_thinginfosound
// * Implements ThingInfoSound(type, tid)
//
// This function can play any of the internal thingtype sounds for
// an object. Will be very useful in custom behavior scripts.
//
static cell AMX_NATIVE_CALL sm_thinginfosound(AMX *amx, cell *params)
{
   int tid, typenum;
   mobj_t *mo = NULL;
   SmallContext_t *context = SM_GetContextForAMX(amx);

   if(gamestate != GS_LEVEL)
   {
      amx_RaiseError(amx, SC_ERR_GAMEMODE | SC_ERR_MASK);
      return -1;
   }

   typenum = (int)params[1];
   tid     = (int)params[2];

   while((mo = P_FindMobjFromTID(tid, mo, context->invocationData.trigger)))
   {
      int sndnum = 0;

      switch(typenum)
      {
      case 0:
         sndnum = mo->info->seesound; break;
      case 1:
         sndnum = mo->info->activesound; break;
      case 2:
         sndnum = mo->info->attacksound; break;
      case 3:
         sndnum = mo->info->painsound; break;
      case 4:
         sndnum = mo->info->deathsound; break;
      default:
         break;
      }

      S_StartSound(mo, sndnum);
   }

   return 0;
}

//
// sm_thingmassacre
// * Implements ThingMassacre(type)
//
static cell AMX_NATIVE_CALL sm_thingmassacre(AMX *amx, cell *params)
{
   int massacreType = (int)params[1];

   if(gamestate != GS_LEVEL)
   {
      amx_RaiseError(amx, SC_ERR_GAMEMODE | SC_ERR_MASK);
      return -1;
   }

   P_Massacre(massacreType);

   return 0;
}

//
// Thing property IDs as defined in Small
//
enum
{
   TF_TYPE,
   TF_TICS,
   TF_HEALTH,
   TF_SPECIAL1,
   TF_SPECIAL2,
   TF_SPECIAL3,
   TF_EFFECTS,
   TF_TRANSLUCENCY
};

//
// sm_thinggetproperty
// * Implements ThingGetProperty(tid, field)
//
static cell AMX_NATIVE_CALL sm_thinggetproperty(AMX *amx, cell *params)
{
   int value = 0, field, tid;
   mobj_t *mo = NULL;
   SmallContext_t *context = SM_GetContextForAMX(amx);

   if(gamestate != GS_LEVEL)
   {
      amx_RaiseError(amx, SC_ERR_GAMEMODE | SC_ERR_MASK);
      return -1;
   }

   tid   = (int)params[1];
   field = (int)params[2];

   if((mo = P_FindMobjFromTID(tid, mo, context->invocationData.trigger)))
   {
      switch(field)
      {
      case TF_TYPE:         value = mo->type;         break;
      case TF_TICS:         value = mo->tics;         break;
      case TF_HEALTH:       value = mo->health;       break;
      case TF_SPECIAL1:     value = mo->counters[0];  break;
      case TF_SPECIAL2:     value = mo->counters[1];  break;
      case TF_SPECIAL3:     value = mo->counters[2];  break;
      case TF_EFFECTS:      value = mo->effects;      break;
      case TF_TRANSLUCENCY: value = mo->translucency; break;
      default:              value = 0;                break;
      }
   }

   return value;
}

//
// sm_thingsetproperty
// * Implements ThingSetProperty(tid, field, value)
//
static cell AMX_NATIVE_CALL sm_thingsetproperty(AMX *amx, cell *params)
{
   int field, value, tid;
   mobj_t *mo = NULL;
   SmallContext_t *context = SM_GetContextForAMX(amx);

   if(gamestate != GS_LEVEL)
   {
      amx_RaiseError(amx, SC_ERR_GAMEMODE | SC_ERR_MASK);
      return -1;
   }

   tid        = (int)params[1];
   field      = (int)params[2];
   value      = (int)params[3];

   while((mo = P_FindMobjFromTID(tid, mo, context->invocationData.trigger)))
   {
      switch(field)
      {
      case TF_TICS:         mo->tics         = value; break;
      case TF_HEALTH:       mo->health       = value; break;
      case TF_SPECIAL1:     mo->counters[0]  = value; break;
      case TF_SPECIAL2:     mo->counters[1]  = value; break;
      case TF_SPECIAL3:     mo->counters[2]  = value; break;
      case TF_EFFECTS:      mo->effects      = value; break;
      case TF_TRANSLUCENCY: mo->translucency = value; break;
      }
   }

   return 0;
}

static cell AMX_NATIVE_CALL sm_thingflagsstr(AMX *amx, cell *params)
{
   int     tid, op, err;
   char   *flags;
   int    *results;
   mobj_t *mo = NULL;
   SmallContext_t *context = SM_GetContextForAMX(amx);

   if(gamestate != GS_LEVEL)
   {
      amx_RaiseError(amx, SC_ERR_GAMEMODE | SC_ERR_MASK);
      return -1;
   }

   tid = (int)params[1];
   op  = (int)params[2];

   // get sound name
   if((err = SM_GetSmallString(amx, &flags, params[3])) != AMX_ERR_NONE)
   {
      amx_RaiseError(amx, err);
      return -1;
   }

   results = deh_ParseFlagsCombined(flags);

   while((mo = P_FindMobjFromTID(tid, mo, context->invocationData.trigger)))
   {
      switch(op)
      {
      case 0: // set flags
         mo->flags  = results[0];
         mo->flags2 = results[1];
         mo->flags3 = results[2];
         mo->flags4 = results[3];
         break;
      case 1: // add flags
         mo->flags  |= results[0];
         mo->flags2 |= results[1];
         mo->flags3 |= results[2];
         mo->flags4 |= results[3];
         break;
      case 2: // remove flags
         mo->flags  &= ~(results[0]);
         mo->flags2 &= ~(results[1]);
         mo->flags3 &= ~(results[2]);
         mo->flags4 &= ~(results[3]);
         break;
      }
   }

   free(flags);

   return 0;
}

//
// sm_thingsetfriend
// * Implements _ThingSetFriend(tid, friend)
//
static cell AMX_NATIVE_CALL sm_thingsetfriend(AMX *amx, cell *params)
{
   int tid, friendly;
   mobj_t *mo = NULL;
   SmallContext_t *context = SM_GetContextForAMX(amx);

   if(gamestate != GS_LEVEL)
   {
      amx_RaiseError(amx, SC_ERR_GAMEMODE | SC_ERR_MASK);
      return -1;
   }

   tid      = params[1];
   friendly = params[2];

   while((mo = P_FindMobjFromTID(tid, mo, context->invocationData.trigger)))
   {
      switch(friendly)
      {
      case 0: // make enemy
         mo->flags &= ~MF_FRIEND;
         break;
      case 1: // make friend
         mo->flags |= MF_FRIEND;
         break;
      case 2: // toggle state
         mo->flags ^= MF_FRIEND;
         break;
      }

      mo->Update();
   }

   return 0;
}

//
// sm_thingisfriend
// * Implements _ThingIsFriend(tid)
//
static cell AMX_NATIVE_CALL sm_thingisfriend(AMX *amx, cell *params)
{
   int tid;
   boolean friendly = false;
   mobj_t *mo = NULL;
   SmallContext_t *ctx = SM_GetContextForAMX(amx);

   if(gamestate != GS_LEVEL)
   {
      amx_RaiseError(amx, SC_ERR_GAMEMODE | SC_ERR_MASK);
      return -1;
   }

   tid = params[1];

   if((mo = P_FindMobjFromTID(tid, mo, ctx->invocationData.trigger)))
      friendly = ((mo->flags & MF_FRIEND) == MF_FRIEND);

   return friendly;
}

//
// sm_thingthrust3f    -- joek 7/6/06
// * Implements _ThingThrust3f(tid, x, y, z)
//
// haleyjd: changed to be "3f" version and to use fixed_t params.
//
static cell AMX_NATIVE_CALL sm_thingthrust3f(AMX *amx, cell *params)
{
   int tid;
   fixed_t x, y, z;
   mobj_t *mo = NULL;
   SmallContext_t *context = SM_GetContextForAMX(amx);

   if(gamestate != GS_LEVEL)
   {
      amx_RaiseError(amx, SC_ERR_GAMEMODE | SC_ERR_MASK);
      return -1;
   }

   tid = params[1];
   x   = (fixed_t)params[2];
   y   = (fixed_t)params[3];
   z   = (fixed_t)params[4];

   while((mo = P_FindMobjFromTID(tid, mo, context->invocationData.trigger)))
   {
      mo->momx += x;
      mo->momy += y;
      mo->momz += z;
   }

   return 0;
}

//
// sm_thingthrust
//
// haleyjd 06/08/06:
// * Implements _ThingThrust(angle, force, tid)
//
static cell AMX_NATIVE_CALL sm_thingthrust(AMX *amx, cell *params)
{
   mobj_t  *mo   = NULL;
   angle_t angle = FixedToAngle((fixed_t)params[1]);
   fixed_t force = (fixed_t)params[2];
   int     tid   = params[3];
   SmallContext_t *context = SM_GetContextForAMX(amx);

   if(gamestate != GS_LEVEL)
   {
      amx_RaiseError(amx, SC_ERR_GAMEMODE | SC_ERR_MASK);
      return -1;
   }

   while((mo = P_FindMobjFromTID(tid, mo, context->invocationData.trigger)))
      P_ThrustMobj(mo, angle, force);

   return 0;
}

// thing position enum values
enum
{
   TPOS_X,
   TPOS_Y,
   TPOS_Z,
   TPOS_ANGLE,
   TPOS_MOMX,
   TPOS_MOMY,
   TPOS_MOMZ,
   TPOS_FLOORZ,
   TPOS_CEILINGZ,
};

//
//  sm_thinggetpos() -- joek 7/6/06
//  * Implements _ThingGetPos(tid, valuetoget)
//
static cell AMX_NATIVE_CALL sm_thinggetpos(AMX *amx, cell *params)
{
   int tid, valuetoget;
   mobj_t *mo = NULL;
   SmallContext_t *context = SM_GetContextForAMX(amx);

   if(gamestate != GS_LEVEL)
   {
      amx_RaiseError(amx, SC_ERR_GAMEMODE | SC_ERR_MASK);
      return -1;
   }

   tid = params[1];
   valuetoget = params[2];

   if((mo = P_FindMobjFromTID(tid, mo, context->invocationData.trigger)))
   {
      switch(valuetoget)
      {
      case TPOS_X:
         return (cell)mo->x;
      case TPOS_Y:
         return (cell)mo->y;
      case TPOS_Z:
         return (cell)mo->z;
      case TPOS_ANGLE:
         return (cell)AngleToFixed(mo->angle);
      case TPOS_MOMX:
         return (cell)mo->momx;
      case TPOS_MOMY:
         return (cell)mo->momy;
      case TPOS_MOMZ:
         return (cell)mo->momz;
      case TPOS_FLOORZ:
         return (cell)mo->floorz;
      case TPOS_CEILINGZ:
         return (cell)mo->ceilingz;
      default:
         return 0;
      }
   }

   return 0;
}

//
//  sm_getfreetid()	-- joek 7/6/06
//  * Implements _GetFreeTID()
//  - Returns a free TID
//
static cell AMX_NATIVE_CALL sm_getfreetid(AMX *amx, cell *params)
{
   int tid;

   if(gamestate != GS_LEVEL)
   {
      amx_RaiseError(amx, SC_ERR_GAMEMODE | SC_ERR_MASK);
      return -1;
   }

   for(tid = 1; tid <= 65535; ++tid)
   {
      if(P_FindMobjFromTID(tid, NULL, NULL) == NULL)
         return tid;
   }

   return 0;
}

enum 
{
   TELE_NORMAL,
   TELE_SILENT,
};

//
// sm_thingteleport    -- joek 6/15/07
// * implements _ThingTeleport(tid, x, y, z, silent)
//
static cell sm_thingteleport(AMX *amx, cell *params)
{
   int tid = params[1];
   fixed_t x = params[2];
   fixed_t y = params[3];
   fixed_t z = params[4];
   int silent = params[5];

   fixed_t oldx;
   fixed_t oldy;
   fixed_t oldz;

   mobj_t *mo = NULL;
   SmallContext_t *context = SM_GetContextForAMX(amx);

   if(gamestate != GS_LEVEL)
   {
      amx_RaiseError(amx, SC_ERR_GAMEMODE | SC_ERR_MASK);
      return -1;
   }

   // work on all mobjs of the given tid
   while((mo = P_FindMobjFromTID(tid, mo, context->invocationData.trigger)))
   {
      oldx = mo->x;
      oldy = mo->y;
      oldz = mo->z;

      P_TeleportMove(mo, x, y, false);
      mo->z = z;

      // some crap from EV_Teleport i thought might be useful :P
      P_AdjustFloorClip(mo);

      // If the teleport isn't silent, spawn the telefog and make a nice sound :3
      if(silent == TELE_NORMAL)
      {
         // spawn teleport fog and emit sound at source
         S_StartSound(P_SpawnMobj(oldx, oldy,
                  oldz + GameModeInfo->teleFogHeight,
                  GameModeInfo->teleFogType),
                  GameModeInfo->teleSound);

         // spawn teleport fog and emit sound at destination
         S_StartSound(P_SpawnMobj(mo->x + 20*finecosine[mo->angle>>ANGLETOFINESHIFT],
                  mo->y + 20*finesine[mo->angle>>ANGLETOFINESHIFT],
                  mo->z + GameModeInfo->teleFogHeight,
                  GameModeInfo->teleFogType),
                  GameModeInfo->teleSound);
      }
   }

   return 0;
}

AMX_NATIVE_INFO mobj_Natives[] =
{
   { "_ThingSpawn",        sm_thingspawn },
   { "_ThingSpawnSpot",    sm_thingspawnspot },
   { "_ThingSound",        sm_thingsound },
   { "_ThingSoundNum",     sm_thingsoundnum },
   { "_ThingInfoSound",    sm_thinginfosound },
   { "_ThingMassacre",     sm_thingmassacre },
   { "_ThingGetProperty",  sm_thinggetproperty },
   { "_ThingSetProperty",  sm_thingsetproperty },
   { "_ThingFlagsFromStr", sm_thingflagsstr },
   { "_ThingSetFriend",    sm_thingsetfriend },
   { "_ThingIsFriend",     sm_thingisfriend },
   { "_ThingThrust3f",     sm_thingthrust3f },
   { "_ThingThrust",       sm_thingthrust },
   { "_ThingGetPos",       sm_thinggetpos },
   { "_GetFreeTID",        sm_getfreetid },
   { "_ThingTeleport",     sm_thingteleport },
   { NULL,                 NULL }
};
#endif

//----------------------------------------------------------------------------
//
// $Log: p_mobj.c,v $
// Revision 1.26  1998/05/16  00:24:12  phares
// Unknown things now flash warning msg instead of causing abort
//
// Revision 1.25  1998/05/15  00:33:19  killough
// Change function used in thing deletion check
//
// Revision 1.24  1998/05/14  08:01:56  phares
// Added Player Starts 5-8 (4001-4004)
//
// Revision 1.23  1998/05/12  12:47:21  phares
// Removed OVER UNDER code
//
// Revision 1.22  1998/05/12  06:09:32  killough
// Prevent voodoo dolls from causing player bopping
//
// Revision 1.21  1998/05/07  00:54:23  killough
// Remove dependence on evaluation order, fix (-1) ptr bug
//
// Revision 1.20  1998/05/05  15:35:16  phares
// Documentation and Reformatting changes
//
// Revision 1.19  1998/05/03  23:16:49  killough
// Remove unnecessary declarations, fix #includes
//
// Revision 1.18  1998/04/27  02:02:12  killough
// Fix crashes caused by mobjs targeting deleted thinkers
//
// Revision 1.17  1998/04/10  06:35:56  killough
// Fix mobj state machine cycle hangs
//
// Revision 1.16  1998/03/30  12:05:57  jim
// Added support for not-dm not-coop thing flags
//
// Revision 1.15  1998/03/28  18:00:58  killough
// Remove old dead code which is commented out
//
// Revision 1.14  1998/03/23  15:24:30  phares
// Changed pushers to linedef control
//
// Revision 1.13  1998/03/20  00:30:06  phares
// Changed friction to linedef control
//
// Revision 1.12  1998/03/16  12:43:41  killough
// Use new P_TryMove() allowing dropoffs in certain cases
//
// Revision 1.11  1998/03/12  14:28:46  phares
// friction and IDCLIP changes
//
// Revision 1.10  1998/03/11  17:48:28  phares
// New cheats, clean help code, friction fix
//
// Revision 1.9  1998/03/09  18:27:04  phares
// Fixed bug in neighboring variable friction sectors
//
// Revision 1.8  1998/03/04  07:40:04  killough
// comment out noclipping hack for now
//
// Revision 1.7  1998/02/26  21:15:30  killough
// Fix thing type 0 crashes, e.g. MAP25
//
// Revision 1.6  1998/02/24  09:20:11  phares
// Removed 'onground' local variable
//
// Revision 1.5  1998/02/24  08:46:21  phares
// Pushers, recoil, new friction, and over/under work
//
// Revision 1.4  1998/02/23  04:46:21  killough
// Preserve no-clipping cheat across idclev
//
// Revision 1.3  1998/02/17  05:47:11  killough
// Change RNG calls to use keys for each block
//
// Revision 1.2  1998/01/26  19:24:15  phares
// First rev with no ^Ms
//
// Revision 1.1.1.1  1998/01/19  14:03:00  rand
// Lee's Jan 19 sources
//
//----------------------------------------------------------------------------
<|MERGE_RESOLUTION|>--- conflicted
+++ resolved
@@ -1,8 +1,4 @@
-<<<<<<< HEAD
-// Emacs style mode select   -*- C -*- vi:ts=3 sw=3:
-=======
-// Emacs style mode select   -*- C++ -*-
->>>>>>> 24160616
+// Emacs style mode select   -*- C++ -*- vi:ts=3 sw=3:
 //-----------------------------------------------------------------------------
 //
 // Copyright(C) 2000 Simon Howard
@@ -117,23 +113,13 @@
    48444, 49909, 50895
 };
 
-<<<<<<< HEAD
 /* [CG] Moved definition of seenstate_t to p_mobj.h.
-
-typedef struct seenstate_s
-=======
-// haleyjd 03/27/10: new solution for state cycle detection
 struct seenstate_t
->>>>>>> 24160616
 {
    CDLListItem<seenstate_t> link;
    int statenum;
-<<<<<<< HEAD
-} seenstate_t;
+};
 */
-=======
-};
->>>>>>> 24160616
 
 // haleyjd 03/27/10: freelist of seenstate objects
 static CDLListItem<seenstate_t> *seenstate_freelist;
@@ -159,11 +145,7 @@
 //
 // haleyjd 03/27/10: puts a set of seenstates back onto the freelist
 //
-<<<<<<< HEAD
-void P_FreeSeenStates(seenstate_t *list)
-=======
-static void P_FreeSeenStates(CDLListItem<seenstate_t> *list)
->>>>>>> 24160616
+void P_FreeSeenStates(CDLListItem<seenstate_t> *list)
 {
    CDLListItem<seenstate_t> *oldhead = seenstate_freelist;
    CDLListItem<seenstate_t> *newtail = list;
@@ -212,11 +194,7 @@
 //
 // Marks a new state as having been seen.
 //
-<<<<<<< HEAD
-void P_AddSeenState(int statenum, seenstate_t **list)
-=======
 static void P_AddSeenState(int statenum, CDLListItem<seenstate_t> **list)
->>>>>>> 24160616
 {
    seenstate_t *newss = P_GetSeenState();
 
@@ -230,11 +208,7 @@
 //
 // Checks if the given state has been seen
 //
-<<<<<<< HEAD
-boolean P_CheckSeenState(int statenum, seenstate_t *list)
-=======
 static boolean P_CheckSeenState(int statenum, CDLListItem<seenstate_t> *list)
->>>>>>> 24160616
 {
    CDLListItem<seenstate_t> *link = list;
 
