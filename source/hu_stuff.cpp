--- conflicted
+++ resolved
@@ -954,13 +954,8 @@
       color = targetcolour; // default
       
       // haleyjd 06/06/09: some special behaviors
-<<<<<<< HEAD
       if(tc->linetarget->flags & MF_FRIEND)
-         crosshair->color = friendcolour;
-=======
-      if(clip.linetarget->flags & MF_FRIEND)
          color = friendcolour;
->>>>>>> 50aac1ba
 
       if(((tc->linetarget->flags  & MF_SHADOW || 
            tc->linetarget->flags3 & MF3_GHOST) && M_Random() & 0x0F) ||
