--- conflicted
+++ resolved
@@ -1159,15 +1159,11 @@
       viewcamera || automapactive || centermessage_widget.cleartic > leveltime)
       return;
 
-<<<<<<< HEAD
    // [CG] There's a DMFLAGS for this now as well.
    if(clientserver && (dmflags2 & dmf_allow_crosshair) == 0)
       return;
 
-   patch = W_CacheLumpNum(crosshairs[crosshairnum - 1], PU_CACHE);
-=======
    patch = (patch_t *)(W_CacheLumpNum(crosshairs[crosshairnum - 1], PU_CACHE));
->>>>>>> 1ca1c51f
 
    // where to draw??
 
