--- conflicted
+++ resolved
@@ -330,34 +330,6 @@
 }
 
 //
-<<<<<<< HEAD
-// HU_Erase
-// 
-// Called from D_Display to erase widgets displayed on the previous
-// frame. This clears up areas of the screen not redrawn each tick.
-//
-void HU_Erase(void)
-{
-   WidgetHash::iterator it;
-
-   if(!viewwindowx || automapactive)
-      return;
-
-   // call all widget erase functions
-   for(it = widgets.begin(); it != widgets.end(); it++)
-   {
-      if((*it).second->eraser && HU_NeedsErase((*it).second))
-         (*it).second->eraser((*it).second);
-   }
-
-   // HUD_FIXME: generalize?
-   // run indiv. module erasers
-   HU_FragsErase();
-}
-
-//
-=======
->>>>>>> e61bd8f5
 // Normal Player Message Widget
 //
 
@@ -647,30 +619,6 @@
 // Text Widgets
 //
 
-<<<<<<< HEAD
-=======
-// text widget flag values
-enum
-{
-   TW_AUTOMAP_ONLY = 0x00000001, // appears in automap only
-   TW_NOCLEAR      = 0x00000002, // dynamic widget with no clear func
-   TW_BOXED        = 0x00000004, // 10/08/05: optional box around text
-};
-
-typedef struct hu_textwidget_s
-{
-   hu_widget_t widget;   // parent widget
-   
-   int x, y;             // coords on screen
-   vfont_t *font;        // font object
-   const char *message;  // text to draw
-   char *alloc;          // if non-NULL, widget owns the message
-   int cleartic;         // gametic in which to clear the widget (0=never)
-   int flags;            // special flags
-   int color;            // 02/12/06: needed to allow colored text drawing (col # + 1)
-} hu_textwidget_t;
-
->>>>>>> e61bd8f5
 //
 // HU_TextWidgetDraw
 //
@@ -718,103 +666,6 @@
 }
 
 //
-<<<<<<< HEAD
-// HU_ClearEraseData
-//
-// haleyjd 04/10/05: Sets the erase area data for a text widget to its 
-// initial state.  This is called after the erase area has been wiped, 
-// so that the area does not continue to grow in size indefinitely and 
-// take up the entire screen.
-//
-inline static void HU_ClearEraseData(hu_textwidget_t *tw)
-{
-   tw->erasedata.x1 = tw->erasedata.y1 =  D_MAXINT;
-   tw->erasedata.x2 = tw->erasedata.y2 = -D_MAXINT;
-}
-
-//
-// HU_UpdateEraseData
-//
-// haleyjd 04/10/05: Updates a text widget's erase data structure
-// by expanding the rect to include the boundaries of a new message. The
-// erase area must expand until an erasure actually occurs.
-//
-void HU_UpdateEraseData(hu_textwidget_t *tw)
-{
-   int x, y, w, h;
-
-   if(!tw->message)
-      return;
-
-   x = tw->x;
-   y = tw->y;
-   w = V_FontStringWidth (tw->font, tw->message);
-   h = V_FontStringHeight(tw->font, tw->message);
-
-   // haleyjd 10/08/05: boxed text support
-   if(tw->flags & TW_BOXED)
-   {
-      x -= 4;
-      y -= 4;
-      w += 8;
-      h += 8;
-   }
-
-   // haleyjd 02/12/06: use proper variables here (yikes!)
-   if(x < tw->erasedata.x1)
-      tw->erasedata.x1 = x;
-   if(y < tw->erasedata.y1)
-      tw->erasedata.y1 = y;
-   if(x + w - 1 > tw->erasedata.x2)
-      tw->erasedata.x2 = x + w - 1;
-   if(y + h - 1 > tw->erasedata.y2)
-      tw->erasedata.y2 = y + h - 1;
-
-   // haleyjd 12/29/05: must bound to screen edges
-   if(tw->erasedata.x1 < 0)
-      tw->erasedata.x1 = 0;
-   if(tw->erasedata.x2 >= SCREENWIDTH)
-      tw->erasedata.x2 = SCREENWIDTH - 1;
-   if(tw->erasedata.y1 < 0)
-      tw->erasedata.y1 = 0;
-   if(tw->erasedata.y2 >= SCREENHEIGHT)
-      tw->erasedata.y2 = SCREENHEIGHT - 1;
-}
-
-//
-// HU_TextWidgetErase
-//
-// haleyjd 04/10/05: Default function for erasing HUD text widgets. 
-//
-static void HU_TextWidgetErase(hu_widget_t *widget)
-{
-   hu_textwidget_t *tw = (hu_textwidget_t *)widget;
-   int w, h;
-
-   // is erasedata "empty" ?
-   if(tw->erasedata.x1 == D_MAXINT)
-      return;
-
-   // is area of zero width or height?
-   w = tw->erasedata.x2 - tw->erasedata.x1 + 1;
-   h = tw->erasedata.y2 - tw->erasedata.y1 + 1;
-
-   if(w <= 0 || h <= 0)
-      return;
-
-   // erase the largest rect the message widget has occupied since the
-   // last time it was cleared
-   R_VideoErase(tw->erasedata.x1, tw->erasedata.y1, w, h);
-
-   // do not keep erasing larger and larger portions of the screen when 
-   // it is totally unnecessary.
-   if(!tw->message || (tw->cleartic != 0 && leveltime > tw->cleartic + 1))
-      HU_ClearEraseData(tw);
-}
-
-//
-=======
->>>>>>> e61bd8f5
 // HU_TextWidgetClear
 //
 // Default clear function for a text widget.
