// Emacs style mode select   -*- C -*- vi:ts=3 sw=3:
//-----------------------------------------------------------------------------
//
// Copyright(C) 2000 James Haley
//
// This program is free software; you can redistribute it and/or modify
// it under the terms of the GNU General Public License as published by
// the Free Software Foundation; either version 2 of the License, or
// (at your option) any later version.
// 
// This program is distributed in the hope that it will be useful,
// but WITHOUT ANY WARRANTY; without even the implied warranty of
// MERCHANTABILITY or FITNESS FOR A PARTICULAR PURPOSE.  See the
// GNU General Public License for more details.
// 
// You should have received a copy of the GNU General Public License
// along with this program; if not, write to the Free Software
// Foundation, Inc., 59 Temple Place, Suite 330, Boston, MA  02111-1307  USA
//
//--------------------------------------------------------------------------
//
// DESCRIPTION:
//      Thinker, Ticker.
//
//-----------------------------------------------------------------------------

#include "z_zone.h"
#include "doomstat.h"
#include "c_runcmd.h"
#include "c_io.h"
#include "d_main.h"
#include "p_user.h"
#include "p_chase.h"
#include "p_spec.h"
#include "p_tick.h"
#include "p_anim.h"  // haleyjd
#include "p_partcl.h"
#include "polyobj.h"
#include "s_sndseq.h"

// [CG] Added.
#include "e_things.h"
#include "cs_main.h"
#include "cs_position.h"
#include "cl_main.h"
#include "sv_main.h"

int leveltime;
boolean reset_viewz;

//=============================================================================
//
// haleyjd 11/21/10: CZoneLevelItem base class for thinkers
//

void *CZoneLevelItem::operator new (size_t size)
{
   return Z_Calloc(1, size, PU_LEVEL, NULL);
}

void CZoneLevelItem::operator delete (void *p)
{
   Z_Free(p);
}

//=============================================================================
//
// THINKERS
//
// All thinkers should be allocated by Z_Malloc so they can be operated on 
// uniformly. The actual structures will vary in size, but the first element 
// must be thinker_t.
//

// Both the head and tail of the thinker list.
CThinker thinkercap;

// killough 8/29/98: we maintain several separate threads, each containing
// a special class of thinkers, to allow more efficient searches. 

CThinker thinkerclasscap[NUMTHCLASS];

//
// P_InitThinkers
//
void P_InitThinkers(void)
{
   int i;
   
   for(i = 0; i < NUMTHCLASS; i++)  // killough 8/29/98: initialize threaded lists
      thinkerclasscap[i].cprev = thinkerclasscap[i].cnext = &thinkerclasscap[i];
   
   thinkercap.prev = thinkercap.next  = &thinkercap;
}

//
// CThinker::AddToThreadedList
//
// haleyjd 11/22/10:
// Puts the thinker in the indicated threaded list.
//
void CThinker::AddToThreadedList(int tclass)
{
   register CThinker *th;
   
   // Remove from current thread, if in one -- haleyjd: from PrBoom
   if((th = this->cnext) != NULL)
      (th->cprev = this->cprev)->cnext = th;

   // Add to appropriate thread
   th = &thinkerclasscap[tclass];
   th->cprev->cnext = this;
   this->cnext = th;
   this->cprev = th->cprev;
   th->cprev = this;
}

//
// P_UpdateThinker
//
// killough 8/29/98:
// 
// We maintain separate threads of friends and enemies, to permit more
// efficient searches.
//
// haleyjd 11/09/06: Added bug fixes from PrBoom, including addition of the
// th_delete thinker class to rectify problems with infinite loops in the AI
// code due to corruption of the th_enemies/th_friends lists when monsters get
// removed at an inopportune moment.
//
void CThinker::Update()
{
   AddToThreadedList(this->removed ? th_delete : th_misc);
}

//
// P_AddThinker
//
// Adds a new thinker at the end of the list.
//
void CThinker::Add()
{
   thinkercap.prev->next = this;
   this->next = &thinkercap;
   this->prev = thinkercap.prev;
   thinkercap.prev = this;
   
   this->references = 0;    // killough 11/98: init reference counter to 0
   
   // killough 8/29/98: set sentinel pointers, and then add to appropriate list
   this->cnext = this->cprev = this;
   this->Update();
}

//
// killough 11/98:
//
// Make currentthinker external, so that P_RemoveThinkerDelayed
// can adjust currentthinker when thinkers self-remove.

static CThinker *currentthinker;

//
// P_RemoveThinkerDelayed
//
// Called automatically as part of the thinker loop in P_RunThinkers(),
// on nodes which are pending deletion.
//
// If this thinker has no more pointers referencing it indirectly,
// remove it, and set currentthinker to one node preceeding it, so
// that the next step in P_RunThinkers() will get its successor.
//
void CThinker::RemoveDelayed()
{
   if(!references)
   {
      CThinker *lnext = this->next;
      (lnext->prev = currentthinker = this->prev)->next = lnext;
      
      // haleyjd 11/09/06: remove from threaded list now
      (this->cnext->cprev = this->cprev)->cnext = this->cnext;
      
      delete this;
   }
}

//
// P_RemoveThinker
//
// Deallocation is lazy -- it will not actually be freed
// until its thinking turn comes up.
//
// killough 4/25/98:
//
// Instead of marking the function with -1 value cast to a function pointer,
// set the function to P_RemoveThinkerDelayed(), so that later, it will be
// removed automatically as part of the thinker process.
//
void CThinker::Remove()
{
   removed = true;
   
   // killough 8/29/98: remove immediately from threaded list
   
   // haleyjd 11/09/06: NO! Doing this here was always suspect to me, and
   // sure enough: if a monster's removed at the wrong time, it gets put
   // back into the list improperly and starts causing an infinite loop in
   // the AI code. We'll follow PrBoom's lead and create a th_delete class
   // for thinkers awaiting deferred removal.

   // Old code:
   //(thinker->cnext->cprev = thinker->cprev)->cnext = thinker->cnext;

   // Move to th_delete class.
   Update();
}

//
// P_SetTarget
//
// This function is used to keep track of pointer references to mobj thinkers.
// In Doom, objects such as lost souls could sometimes be removed despite 
// their still being referenced. In Boom, 'target' mobj fields were tested
// during each gametic, and any objects pointed to by them would be prevented
// from being removed. But this was incomplete, and was slow (every mobj was
// checked during every gametic). Now, we keep a count of the number of
// references, and delay removal until the count is 0.
//
template<typename T> void P_SetTarget(T **mop, T *targ)
{
   if(*mop)             // If there was a target already, decrease its refcount
      (*mop)->references--;
   if((*mop = targ))    // Set new target and if non-NULL, increase its counter
      targ->references++;
}

//
// P_RunThinkers
//
// killough 4/25/98:
//
// Fix deallocator to stop using "next" pointer after node has been freed
// (a Doom bug).
//
// Process each thinker. For thinkers which are marked deleted, we must
// load the "next" pointer prior to freeing the node. In Doom, the "next"
// pointer was loaded AFTER the thinker was freed, which could have caused
// crashes.
//
// But if we are not deleting the thinker, we should reload the "next"
// pointer after calling the function, in case additional thinkers are
// added at the end of the list.
//
// killough 11/98:
//
// Rewritten to delete nodes implicitly, by making currentthinker
// external and using P_RemoveThinkerDelayed() implicitly.
//
void CThinker::RunThinkers(void)
{
   for(currentthinker = thinkercap.next; 
       currentthinker != &thinkercap;
       currentthinker = currentthinker->next)
   {
<<<<<<< HEAD
      if(!currentthinker->function)
         continue;

      if(!clientserver)
      {
         currentthinker->function(currentthinker);
         continue;
      }

      if(currentthinker->function != P_MobjThinker)
      {
         currentthinker->function(currentthinker);
         continue;
      }

      // [CG] In c/s, a player's thinker is called separately from this, so
      //      only run the thinker if the actor isn't a player.
      if(((mobj_t *)currentthinker)->player == NULL)
         currentthinker->function(currentthinker);
=======
      if(currentthinker->removed)
         currentthinker->RemoveDelayed();
      else
         currentthinker->Think();
>>>>>>> 25e32304
   }
}

//
// P_Ticker
//
void P_Ticker(void)
{
   int i;
   
   // pause if in menu and at least one tic has been run
   //
   // killough 9/29/98: note that this ties in with basetic,
   // since G_Ticker does the pausing during recording or
   // playback, and compensates by incrementing basetic.
   // 
   // All of this complicated mess is used to preserve demo sync.
   // [CG] Never pause in c/s.
   if(!clientserver && (
         paused || (
            (menuactive || consoleactive) &&
            !demoplayback &&
            !netgame &&
            players[consoleplayer].viewz != 1)))
      return;
   
   P_ParticleThinker(); // haleyjd: think for particles

   S_RunSequences(); // haleyjd 06/06/06

   // not if this is an intermission screen
   // haleyjd: players don't think during cinematic pauses
   if(gamestate == GS_LEVEL && !cinema_pause)
   {
      if(!clientserver)
      {
         for(i = 0; i < VANILLA_MAXPLAYERS; i++)
         {
            if(playeringame[i])
               P_PlayerThink(&players[i]);
         }
      }
      else
      {
         for(i = 0; i < MAXPLAYERS; i++)
         {
            if(!playeringame[i])
               continue;

            if(clientserver)
            {
               // [CG] Don't tick on the server's spectator actor unless we're
               //      serverside.
               if(i != 0 || CS_SERVER)
                  CS_PlayerTicker(i);
            }
            else
               P_PlayerThink(&players[i]);
         }
      }
   }

   reset_viewz = false;  // sf

   CThinker::RunThinkers();
   P_UpdateSpecials();
   P_RespawnSpecials();
   if(demo_version >= 329)
      P_AnimateSurfaces(); // haleyjd 04/14/99
   
   leveltime++;                       // for par times

   // sf: on original doom, sometimes if you activated a hyperlift
   // while standing on it, your viewz was left behind and appeared
   // to "jump". code in p_floor.c detects if a hyperlift has been
   // activated and viewz is reset appropriately here.
   
   // Determines view height and bobbing
   if(demo_version >= 303 && reset_viewz && gamestate == GS_LEVEL)
      P_CalcHeight(&players[displayplayer]);
   
   P_RunEffects(); // haleyjd: run particle effects
}

//----------------------------------------------------------------------------
//
// $Log: p_tick.c,v $
// Revision 1.7  1998/05/15  00:37:56  killough
// Remove unnecessary crash hack, fix demo sync
//
// Revision 1.6  1998/05/13  22:57:59  killough
// Restore Doom bug compatibility for demos
//
// Revision 1.5  1998/05/03  22:49:01  killough
// Get minimal includes at top
//
// Revision 1.4  1998/04/29  16:19:16  killough
// Fix typo causing game to not pause correctly
//
// Revision 1.3  1998/04/27  01:59:58  killough
// Fix crashes caused by thinkers being used after freed
//
// Revision 1.2  1998/01/26  19:24:32  phares
// First rev with no ^Ms
//
// Revision 1.1.1.1  1998/01/19  14:03:01  rand
// Lee's Jan 19 sources
//
//----------------------------------------------------------------------------
<|MERGE_RESOLUTION|>--- conflicted
+++ resolved
@@ -37,9 +37,9 @@
 #include "p_partcl.h"
 #include "polyobj.h"
 #include "s_sndseq.h"
+#include "e_things.h" // [CG] Added.
 
 // [CG] Added.
-#include "e_things.h"
 #include "cs_main.h"
 #include "cs_position.h"
 #include "cl_main.h"
@@ -262,32 +262,19 @@
        currentthinker != &thinkercap;
        currentthinker = currentthinker->next)
    {
-<<<<<<< HEAD
-      if(!currentthinker->function)
-         continue;
-
-      if(!clientserver)
-      {
-         currentthinker->function(currentthinker);
-         continue;
-      }
-
-      if(currentthinker->function != P_MobjThinker)
-      {
-         currentthinker->function(currentthinker);
-         continue;
-      }
-
-      // [CG] In c/s, a player's thinker is called separately from this, so
-      //      only run the thinker if the actor isn't a player.
-      if(((mobj_t *)currentthinker)->player == NULL)
-         currentthinker->function(currentthinker);
-=======
       if(currentthinker->removed)
          currentthinker->RemoveDelayed();
+      else if(!clientserver)
+         currentthinker->Think();
       else
-         currentthinker->Think();
->>>>>>> 25e32304
+      {
+         mobj_t *actor = dynamic_cast<mobj_t*>(currentthinker);
+
+         // [CG] In c/s mode player actors think separately from this loop,
+         //      but everything else has to think here.
+         if(actor == NULL || actor->player == NULL)
+            currentthinker->Think();
+      }
    }
 }
 
