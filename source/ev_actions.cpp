// Emacs style mode select   -*- C++ -*-
//-----------------------------------------------------------------------------
//
// Copyright (C) 2013 James Haley et al.
//
// This program is free software: you can redistribute it and/or modify
// it under the terms of the GNU General Public License as published by
// the Free Software Foundation, either version 3 of the License, or
// (at your option) any later version.
//
// This program is distributed in the hope that it will be useful,
// but WITHOUT ANY WARRANTY; without even the implied warranty of
// MERCHANTABILITY or FITNESS FOR A PARTICULAR PURPOSE.  See the
// GNU General Public License for more details.
//
// You should have received a copy of the GNU General Public License
// along with this program.  If not, see http://www.gnu.org/licenses/
//
//-----------------------------------------------------------------------------
//
// DESCRIPTION:
//   Generalized line action system - Actions
//
//-----------------------------------------------------------------------------

#include "z_zone.h"

#include "a_small.h"
#include "acs_intr.h"
#include "d_gi.h"
#include "doomstat.h"
#include "e_exdata.h"
#include "e_inventory.h"
#include "ev_macros.h"
#include "ev_specials.h"
#include "g_game.h"
#include "p_info.h"
#include "p_inter.h"
#include "p_scroll.h"
#include "p_sector.h"
#include "p_skin.h"
#include "p_spec.h"
#include "p_xenemy.h"
#include "polyobj.h"
#include "r_defs.h"
#include "s_sound.h"

#define INIT_STRUCT edefstructvar

//=============================================================================
// 
// Utilities
//

//
// EV_floorChangeForArg
//
// Gets sector property change type data for a parameterized floor type
// based on one of the instance arguments.
//
static void EV_floorChangeForArg(floordata_t &fd, int arg)
{
   static int fchgdata[7][2] =
   {
      //   model       change type
      { FTriggerModel, FNoChg   }, // no change
      { FTriggerModel, FChgZero }, // trigger, zero special
      { FNumericModel, FChgZero }, // numeric, zero special
      { FTriggerModel, FChgTxt  }, // trigger, change texture
      { FNumericModel, FChgTxt  }, // numeric, change texture
      { FTriggerModel, FChgTyp  }, // trigger, change type
      { FNumericModel, FChgTyp  }, // numeric, change type
   };

   if(arg < 0 || arg >= 7)
      arg = 0;

   fd.change_model = fchgdata[arg][0];
   fd.change_type  = fchgdata[arg][1];
}

//
// EV_ceilingChangeForArg
//
// Gets sector property change type data for a parameterized ceiling type
// based on one of the instance arguments.
//
static void EV_ceilingChangeForArg(ceilingdata_t &cd, int arg)
{
   static int cchgdata[7][2] =
   {
      //   model       change type
      { CTriggerModel, CNoChg },
      { CTriggerModel, CChgZero },
      { CNumericModel, CChgZero },
      { CTriggerModel, CChgTxt  },
      { CNumericModel, CChgTxt  },
      { CTriggerModel, CChgTyp  },
      { CNumericModel, CChgTyp  },
   };

   if(arg < 0 || arg >= 7)
      arg = 0;

   cd.change_model = cchgdata[arg][0];
   cd.change_type  = cchgdata[arg][1];
}

//
// EV_LockCheck
//
// ioanch 20160225: checks if the activator is a player and that he has a key.
// If not, it causes the "no key" message. Otherwise it returns true.
//
static bool EV_lockCheck(const Mobj *actor, int lockID, bool remote)
{
   player_t *player = actor ? actor->player : nullptr;
   return player && E_PlayerCanUnlock(player, lockID, remote);
}

//
// Returns a fixed_t from (whole + frac / 100)
//
inline static fixed_t EV_calcCentPrecision(int whole, int frac)
{
   return (whole << FRACBITS) + (frac << FRACBITS) / 100;
}

//=============================================================================
//
// Action Routines
//

#define DEFINE_ACTION(name) \
   int name (ev_action_t *action, ev_instance_t *instance)

//
// EV_ActionNull
//
// This is a non-action, used to override inherited bindings.
//
DEFINE_ACTION(EV_ActionNull)
{
   return false;
}

//
// DOOM and Shared Actions
//

//
// EV_ActionOpenDoor
//
DEFINE_ACTION(EV_ActionOpenDoor)
{
   // case   2: (W1)
   // case  46: (GR)
   // case  61: (SR)
   // case  86: (WR)
   // case 103: (S1)
   // Open Door
   return EV_DoDoor(instance->tag, doorOpen);
}

//
// EV_ActionCloseDoor
//
DEFINE_ACTION(EV_ActionCloseDoor)
{
   // case 3:  (W1)
   // case 42: (SR)
   // case 50: (S1)
   // case 75: (WR)
   // Close Door
   return EV_DoDoor(instance->tag, doorClose);
}

//
// EV_ActionRaiseDoor
//
DEFINE_ACTION(EV_ActionRaiseDoor)
{
   // case  4: (W1)
   // case 29: (S1)
   // case 63: (SR)
   // case 90: (WR)
   // Raise Door
   return EV_DoDoor(instance->tag, doorNormal);
}

//
// EV_ActionRaiseFloor
//
DEFINE_ACTION(EV_ActionRaiseFloor)
{
   // case   5: (W1)
   // case  24: (G1)
   // case  64: (SR)
   // case  91: (WR)
   // case 101: (S1)
   // Raise Floor
   return EV_DoFloor(instance->line, instance->tag, raiseFloor);
}

//
// EV_ActionFastCeilCrushRaise
//
DEFINE_ACTION(EV_ActionFastCeilCrushRaise)
{
   // case   6: (W1)
   // case  77: (WR)
   // case 164: (S1 - BOOM Extended)
   // case 183: (SR - BOOM Extended)
   // Fast Ceiling Crush & Raise
   return EV_DoCeiling(instance->line, instance->tag, fastCrushAndRaise);
}

//
// EV_ActionBuildStairsUp8
//
DEFINE_ACTION(EV_ActionBuildStairsUp8)
{
   // case 7:   (S1)
   // case 8:   (W1)
   // case 256: (WR - BOOM Extended)
   // case 258: (SR - BOOM Extended)
   // Build Stairs
   return EV_BuildStairs(instance->tag, build8);
}

//
// EV_ActionPlatDownWaitUpStay
//
DEFINE_ACTION(EV_ActionPlatDownWaitUpStay)
{
   // case 10: (W1)
   // case 21: (S1)
   // case 62: (SR)
   // case 88: (WR)
   // PlatDownWaitUp
   return EV_DoPlat(instance->line, instance->tag, downWaitUpStay, 0);
}

//
// EV_ActionLightTurnOn
// Also implements Light_MaxNeighbor(tag)
//
// * ExtraData: 461
// * Hexen:     234
//
DEFINE_ACTION(EV_ActionLightTurnOn)
{
   // case  12: (W1)
   // case  80: (WR)
   // case 169: (S1 - BOOM Extended)
   // case 192: (SR - BOOM Extended)
   // Light Turn On - brightest near
   return EV_LightTurnOn(instance->line, instance->tag, 0,
                         EV_IsParamAction(*action));
}

//
// EV_ActionLightTurnOn255
//
DEFINE_ACTION(EV_ActionLightTurnOn255)
{
   // case  13: (W1)
   // case  81: (WR)
   // case 138: (SR)
   // Light Turn On 255
   return EV_LightTurnOn(instance->line, instance->tag, 255, false);
}

//
// EV_ActionCloseDoor30
//
DEFINE_ACTION(EV_ActionCloseDoor30)
{
   // case  16: (W1)
   // case  76: (WR)
   // case 175: (S1 - BOOM Extended)
   // case 196: (SR - BOOM Extended)
   // Close Door 30
   return EV_DoDoor(instance->tag, closeThenOpen);
}

//
// EV_ActionStartLightStrobing
//
DEFINE_ACTION(EV_ActionStartLightStrobing)
{
   // case  17: (W1)
   // case 156: (WR - BOOM Extended)
   // case 172: (S1 - BOOM Extended)
   // case 193: (SR - BOOM Extended)
   // Start Light Strobing
   return EV_StartLightStrobing(instance->line, instance->tag, SLOWDARK,
                                STROBEBRIGHT, false);
}

//
// EV_ActionLowerFloor
//
DEFINE_ACTION(EV_ActionLowerFloor)
{
   // case  19: (W1)
   // case  45: (SR)
   // case  83: (WR)
   // case 102: (S1)
   // Lower Floor
   return EV_DoFloor(instance->line, instance->tag, lowerFloor);
}

//
// EV_ActionPlatRaiseNearestChange
//
DEFINE_ACTION(EV_ActionPlatRaiseNearestChange)
{
   // case 20: (S1)
   // case 22: (W1)
   // case 47: (G1)
   // case 68: (SR)
   // case 95: (WR)
   // Raise floor to nearest height and change texture
   return EV_DoPlat(instance->line, instance->tag, raiseToNearestAndChange, 0);
}

//
// EV_ActionCeilingCrushAndRaise
//
DEFINE_ACTION(EV_ActionCeilingCrushAndRaise)
{
   // case  25: (W1)
   // case  49: (S1)
   // case  73: (WR)
   // case 184: (SR - BOOM Extended)
   // Ceiling Crush and Raise
   return EV_DoCeiling(instance->line, instance->tag, crushAndRaise);
}

//
// EV_ActionFloorRaiseToTexture
//
DEFINE_ACTION(EV_ActionFloorRaiseToTexture)
{
   // case  30: (W1)
   // case  96: (WR)
   // case 158: (S1 - BOOM Extended)
   // case 176: (SR - BOOM Extended)
   // Raise floor to shortest texture height on either side of lines.
   return EV_DoFloor(instance->line, instance->tag, raiseToTexture);
}

//
// EV_ActionLightsVeryDark
//
DEFINE_ACTION(EV_ActionLightsVeryDark)
{
   // case  35: (W1)
   // case  79: (WR)
   // case 139: (SR)
   // case 170: (S1 - BOOM Extended)
   // Lights Very Dark
   return EV_LightTurnOn(instance->line, instance->tag, 35, false);
}

//
// EV_ActionLowerFloorTurbo
//
DEFINE_ACTION(EV_ActionLowerFloorTurbo)
{
   // case 36: (W1)
   // case 70: (SR)
   // case 71: (S1)
   // case 98: (WR)
   // Lower Floor (TURBO)
   return EV_DoFloor(instance->line, instance->tag, turboLower);
}

//
// EV_ActionFloorLowerAndChange
//
DEFINE_ACTION(EV_ActionFloorLowerAndChange)
{
   // case  37: (W1)
   // case  84: (WR)
   // case 159: (S1 - BOOM Extended)
   // case 177: (SR - BOOM Extended)
   // LowerAndChange
   return EV_DoFloor(instance->line, instance->tag, lowerAndChange);
}

//
// EV_ActionFloorLowerToLowest
//
DEFINE_ACTION(EV_ActionFloorLowerToLowest)
{
   // case 23: (S1)
   // case 38: (W1)
   // case 60: (SR)
   // case 82: (WR)
   // Lower Floor To Lowest
   return EV_DoFloor(instance->line, instance->tag, lowerFloorToLowest);
}

//
// EV_ActionTeleport
//
DEFINE_ACTION(EV_ActionTeleport)
{
   // case  39: (W1)
   // case  97: (WR)
   // case 174: (S1 - BOOM Extended)
   // case 195: (SR - BOOM Extended)
   // TELEPORT!
   // case 125: (W1)
   // case 126: (WR)
   // TELEPORT MonsterONLY.
   // jff 02/09/98 fix using up with wrong side crossing
   return EV_Teleport(instance->tag, instance->side, instance->actor);
}

//
// EV_ActionRaiseCeilingLowerFloor
//
// haleyjd: This action never historically worked (seems Romero forgot that
// only one action could be active on a sector at a time...), so it will 
// actually only ever raise the ceiling. In demo_compatibility mode we do
// try to lower the floor, but, it won't work. This is done for strict
// compatibility in case it somehow has an unpredictable playsim side effect.
//
DEFINE_ACTION(EV_ActionRaiseCeilingLowerFloor)
{
   line_t *line = instance->line;

   // case 40: (W1)
   // RaiseCeilingLowerFloor
   if(demo_compatibility)
   {
      EV_DoCeiling(line, instance->tag, raiseToHighest);
      EV_DoFloor(line, instance->tag, lowerFloorToLowest); // jff 02/12/98 doesn't work
      if(line) // just to be ultra safe
         line->special = 0;
      return true;
   }
   else
      return EV_DoCeiling(line, instance->tag, raiseToHighest);
}

//
// EV_ActionBOOMRaiseCeilingLowerFloor
//
// This version on the other hand works unconditionally, and is a BOOM
// extension.
//
DEFINE_ACTION(EV_ActionBOOMRaiseCeilingLowerFloor)
{
   // case 151: (WR - BOOM Extended)
   // RaiseCeilingLowerFloor
   // 151 WR  EV_DoCeiling(raiseToHighest),
   //         EV_DoFloor(lowerFloortoLowest)
   EV_DoCeiling(instance->line, instance->tag, raiseToHighest);
   EV_DoFloor(instance->line, instance->tag, lowerFloorToLowest);

   return true;
}

//
// EV_ActionBOOMRaiseCeilingOrLowerFloor
//
// haleyjd: This is supposed to do the same as the above, but, thanks to a
// glaring hole in the logic, it will only perform one action or the other,
// depending on whether or not the ceiling is currently busy 9_9
//
DEFINE_ACTION(EV_ActionBOOMRaiseCeilingOrLowerFloor)
{
   // case 166: (S1 - BOOM Extended)
   // case 186: (SR - BOOM Extended)
   // Raise ceiling, Lower floor
   return (EV_DoCeiling(instance->line, instance->tag, raiseToHighest) ||
           EV_DoFloor(instance->line, instance->tag, lowerFloorToLowest));
}

//
// EV_ActionCeilingLowerAndCrush
//
DEFINE_ACTION(EV_ActionCeilingLowerAndCrush)
{
   // case  44: (W1)
   // case  72: (WR)
   // case 167: (S1 - BOOM Extended)
   // case 187: (SR - BOOM Extended)
   // Ceiling Crush
   return EV_DoCeiling(instance->line, instance->tag, lowerAndCrush);
}

// ioanch 20160427: provide an inline helper for checking zombies
inline static bool EV_isZombiePlayer(const Mobj *thing)
{
   return thing && thing->player && thing->player->health <= 0 &&
      !getComp(comp_zombie);
}

//
// EV_ActionExitLevel
//
DEFINE_ACTION(EV_ActionExitLevel)
{
   Mobj *thing   = instance->actor;
   int   destmap = 0;

   if(LevelInfo.allowExitTags)
   {
      destmap = instance->tag;
      if(!destmap)
         destmap = gamemap + 1;
   }

   // case  52: (W1)
   // EXIT!
   // killough 10/98: prevent zombies from exiting levels
   if(!EV_isZombiePlayer(thing))
      G_ExitLevel(destmap);

   return true;
}

//
// EV_ActionSwitchExitLevel
//
// This version of level exit logic is used for switch-type exits.
//
DEFINE_ACTION(EV_ActionSwitchExitLevel)
{
   Mobj *thing   = instance->actor;
   int   destmap = 0;

   if(LevelInfo.allowExitTags)
   {
      destmap = instance->tag;
      if(!destmap)
         destmap = gamemap + 1;
   }

   // case 11:
   // Exit level
   // killough 10/98: prevent zombies from exiting levels
   if(EV_isZombiePlayer(thing))
   {
      S_StartSound(thing, GameModeInfo->playerSounds[sk_oof]);
      return false;
   }

   G_ExitLevel(destmap);
   return true;
}

//
// EV_ActionGunExitLevel
//
// This version of level exit logic is used for gun-type exits.
//
DEFINE_ACTION(EV_ActionGunExitLevel)
{
   Mobj *thing   = instance->actor;
   int   destmap = 0;

   if(LevelInfo.allowExitTags)
   {
      destmap = instance->tag;
      if(!destmap)
         destmap = gamemap + 1;
   }

   // case 197: (G1 - BOOM Extended)
   if(EV_isZombiePlayer(thing))
      return false;

   G_ExitLevel(destmap);
   return true;
}

//
// EV_ActionPlatPerpetualRaise
//
DEFINE_ACTION(EV_ActionPlatPerpetualRaise)
{
   // case  53: (W1)
   // case  87: (WR)
   // case 162: (S1 - BOOM Extended)
   // case 181: (SR - BOOM Extended)
   // Perpetual Platform Raise
   return EV_DoPlat(instance->line, instance->tag, perpetualRaise, 0);
}

//
// EV_ActionPlatStop
//
DEFINE_ACTION(EV_ActionPlatStop)
{
   // case  54: (W1)
   // case  89: (WR)
   // case 163: (S1 - BOOM Extended)
   // case 182: (SR - BOOM Extended)
   // Platform Stop
   return EV_StopPlatByTag(instance->tag, false);
}

//
// EV_ActionFloorRaiseCrush
//
DEFINE_ACTION(EV_ActionFloorRaiseCrush)
{
   // case 55: (S1)
   // case 56: (W1)
   // case 65: (SR)
   // case 94: (WR)
   // Raise Floor Crush
   return EV_DoFloor(instance->line, instance->tag, raiseFloorCrush);
}

//
// EV_ActionCeilingCrushStop
//
DEFINE_ACTION(EV_ActionCeilingCrushStop)
{
   // case  57: (W1)
   // case  74: (WR)
   // case 168: (S1 - BOOM Extended)
   // case 188: (SR - BOOM Extended)
   // Ceiling Crush Stop
   return EV_CeilingCrushStop(instance->tag, false);
}

//
// EV_ActionRaiseFloor24
//
DEFINE_ACTION(EV_ActionRaiseFloor24)
{
   // case  58: (W1)
   // case  92: (WR)
   // case 161: (S1 - BOOM Extended)
   // case 180: (SR - BOOM Extended)
   // Raise Floor 24
   return EV_DoFloor(instance->line, instance->tag, raiseFloor24);
}

//
// EV_ActionRaiseFloor24Change
//
DEFINE_ACTION(EV_ActionRaiseFloor24Change)
{
   // case  59: (W1)
   // case  93: (WR)
   // case 160: (S1 - BOOM Extended)
   // case 179: (SR - BOOM Extended)
   // Raise Floor 24 And Change
   return EV_DoFloor(instance->line, instance->tag, raiseFloor24AndChange);
}

//
// EV_ActionBuildStairsTurbo16
//
DEFINE_ACTION(EV_ActionBuildStairsTurbo16)
{
   // case 100: (W1)
   // case 127: (S1)
   // case 257: (WR - BOOM Extended)
   // case 259: (SR - BOOM Extended)
   // Build Stairs Turbo 16
   return EV_BuildStairs(instance->tag, turbo16);
}

//
// EV_ActionTurnTagLightsOff
// Also implements Light_MinNeighbor(tag)
//
// * ExtraData: 473
// * Hexen:     233
DEFINE_ACTION(EV_ActionTurnTagLightsOff)
{
   // case 104: (W1)
   // case 157: (WR - BOOM Extended)
   // case 173: (S1 - BOOM Extended)
   // case 194: (SR - BOOM Extended)
   // Turn lights off in sector(tag)
   return EV_TurnTagLightsOff(instance->line, instance->tag,
                              EV_IsParamAction(*action));
}

//
// EV_ActionDoorBlazeRaise
//
DEFINE_ACTION(EV_ActionDoorBlazeRaise)
{
   // case 105: (WR)
   // case 108: (W1)
   // case 111: (S1)
   // case 114: (SR)
   // Blazing Door Raise (faster than TURBO!)
   return EV_DoDoor(instance->tag, blazeRaise);
}

//
// EV_ActionDoorBlazeOpen
//
DEFINE_ACTION(EV_ActionDoorBlazeOpen)
{
   // case 106: (WR)
   // case 109: (W1)
   // case 112: (S1)
   // case 115: (SR)
   // Blazing Door Open (faster than TURBO!)
   return EV_DoDoor(instance->tag, blazeOpen);
}

//
// EV_ActionDoorBlazeClose
//
DEFINE_ACTION(EV_ActionDoorBlazeClose)
{
   // case 107: (WR)
   // case 110: (W1)
   // case 113: (S1)
   // case 116: (SR)
   // Blazing Door Close (faster than TURBO!)
   return EV_DoDoor(instance->tag, blazeClose);
}

//
// EV_ActionFloorRaiseToNearest
//
DEFINE_ACTION(EV_ActionFloorRaiseToNearest)
{
   // case  18: (S1)
   // case  69: (SR)
   // case 119: (W1)
   // case 128: (WR)
   // Raise floor to nearest surr. floor
   return EV_DoFloor(instance->line, instance->tag, raiseFloorToNearest);
}

//
// EV_ActionPlatBlazeDWUS
//
DEFINE_ACTION(EV_ActionPlatBlazeDWUS)
{
   // case 120: (WR)
   // case 121: (W1)
   // case 122: (S1)
   // case 123: (SR)
   // Blazing PlatDownWaitUpStay
   return EV_DoPlat(instance->line, instance->tag, blazeDWUS, 0);
}

//
// EV_ActionSecretExit
//
DEFINE_ACTION(EV_ActionSecretExit)
{
   Mobj *thing   = instance->actor;
   int   destmap = 0;

   if(LevelInfo.allowSecretTags)
   {
      destmap = instance->tag;
      if(!destmap)
         destmap = gamemap + 1;
   }

   // case 124: (W1)
   // Secret EXIT
   // killough 10/98: prevent zombies from exiting levels
   if(!EV_isZombiePlayer(thing))
      G_SecretExitLevel(destmap);

   return true;
}

//
// EV_ActionSwitchSecretExit
//
// This variant of secret exit action is used by switches.
//
DEFINE_ACTION(EV_ActionSwitchSecretExit)
{
   Mobj *thing   = instance->actor;
   int   destmap = 0;

   if(LevelInfo.allowSecretTags)
   {
      destmap = instance->tag;
      if(!destmap)
         destmap = gamemap + 1;
   }

   // case 51: (S1)
   // Secret EXIT
   // killough 10/98: prevent zombies from exiting levels
   if(EV_isZombiePlayer(thing))
   {
      S_StartSound(thing, GameModeInfo->playerSounds[sk_oof]);
      return false;
   }

   G_SecretExitLevel(destmap);
   return true;
}

//
// EV_ActionGunSecretExit
//
// This variant of secret exit action is used by impact specials.
//
DEFINE_ACTION(EV_ActionGunSecretExit)
{
   Mobj *thing   = instance->actor;
   int   destmap = 0;

   if(LevelInfo.allowSecretTags)
   {
      destmap = instance->tag;
      if(!destmap)
         destmap = gamemap + 1;
   }

   // case 198: (G1 - BOOM Extended)
   if(EV_isZombiePlayer(thing))
      return false;

   G_SecretExitLevel(destmap);
   return true;
}

//
// EV_ActionRaiseFloorTurbo
//
DEFINE_ACTION(EV_ActionRaiseFloorTurbo)
{
   // case 129: (WR)
   // case 130: (W1)
   // case 131: (S1)
   // case 132: (SR)
   // Raise Floor Turbo
   return EV_DoFloor(instance->line, instance->tag, raiseFloorTurbo);
}

//
// EV_ActionSilentCrushAndRaise
//
DEFINE_ACTION(EV_ActionSilentCrushAndRaise)
{
   // case 141: (W1)
   // case 150: (WR - BOOM Extended)
   // case 165: (S1 - BOOM Extended)
   // case 185: (SR - BOOM Extended)
   // Silent Ceiling Crush & Raise
   return EV_DoCeiling(instance->line, instance->tag, silentCrushAndRaise);
}

//
// EV_ActionRaiseFloor512
//
DEFINE_ACTION(EV_ActionRaiseFloor512)
{
   // case 140: (S1)
   // case 142: (W1 - BOOM Extended)
   // case 147: (WR - BOOM Extended)
   // case 178: (SR - BOOM Extended)
   // Raise Floor 512
   return EV_DoFloor(instance->line, instance->tag, raiseFloor512);
}

//
// EV_ActionPlatRaise24Change
//
DEFINE_ACTION(EV_ActionPlatRaise24Change)
{
   // case  15: (S1)
   // case  66: (SR)
   // case 143: (W1 - BOOM Extended)
   // case 148: (WR - BOOM Extended)
   // Raise Floor 24 and change
   return EV_DoPlat(instance->line, instance->tag, raiseAndChange, 24);
}

//
// EV_ActionPlatRaise32Change
//
DEFINE_ACTION(EV_ActionPlatRaise32Change)
{
   // case  14: (S1)
   // case  67: (SR)
   // case 144: (W1 - BOOM Extended)
   // case 149: (WR - BOOM Extended)
   // Raise Floor 32 and change
   return EV_DoPlat(instance->line, instance->tag, raiseAndChange, 32);
}

//
// EV_ActionCeilingLowerToFloor
//
DEFINE_ACTION(EV_ActionCeilingLowerToFloor)
{
   // case 41:  (S1)
   // case 43:  (SR)
   // case 145: (W1 - BOOM Extended)
   // case 152: (WR - BOOM Extended)
   // Lower Ceiling to Floor
   return EV_DoCeiling(instance->line, instance->tag, lowerToFloor);
}

//
// EV_ActionDoDonut
//
DEFINE_ACTION(EV_ActionDoDonut)
{
   // case 9:   (S1)
   // case 146: (W1 - BOOM Extended)
   // case 155: (WR - BOOM Extended)
   // case 191: (SR - BOOM Extended)
   // Lower Pillar, Raise Donut
   return EV_DoParamDonut(instance->line, instance->tag, false, 
                          FLOORSPEED / 2, FLOORSPEED / 2);
}

//
// EV_ActionCeilingLowerToLowest
//
DEFINE_ACTION(EV_ActionCeilingLowerToLowest)
{
   // case 199: (W1 - BOOM Extended)
   // case 201: (WR - BOOM Extended)
   // case 203: (S1 - BOOM Extended)
   // case 205: (SR - BOOM Extended)
   // Lower ceiling to lowest surrounding ceiling
   return EV_DoCeiling(instance->line, instance->tag, lowerToLowest);
}

//
// EV_ActionCeilingLowerToMaxFloor
//
DEFINE_ACTION(EV_ActionCeilingLowerToMaxFloor)
{
   // case 200: (W1 - BOOM Extended)
   // case 202: (WR - BOOM Extended)
   // case 204: (S1 - BOOM Extended)
   // case 206: (SR - BOOM Extended)
   // Lower ceiling to highest surrounding floor
   return EV_DoCeiling(instance->line, instance->tag, lowerToMaxFloor);
}

//
// EV_ActionSilentTeleport
//
DEFINE_ACTION(EV_ActionSilentTeleport)
{
   line_t *line  = instance->line;
   int     side  = instance->side;
   Mobj   *thing = instance->actor;

   // case 207: (W1 - BOOM Extended)
   // case 208: (WR - BOOM Extended)
   // case 209: (S1 - BOOM Extended)
   // case 210: (SR - BOOM Extended)
   // killough 2/16/98: W1 silent teleporter (normal kind)
   // case 268: (W1 - BOOM Extended)
   // case 269: (WR - BOOM Extended)
   // jff 4/14/98 add monster-only silent
   teleparms_t parms;
   parms.teleangle = teleangle_relative_boom;
   parms.keepheight = true;
   return EV_SilentTeleport(line, instance->tag, side, thing, parms);
}

//
// EV_ActionChangeOnly
//
// Also implements Floor_TransferTrigger(tag)
// * ExtraData: 466
// * Hexen:     235
//
DEFINE_ACTION(EV_ActionChangeOnly)
{
   // jff 3/16/98 renumber 215->153
   // jff 3/15/98 create texture change no motion type
   // case 153: (W1 - BOOM Extended)
   // case 154: (WR - BOOM Extended)
   // case 189: (S1 - BOOM Extended)
   // case 190: (SR - BOOM Extended)
   // Texture/Type Change Only (Trig)
   return EV_DoChange(instance->line, instance->tag, trigChangeOnly,
                      EV_IsParamAction(*action));
}

//
// EV_ActionChangeOnlyNumeric
//
DEFINE_ACTION(EV_ActionChangeOnlyNumeric)
{
   //jff 3/15/98 create texture change no motion type
   // case  78: (SR - BOOM Extended)
   // case 239: (W1 - BOOM Extended)
   // case 240: (WR - BOOM Extended)
   // case 241: (S1 - BOOM Extended)
   // Texture/Type Change Only (Numeric)
   return EV_DoChange(instance->line, instance->tag, numChangeOnly,
                      EV_IsParamAction(*action));
}

//
// EV_ActionFloorLowerToNearest
//
DEFINE_ACTION(EV_ActionFloorLowerToNearest)
{
   // case 219: (W1 - BOOM Extended)
   // case 220: (WR - BOOM Extended)
   // case 221: (S1 - BOOM Extended)
   // case 222: (SR - BOOM Extended)
   // Lower floor to next lower neighbor
   return EV_DoFloor(instance->line, instance->tag, lowerFloorToNearest);
}

//
// EV_ActionElevatorUp
//
DEFINE_ACTION(EV_ActionElevatorUp)
{
   // case 227: (W1 - BOOM Extended)
   // case 228: (WR - BOOM Extended)
   // case 229: (S1 - BOOM Extended)
   // case 230: (SR - BOOM Extended)
   // Raise elevator next floor
   return EV_DoElevator(instance->line, instance->actor, instance->poly,
                        instance->tag, elevateUp, ELEVATORSPEED, 0, false);
}

//
// EV_ActionElevatorDown
//
DEFINE_ACTION(EV_ActionElevatorDown)
{
   // case 231: (W1 - BOOM Extended)
   // case 232: (WR - BOOM Extended)
   // case 233: (S1 - BOOM Extended)
   // case 234: (SR - BOOM Extended)
   // Lower elevator next floor
   return EV_DoElevator(instance->line, instance->actor, instance->poly,
                        instance->tag, elevateDown, ELEVATORSPEED, 0, false);

}

//
// EV_ActionElevatorCurrent
//
DEFINE_ACTION(EV_ActionElevatorCurrent)
{
   // case 235: (W1 - BOOM Extended)
   // case 236: (WR - BOOM Extended)
   // case 237: (S1 - BOOM Extended)
   // case 238: (SR - BOOM Extended)
   // Elevator to current floor
   return EV_DoElevator(instance->line, instance->actor, instance->poly,
                        instance->tag, elevateCurrent, ELEVATORSPEED, 0, false);
}

//
// EV_ActionSilentLineTeleport
//
DEFINE_ACTION(EV_ActionSilentLineTeleport)
{
   line_t *line  = instance->line;
   int     side  = instance->side;
   Mobj   *thing = instance->actor;
  
   // case 243: (W1 - BOOM Extended)
   // case 244: (WR - BOOM Extended)
   // jff 3/6/98 make fit within DCK's 256 linedef types
   // killough 2/16/98: W1 silent teleporter (linedef-linedef kind)
   // case 266: (W1 - BOOM Extended)
   // case 267: (WR - BOOM Extended)
   // jff 4/14/98 add monster-only silent line-line

   return EV_SilentLineTeleport(line, instance->tag, side, thing, false);
}

//
// EV_ActionSilentLineTeleportReverse
//
DEFINE_ACTION(EV_ActionSilentLineTeleportReverse)
{
   line_t *line  = instance->line;
   int     side  = instance->side;
   Mobj   *thing = instance->actor;

   // case 262: (W1 - BOOM Extended)
   // case 263: (WR - BOOM Extended)
   // jff 4/14/98 add silent line-line reversed
   // case 264: (W1 - BOOM Extended)
   // case 265: (WR - BOOM Extended)
   // jff 4/14/98 add monster-only silent line-line reversed
   return EV_SilentLineTeleport(line, instance->tag, side, thing, true);
}

//
// EV_ActionPlatToggleUpDown
//
DEFINE_ACTION(EV_ActionPlatToggleUpDown)
{
   // jff 3/14/98 create instant toggle floor type
   // case 211: (SR - BOOM Extended)
   // case 212: (WR - BOOM Extended)
   return EV_DoPlat(instance->line, instance->tag, toggleUpDn, 0);
}

//
// EV_ActionStartLineScript
//
// SMMU script instance linedefs (now adapted to work for ACS)
//
DEFINE_ACTION(EV_ActionStartLineScript)
{
   P_StartLineScript(instance->line, instance->side, instance->actor, instance->poly);
   return true;
}

// 
// EV_ActionVerticalDoor
//
DEFINE_ACTION(EV_ActionVerticalDoor)
{
   // Manual doors, push type with no tag
   // case 1:   -- Vertical Door
   // case 26:  -- Blue Door/Locked
   // case 27:  -- Yellow Door /Locked
   // case 28:  -- Red Door /Locked
   // case 31:  -- Manual door open
   // case 32:  -- Blue locked door open
   // case 33:  -- Red locked door open
   // case 34:  -- Yellow locked door open
   // case 117: -- Blazing door raise
   // case 118: -- Blazing door open
   
   // TODO: move special-specific logic out of EV_VerticalDoor to here,
   // or to preamble function. Or, break up function altogether.

   int lockID = EV_LockDefIDForSpecial(instance->special);
   return EV_VerticalDoor(instance->line, instance->actor, lockID);
}

//
// EV_ActionDoLockedDoor
//
DEFINE_ACTION(EV_ActionDoLockedDoor)
{
   // case  99: (SR) BlzOpenDoor BLUE
   // case 133: (S1) BlzOpenDoor BLUE
   // case 134: (SR) BlzOpenDoor RED
   // case 135: (S1) BlzOpenDoor RED
   // case 136: (SR) BlzOpenDoor YELLOW
   // case 137: (S1) BlzOpenDoor YELLOW

   int lockID = EV_LockDefIDForSpecial(instance->special);
<<<<<<< HEAD
   if(EV_lockCheck(instance->actor, lockID, true))
      return EV_DoDoor(instance->tag, blazeOpen);
=======
   // Simulate MBF's undefined behavior which allows A_LineEffect to open locked doors most of the
   // time.
   // NOTE: do not do the same for EV_VerticalDoor, as that only goes for manual doors. If we get
   // incompatibilities with wild wads, we can add it later.
   if(instance->byCodepointer || EV_lockCheck(instance->actor, lockID, true))
      return EV_DoDoor(instance->line, blazeOpen);
>>>>>>> 9e490784
   return 0;
}

//
// Heretic Actions
//
// Heretic added a few new line types, all of which it should be noted conflict
// with BOOM extended line types.
//

//
// EV_ActionLowerFloorTurboA
//
// Heretic: 36 (W1)
// Heretic: 70 (SR)
// Heretic: 71 (S1)
// Heretic: 98 (WR)
//
DEFINE_ACTION(EV_ActionLowerFloorTurboA)
{
   return EV_DoFloor(instance->line, instance->tag, turboLowerA);
}

//
// EV_ActionHereticDoorRaise3x
//
// Heretic: 100
// Open-wait-close type door that moves at a unique 3x normal speed. This is 
// remapped to Door_Raise.
//
DEFINE_ACTION(EV_ActionHereticDoorRaise3x)
{
   INIT_STRUCT(doordata_t, dd);

   dd.kind         = OdCDoor;
   dd.spac         = SPAC_CROSS;
   dd.speed_value  = 3 * VDOORSPEED;
   dd.topcountdown = 0;
   dd.delay_value  = VDOORWAIT;
   dd.altlighttag  = 0;
   dd.flags        = DDF_HAVESPAC | DDF_REUSABLE;
   dd.thing        = instance->actor;

   return EV_DoParamDoor(instance->line, instance->tag, &dd);
}

//
// EV_ActionHereticStairsBuildUp8FS
//
// Heretic: 7 (S1)
// Heretic: 8 (W1)
// Heretic changed all stair types from DOOM to raise at FLOORSPEED;
// Thanks to Gez for having found this a long time ago for ZDoom and
// then sharing it with me.
//
DEFINE_ACTION(EV_ActionHereticStairsBuildUp8FS)
{
   INIT_STRUCT(stairdata_t, sd);

   sd.flags          = SDF_HAVESPAC;
   sd.spac           = instance->spac;
   sd.direction      = 1;
   sd.speed_type     = SpeedParam;
   sd.speed_value    = FLOORSPEED;
   sd.stepsize_type  = StepSizeParam;
   sd.stepsize_value = 8 * FRACUNIT;

   return EV_DoParamStairs(instance->line, instance->tag, &sd);
}

//
// EV_ActionHereticStairsBuildUp16FS
//
// Heretic: 106 (W1)
// Heretic: 107 (S1)
// Stair types which build stairs of size 16 up at FLOORSPEED.
// Remapped to Stairs_BuildUpDoom.
//
DEFINE_ACTION(EV_ActionHereticStairsBuildUp16FS)
{
   INIT_STRUCT(stairdata_t, sd);

   sd.flags          = SDF_HAVESPAC;
   sd.spac           = instance->spac; 
   sd.direction      = 1;              // up
   sd.speed_type     = SpeedParam;
   sd.speed_value    = FLOORSPEED;     // speed
   sd.stepsize_type  = StepSizeParam;
   sd.stepsize_value = 16 * FRACUNIT;  // height

   return EV_DoParamStairs(instance->line, instance->tag, &sd);
}

//
// BOOM Generalized Action
//

DEFINE_ACTION(EV_ActionBoomGen)
{
   switch(instance->gentype)
   {
   case GenTypeFloor:
      return EV_DoGenFloor(instance->line, instance->special, instance->tag);
   case GenTypeCeiling:
      return EV_DoGenCeiling(instance->line, instance->special, instance->tag);
   case GenTypeDoor:
      return EV_DoGenDoor(instance->line, instance->actor, instance->special, instance->tag);
   case GenTypeLocked:
      return EV_DoGenLockedDoor(instance->line, instance->actor, instance->special, instance->tag);
   case GenTypeLift:
      return EV_DoGenLift(instance->line, instance->special, instance->tag);
   case GenTypeStairs:
      return EV_DoGenStairs(instance->line, instance->special, instance->tag);
   case GenTypeCrusher:
      return EV_DoGenCrusher(instance->line, instance->special, instance->tag);
   default:
      return false;
   }
}

//
// Parameterized Actions
//
// These are used directly by the Hexen map format and from within ACS scripts,
// and are also available to DOOM-format maps through use of ExtraData.
//

//
// EV_ActionParamDoorRaise
//
// Implements Door_Raise(tag, speed, delay, lighttag)
// * ExtraData: 300
// * Hexen:     12
//
DEFINE_ACTION(EV_ActionParamDoorRaise)
{
   INIT_STRUCT(doordata_t, dd);
   int extflags = instance->line ? instance->line->extflags : EX_ML_REPEAT;

   dd.kind         = OdCDoor;
   dd.spac         = instance->spac;
   dd.speed_value  = instance->args[1] * (FRACUNIT / 8);
   dd.topcountdown = 0;
   dd.delay_value  = instance->args[2];
   dd.altlighttag  = instance->args[3];
   dd.thing        = instance->actor;
   
   dd.flags = DDF_HAVESPAC | DDF_USEALTLIGHTTAG;
   if(extflags & EX_ML_REPEAT)
      dd.flags |= DDF_REUSABLE;

   return EV_DoParamDoor(instance->line, instance->tag, &dd);
}

//
// EV_ActionParamDoorOpen
//
// Implements Door_Open(tag, speed, lighttag)
// * ExtraData: 301
// * Hexen:     11
//
DEFINE_ACTION(EV_ActionParamDoorOpen)
{
   INIT_STRUCT(doordata_t, dd);
   int extflags = instance->line ? instance->line->extflags : EX_ML_REPEAT;

   dd.kind         = ODoor;
   dd.spac         = instance->spac;
   dd.speed_value  = instance->args[1] * (FRACUNIT / 8);
   dd.topcountdown = 0;
   dd.delay_value  = 0;
   dd.altlighttag  = instance->args[2];
   dd.thing        = instance->actor;

   dd.flags = DDF_HAVESPAC | DDF_USEALTLIGHTTAG;
   if(extflags & EX_ML_REPEAT)
      dd.flags |= DDF_REUSABLE;

   return EV_DoParamDoor(instance->line, instance->tag, &dd);
}

//
// EV_ActionParamDoorClose
//
// Implements Door_Close(tag, speed, lighttag)
// * ExtraData: 302
// * Hexen:     10
//
DEFINE_ACTION(EV_ActionParamDoorClose)
{
   INIT_STRUCT(doordata_t, dd);
   int extflags = instance->line ? instance->line->extflags : EX_ML_REPEAT;

   dd.kind         = CDoor;
   dd.spac         = instance->spac;
   dd.speed_value  = instance->args[1] * (FRACUNIT / 8);
   dd.topcountdown = 0;
   dd.delay_value  = 0;
   dd.altlighttag  = instance->args[2];
   dd.thing        = instance->actor;

   dd.flags = DDF_HAVESPAC | DDF_USEALTLIGHTTAG;
   if(extflags & EX_ML_REPEAT)
      dd.flags |= DDF_REUSABLE;

   return EV_DoParamDoor(instance->line, instance->tag, &dd);
}

//
// EV_ActionParamDoorCloseWaitOpen
//
// Implements Door_CloseWaitOpen(tag, speed, delay, lighttag)
// * ExtraData: 303
// * Hexen (ZDoom Extension): 249
//
DEFINE_ACTION(EV_ActionParamDoorCloseWaitOpen)
{
   INIT_STRUCT(doordata_t, dd);
   int extflags = instance->line ? instance->line->extflags : EX_ML_REPEAT;

   dd.kind         = CdODoor;
   dd.spac         = instance->spac;
   dd.speed_value  = instance->args[1] * (FRACUNIT / 8);
   dd.topcountdown = 0;
   dd.delay_value  = instance->args[2] * 35 / 8;   // OCTICS
   dd.altlighttag  = instance->args[3];
   dd.thing        = instance->actor;

   dd.flags = DDF_HAVESPAC | DDF_USEALTLIGHTTAG;
   if(extflags & EX_ML_REPEAT)
      dd.flags |= DDF_REUSABLE;

   return EV_DoParamDoor(instance->line, instance->tag, &dd);
}

//
// EV_ActionParamDoorWaitRaise
//
// Implements Door_WaitRaise(tag, speed, delay, topcount, lighttag)
// * ExtraData: 304
// * UDMF:      105
//
DEFINE_ACTION(EV_ActionParamDoorWaitRaise)
{
   INIT_STRUCT(doordata_t, dd);
   int extflags = instance->line ? instance->line->extflags : EX_ML_REPEAT;

   dd.kind         = pDOdCDoor;
   dd.spac         = instance->spac;
   dd.speed_value  = instance->args[1] * (FRACUNIT / 8);
   dd.delay_value  = instance->args[2];
   dd.topcountdown = instance->args[3];
   dd.altlighttag  = instance->args[4];
   dd.thing        = instance->actor;

   dd.flags = DDF_HAVESPAC | DDF_USEALTLIGHTTAG;
   if(extflags & EX_ML_REPEAT)
      dd.flags |= DDF_REUSABLE;

   return EV_DoParamDoor(instance->line, instance->tag, &dd);
}

//
// EV_ActionParamDoorWaitClose
//
// Implements Door_WaitClose(tag, speed, topcount, lighttag)
// * ExtraData: 305
// * UDMF:      106
//
DEFINE_ACTION(EV_ActionParamDoorWaitClose)
{
   INIT_STRUCT(doordata_t, dd);
   int extflags = instance->line ? instance->line->extflags : EX_ML_REPEAT;

   dd.kind         = pDCDoor;
   dd.spac         = instance->spac;
   dd.speed_value  = instance->args[1] * (FRACUNIT / 8);
   dd.delay_value  = 0;
   dd.topcountdown = instance->args[2];
   dd.altlighttag  = instance->args[3];
   dd.thing        = instance->actor;

   dd.flags = DDF_HAVESPAC | DDF_USEALTLIGHTTAG;
   if(extflags & EX_ML_REPEAT)
      dd.flags |= DDF_REUSABLE;

   return EV_DoParamDoor(instance->line, instance->tag, &dd);
}

//
// EV_ActionParamFloorRaiseToHighest
//
// Implements Floor_RaiseToHighest(tag, speed, change, crush)
// * ExtraData: 306
// * Hexen:     24
//
DEFINE_ACTION(EV_ActionParamFloorRaiseToHighest)
{
   INIT_STRUCT(floordata_t, fd);

   fd.direction   = 1;              // up
   if(P_LevelIsVanillaHexen())   // vanilla Hexen compatibility
      fd.target_type = FtoLnCInclusive;
   else
      fd.target_type = FtoHnF;         // to highest neighboring floor
   fd.spac        = instance->spac; // activated Hexen-style
   fd.flags       = FDF_HAVESPAC;
   fd.speed_type  = SpeedParam;
   fd.speed_value = instance->args[1] * (FRACUNIT / 8); // speed
   EV_floorChangeForArg(fd, instance->args[2]);       // change
   fd.crush       = instance->args[3];                // crush
   fd.changeOnStart = true;
   
   return EV_DoParamFloor(instance->line, instance->tag, &fd);
}

//
// EV_ActionParamEEFloorLowerToHighest
//
// Implements Floor_LowerToHighestEE(tag, speed, change)
// * ExtraData: 307
// * UDMF:      256
//
// NB: Not ZDoom-compatible with special of same name
//
DEFINE_ACTION(EV_ActionParamEEFloorLowerToHighest)
{
   INIT_STRUCT(floordata_t, fd);

   fd.direction   = 0;              // down
   fd.target_type = FtoHnF;         // to highest neighboring floor
   fd.spac        = instance->spac; // activated Hexen-style
   fd.flags       = FDF_HAVESPAC;
   fd.speed_type  = SpeedParam;
   fd.speed_value = instance->args[1] * (FRACUNIT / 8); // speed
   EV_floorChangeForArg(fd, instance->args[2]);       // change
   fd.crush       = -1;
   
   return EV_DoParamFloor(instance->line, instance->tag, &fd);
}

//
// EV_ActionParamFloorLowerToHighest
//
// Implements Floor_LowerToHighest(tag, speed, adjust, force_adjust)
// * ExtraData: 416
// * Hexen (ZDoom Extension): 242
//
DEFINE_ACTION(EV_ActionParamFloorLowerToHighest)
{
   INIT_STRUCT(floordata_t, fd);

   fd.direction = 0;
   fd.target_type = FtoHnF;
   fd.spac = instance->spac;
   fd.flags = FDF_HAVESPAC | FDF_HACKFORDESTHNF;
   fd.speed_type = SpeedParam;
   fd.speed_value = instance->args[1] * (FRACUNIT / 8); // speed
   fd.crush = -1;
   fd.adjust = instance->args[2];
   fd.force_adjust = instance->args[3];

   return EV_DoParamFloor(instance->line, instance->tag, &fd);
}

//
// EV_ActionParamFloorRaiseToLowest
//
// Implements Floor_RaiseToLowest(tag, change, crush)
// * ExtraData: 308
// * UDMF:      257
//
DEFINE_ACTION(EV_ActionParamFloorRaiseToLowest)
{
   INIT_STRUCT(floordata_t, fd);

   fd.direction   = 1;              // up
   fd.target_type = FtoLnF;         // to lowest neighboring floor
   fd.spac        = instance->spac; // activated Hexen-style
   fd.flags       = FDF_HAVESPAC;
   fd.speed_type  = SpeedNormal;    // target is lower, so motion is instant.
   EV_floorChangeForArg(fd, instance->args[1]); // change
   fd.crush       = instance->args[2];          // crush
   fd.changeOnStart = true;
   
   return EV_DoParamFloor(instance->line, instance->tag, &fd);
}

//
// EV_ActionParamFloorLowerToLowest
//
// Implements Floor_LowerToLowest(tag, speed, change)
// * ExtraData: 309
// * Hexen:     21
//
DEFINE_ACTION(EV_ActionParamFloorLowerToLowest)
{
   INIT_STRUCT(floordata_t, fd);

   fd.direction   = 0;              // down
   fd.target_type = FtoLnF;         // to lowest neighboring floor
   fd.spac        = instance->spac; // activated Hexen-style
   fd.flags       = FDF_HAVESPAC;
   fd.speed_type  = SpeedParam;    
   fd.speed_value = instance->args[1] * (FRACUNIT / 8); // speed
   EV_floorChangeForArg(fd, instance->args[2]);       // change
   fd.crush       = -1;

   return EV_DoParamFloor(instance->line, instance->tag, &fd);
}

//
// EV_ActionParamFloorRaiseToNearest
//
// Implements Floor_RaiseToNearest(tag, speed, change, crush)
// * ExtraData: 310
// * Hexen:     25
//
DEFINE_ACTION(EV_ActionParamFloorRaiseToNearest)
{
   INIT_STRUCT(floordata_t, fd);

   fd.direction   = 1;              // up
   fd.target_type = FtoNnF;         // to nearest neighboring floor
   fd.spac        = instance->spac; // activated Hexen-style
   fd.flags       = FDF_HAVESPAC;
   fd.speed_type  = SpeedParam;
   fd.speed_value = instance->args[1] * (FRACUNIT / 8); // speed
   EV_floorChangeForArg(fd, instance->args[2]);       // change
   fd.crush       = instance->args[3];                // crush
   fd.changeOnStart = true;

   return EV_DoParamFloor(instance->line, instance->tag, &fd);
}

//
// EV_ActionParamFloorLowerToNearest
//
// Implements Floor_LowerToNearest(tag, speed, change)
// * ExtraData: 311
// * Hexen:     22
//
DEFINE_ACTION(EV_ActionParamFloorLowerToNearest)
{
   INIT_STRUCT(floordata_t, fd);

   fd.direction   = 0;              // down
   if(P_LevelIsVanillaHexen())
      fd.target_type = FtoHnF;   // ioanch: in Hexen it's actually to "highest"
   else
      fd.target_type = FtoNnF;         // to nearest neighboring floor
   fd.spac        = instance->spac; // activated Hexen-style
   fd.flags       = FDF_HAVESPAC;
   fd.speed_type  = SpeedParam;
   fd.speed_value = instance->args[1] * (FRACUNIT / 8); // speed
   EV_floorChangeForArg(fd, instance->args[2]);       // change
   fd.crush       = -1;

   return EV_DoParamFloor(instance->line, instance->tag, &fd);
}

//
// EV_ActionParamFloorRaiseToLowestCeiling
//
// Implements Floor_RaiseToLowestCeiling(tag, speed, change, crush, gap)
// * ExtraData: 312
// * Hexen (ZDoom Extension): 238
//
DEFINE_ACTION(EV_ActionParamFloorRaiseToLowestCeiling)
{
   INIT_STRUCT(floordata_t, fd);

   fd.direction   = 1;              // up
   fd.target_type = FtoLnCInclusive;// to lowest neighboring ceiling
   fd.spac        = instance->spac; // activated Hexen-style
   fd.flags       = FDF_HAVESPAC;
   fd.speed_type  = SpeedParam;
   fd.speed_value = instance->args[1] * (FRACUNIT / 8); // speed
   EV_floorChangeForArg(fd, instance->args[2]);       // change
   fd.crush       = instance->args[3];                // crush
   fd.adjust      = -instance->args[4] * FRACUNIT;
   fd.changeOnStart = true;

   return EV_DoParamFloor(instance->line, instance->tag, &fd);
}

//
// EV_ActionParamFloorLowerToLowestCeiling
//
// Implements Floor_LowerToLowestCeiling(tag, speed, change)
// * ExtraData: 313
// * UDMF:      258
//
DEFINE_ACTION(EV_ActionParamFloorLowerToLowestCeiling)
{
   INIT_STRUCT(floordata_t, fd);

   fd.direction   = 0;              // down
   fd.target_type = FtoLnC;         // to lowest neighboring ceiling
   fd.spac        = instance->spac; // activated Hexen-style
   fd.flags       = FDF_HAVESPAC;
   fd.speed_type  = SpeedParam;
   fd.speed_value = instance->args[1] * (FRACUNIT / 8); // speed
   EV_floorChangeForArg(fd, instance->args[2]);       // change
   fd.crush       = -1;

   return EV_DoParamFloor(instance->line, instance->tag, &fd);
}

//
// EV_ActionParamFloorRaiseToCeiling
//
// Implements Floor_RaiseToCeiling(tag, speed, change, crush, gap)
// * ExtraData: 314
// * UDMF:      259
//
DEFINE_ACTION(EV_ActionParamFloorRaiseToCeiling)
{
   INIT_STRUCT(floordata_t, fd);

   fd.direction   = 1;              // up
   fd.target_type = FtoC;           // to sector ceiling
   fd.spac        = instance->spac; // activated Hexen-style
   fd.flags       = FDF_HAVESPAC;
   fd.speed_type  = SpeedParam;
   fd.speed_value = instance->args[1] * (FRACUNIT / 8); // speed
   EV_floorChangeForArg(fd, instance->args[2]);       // change
   fd.crush       = instance->args[3];                // crush
   fd.adjust      = -instance->args[4] * FRACUNIT;
   fd.changeOnStart = true;

   return EV_DoParamFloor(instance->line, instance->tag, &fd);
}

//
// EV_ActionParamFloorRaiseByTexture
//
// Implements Floor_RaiseByTexture(tag, speed, change, crush)
// * ExtraData: 315
// * Hexen (ZDoom Extension): 240
//
DEFINE_ACTION(EV_ActionParamFloorRaiseByTexture)
{
   INIT_STRUCT(floordata_t, fd);

   fd.direction   = 1;              // up
   fd.target_type = FbyST;          // by shortest lower texture
   fd.spac        = instance->spac; // activated Hexen-style
   fd.flags       = FDF_HAVESPAC;
   fd.speed_type  = SpeedParam;
   fd.speed_value = instance->args[1] * (FRACUNIT / 8); // speed
   EV_floorChangeForArg(fd, instance->args[2]);       // change
   fd.crush       = instance->args[3];                // crush
   fd.changeOnStart = true;

   return EV_DoParamFloor(instance->line, instance->tag, &fd);
}

//
// EV_ActionParamFloorLowerByTexture
//
// Implements Floor_LowerByTexture(tag, speed, change)
// * ExtraData: 316
// * UDMF:      261
//
DEFINE_ACTION(EV_ActionParamFloorLowerByTexture)
{
   INIT_STRUCT(floordata_t, fd);

   fd.direction   = 0;              // down
   fd.target_type = FbyST;          // by shortest lower texture
   fd.spac        = instance->spac; // activated Hexen-style
   fd.flags       = FDF_HAVESPAC;
   fd.speed_type  = SpeedParam;
   fd.speed_value = instance->args[1] * (FRACUNIT / 8); // speed
   EV_floorChangeForArg(fd, instance->args[2]);       // change
   fd.crush       = -1;

   return EV_DoParamFloor(instance->line, instance->tag, &fd);
}

//
// EV_ActionParamFloorRaiseByValue
//
// Implements Floor_RaiseByValue(tag, speed, height, change, crush)
// * ExtraData: 317
// * Hexen:     23
//
DEFINE_ACTION(EV_ActionParamFloorRaiseByValue)
{
   INIT_STRUCT(floordata_t, fd);

   fd.direction    = 1;              // up
   fd.target_type  = FbyParam;       // by value
   fd.spac         = instance->spac; // activated Hexen-style
   fd.flags        = FDF_HAVESPAC;
   fd.speed_type   = SpeedParam;
   fd.speed_value  = instance->args[1] * (FRACUNIT / 8); // speed
   fd.height_value = instance->args[2] * FRACUNIT;     // height
   EV_floorChangeForArg(fd, instance->args[3]);        // change
   fd.crush        = instance->args[4];                // crush
   fd.changeOnStart = true;

   return EV_DoParamFloor(instance->line, instance->tag, &fd);
}

//
// EV_ActionParamFloorRaiseByValueTimes8
//
// Implements Floor_RaiseByValueTimes8(tag, speed, height, change, crush)
// * ExtraData: TODO? (Not needed, really; args have full integer range)
// * Hexen:     35
//
DEFINE_ACTION(EV_ActionParamFloorRaiseByValueTimes8)
{
   INIT_STRUCT(floordata_t, fd);

   fd.direction    = 1;              // up
   fd.target_type  = FbyParam;       // by value
   fd.spac         = instance->spac; // activated Hexen-style
   fd.flags        = FDF_HAVESPAC;
   fd.speed_type   = SpeedParam;
   fd.speed_value  = instance->args[1] * (FRACUNIT / 8); // speed
   fd.height_value = instance->args[2] * FRACUNIT * 8; // height
   EV_floorChangeForArg(fd, instance->args[3]);        // change
   fd.crush        = instance->args[4];                // crush
   fd.changeOnStart = true;

   return EV_DoParamFloor(instance->line, instance->tag, &fd);
}

//
// EV_ActionParamFloorLowerByValue
//
// Implements Floor_LowerByValue(tag, speed, height, change)
// * ExtraData: 318
// * Hexen:     20
//
DEFINE_ACTION(EV_ActionParamFloorLowerByValue)
{
   INIT_STRUCT(floordata_t, fd);

   fd.direction    = 0;              // down
   fd.target_type  = FbyParam;       // by value
   fd.spac         = instance->spac; // activated Hexen-style
   fd.flags        = FDF_HAVESPAC;
   fd.speed_type   = SpeedParam;
   fd.speed_value  = instance->args[1] * (FRACUNIT / 8); // speed
   fd.height_value = instance->args[2] * FRACUNIT;     // height
   EV_floorChangeForArg(fd, instance->args[3]);        // change
   fd.crush        = -1;

   return EV_DoParamFloor(instance->line, instance->tag, &fd);
}

//
// EV_ActionParamFloorLowerByValueTimes8
//
// Implements Floor_LowerByValue(tag, speed, height, change)
// * ExtraData: TODO? (Not really needed)
// * Hexen:     36
//
DEFINE_ACTION(EV_ActionParamFloorLowerByValueTimes8)
{
   INIT_STRUCT(floordata_t, fd);

   fd.direction    = 0;              // down
   fd.target_type  = FbyParam;       // by value
   fd.spac         = instance->spac; // activated Hexen-style
   fd.flags        = FDF_HAVESPAC;
   fd.speed_type   = SpeedParam;
   fd.speed_value  = instance->args[1] * (FRACUNIT / 8); // speed
   fd.height_value = instance->args[2] * FRACUNIT * 8; // height
   EV_floorChangeForArg(fd, instance->args[3]);        // change
   fd.crush        = -1;

   return EV_DoParamFloor(instance->line, instance->tag, &fd);
}

//
// EV_ActionParamFloorMoveToValue
//
// Implements Floor_MoveToValue(tag, speed, height, neg, change)
// * ExtraData: 319
// * Hexen (ZDoom Extension): 37
//
DEFINE_ACTION(EV_ActionParamFloorMoveToValue)
{
   INIT_STRUCT(floordata_t, fd);

   fd.direction    = 1;              // not used; direction is relative to target
   fd.target_type  = FtoAbs;         // to absolute height
   fd.spac         = instance->spac; // activated Hexen-style
   fd.flags        = FDF_HAVESPAC;
   fd.speed_type   = SpeedParam;
   fd.speed_value  = instance->args[1] * (FRACUNIT / 8); // speed
   fd.height_value = instance->args[2] * FRACUNIT;     // height
   if(instance->args[3])                               // neg
      fd.height_value = -fd.height_value;
   EV_floorChangeForArg(fd, instance->args[4]);        // change
   fd.crush        = -1;

   return EV_DoParamFloor(instance->line, instance->tag, &fd);
}

//
// EV_ActionParamFloorMoveToValueTimes8
//
// Implements Floor_MoveToValueTimes8(tag, speed, height, neg, change)
// * ExtraData: TODO? (Not really needed)
// * Hexen:     68
//
DEFINE_ACTION(EV_ActionParamFloorMoveToValueTimes8)
{
   INIT_STRUCT(floordata_t, fd);

   fd.direction    = 1;              // not used; direction is relative to target
   fd.target_type  = FtoAbs;         // to absolute height
   fd.spac         = instance->spac; // activated Hexen-style
   fd.flags        = FDF_HAVESPAC;
   fd.speed_type   = SpeedParam;
   fd.speed_value  = instance->args[1] * (FRACUNIT / 8); // speed
   fd.height_value = instance->args[2] * FRACUNIT * 8; // height
   if(instance->args[3])                               // neg
      fd.height_value = -fd.height_value;
   EV_floorChangeForArg(fd, instance->args[4]);        // change
   fd.crush        = -1;

   return EV_DoParamFloor(instance->line, instance->tag, &fd);
}

//
// EV_ActionParamFloorRaiseInstant
//
// Implements Floor_RaiseInstant(tag, unused, height, change, crush)
// * ExtraData: 320
// * Hexen:     67
//
DEFINE_ACTION(EV_ActionParamFloorRaiseInstant)
{
   INIT_STRUCT(floordata_t, fd);

   fd.direction    = 1;              // up
   fd.target_type  = FInst;          // always move instantly
   fd.spac         = instance->spac; // activated Hexen-style
   fd.flags        = FDF_HAVESPAC;
   fd.speed_type   = SpeedNormal;    // unused, always instant.
   fd.height_value = instance->args[2] * FRACUNIT * 8; // height
   EV_floorChangeForArg(fd, instance->args[3]);        // change
   fd.crush        = instance->args[4];                // crush

   return EV_DoParamFloor(instance->line, instance->tag, &fd);
}

//
// EV_ActionParamFloorLowerInstant
//
// Implements Floor_LowerInstant(tag, unused, height, change)
// * ExtraData: 321
// * Hexen:     66
//
DEFINE_ACTION(EV_ActionParamFloorLowerInstant)
{
   INIT_STRUCT(floordata_t, fd);

   fd.direction    = 0;              // down
   fd.target_type  = FInst;          // always move instantly
   fd.spac         = instance->spac; // activated Hexen-style
   fd.flags        = FDF_HAVESPAC;
   fd.speed_type   = SpeedNormal;    // unused, always instant.
   fd.height_value = instance->args[2] * FRACUNIT * 8; // height
   EV_floorChangeForArg(fd, instance->args[3]);        // change
   fd.crush        = -1;

   return EV_DoParamFloor(instance->line, instance->tag, &fd);
}

//
// EV_ActionParamFloorToCeilingInstant
//
// Implements Floor_ToCeilingInstant(tag, change, crush, gap)
// * ExtraData: 322
// * UDMF:      260
//
DEFINE_ACTION(EV_ActionParamFloorToCeilingInstant)
{
   INIT_STRUCT(floordata_t, fd);

   fd.direction   = 0;              // down (to cause instant movement)
   fd.target_type = FtoC;           // to sector ceiling
   fd.spac        = instance->spac; // activated Hexen-style
   fd.flags       = FDF_HAVESPAC;
   fd.speed_type  = SpeedNormal;    // unused (always instant).
   EV_floorChangeForArg(fd, instance->args[1]); // change
   fd.crush       = instance->args[2];          // crush
   fd.adjust      = -instance->args[3] * FRACUNIT;

   return EV_DoParamFloor(instance->line, instance->tag, &fd);
}

//
// EV_ActionParamCeilingRaiseToHighest
//
// Implements Ceiling_RaiseToHighest(tag, speed, change)
// * ExtraData: 323
// * UDMF:      262
//
DEFINE_ACTION(EV_ActionParamCeilingRaiseToHighest)
{
   INIT_STRUCT(ceilingdata_t, cd);

   cd.direction   = 1;              // up
   cd.target_type = CtoHnC;         // to highest neighboring ceiling
   cd.spac        = instance->spac; // activated Hexen-style
   cd.flags       = CDF_HAVESPAC;
   cd.speed_type  = SpeedParam;
   cd.speed_value = instance->args[1] * (FRACUNIT / 8); // speed
   EV_ceilingChangeForArg(cd, instance->args[2]);     // change
   cd.crush       = -1;

   return EV_DoParamCeiling(instance->line, instance->tag, &cd);
}

//
// EV_ActionParamCeilingToHighestInstant
//
// Implements Ceiling_ToHighestInstant(tag, change, crush)
// * ExtraData: 324
// * UDMF:      263
//
DEFINE_ACTION(EV_ActionParamCeilingToHighestInstant)
{
   INIT_STRUCT(ceilingdata_t, cd);

   cd.direction   = 0;              // down (to cause instant movement)
   cd.target_type = CtoHnC;         // to highest neighboring ceiling
   cd.spac        = instance->spac; // activated Hexen-style
   cd.flags       = CDF_HAVESPAC;
   cd.speed_type  = SpeedNormal;    // not used
   EV_ceilingChangeForArg(cd, instance->args[1]); // change
   cd.crush       = instance->args[2];            // crush

   return EV_DoParamCeiling(instance->line, instance->tag, &cd);
}

//
// EV_ActionParamCeilingRaiseToNearest
//
// Implements Ceiling_RaiseToNearest(tag, speed, change)
// * ExtraData: 325
// * Hexen (ZDoom Extension): 252
//
DEFINE_ACTION(EV_ActionParamCeilingRaiseToNearest)
{
   INIT_STRUCT(ceilingdata_t, cd);

   cd.direction     = 1;              // up
   cd.target_type   = CtoNnC;         // to nearest neighboring ceiling
   cd.spac          = instance->spac; // activated Hexen-style
   cd.flags         = CDF_HAVESPAC;
   cd.speed_type    = SpeedParam;
   cd.speed_value   = instance->args[1] * (FRACUNIT / 8); // speed
   EV_ceilingChangeForArg(cd, instance->args[2]);       // change
   cd.crush         = -1;

   return EV_DoParamCeiling(instance->line, instance->tag, &cd);
}

//
// EV_ActionParamCeilingLowerToNearest
//
// Implements Ceiling_LowerToNearest(tag, speed, change, crush)
// * ExtraData: 326
// * UDMF:      264
//
DEFINE_ACTION(EV_ActionParamCeilingLowerToNearest)
{
   INIT_STRUCT(ceilingdata_t, cd);

   cd.direction     = 0;              // down
   cd.target_type   = CtoNnC;         // to nearest neighboring ceiling
   cd.spac          = instance->spac; // activated Hexen-style
   cd.flags         = CDF_HAVESPAC | CDF_CHANGEONSTART;
   cd.speed_type    = SpeedParam;
   cd.speed_value   = instance->args[1] * (FRACUNIT / 8); // speed
   EV_ceilingChangeForArg(cd, instance->args[2]);       // change
   cd.crush         = instance->args[3];                // crush

   return EV_DoParamCeiling(instance->line, instance->tag, &cd);
}

//
// EV_ActionParamCeilingRaiseToLowest
//
// Implements Ceiling_RaiseToLowest(tag, speed, change)
// * ExtraData: 327
// * UDMF:      265
//
DEFINE_ACTION(EV_ActionParamCeilingRaiseToLowest)
{
   INIT_STRUCT(ceilingdata_t, cd);

   cd.direction     = 1;              // up
   cd.target_type   = CtoLnC;         // to lowest neighboring ceiling
   cd.spac          = instance->spac; // activated Hexen-style
   cd.flags         = CDF_HAVESPAC;
   cd.speed_type    = SpeedParam;
   cd.speed_value   = instance->args[1] * (FRACUNIT / 8); // speed
   EV_ceilingChangeForArg(cd, instance->args[2]);       // change
   cd.crush         = -1;

   return EV_DoParamCeiling(instance->line, instance->tag, &cd);
}

//
// EV_ActionParamCeilingLowerToLowest
//
// Implements Ceiling_LowerToLowest(tag, speed, change, crush)
// * ExtraData: 328
// * Hexen (ZDoom Extension): 253
//
DEFINE_ACTION(EV_ActionParamCeilingLowerToLowest)
{
   INIT_STRUCT(ceilingdata_t, cd);

   cd.direction     = 0;              // down
   cd.target_type   = CtoLnC;         // to lowest neighboring ceiling
   cd.spac          = instance->spac; // activated Hexen-style
   cd.flags         = CDF_HAVESPAC | CDF_CHANGEONSTART;
   cd.speed_type    = SpeedParam;
   cd.speed_value   = instance->args[1] * (FRACUNIT / 8); // speed
   EV_ceilingChangeForArg(cd, instance->args[2]);       // change
   cd.crush         = instance->args[3];                // crush

   return EV_DoParamCeiling(instance->line, instance->tag, &cd);
}

//
// EV_ActionParamCeilingRaiseToHighestFloor
//
// Implements Ceiling_RaiseToHighestFloor(tag, speed, change)
// * ExtraData: 329
// * UDMF:      266
//
DEFINE_ACTION(EV_ActionParamCeilingRaiseToHighestFloor)
{
   INIT_STRUCT(ceilingdata_t, cd);

   cd.direction     = 1;              // up
   cd.target_type   = CtoHnF;         // to highest neighboring floor
   cd.spac          = instance->spac; // activated Hexen-style
   cd.flags         = CDF_HAVESPAC;
   cd.speed_type    = SpeedParam;
   cd.speed_value   = instance->args[1] * (FRACUNIT / 8); // speed
   EV_ceilingChangeForArg(cd, instance->args[2]);       // change
   cd.crush         = -1;

   return EV_DoParamCeiling(instance->line, instance->tag, &cd);
}

//
// EV_ActionParamCeilingLowerToHighestFloor
//
// Implements Ceiling_LowerToHighestFloor(tag, speed, change, crush, gap)
// * ExtraData: 330
// * Hexen (ZDoom Extension): 192
//
DEFINE_ACTION(EV_ActionParamCeilingLowerToHighestFloor)
{
   INIT_STRUCT(ceilingdata_t, cd);

   cd.direction     = 0;              // down
   cd.target_type   = CtoHnF;         // to highest neighboring floor
   cd.spac          = instance->spac; // activated Hexen-style
   cd.flags         = CDF_HAVESPAC | CDF_HACKFORDESTF | CDF_CHANGEONSTART;
   cd.speed_type    = SpeedParam;
   cd.speed_value   = instance->args[1] * (FRACUNIT / 8); // speed
   EV_ceilingChangeForArg(cd, instance->args[2]);       // change
   cd.crush         = instance->args[3];                // crush
   cd.ceiling_gap   = instance->args[4] * FRACUNIT;

   return EV_DoParamCeiling(instance->line, instance->tag, &cd);
}

//
// EV_ActionParamCeilingToFloorInstant
//
// Implements Ceiling_ToFloorInstant(tag, change, crush, gap)
// * ExtraData: 331
// * UDMF:      267
//
DEFINE_ACTION(EV_ActionParamCeilingToFloorInstant)
{
   INIT_STRUCT(ceilingdata_t, cd);

   cd.direction     = 1;              // up (to cause instant movement)
   cd.target_type   = CtoF;           // to sector floor
   cd.spac          = instance->spac; // activated Hexen-style
   cd.flags         = CDF_HAVESPAC;
   cd.speed_type    = SpeedNormal;    // not used
   EV_ceilingChangeForArg(cd, instance->args[1]); // change
   cd.crush         = instance->args[2];          // crush
   cd.ceiling_gap   = instance->args[3] * FRACUNIT;

   return EV_DoParamCeiling(instance->line, instance->tag, &cd);
}

//
// EV_ActionParamCeilingLowerToFloor
//
// Implements Ceiling_LowerToFloor(tag, speed, change, crush, gap)
// * ExtraData: 332
// * Hexen (ZDoom Extension): 254
//
DEFINE_ACTION(EV_ActionParamCeilingLowerToFloor)
{
   INIT_STRUCT(ceilingdata_t, cd);

   cd.direction     = 0;              // down
   cd.target_type   = CtoF;           // to sector floor
   cd.spac          = instance->spac; // activated Hexen-style
   cd.flags         = CDF_HAVESPAC | CDF_HACKFORDESTF | CDF_CHANGEONSTART;
   cd.speed_type    = SpeedParam;
   cd.speed_value   = instance->args[1] * (FRACUNIT / 8); // speed
   EV_ceilingChangeForArg(cd, instance->args[2]);       // change
   cd.crush         = instance->args[3];                // crush
   cd.ceiling_gap   = instance->args[4] * FRACUNIT;

   return EV_DoParamCeiling(instance->line, instance->tag, &cd);
}

//
// EV_ActionParamCeilingRaiseByTexture
//
// Implements Ceiling_RaiseByTexture(tag, speed, change)
// * ExtraData: 333
// * UDMF:      268
//
DEFINE_ACTION(EV_ActionParamCeilingRaiseByTexture)
{
   INIT_STRUCT(ceilingdata_t, cd);

   cd.direction     = 1;              // up
   cd.target_type   = CbyST;          // by shortest upper texture
   cd.spac          = instance->spac; // activated Hexen-style
   cd.flags         = CDF_HAVESPAC;
   cd.speed_type    = SpeedParam;
   cd.speed_value   = instance->args[1] * (FRACUNIT / 8); // speed
   EV_ceilingChangeForArg(cd, instance->args[2]);       // change
   cd.crush         = -1;

   return EV_DoParamCeiling(instance->line, instance->tag, &cd);
}

//
// EV_ActionParamCeilingLowerByTexture
//
// Implements Ceiling_LowerByTexture(tag, speed, change, crush)
// * ExtraData: 334
// * UDMF:      269
//
DEFINE_ACTION(EV_ActionParamCeilingLowerByTexture)
{
   INIT_STRUCT(ceilingdata_t, cd);

   cd.direction     = 0;              // down
   cd.target_type   = CbyST;          // by shortest upper texture
   cd.spac          = instance->spac; // activated Hexen-style
   cd.flags         = CDF_HAVESPAC | CDF_CHANGEONSTART;
   cd.speed_type    = SpeedParam;
   cd.speed_value   = instance->args[1] * (FRACUNIT / 8); // speed
   EV_ceilingChangeForArg(cd, instance->args[2]);       // change
   cd.crush         = instance->args[3];                // crush

   return EV_DoParamCeiling(instance->line, instance->tag, &cd);
}

//
// EV_ActionParamCeilingRaiseByValue
//
// Implements Ceiling_RaiseByValue(tag, speed, height, change)
// * ExtraData: 335
// * Hexen:     41
//
DEFINE_ACTION(EV_ActionParamCeilingRaiseByValue)
{
   INIT_STRUCT(ceilingdata_t, cd);

   cd.direction     = 1;              // up
   cd.target_type   = CbyParam;       // by value
   cd.spac          = instance->spac; // activated Hexen-style
   cd.flags         = CDF_HAVESPAC;
   cd.speed_type    = SpeedParam;
   cd.speed_value   = instance->args[1] * (FRACUNIT / 8); // speed
   cd.height_value  = instance->args[2] * FRACUNIT;     // height
   EV_ceilingChangeForArg(cd, instance->args[3]);       // change
   cd.crush         = -1;

   return EV_DoParamCeiling(instance->line, instance->tag, &cd);
}

//
// EV_ActionParamCeilingLowerByValue
//
// Implements Ceiling_LowerByValue(tag, speed, height, change, crush)
// * ExtraData: 336
// * Hexen:     40
//
DEFINE_ACTION(EV_ActionParamCeilingLowerByValue)
{
   INIT_STRUCT(ceilingdata_t, cd);

   cd.direction     = 0;              // down
   cd.target_type   = CbyParam;       // by value
   cd.spac          = instance->spac; // activated Hexen-style
   cd.flags         = CDF_HAVESPAC | CDF_CHANGEONSTART;
   cd.speed_type    = SpeedParam;
   cd.speed_value   = instance->args[1] * (FRACUNIT / 8); // speed
   cd.height_value  = instance->args[2] * FRACUNIT;     // height
   EV_ceilingChangeForArg(cd, instance->args[3]);       // change
   cd.crush         = instance->args[4];                // crush

   return EV_DoParamCeiling(instance->line, instance->tag, &cd);
}

//
// EV_ActionParamCeilingRaiseByValueTimes8
//
// Implements Ceiling_RaiseByValueTimes8(tag, speed, height, change)
// * Hexen (ZDoom Extension): 198
//
DEFINE_ACTION(EV_ActionParamCeilingRaiseByValueTimes8)
{
   INIT_STRUCT(ceilingdata_t, cd);

   cd.direction     = 1;              // up
   cd.target_type   = CbyParam;       // by value
   cd.spac          = instance->spac; // activated Hexen-style
   cd.flags         = CDF_HAVESPAC;
   cd.speed_type    = SpeedParam;
   cd.speed_value   = instance->args[1] * (FRACUNIT / 8); // speed
   cd.height_value  = instance->args[2] * FRACUNIT * 8; // height
   EV_ceilingChangeForArg(cd, instance->args[3]);       // change
   cd.crush         = -1;

   return EV_DoParamCeiling(instance->line, instance->tag, &cd);
}

//
// EV_ActionParamCeilingLowerByValueTimes8
//
// Implements Ceiling_LowerByValueTimes8(tag, speed, height, change, crush)
// * Hexen (ZDoom Extension): 199
//
DEFINE_ACTION(EV_ActionParamCeilingLowerByValueTimes8)
{
   INIT_STRUCT(ceilingdata_t, cd);

   cd.direction     = 0;              // down
   cd.target_type   = CbyParam;       // by value
   cd.spac          = instance->spac; // activated Hexen-style
   cd.flags         = CDF_HAVESPAC | CDF_CHANGEONSTART;
   cd.speed_type    = SpeedParam;
   cd.speed_value   = instance->args[1] * (FRACUNIT / 8); // speed
   cd.height_value  = instance->args[2] * FRACUNIT * 8; // height
   EV_ceilingChangeForArg(cd, instance->args[3]);       // change
   cd.crush         = instance->args[4];                // crush

   return EV_DoParamCeiling(instance->line, instance->tag, &cd);
}

//
// EV_ActionParamCeilingMoveToValue
//
// Implements Ceiling_MoveToValue(tag, speed, height, neg, change)
// * ExtraData: 337
// * Hexen:     47
//
DEFINE_ACTION(EV_ActionParamCeilingMoveToValue)
{
   INIT_STRUCT(ceilingdata_t, cd);

   cd.direction     = 1;              // not used; motion is relative to target
   cd.target_type   = CtoAbs;         // move to absolute height
   cd.spac          = instance->spac; // activated Hexen-style
   cd.flags         = CDF_HAVESPAC;
   cd.speed_type    = SpeedParam;
   cd.speed_value   = instance->args[1] * (FRACUNIT / 8); // speed
   cd.height_value  = instance->args[2] * FRACUNIT;     // height
   if(instance->args[3])                                // neg
      cd.height_value = -cd.height_value;
   EV_ceilingChangeForArg(cd, instance->args[4]);       // change
   cd.crush = -1;

   return EV_DoParamCeiling(instance->line, instance->tag, &cd);
}

//
// EV_ActionParamCeilingMoveToValueTimes8
//
// Implements Ceiling_MoveToValueTimes8(tag, speed, height, neg, change)
// * Hexen: 69
//
DEFINE_ACTION(EV_ActionParamCeilingMoveToValueTimes8)
{
   INIT_STRUCT(ceilingdata_t, cd);

   cd.direction     = 1;              // not used; motion is relative to target
   cd.target_type   = CtoAbs;         // move to absolute height
   cd.spac          = instance->spac; // activated Hexen-style
   cd.flags         = CDF_HAVESPAC;
   cd.speed_type    = SpeedParam;
   cd.speed_value   = instance->args[1] * (FRACUNIT / 8); // speed
   cd.height_value  = instance->args[2] * FRACUNIT * 8; // height
   if(instance->args[3])                                // neg
      cd.height_value = -cd.height_value;
   EV_ceilingChangeForArg(cd, instance->args[4]);       // change
   cd.crush = -1;

   return EV_DoParamCeiling(instance->line, instance->tag, &cd);
}

//
// EV_ActionParamCeilingRaiseInstant
//
// Implements Ceiling_RaiseInstant(tag, unused, height, change)
// * ExtraData: 338
// * Hexen (ZDoom Extension): 194
//
DEFINE_ACTION(EV_ActionParamCeilingRaiseInstant)
{
   INIT_STRUCT(ceilingdata_t, cd);

   cd.direction     = 1;              // up
   cd.target_type   = CInst;          // instant motion to dest height
   cd.spac          = instance->spac; // activated Hexen-style
   cd.flags         = CDF_HAVESPAC;
   cd.speed_type    = SpeedNormal;    // not used
   cd.height_value  = instance->args[2] * FRACUNIT * 8; // height
   EV_ceilingChangeForArg(cd, instance->args[3]);
   cd.crush         = -1;

   return EV_DoParamCeiling(instance->line, instance->tag, &cd);
}

//
// EV_ActionParamCeilingLowerInstant
//
// Implements Ceiling_LowerInstant(tag, unused, height, change, crush)
// * ExtraData: 339
// * Hexen (ZDoom Extension): 193
//
DEFINE_ACTION(EV_ActionParamCeilingLowerInstant)
{
   INIT_STRUCT(ceilingdata_t, cd);

   cd.direction     = 0;              // down
   cd.target_type   = CInst;          // instant motion to dest height
   cd.spac          = instance->spac; // activated Hexen-style
   cd.flags         = CDF_HAVESPAC;
   cd.speed_type    = SpeedNormal;    // unused
   cd.height_value  = instance->args[2] * FRACUNIT * 8; // height
   EV_ceilingChangeForArg(cd, instance->args[3]);       // change
   cd.crush         = instance->args[4];

   return EV_DoParamCeiling(instance->line, instance->tag, &cd);
}

//
// EV_ActionParamStairsBuildUpDoom
//
// Implements Stairs_BuildUpDoom(tag, speed, height, delay, reset)
// * ExtraData: 340
// * Hexen (ZDoom Extension): 217
//
DEFINE_ACTION(EV_ActionParamStairsBuildUpDoom)
{
   INIT_STRUCT(stairdata_t, sd);

   sd.flags          = SDF_HAVESPAC;
   sd.spac           = instance->spac; // Hexen-style activation
   sd.direction      = 1;              // up
   sd.speed_type     = SpeedParam;
   sd.speed_value    = instance->args[1] * (FRACUNIT / 8); // speed
   sd.stepsize_type  = StepSizeParam;
   sd.stepsize_value = instance->args[2] * FRACUNIT;     // height
   sd.delay_value    = instance->args[3];                // delay
   sd.reset_value    = instance->args[4];                // reset

   return EV_DoParamStairs(instance->line, instance->tag, &sd);
}

//
// EV_ActionParamStairsBuildDownDoom
//
// Implements Stairs_BuildDownDoom(tag, speed, height, delay, reset)
// * ExtraData: 341
// * UDMF:      270
//
DEFINE_ACTION(EV_ActionParamStairsBuildDownDoom)
{
   INIT_STRUCT(stairdata_t, sd);

   sd.flags          = SDF_HAVESPAC;
   sd.spac           = instance->spac; // Hexen-style activation
   sd.direction      = 0;              // down
   sd.speed_type     = SpeedParam;
   sd.speed_value    = instance->args[1] * (FRACUNIT / 8); // speed
   sd.stepsize_type  = StepSizeParam;
   sd.stepsize_value = instance->args[2] * FRACUNIT;     // height
   sd.delay_value    = instance->args[3];                // delay
   sd.reset_value    = instance->args[4];

   return EV_DoParamStairs(instance->line, instance->tag, &sd);
}

//
// EV_ActionParamStairsBuildUpDoomSync
//
// Implements Stairs_BuildUpDoomSync(tag, speed, height, reset)
// * ExtraData: 342
// * UDMF:      271
//
DEFINE_ACTION(EV_ActionParamStairsBuildUpDoomSync)
{
   INIT_STRUCT(stairdata_t, sd);

   sd.flags          = SDF_HAVESPAC | SDF_SYNCHRONIZED;
   sd.spac           = instance->spac; 
   sd.direction      = 1;
   sd.speed_type     = SpeedParam;
   sd.speed_value    = instance->args[1] * (FRACUNIT / 8); // speed
   sd.stepsize_type  = StepSizeParam;
   sd.stepsize_value = instance->args[2] * FRACUNIT;     // height
   sd.delay_value    = 0;
   sd.reset_value    = instance->args[3];                // reset

   return EV_DoParamStairs(instance->line, instance->tag, &sd);
}

//
// EV_ActionParamStairsBuildDownDoomSync
//
// Implements Stairs_BuildDownDoomSync(tag, speed, height, reset)
// * ExtraData: 343
// * UDMF:      272
//
DEFINE_ACTION(EV_ActionParamStairsBuildDownDoomSync)
{
   INIT_STRUCT(stairdata_t, sd);

   sd.flags          = SDF_HAVESPAC | SDF_SYNCHRONIZED;
   sd.spac           = instance->spac; 
   sd.direction      = 0;
   sd.speed_type     = SpeedParam;
   sd.speed_value    = instance->args[1] * (FRACUNIT / 8); // speed
   sd.stepsize_type  = StepSizeParam;
   sd.stepsize_value = instance->args[2] * FRACUNIT;     // height
   sd.delay_value    = 0;
   sd.reset_value    = instance->args[3];                // reset

   return EV_DoParamStairs(instance->line, instance->tag, &sd);
}

//
// EV_ActionParamGenStairs
//
// Implements Generic_Stairs(tag, speed, height, flags, reset)
// * ExtraData: 502
// * UDMF:      204
//
DEFINE_ACTION(EV_ActionParamGenStairs)
{
   edefstructvar(stairdata_t, sd);

   int flags = instance->args[3];
   sd.flags = SDF_HAVESPAC;
   sd.direction = flags & 1;
   sd.stepsize_type = StepSizeParam;
   sd.stepsize_value = instance->args[2] * FRACUNIT;
   sd.speed_type = SpeedParam;
   sd.speed_value = instance->args[1] * (FRACUNIT / 8);
   if(flags & 2)
      sd.flags |= SDF_IGNORETEXTURES;
   sd.reset_value = instance->args[4];
   int rtn = EV_DoParamStairs(instance->line, instance->tag, &sd);
   if(rtn && instance->line)
      instance->line->args[3] ^= 1;
   return rtn;
}

//
// EV_ActionPolyobjDoorSlide
//
// Implements Polyobj_DoorSlide(id, speed, angle, distance, delay)
// * ExtraData: 350
// * Hexen:     8
//
DEFINE_ACTION(EV_ActionPolyobjDoorSlide)
{
   INIT_STRUCT(polydoordata_t, pdd);

   pdd.doorType   = POLY_DOOR_SLIDE;
   pdd.polyObjNum = instance->args[0];                // id
   pdd.speed      = instance->args[1] * (FRACUNIT / 8); // speed
   pdd.angle      = instance->args[2];                // angle (byte angle)
   pdd.distance   = instance->args[3] * FRACUNIT;     // distance
   pdd.delay      = instance->args[4];                // delay in tics

   return EV_DoPolyDoor(&pdd);
}

//
// EV_ActionPolyobjDoorSwing
//
// Implements Polyobj_DoorSwing(id, speed, distance, delay)
// * ExtraData: 351
// * Hexen:     7
//
DEFINE_ACTION(EV_ActionPolyobjDoorSwing)
{
   INIT_STRUCT(polydoordata_t, pdd);

   pdd.doorType   = POLY_DOOR_SWING;
   pdd.polyObjNum = instance->args[0]; // id
   pdd.speed      = instance->args[1]; // angular speed (byte angle)
   pdd.distance   = instance->args[2]; // angular distance (byte angle)
   pdd.delay      = instance->args[3]; // delay in tics

   return EV_DoPolyDoor(&pdd);
}

//
// EV_ActionPolyobjMove
//
// Implements Polyobj_Move(id, speed, angle, distance)
// * ExtraData: 352
// * Hexen:     4
//
DEFINE_ACTION(EV_ActionPolyobjMove)
{
   INIT_STRUCT(polymovedata_t, pmd);

   pmd.polyObjNum = instance->args[0];                // id
   pmd.speed      = instance->args[1] * (FRACUNIT / 8); // speed
   pmd.angle      = instance->args[2];                // angle (byte angle)
   pmd.distance   = instance->args[3] * FRACUNIT;     // distance
   pmd.overRide   = false;

   return EV_DoPolyObjMove(&pmd);
}

//
// EV_ActionPolyobjMoveTimes8
//
// Implements Polyobj_MoveTimes8(id, speed, angle, distance)
// * Hexen: 6
//
DEFINE_ACTION(EV_ActionPolyobjMoveTimes8)
{
   INIT_STRUCT(polymovedata_t, pmd);

   pmd.polyObjNum = instance->args[0];                // id
   pmd.speed      = instance->args[1] * (FRACUNIT / 8); // speed
   pmd.angle      = instance->args[2];                // angle (byte angle)
   pmd.distance   = instance->args[3] * FRACUNIT * 8; // distance
   pmd.overRide   = false;

   return EV_DoPolyObjMove(&pmd);
}

//
// Implements Polyobj_MoveTo(po, speed, pos_x, pos_y)
// * ExtraData: 497
// * Hexen: 88
//
DEFINE_ACTION(EV_ActionPolyobjMoveTo)
{
   INIT_STRUCT(polymoveto_t, pmd);
   pmd.polyObjNum = instance->args[0];
   pmd.speed = instance->args[1] * (FRACUNIT / 8);
   pmd.targetMobj = false;
   pmd.pos.x = instance->args[2] * FRACUNIT;
   pmd.pos.y = instance->args[3] * FRACUNIT;
   pmd.overRide = false;
   pmd.activator = nullptr;   // absolute XY destination won't use activator, unlike spot TID
   return EV_DoPolyObjMoveToSpot(pmd);
}

//
// Implements Polyobj_MoveToSpot(po, speed, target)
// * ExtraData: 496
// * Hexen: 86
//
DEFINE_ACTION(EV_ActionPolyobjMoveToSpot)
{
   INIT_STRUCT(polymoveto_t, pmd);
   pmd.polyObjNum = instance->args[0];
   pmd.speed = instance->args[1] * (FRACUNIT / 8);
   pmd.targetMobj = true;
   pmd.tid = instance->args[2];
   pmd.overRide = false;
   pmd.activator = instance->actor;
   return EV_DoPolyObjMoveToSpot(pmd);
}

//
// EV_ActionPolyobjORMove
//
// Implements Polyobj_OR_Move(id, speed, angle, distance)
// * ExtraData: 353
// * Hexen:     92
//
DEFINE_ACTION(EV_ActionPolyobjORMove)
{
   INIT_STRUCT(polymovedata_t, pmd);

   pmd.polyObjNum = instance->args[0];                // id
   pmd.speed      = instance->args[1] * (FRACUNIT / 8); // speed
   pmd.angle      = instance->args[2];                // angle (byte angle)
   pmd.distance   = instance->args[3] * FRACUNIT;     // distance
   pmd.overRide   = true;

   return EV_DoPolyObjMove(&pmd);
}

//
// EV_ActionPolyobjORMoveTimes8
//
// Implements Polyobj_OR_MoveTimes8(id, speed, angle, distance)
// * Hexen: 93
//
DEFINE_ACTION(EV_ActionPolyobjORMoveTimes8)
{
   INIT_STRUCT(polymovedata_t, pmd);

   pmd.polyObjNum = instance->args[0];                // id
   pmd.speed      = instance->args[1] * (FRACUNIT / 8); // speed
   pmd.angle      = instance->args[2];                // angle (byte angle)
   pmd.distance   = instance->args[3] * FRACUNIT * 8; // distance
   pmd.overRide   = true;

   return EV_DoPolyObjMove(&pmd);
}

//
// Implements Polyobj_OR_MoveTo(po, speed, pos_x, pos_y)
// * ExtraData: 498
// * Hexen: 89
//
DEFINE_ACTION(EV_ActionPolyobjORMoveTo)
{
   INIT_STRUCT(polymoveto_t, pmd);
   pmd.polyObjNum = instance->args[0];
   pmd.speed = instance->args[1] * (FRACUNIT / 8);
   pmd.targetMobj = false;
   pmd.pos.x = instance->args[2] * FRACUNIT;
   pmd.pos.y = instance->args[3] * FRACUNIT;
   pmd.overRide = true;
   pmd.activator = nullptr;
   return EV_DoPolyObjMoveToSpot(pmd);
}

//
// Implements Polyobj_OR_MoveToSpot(po, speed, target)
// * ExtraData: 499
// * Hexen: 59
//
DEFINE_ACTION(EV_ActionPolyobjORMoveToSpot)
{
   INIT_STRUCT(polymoveto_t, pmd);
   pmd.polyObjNum = instance->args[0];
   pmd.speed = instance->args[1] * (FRACUNIT / 8);
   pmd.targetMobj = true;
   pmd.tid = instance->args[2];
   pmd.overRide = true;
   pmd.activator = instance->actor;
   return EV_DoPolyObjMoveToSpot(pmd);
}

//
// EV_ActionPolyobjRotateRight
//
// Implements Polyobj_RotateRight(id, speed, distance)
// * ExtraData: 354
// * Hexen:     3
//
DEFINE_ACTION(EV_ActionPolyobjRotateRight)
{
   INIT_STRUCT(polyrotdata_t, prd);

   prd.polyObjNum = instance->args[0]; // id
   prd.speed      = instance->args[1]; // angular speed (byte angle)
   prd.distance   = instance->args[2]; // angular distance (byte angle)
   prd.direction  = -1;
   prd.overRide   = false;

   return EV_DoPolyObjRotate(&prd);
}

//
// EV_ActionPolyobjORRotateRight
//
// Implements Polyobj_OR_RotateRight(id, speed, distance)
// * ExtraData: 355
// * Hexen:     91
//
DEFINE_ACTION(EV_ActionPolyobjORRotateRight)
{
   INIT_STRUCT(polyrotdata_t, prd);

   prd.polyObjNum = instance->args[0]; // id
   prd.speed      = instance->args[1]; // angular speed (byte angle)
   prd.distance   = instance->args[2]; // angular distance (byte angle)
   prd.direction  = -1;
   prd.overRide   = true;

   return EV_DoPolyObjRotate(&prd);
}

//
// EV_ActionPolyobjRotateLeft
//
// Implements Polyobj_RotateLeft(id, speed, distance)
// * ExtraData: 356
// * Hexen:     2
//
DEFINE_ACTION(EV_ActionPolyobjRotateLeft)
{
   INIT_STRUCT(polyrotdata_t, prd);

   prd.polyObjNum = instance->args[0]; // id
   prd.speed      = instance->args[1]; // angular speed (byte angle)
   prd.distance   = instance->args[2]; // angular distance (byte angle)
   prd.direction  = 1;
   prd.overRide   = false;

   return EV_DoPolyObjRotate(&prd);
}

//
// EV_ActionPolyobjORRotateLeft
//
// Implements Polyobj_OR_RotateLeft(id, speed, distance)
// * ExtraData: 357
// * Hexen:     90
//
DEFINE_ACTION(EV_ActionPolyobjORRotateLeft)
{
   INIT_STRUCT(polyrotdata_t, prd);

   prd.polyObjNum = instance->args[0]; // id
   prd.speed      = instance->args[1]; // angular speed (byte angle)
   prd.distance   = instance->args[2]; // angular distance (byte angle)
   prd.direction  = 1;
   prd.overRide   = true;

   return EV_DoPolyObjRotate(&prd);
}

//
// EV_ActionPolyobjStop
//
// Implements Polyobj_Stop(id)
// * ExtraData: 474
// * Hexen:     87
//
DEFINE_ACTION(EV_ActionPolyobjStop)
{  
   return EV_DoPolyObjStop(instance->tag);
}

//
// EV_ActionPillarBuild
//
// Implements Pillar_Build(tag, speed, height)
// * ExtraData: 362
// * Hexen:     29
//
DEFINE_ACTION(EV_ActionPillarBuild)
{
   INIT_STRUCT(pillardata_t, pd);

   pd.tag    = instance->tag;
   pd.speed  = instance->args[1] * (FRACUNIT / 8);
   pd.height = instance->args[2] * FRACUNIT;
   pd.crush  = 0;

   return EV_PillarBuild(instance->line, &pd);
}

//
// EV_ActionPillarBuildAndCrush
//
// Implements Pillar_BuildAndCrush(tag, speed, height, crush)
// * ExtraData: 363
// * Hexen:     94
//
DEFINE_ACTION(EV_ActionPillarBuildAndCrush)
{
   INIT_STRUCT(pillardata_t, pd);

   pd.tag    = instance->tag;
   pd.speed  = instance->args[1] * (FRACUNIT / 8);
   pd.height = instance->args[2] * FRACUNIT;
   pd.crush  = instance->args[3];
   // TODO: support ZDoom crush mode in args[4]

   return EV_PillarBuild(instance->line, &pd);
}

//
// EV_ActionPillarOpen
//
// Implements Pillar_Open(tag, speed, fdist, cdist)
// * ExtraData: 364
// * Hexen:     30
//
DEFINE_ACTION(EV_ActionPillarOpen)
{
   INIT_STRUCT(pillardata_t, pd);

   pd.tag   = instance->args[0];
   pd.speed = instance->args[1] * (FRACUNIT / 8);
   pd.fdist = instance->args[2] * FRACUNIT;
   pd.cdist = instance->args[3] * FRACUNIT;
   pd.crush = 0;

   return EV_PillarOpen(instance->line, &pd);
}

//
// EV_ActionACSExecute
//
// Implements ACS_Execute(script, map, arg1, arg2, arg3)
// * ExtraData: 365
// * Hexen:     80
//
DEFINE_ACTION(EV_ActionACSExecute)
{
   Mobj    *thing = instance->actor;
   line_t  *line  = instance->line;
   int      side  = instance->side;
   polyobj_t *po  = instance->poly;
   int      num   = instance->args[0];
   int      map   = instance->args[1];
   int      argc  = NUMLINEARGS - 2;
   uint32_t argv[NUMLINEARGS - 2];

   for(int i = 0; i != argc; ++i)
      argv[i] = instance->args[i + 2];

   return ACS_ExecuteScriptI(num, map, argv, argc, thing, line, side, po);
}


//
// EV_ActionACSSuspend
//
// Implements ACS_Suspend(script, map)
// * ExtraData: 366
// * Hexen:     81
//
DEFINE_ACTION(EV_ActionACSSuspend)
{
   return ACS_SuspendScriptI(instance->args[0], instance->args[1]);
}

//
// EV_ActionACSTerminate
//
// Implements ACS_Terminate(script, map)
// * ExtraData: 367
// * Hexen:     82
//
DEFINE_ACTION(EV_ActionACSTerminate)
{
   return ACS_TerminateScriptI(instance->args[0], instance->args[1]);
}

//
// EV_ActionACSExecuteWithResult
//
// Implements ACS_ExecuteWithResult(script, arg1, arg2, arg3, arg4)
// * ExtraData:               420
// * Hexen (ZDoom Extension): 84
//
DEFINE_ACTION(EV_ActionACSExecuteWithResult)
{
   Mobj    *thing = instance->actor;
   line_t  *line  = instance->line;
   int      side  = instance->side;
   polyobj_t *po = instance->poly;
   int      num   = instance->args[0];
   int      argc  = NUMLINEARGS - 1;
   uint32_t argv[NUMLINEARGS - 1];

   for(int i = 0; i != argc; ++i)
      argv[i] = instance->args[i + 1];

   return ACS_ExecuteScriptIResult(num, argv, argc, thing, line, side, po);
}

//
// EV_ActionParamLightRaiseByValue
//
// Implements Light_RaiseByValue(tag, value)
// * ExtraData: 368
// * Hexen:     110
//
DEFINE_ACTION(EV_ActionParamLightRaiseByValue)
{
   return EV_SetLight(instance->line, instance->tag, setlight_add, instance->args[1]);
}

//
// EV_ActionParamLightLowerByValue
//
// Implements Light_LowerByValue(tag, value)
// * ExtraData: 369
// * Hexen:     111
//
DEFINE_ACTION(EV_ActionParamLightLowerByValue)
{
   return EV_SetLight(instance->line, instance->tag, setlight_sub, instance->args[1]);
}

//
// EV_ActionParamLightChangeToValue
//
// Implements Light_ChangeToValue(tag, value)
// * ExtraData: 370
// * Hexen:     112
//
DEFINE_ACTION(EV_ActionParamLightChangeToValue)
{
   return EV_SetLight(instance->line, instance->tag, setlight_set, instance->args[1]);
}

//
// EV_ActionParamLightFade
//
// Implements Light_Fade(tag, dest, speed)
// * ExtraData: 371
// * Hexen:     113
//
DEFINE_ACTION(EV_ActionParamLightFade)
{
   return EV_FadeLight(instance->line, instance->tag,
                         instance->args[1], instance->args[2]);
}

//
// EV_ActionParamLightGlow
//
// Implements Light_Glow(tag, max, min, speed)
// * ExtraData: 372
// * Hexen:     114
//
DEFINE_ACTION(EV_ActionParamLightGlow)
{
   return EV_GlowLight(instance->line, instance->tag,
                         instance->args[1], instance->args[2], instance->args[3]);
}

//
// EV_ActionParamLightFlicker
//
// Implements Light_Flicker(tag, max, min)
// * ExtraData: 373
// * Hexen:     115
//
DEFINE_ACTION(EV_ActionParamLightFlicker)
{
   return EV_FlickerLight(instance->line, instance->tag,
                            instance->args[1], instance->args[2]);
}

//
// EV_ActionParamLightStrobe
//
// Implements Light_Strobe(tag, maxval, minval, maxtime, mintime)
// * ExtraData: 374
// * Hexen:     116
//
DEFINE_ACTION(EV_ActionParamLightStrobe)
{
   return EV_StrobeLight(instance->line, instance->tag, instance->args[1],
                           instance->args[2], instance->args[3], instance->args[4]);
}

//
// EV_ActionRadiusQuake
//
// Implements Radius_Quake(intensity, duration, dmgradius, radius, tid)
// * ExtraData: 375
// * Hexen:     120
//
DEFINE_ACTION(EV_ActionRadiusQuake)
{
   return P_StartQuake(instance->args, instance->actor);
}

// Implements Ceiling_Waggle(tag, height, speed, offset, timer)
// * ExtraData: 500
// * Hexen:     38
//
DEFINE_ACTION(EV_ActionCeilingWaggle)
{
   return EV_StartCeilingWaggle(instance->line, instance->tag, instance->args[1],
                                instance->args[2], instance->args[3], instance->args[4]);
}

//
// EV_ActionFloorWaggle
//
// Implements Floor_Waggle(tag, height, speed, offset, timer)
// * ExtraData: 397
// * Hexen:     138
//
DEFINE_ACTION(EV_ActionFloorWaggle)
{
   return EV_StartFloorWaggle(instance->line, instance->tag, instance->args[1],
                              instance->args[2], instance->args[3], instance->args[4]);
}

//
// EV_ActionThingSpawn
//
// Implements Thing_Spawn(tid, type, angle, newtid)
// * ExtraData: 398
// * Hexen:     135
//
DEFINE_ACTION(EV_ActionThingSpawn)
{
   return EV_ThingSpawn(instance->args, true);
}

//
// EV_ActionThingSpawnNoFog
//
// Implements Thing_SpawnNoFog(tid, type, angle, newtid)
// * ExtraData: 399
// * Hexen:     137
//
DEFINE_ACTION(EV_ActionThingSpawnNoFog)
{
   return EV_ThingSpawn(instance->args, false);
}

//
// EV_ActionTeleportEndGame
//
// Implements Teleport_EndGame()
// * ExtraData: 400
// * Hexen:     75
//
DEFINE_ACTION(EV_ActionTeleportEndGame)
{
   // ioanch 20160428: vanilla Hexen only accepts from the front side
   if(P_LevelIsVanillaHexen() && instance->side)
      return 0;

   G_ForceFinale();
   return 1;
}

//
// EV_ActionThingProjectile
//
// Implements Thing_Projectile(tid, type, angle, speed, vspeed)
// * ExtraData: 402
// * Hexen:     134
//
DEFINE_ACTION(EV_ActionThingProjectile)
{
   return EV_ThingProjectile(instance->args, false);
}

//
// EV_ActionThingProjectileGravity
//
// Implements Thing_ProjectileGravity(tid, type, angle, speed, vspeed)
// * ExtraData: 403
// * Hexen:     136
//
DEFINE_ACTION(EV_ActionThingProjectileGravity)
{
   return EV_ThingProjectile(instance->args, true);
}

//
// EV_ActionThingActivate
//
// Implements Thing_Activate(tid)
// * ExtraData: 404
// * Hexen:     130
//
DEFINE_ACTION(EV_ActionThingActivate)
{
   return EV_ThingActivate(instance->args[0]);
}

//
// EV_ActionThingDeactivate
//
// Implements Thing_Deactivate(tid)
// * ExtraData: 405
// * Hexen:     131
//
DEFINE_ACTION(EV_ActionThingDeactivate)
{
   return EV_ThingDeactivate(instance->args[0]);
}

//
// EV_ActionParamPlatPerpetualRaise
//
// Implements Plat_PerpetualRaise(tag, speed, delay)
// * ExtraData: 410
// * Hexen:     60
//
DEFINE_ACTION(EV_ActionParamPlatPerpetualRaise)
{
   return EV_DoParamPlat(instance->line, instance->args, paramPerpetualRaise);
}

//
// EV_ActionParamPlatStop
//
// Implements Plat_Stop(tag, kind)
// * ExtraData: 411
// * Hexen:     61
//
DEFINE_ACTION(EV_ActionParamPlatStop)
{
   bool removeThinker = false;
   switch (instance->args[1])
   {
      case 0:                    // compatibility
         removeThinker = LevelInfo.levelType == LI_TYPE_HEXEN;
         break;
      case 1:
         removeThinker = false;  // Doom style
         break;
      case 2:
         removeThinker = true;   // Hexen style
         break;
   }

   return EV_StopPlatByTag(instance->tag, removeThinker);
}

//
// EV_ActionParamPlatDWUS
//
// Implements Plat_DownWaitUpStay(tag, speed, delay)
// * ExtraData: 412
// * Hexen:     62
//
DEFINE_ACTION(EV_ActionParamPlatDWUS)
{
   return EV_DoParamPlat(instance->line, instance->args, paramDownWaitUpStay);
}

//
// EV_ActionParamPlatDownByValue
//
// Implements Plat_DownByValue(tag, speed, delay, height)
// * ExtraData: 413
// * Hexen:     63
//
DEFINE_ACTION(EV_ActionParamPlatDownByValue)
{
   return EV_DoParamPlat(instance->line, instance->args, paramDownByValueWaitUpStay);
}

//
// EV_ActionParamPlatUWDS
//
// Implements Plat_UpWaitDownStay(tag, speed, delay)
// * ExtraData: 414
// * Hexen:     64
//
DEFINE_ACTION(EV_ActionParamPlatUWDS)
{
   return EV_DoParamPlat(instance->line, instance->args, paramUpWaitDownStay);
}

//
// EV_ActionParamPlatUpByValue
//
// Implements Plat_UpByValue(tag, speed, delay, height)
// * ExtraData: 415
// * Hexen:     65
//
DEFINE_ACTION(EV_ActionParamPlatUpByValue)
{
   return EV_DoParamPlat(instance->line, instance->args, paramUpByValueWaitDownStay);
}

//
// EV_ActionPlatRaiseNearestChange
//
// Implements Plat_RaiseAndStayTx0(tag, speed, lockout)
// * ExtraData: 475
// * Hexen:     228
DEFINE_ACTION(EV_ActionParamPlatRaiseNearestChange)
{
   return EV_DoParamPlat(instance->line, instance->args, paramRaiseToNearestAndChange);
}

//
// EV_ActionPlatRaiseParamChange
//
// Implements Plat_UpByValueStayTx(tag, speed, height)
// * ExtraData: 476
// * Hexen:     230
DEFINE_ACTION(EV_ActionParamPlatRaiseChange)
{
   return EV_DoParamPlat(instance->line, instance->args, paramUpByValueStayAndChange);
}

//
// EV_ActionThingChangeTID
//
// Implements Thing_ChangeTID(oldtid, newtid)
// * ExtraData: 421
// * Hexen:     176
//
DEFINE_ACTION(EV_ActionThingChangeTID)
{
   // ioanch 20160221: call separate function, not here
   return EV_ThingChangeTID(instance->actor, instance->args[0], 
                            instance->args[1]);
}

//
// EV_ActionThingRaise
//
// Implements Thing_Raise(tid)
// * ExtraData: 422
// * Hexen:     17
//
DEFINE_ACTION(EV_ActionThingRaise)
{
   return EV_ThingRaise(instance->actor, instance->args[0]);
}

//
// EV_ActionThingStop
//
// Implements Thing_Stop(tid)
// * ExtraData: 423
// * Hexen:     19
//
DEFINE_ACTION(EV_ActionThingStop)
{
   return EV_ThingStop(instance->actor, instance->args[0]);
}

//
// EV_ActionThrustThing
//
// Implements ThrustThing(angle, speed, reserved, tid)
// * ExtraData: 424
// * Hexen:     72
//
DEFINE_ACTION(EV_ActionThrustThing)
{
   return EV_ThrustThing(instance->actor, instance->side, instance->args[0],
                         instance->args[1], instance->args[3]);
}

//
// EV_ActionThrustThingZ
//
// Implements ThrustThingZ(tid, speed, updown, setadd)
// From ZDoom wiki documentation.
// * ExtraData: 425
// * Hexen:     128
//
DEFINE_ACTION(EV_ActionThrustThingZ)
{
   return EV_ThrustThingZ(instance->actor, instance->args[0], instance->args[1],
                          instance->args[2] != 0, instance->args[3] != 0);
}

//
// EV_ActionDamageThing
//
// Implements DamageThing(damage, mod)
// * ExtraData: 426
// * Hexen:     73
//
DEFINE_ACTION(EV_ActionDamageThing)
{
   return EV_DamageThing(instance->actor, 
      instance->args[0] == 0 ? GOD_BREACH_DAMAGE : instance->args[0], instance->args[1], 0);
}

//
// EV_ActionDamageThingEx
//
// Implements Thing_Damage(tid, amount, mod)
// * ExtraData: 427
// * Hexen:     119
//
DEFINE_ACTION(EV_ActionDamageThingEx)
{
   return EV_DamageThing(instance->actor, instance->args[1], instance->args[2],
                         instance->args[0]);
}

//
// EV_ActionThingDestroy
//
// Implements Thing_Destroy(tid, flags, sectortag)
// * ExtraData: 428
// * Hexen:     133
//
DEFINE_ACTION(EV_ActionThingDestroy)
{
   return EV_ThingDestroy(instance->args[0], instance->args[1], instance->args[2]);
}

//
// EV_ActionParamDoorLockedRaise
//
// Implements Door_LockedRaise(tag, speed, delay, lock, lighttag)
// * ExtraData: 429
// * Hexen:     13
//
DEFINE_ACTION(EV_ActionParamDoorLockedRaise)
{
   INIT_STRUCT(doordata_t, dd);
   int extflags = instance->line ? instance->line->extflags : EX_ML_REPEAT;

   int delay = instance->args[2];

   dd.kind         = delay || P_LevelIsVanillaHexen() ? OdCDoor : ODoor;
   dd.spac         = instance->spac;
   dd.speed_value  = instance->args[1] * (FRACUNIT / 8);
   dd.topcountdown = 0;
   dd.delay_value  = delay;
   dd.altlighttag  = instance->args[4];
   dd.thing        = instance->actor;
   
   dd.flags = DDF_HAVESPAC | DDF_USEALTLIGHTTAG;
   if(extflags & EX_ML_REPEAT)
      dd.flags |= DDF_REUSABLE;

   // If the tag is nonzero then display the "object" message, as the player
   // isn't activating the door directly.
   if(EV_lockCheck(dd.thing, instance->args[3], instance->tag != 0))
      return EV_DoParamDoor(instance->line, instance->tag, &dd);
   return 0;
}

//
// EV_ActionACSLockedExecute
//
// Implements ACS_LockedExecute(script, map, arg1, arg2, lock)
// * ExtraData: 430
// * Hexen:     83
//
DEFINE_ACTION(EV_ActionACSLockedExecute)
{
   Mobj    *thing = instance->actor;
   line_t  *line  = instance->line;
   int      side  = instance->side;
   polyobj_t *po  = instance->poly;
   int      num   = instance->args[0];
   int      map   = instance->args[1];
   int      argc  = NUMLINEARGS - 3;
   uint32_t argv[NUMLINEARGS - 3];

   for(int i = 0; i != argc; ++i)
      argv[i] = instance->args[i + 2];

   // Always display the "object" message.
   if(EV_lockCheck(thing, instance->args[4], true))
      return ACS_ExecuteScriptI(num, map, argv, argc, thing, line, side, po);
   return 0;
}

//
// EV_ActionACSLockedExecuteDoor
//
// Implements ACS_LockedExecuteDoor(script, map, arg1, arg2, lock)
// * ExtraData: 490
// * Hexen:     85
//
DEFINE_ACTION(EV_ActionACSLockedExecuteDoor)
{
   Mobj    *thing = instance->actor;
   line_t  *line = instance->line;
   int      side = instance->side;
   polyobj_t *po = instance->poly;
   int      num = instance->args[0];
   int      map = instance->args[1];
   int      argc = NUMLINEARGS - 3;
   uint32_t argv[NUMLINEARGS - 3];

   for(int i = 0; i != argc; ++i)
      argv[i] = instance->args[i + 2];

   // Always display the "door" message.
   if(EV_lockCheck(thing, instance->args[4], false))
      return ACS_ExecuteScriptI(num, map, argv, argc, thing, line, side, po);
   return 0;
}

//
// EV_ActionParamDonut
//
// Implements Floor_Donut(ptag, pspeed, sspeed)
// * ExtraData: 431
// * Hexen:     250
//
DEFINE_ACTION(EV_ActionParamDonut)
{
   // TODO: return param stuff.
   fixed_t pspeed = instance->args[1] * (FRACUNIT / 8);
   fixed_t sspeed = instance->args[2] * (FRACUNIT / 8);
   return EV_DoParamDonut(instance->line, instance->tag, true, pspeed, sspeed);
}

//
// EV_ActionParamCeilingCrushAndRaise
//
// Implements Ceiling_CrushAndRaise(tag, speed, crush, crushmode)
// * ExtraData: 432
// * Hexen:     42
//
DEFINE_ACTION(EV_ActionParamCeilingCrushAndRaise)
{
   INIT_STRUCT(crusherdata_t, cd);
   cd.flags = CDF_HAVESPAC;
   cd.damage = instance->args[2];
   cd.speed_value = instance->args[1] * (FRACUNIT / 8);
   cd.upspeed = cd.speed_value / 2; // half speed up, like Hexen
   cd.speed_type = SpeedParam;
   cd.spac = instance->spac;
   cd.type = paramHexenCrush;
   cd.crushmode = static_cast<crushmode_e>(instance->args[3]);
   cd.ground_dist = 8 * FRACUNIT;
   return EV_DoParamCrusher(instance->line, instance->tag, &cd);
}

//
// EV_ActionParamCeilingCrushStop
//
// Implements Ceiling_CrushStop(tag, kind)
// * ExtraData: 433
// * Hexen:     44
//
DEFINE_ACTION(EV_ActionParamCeilingCrushStop)
{
   bool removeThinker = false;
   switch (instance->args[1])
   {
      case 0:                    // compatibility
         removeThinker = LevelInfo.levelType == LI_TYPE_HEXEN;
         break;
      case 1:
         removeThinker = false;  // Doom style
         break;
      case 2:
         removeThinker = true;   // Hexen style
         break;
   }
   return EV_CeilingCrushStop(instance->tag, removeThinker);
}

//
// EV_ActionParamCeilingCrushRaiseAndStay
//
// Implements Ceiling_CrushRaiseAndStay(tag, speed, crush, crushmode)
// * ExtraData: 434
// * Hexen:     45
//
DEFINE_ACTION(EV_ActionParamCeilingCrushRaiseAndStay)
{
   INIT_STRUCT(crusherdata_t, cd);
   cd.flags = CDF_HAVESPAC;
   cd.damage = instance->args[2];
   cd.speed_value = instance->args[1] * (FRACUNIT / 8);
   cd.upspeed = cd.speed_value / 2; // half speed up, like Hexen
   cd.speed_type = SpeedParam;
   cd.spac = instance->spac;
   cd.type = paramHexenCrushRaiseStay;
   cd.crushmode = static_cast<crushmode_e>(instance->args[3]);
   cd.ground_dist = 8 * FRACUNIT;
   return EV_DoParamCrusher(instance->line, instance->tag, &cd);
}

//
// EV_ActionParamCeilingLowerAndCrush
//
// Implements Ceiling_LowerAndCrush(tag, speed, crush, crushmode)
// * ExtraData 435
// * Hexen:    43
//
DEFINE_ACTION(EV_ActionParamCeilingLowerAndCrush)
{
   INIT_STRUCT(crusherdata_t, cd);
   cd.flags = CDF_HAVESPAC;
   cd.damage = instance->args[2];
   cd.speed_value = instance->args[1] * (FRACUNIT / 8);
   cd.speed_type = SpeedParam;
   cd.spac = instance->spac;
   cd.type = paramHexenLowerCrush;
   cd.crushmode = static_cast<crushmode_e>(instance->args[3]);
   cd.ground_dist = 8 * FRACUNIT;
   return EV_DoParamCrusher(instance->line, instance->tag, &cd);
}

//
// EV_ActionParamCeilingLowerAndCrushDist
//
// Implements Ceiling_LowerAndCrushDist(tag, speed, crush, dist, crushmode)
// * ExtraData 436
// * Hexen:    97
//
DEFINE_ACTION(EV_ActionParamCeilingLowerAndCrushDist)
{
   INIT_STRUCT(crusherdata_t, cd);
   cd.flags = CDF_HAVESPAC;
   cd.damage = instance->args[2];
   cd.speed_value = instance->args[1] * (FRACUNIT / 8);
   cd.speed_type = SpeedParam;
   cd.spac = instance->spac;
   cd.type = paramHexenLowerCrush;
   cd.crushmode = static_cast<crushmode_e>(instance->args[4]);
   cd.ground_dist = instance->args[3] * FRACUNIT;
   return EV_DoParamCrusher(instance->line, instance->tag, &cd);
}

//
// EV_ActionParamCeilingCrushAndRaiseDist
//
// Implements Ceiling_CrushAndRaiseDist(tag, dist, speed, damage, crushmode)
// * ExtraData: 437
// * Hexen:     168
//
DEFINE_ACTION(EV_ActionParamCeilingCrushAndRaiseDist)
{
   INIT_STRUCT(crusherdata_t, cd);
   cd.flags = CDF_HAVESPAC;
   cd.damage = instance->args[3];
   cd.speed_value = instance->args[2] * (FRACUNIT / 8);
   cd.upspeed = cd.speed_value;  // Same speed as down-speed here.
   cd.speed_type = SpeedParam;
   cd.spac = instance->spac;
   cd.type = paramHexenCrush;
   cd.crushmode = static_cast<crushmode_e>(instance->args[4]);
   cd.ground_dist = instance->args[1] * FRACUNIT;
   return EV_DoParamCrusher(instance->line, instance->tag, &cd);
}

//
// EV_ActionParamCeilingCrushRaiseAndStayA
//
// Implements Ceiling_CrushRaiseAndStayA(tag, dspeed, uspeed, crush, crushmode)
// * ExtraData: 438
// * Hexen:     195
//
DEFINE_ACTION(EV_ActionParamCeilingCrushRaiseAndStayA)
{
   INIT_STRUCT(crusherdata_t, cd);
   cd.flags = CDF_HAVESPAC;
   cd.damage = instance->args[3];
   cd.speed_value = instance->args[1] * (FRACUNIT / 8);
   cd.upspeed = instance->args[2] * (FRACUNIT / 8);
   cd.speed_type = SpeedParam;
   cd.spac = instance->spac;
   cd.type = paramHexenCrushRaiseStay;
   cd.crushmode = static_cast<crushmode_e>(instance->args[4]);
   cd.ground_dist = 8 * FRACUNIT;
   return EV_DoParamCrusher(instance->line, instance->tag, &cd);
}

//
// EV_ActionParamCeilingCrushAndRaiseA
//
// Implements Ceiling_CrushAndRaiseA(tag, dspeed, uspeed, crush, crushmode)
// * ExtraData: 439
// * Hexen:     196
//
DEFINE_ACTION(EV_ActionParamCeilingCrushAndRaiseA)
{
   INIT_STRUCT(crusherdata_t, cd);
   cd.flags = CDF_HAVESPAC;
   cd.damage = instance->args[3];
   cd.speed_value = instance->args[1] * (FRACUNIT / 8);
   cd.upspeed = instance->args[2] * (FRACUNIT / 8);
   cd.speed_type = SpeedParam;
   cd.spac = instance->spac;
   cd.type = paramHexenCrush;
   cd.crushmode = static_cast<crushmode_e>(instance->args[4]);
   cd.ground_dist = 8 * FRACUNIT;
   return EV_DoParamCrusher(instance->line, instance->tag, &cd);
}

//
// EV_ActionParamCeilingCrushAndRaiseSilentA
//
// Implements Ceiling_CrushAndRaiseSilentA(tag, dspeed, uspeed, crush, crushmode)
// * ExtraData: 440
// * Hexen:     197
//
DEFINE_ACTION(EV_ActionParamCeilingCrushAndRaiseSilentA)
{
   INIT_STRUCT(crusherdata_t, cd);
   cd.flags = CDF_HAVESPAC | CDF_PARAMSILENT;
   cd.damage = instance->args[3];
   cd.speed_value = instance->args[1] * (FRACUNIT / 8);
   cd.upspeed = instance->args[2] * (FRACUNIT / 8);
   cd.speed_type = SpeedParam;
   cd.spac = instance->spac;
   cd.type = paramHexenCrush;
   cd.crushmode = static_cast<crushmode_e>(instance->args[4]);
   cd.ground_dist = 8 * FRACUNIT;
   return EV_DoParamCrusher(instance->line, instance->tag, &cd);
}

//
// EV_ActionParamCeilingCrushAndRaiseSilentDist
//
// Implements Ceiling_CrushAndRaiseSilentDist(tag, dist, speed, damage, crushmode)
// * ExtraData: 441
// * Hexen:     104
//
DEFINE_ACTION(EV_ActionParamCeilingCrushAndRaiseSilentDist)
{
   INIT_STRUCT(crusherdata_t, cd);
   cd.flags = CDF_HAVESPAC | CDF_PARAMSILENT;
   cd.damage = instance->args[3];
   cd.speed_value = instance->args[2] * (FRACUNIT / 8);
   cd.upspeed = cd.speed_value;  // Same speed as down-speed here.
   cd.speed_type = SpeedParam;
   cd.spac = instance->spac;
   cd.type = paramHexenCrush;
   cd.crushmode = static_cast<crushmode_e>(instance->args[4]);
   cd.ground_dist = instance->args[1] * FRACUNIT;
   return EV_DoParamCrusher(instance->line, instance->tag, &cd);
}

//
// EV_ActionParamCeilingCrushRaiseAndStaySilA
//
// Implements Ceiling_CrushRaiseAndStaySilA(tag, dspeed, uspeed, crush, crushmode)
// * ExtraData: 442
// * Hexen:     255
//
DEFINE_ACTION(EV_ActionParamCeilingCrushRaiseAndStaySilA)
{
   INIT_STRUCT(crusherdata_t, cd);
   cd.flags = CDF_HAVESPAC | CDF_PARAMSILENT;
   cd.damage = instance->args[3];
   cd.speed_value = instance->args[1] * (FRACUNIT / 8);
   cd.upspeed = instance->args[2] * (FRACUNIT / 8);
   cd.speed_type = SpeedParam;
   cd.spac = instance->spac;
   cd.type = paramHexenCrushRaiseStay;
   cd.crushmode = static_cast<crushmode_e>(instance->args[4]);
   cd.ground_dist = 8 * FRACUNIT;
   return EV_DoParamCrusher(instance->line, instance->tag, &cd);
}

//
// EV_ActionParamGenCrusher
//
// Implements Generic_Crusher(tag, dspeed, uspeed, silent, crush)
// * ExtraData: 443
// * Hexen:     205
//
DEFINE_ACTION(EV_ActionParamGenCrusher)
{
   INIT_STRUCT(crusherdata_t, cd);
   cd.flags = CDF_HAVESPAC;
   cd.damage = instance->args[4];
   cd.speed_value = instance->args[1] * (FRACUNIT / 8);
   cd.upspeed = instance->args[2] * (FRACUNIT / 8);
   cd.speed_type = SpeedParam;
   cd.spac = instance->spac;
   cd.type = instance->args[3] ? genSilentCrusher : genCrusher;
   cd.crushmode = crushmodeDoom; // FIXME: irrelevant for this cd->type
   cd.ground_dist = 8 * FRACUNIT;
   return EV_DoParamCrusher(instance->line, instance->tag, &cd);
}

//
// EV_ActionParamTeleport
//
// Implements Teleport(tid, tag, reserved)
// * ExtraData: 444
// * Hexen:     70
//
DEFINE_ACTION(EV_ActionParamTeleport)
{
   return EV_ParamTeleport(instance->args[0], instance->args[1], 
                           instance->side,    instance->actor);
}

//
// EV_ActionParamTeleportNoFog
//
// Implements Teleport_NoFog(tid, useangle, tag, keepheight)
// * ExtraData: 445
// * Hexen:     71
//
DEFINE_ACTION(EV_ActionParamTeleportNoFog)
{
   teleparms_t parms;
   switch(instance->args[1])
   {
   case 0: // hexen
      parms.teleangle = teleangle_keep;
      break;
   case 1: // zdoom extension
      parms.teleangle = teleangle_absolute;
      break;
   case 2: // boom
      parms.teleangle = teleangle_relative_boom;
      break;
   default: // boom corrected
      parms.teleangle = teleangle_relative_correct;
      break;
   }
   parms.keepheight = instance->args[3] != 0;
   return EV_ParamSilentTeleport(instance->args[0], instance->line,
                                 instance->args[2], instance->side,
                                 instance->actor, parms);
}

//
// EV_ActionParamTeleportLine
//
// Implements Teleport_Line(reserved, destid, flip)
// * ExtraData: 446
// * Hexen:     215
//
DEFINE_ACTION(EV_ActionParamTeleportLine)
{
   // FIXME: too lazy to implement first parameter; UDMF and ExtraData already
   // do it.
   return EV_SilentLineTeleport(instance->line, instance->args[1],
                                instance->side, instance->actor,
                                instance->args[2] != 0);
}

//
// Implements Exit_Normal(position)
// * ExtraData: 447
// * Hexen:     243
//
DEFINE_ACTION(EV_ActionParamExitNormal)
{
   Mobj *thing   = instance->actor;
   int   destmap = 0;

   // NOTE: this special has no exit tag level. Use Teleport_NewMap for that.

   // TODO: exit position.

   // killough 10/98: prevent zombies from exiting levels
   if(!EV_isZombiePlayer(thing))
   {
      G_ExitLevel(destmap);
      return 1;
   }

   return 0;
}

//
// Implements Exit_Secret(position)
// * ExtraData: 448
// * Hexen:     244
//
DEFINE_ACTION(EV_ActionParamExitSecret)
{
   Mobj *thing   = instance->actor;
   int   destmap = 0;

   // NOTE: this special has no exit tag level. Use Teleport_NewMap for that.

   // TODO: exit position.

   // killough 10/98: prevent zombies from exiting levels
   if(!EV_isZombiePlayer(thing))
   {
      G_SecretExitLevel(destmap);
      return 1;
   }

   return 0;
}

//
// Implements Teleport_NewMap(map, position, face)
//
// * ExtraData: 449
// * Hexen:     74
//
DEFINE_ACTION(EV_ActionTeleportNewMap)
{
   // Vanilla Hexen only accepts from the front side
   if(P_LevelIsVanillaHexen() && instance->side)
      return 0;

   // TODO: don't allow dead players to trigger this special if either the game
   // mode info, map info says so. Or probably, if there are hubs.

   // Zombie players can't trigger exits
   if(EV_isZombiePlayer(instance->actor))
      return 0;

   G_ExitLevel(instance->args[0]);

   // TODO: the other arguments (position, face)

   return 1;
}

//
// Implements Floor_RaiseAndCrush(tag, speed, crush)
//
// * ExtraData: 451
// * Hexen:     28
//
DEFINE_ACTION(EV_ActionParamFloorRaiseAndCrush)
{
   INIT_STRUCT(floordata_t, fd);

   fd.direction   = 1;              // up
   fd.target_type = FtoC;           // to sector ceiling
   fd.adjust      = -8 * FRACUNIT;
   fd.spac        = instance->spac; // activated Hexen-style
   fd.flags       = FDF_HAVESPAC;
   fd.speed_type  = SpeedParam;
   fd.speed_value = instance->args[1] * (FRACUNIT / 8); // speed
   fd.crush       = instance->args[2];                // crush

   return EV_DoParamFloor(instance->line, instance->tag, &fd);
}

//
// Implements Floor_CrushStop(tag)
//
// * ExtraData: 452
// * Hexen:     46
//
DEFINE_ACTION(EV_ActionParamFloorCrushStop)
{
   return EV_FloorCrushStop(instance->line, instance->tag);
}

//
// Implements FloorAndCeiling_LowerByValue(tag, speed, height)
//
// * ExtraData: 453
// * Hexen:     95
//
DEFINE_ACTION(EV_ActionParamFloorCeilingLowerByValue)
{
   // If level is vanilla Hexen, try to emulate its behavior as much as possible
   if(P_LevelIsVanillaHexen())
   {
      INIT_STRUCT(floordata_t, fd);

      fd.direction = 0; // down
      fd.target_type = FbyParam;
      fd.spac = instance->spac;
      fd.flags = FDF_HAVESPAC;
      fd.speed_type = SpeedParam;
      fd.speed_value = instance->args[1] * (FRACUNIT / 8);
      fd.height_value = instance->args[2] * FRACUNIT;
      fd.crush = -1;

      INIT_STRUCT(ceilingdata_t, cd);

      cd.direction = 0;
      cd.target_type = CbyParam;
      cd.flags = CDF_HAVESPAC;
      cd.speed_type = SpeedParam;
      cd.speed_value = instance->args[1] * (FRACUNIT / 8);
      cd.height_value = instance->args[2] * FRACUNIT;
      cd.crush = -1;

      return EV_DoFloorAndCeiling(instance->line, instance->tag, fd, cd);
   }

   // If it's a contemporary level, try to make it as the user expects it to
   // work: Boom elevator moved by value

   return EV_DoElevator(instance->line, instance->actor, instance->poly,
                        instance->tag, elevateByValue,
                        instance->args[1] * (FRACUNIT / 8),
                       -instance->args[2] * FRACUNIT, true);

}

//
// Implements FloorAndCeiling_RaiseByValue(tag, speed, height)
//
// * ExtraData: 454
// * Hexen:     96
//
DEFINE_ACTION(EV_ActionParamFloorCeilingRaiseByValue)
{
   if(P_LevelIsVanillaHexen())
   {
      INIT_STRUCT(floordata_t, fd);

      fd.direction = 1; // up
      fd.target_type = FbyParam;
      fd.spac = instance->spac;
      fd.flags = FDF_HAVESPAC;
      fd.speed_type = SpeedParam;
      fd.speed_value = instance->args[1] * (FRACUNIT / 8);
      fd.height_value = instance->args[2] * FRACUNIT;
      fd.crush = -1;

      INIT_STRUCT(ceilingdata_t, cd);

      cd.direction = 1;
      cd.target_type = CbyParam;
      cd.flags = CDF_HAVESPAC;
      cd.speed_type = SpeedParam;
      cd.speed_value = instance->args[1] * (FRACUNIT / 8);
      cd.height_value = instance->args[2] * FRACUNIT;
      cd.crush = -1;

      return EV_DoFloorAndCeiling(instance->line, instance->tag, fd, cd);
   }

   // If it's a contemporary level, try to make it as the user expects it to
   // work: Boom elevator moved by value

   return EV_DoElevator(instance->line, instance->actor, instance->poly,
                        instance->tag, elevateByValue,
                        instance->args[1] * (FRACUNIT / 8),
                        instance->args[2] * FRACUNIT, true);
}

//
// Implements Elevator_RaiseToNearest(tag, speed)
//
// * ExtraData: 458
// * Hexen:     245
//
DEFINE_ACTION(EV_ActionParamElevatorUp)
{
   return EV_DoElevator(instance->line, instance->actor, instance->poly,
                        instance->tag, elevateUp,
                        instance->args[1] * (FRACUNIT / 8), 0, true);
}

//
// Implements Elevator_LowerToNearest(tag, speed)
//
// * ExtraData: 459
// * Hexen:     247
//
DEFINE_ACTION(EV_ActionParamElevatorDown)
{
   return EV_DoElevator(instance->line, instance->actor, instance->poly,
                        instance->tag, elevateDown,
                        instance->args[1] * (FRACUNIT / 8), 0, true);
}

//
// Implements Elevator_MoveToFloor(tag, speed)
//
// * ExtraData: 460
// * Hexen:     246
//
DEFINE_ACTION(EV_ActionParamElevatorCurrent)
{
   return EV_DoElevator(instance->line, instance->actor, instance->poly,
                        instance->tag, elevateCurrent,
                        instance->args[1] * (FRACUNIT / 8), 0, true);
}

//
// EV_ActionChangeSkill
//
// Implements ChangeSkill(skill)
// * ExtraData: 462
// * Hexen (ZDoom Extension): 179
//
DEFINE_ACTION(EV_ActionChangeSkill)
{
   // Sanity check the argument, skills 0 through 4 are valid
   if(instance->args[0] < sk_baby || instance->args[0] > sk_nightmare)
      return 0;

   gameskill = static_cast<skill_t>(instance->args[0]);
   G_SetFastParms(gameskill >= sk_nightmare || fastparm);
   return 1;
}

//
// Implements Light_StrobeDoom(tag, u-tics, l-tics)
//
// * ExtraData: 463
// * Hexen:     232
//
DEFINE_ACTION(EV_ActionParamLightStrobeDoom)
{
   return EV_StartLightStrobing(instance->line, instance->tag,
                                instance->args[2], instance->args[1], true);
}

//
// Implements Generic_Floor(tag, speed, height, target, flags)
//
// * ExtraData: 464
// * Hexen:     200
//
DEFINE_ACTION(EV_ActionParamFloorGeneric)
{
   INIT_STRUCT(floordata_t, fd);
   int flags = instance->args[4];
   fd.crush = (flags & 16) ? 10 : -1;
   fd.change_type = flags & 3;
   int target = instance->args[3];
   if(!target) // move by parameter
   {
      int height = instance->args[2];
      switch(height)
      {
         case 24:
            fd.target_type = Fby24; // keep using Boom types if available
            break;
         case 32:
            fd.target_type = Fby32;
            break;
         default:
            fd.target_type = FbyParam;
            fd.height_value = height * FRACUNIT;
            break;
      }
   }
   else
   {
      fd.target_type = target - 1;
      if(fd.target_type < FtoHnF)
         fd.target_type = FtoHnF;
      else if(fd.target_type > FbyST)
         fd.target_type = FbyST;
   }
   fd.direction = (flags & 8) ? 1 : 0;
   fd.change_model = (flags & 4) ? FNumericModel : FTriggerModel;
   int speed = instance->args[1];
   switch(speed)
   {
      case 8:
         fd.speed_type = SpeedSlow;
         break;
      case 16:
         fd.speed_type = SpeedNormal;
         break;
      case 32:
         fd.speed_type = SpeedFast;
         break;
      case 64:
         fd.speed_type = SpeedTurbo;
         break;
      default:
         fd.speed_type = SpeedParam;
         fd.speed_value = speed * (FRACUNIT / 8);
         break;
   }
   fd.flags = FDF_HAVESPAC;
   fd.spac = instance->spac;

   return EV_DoParamFloor(instance->line, instance->tag, &fd);
}

//
// Implements Generic_Ceiling(tag, speed, height, target, flag)
//
// * ExtraData: 465
// * Hexen:     201
//
DEFINE_ACTION(EV_ActionParamCeilingGeneric)
{
   INIT_STRUCT(ceilingdata_t, cd);
   int flags = instance->args[4];
   cd.crush = (flags & 16) ? 10 : -1;
   cd.change_type = flags & 3;
   int target = instance->args[3];
   if(!target)
   {
      int height = instance->args[2];
      switch(height)
      {
         case 24:
            cd.target_type = Cby24;
            break;
         case 32:
            cd.target_type = Cby32;
            break;
         default:
            cd.target_type = CbyParam;
            cd.height_value = height * FRACUNIT;
            break;
      }
   }
   else
   {
      cd.target_type = target - 1;
      if(cd.target_type < CtoHnC)
         cd.target_type = CtoHnC;
      else if(cd.target_type > CbyST)
         cd.target_type = CbyST;
   }
   cd.direction = (flags & 8) ? 1 : 0;
   cd.change_model = (flags & 4) ? CNumericModel : CTriggerModel;
   int speed = instance->args[1];
   switch(speed)
   {
      case 8:
         cd.speed_type = SpeedSlow;
         break;
      case 16:
         cd.speed_type = SpeedNormal;
         break;
      case 32:
         cd.speed_type = SpeedFast;
         break;
      case 64:
         cd.speed_type = SpeedTurbo;
         break;
      default:
         cd.speed_type = SpeedParam;
         cd.speed_value = speed * (FRACUNIT / 8);
         break;
   }
   cd.flags = CDF_HAVESPAC;
   cd.spac = instance->spac;

   return EV_DoParamCeiling(instance->line, instance->tag, &cd);
}

//
// Implements FloorAndCeiling_LowerRaise(tag, fspeed, cspeed, boomemu)
//
// * ExtraData: 468
// * Hexen:     251
//
DEFINE_ACTION(EV_ActionParamFloorCeilingLowerRaise)
{
   INIT_STRUCT(ceilingdata_t, cd);
   cd.direction = 1; // up
   cd.target_type = CtoHnC;
   cd.spac = instance->spac;
   cd.flags = CDF_HAVESPAC;
   cd.speed_type = SpeedParam;
   cd.speed_value = instance->args[2] * (FRACUNIT / 8);
   cd.crush = -1;

   int rtn = EV_DoParamCeiling(instance->line, instance->tag, &cd);
   if(instance->args[3] == 1998 && rtn)   // Boom specials 166/185 emulation
      return rtn;

   INIT_STRUCT(floordata_t, fd);
   fd.direction = 0; // down
   fd.target_type = FtoLnF;
   fd.spac = instance->spac;
   fd.flags = FDF_HAVESPAC;
   fd.speed_type = SpeedParam;
   fd.speed_value = instance->args[1] * (FRACUNIT / 8);
   fd.crush = -1;

   return EV_DoParamFloor(instance->line, instance->tag, &fd);
}

//
// Implements HealThing(amount, maxhealth)
//
// * ExtraData:         469
// * Hexen (ZDoom):     248
//
DEFINE_ACTION(EV_ActionHealThing)
{
  return EV_HealThing(instance->actor, instance->args[0], instance->args[1]);
}

//
// Implements Sector_SetRotation(tag, floor-angle, ceiling-angle)
//
// * ExtraData:         470
// * Hexen (ZDoom):     185
//
DEFINE_ACTION(EV_ActionParamSectorSetRotation)
{
   return EV_SectorSetRotation(instance->line, instance->tag, instance->args[1],
                               instance->args[2]);
}

//
// Implements Sector_SetCeilingPanning(tag, x-int, x-frac, y-int, y-frac)
//
// * ExtraData:         471
// * Hexen (ZDoom):     186
//
DEFINE_ACTION(EV_ActionParamSectorSetCeilingPanning)
{
   return EV_SectorSetCeilingPanning(instance->line, instance->tag,
                                     EV_calcCentPrecision(instance->args[1],
                                                          instance->args[2]),
                                     EV_calcCentPrecision(instance->args[3],
                                                          instance->args[4]));
}

//
// Implements Sector_SetFloorPanning(amount, tag, x-int, x-frac, y-int, y-frac)
//
// * ExtraData:         472
// * Hexen (ZDoom):     187
//
DEFINE_ACTION(EV_ActionParamSectorSetFloorPanning)
{
   return EV_SectorSetFloorPanning(instance->line, instance->tag,
                                   EV_calcCentPrecision(instance->args[1],
                                                        instance->args[2]),
                                   EV_calcCentPrecision(instance->args[3],
                                                        instance->args[4]));
}

//
// Implements ACS_ExecuteAlways(script, map, arg1, arg2, arg3)
//
// * ExtraData: 477
// * Hexen:     226
//
DEFINE_ACTION(EV_ActionACSExecuteAlways)
{
   Mobj    *thing = instance->actor;
   line_t  *line  = instance->line;
   int      side  = instance->side;
   polyobj_t *po = instance->poly;
   int      num   = instance->args[0];
   int      map   = instance->args[1];
   int      argc  = NUMLINEARGS - 2;
   uint32_t argv[NUMLINEARGS - 2];

   for(int i = 0; i != argc; ++i)
      argv[i] = instance->args[i + 2];

   return ACS_ExecuteScriptIAlways(num, map, argv, argc, thing, line, side, po);
}

//
// Implements Thing_Remove(tid)
//
// * ExtraData: 478
// * Hexen:     132
//
DEFINE_ACTION(EV_ActionThingRemove)
{
   return EV_ThingRemove(instance->tag);
}

//
// Implements Plat_ToggleCeiling(tag)
//
// * ExtraData: 487
// * Hexen:     231
//
DEFINE_ACTION(EV_ActionParamPlatToggleCeiling)
{
   return EV_DoParamPlat(instance->line, instance->args, paramToggleCeiling);
}

//
// Implements Generic_Lift(tag, speed, delay, type, height)
//
// * ExtraData: 501
// * UDMF:      203
//
DEFINE_ACTION(EV_ActionParamPlatGeneric)
{
   fixed_t speed = instance->args[1] * (FRACUNIT / 8);
   int delay = instance->args[2] * 35 / 8;   // OCTICS

   int target;
   fixed_t height = 0;
   switch (instance->args[3])
   {
      case 0:
         target = lifttarget_upValue;
         height = 8 * instance->args[4] * FRACUNIT;
         break;
      case 1:
         target = F2LnF;
         break;
      case 2:
         target = F2NnF;
         break;
      case 3:
         target = F2LnC;
         break;
      case 4:
         target = LnF2HnF;
         break;
      default:
         doom_warningf("Generic_Lift: illegal target %d", instance->args[3]);
         return 0;
   }

   return EV_DoGenLiftByParameters(!instance->tag, instance->line, instance->tag, speed, delay,
                                   target, height);
}

//
// Implements Plat_DownWaitUpStayLip(tag, speed, delay, lip)
//
// * ExtraData: 488
// * Hexen:     206
//
DEFINE_ACTION(EV_ActionParamPlatDWUSLip)
{
   return EV_DoParamPlat(instance->line, instance->args, paramDownWaitUpStayLip);
}

//
// Implements Plat_PerpetualRaiseLip(tag, speed, delay, lip)
//
// * ExtraData: 489
// * Hexen:     207
//
DEFINE_ACTION(EV_ActionParamPlatPerpetualRaiseLip)
{
   return EV_DoParamPlat(instance->line, instance->args, paramPerpetualRaiseLip);
}

//
// Implements Stairs_BuildUpDoomCrush(tag, speed, stepsize, delay, reset)
//
// * ExtraData: 494
// * UDMF:      273
//
DEFINE_ACTION(EV_ActionParamStairsBuildUpDoomCrush)
{
   INIT_STRUCT(stairdata_t, sd);

   sd.flags = SDF_HAVESPAC;
   sd.spac = instance->spac; // Hexen-style activation
   sd.direction = 1;              // up
   sd.speed_type = SpeedParam;
   sd.speed_value = instance->args[1] * (FRACUNIT / 8); // speed
   sd.stepsize_type = StepSizeParam;
   sd.stepsize_value = instance->args[2] * FRACUNIT;     // height
   sd.delay_value = instance->args[3];                // delay
   sd.reset_value = instance->args[4];                // reset
   sd.crush = true;

   return EV_DoParamStairs(instance->line, instance->tag, &sd);
}

//
// Implements Sector_ChangeSound(tag, sound)
//
// * ExtraData: 495
// * Hexen:     140
//
DEFINE_ACTION(EV_ActionParamSectorChangeSound)
{
   return EV_SectorSoundChange(instance->tag, instance->args[1]);
}

//=============================================================================
//
// ACS-specific specials
//

//
// Implements Scroll_Floor(tag, amount)
//
// * ACS: 219
//
DEFINE_ACTION(EV_ActionACSSetFriction)
{
   EV_SetFriction(instance->args[0], instance->args[1]);

   return 1;
}

//
// Implements Scroll_Floor(tag, x-move, y-move, type)
//
// * ACS: 223
//
DEFINE_ACTION(EV_ActionACSScrollFloor)
{
   // Don't use INIT_STRUCT or memset because of line_t PointThinker vtable
   // warnings. Just zero-init it.
   line_t ln = {};

   // convert (tag, x-move, y-move, type) to (tag, scrollbits, type, x-move, y-move)
   ln.args[0] = instance->args[0];
   ln.args[1] = 0;
   ln.args[2] = instance->args[3];
   ln.args[3] = instance->args[1];
   ln.args[4] = instance->args[2];

   P_SpawnFloorParam(&ln, true);

   return 1;
}

//
// Implements Scroll_Ceiling(tag, x-move, y-move, unused)
//
// * ACS: 224
//
DEFINE_ACTION(EV_ActionACSScrollCeiling)
{
   // See other comment in this file on this
   line_t ln = {};

   // convert (tag, x-move, y-move, unused) to (tag, scrollbits, unused, x-move, y-move)
   ln.args[0] = instance->args[0];
   ln.args[1] = 0;
   ln.args[2] = 0;
   ln.args[3] = instance->args[1];
   ln.args[4] = instance->args[2];

   P_SpawnCeilingParam(&ln, true);

   return 1;
}

// EOF
<|MERGE_RESOLUTION|>--- conflicted
+++ resolved
@@ -1161,17 +1161,12 @@
    // case 137: (S1) BlzOpenDoor YELLOW
 
    int lockID = EV_LockDefIDForSpecial(instance->special);
-<<<<<<< HEAD
-   if(EV_lockCheck(instance->actor, lockID, true))
-      return EV_DoDoor(instance->tag, blazeOpen);
-=======
    // Simulate MBF's undefined behavior which allows A_LineEffect to open locked doors most of the
    // time.
    // NOTE: do not do the same for EV_VerticalDoor, as that only goes for manual doors. If we get
    // incompatibilities with wild wads, we can add it later.
    if(instance->byCodepointer || EV_lockCheck(instance->actor, lockID, true))
-      return EV_DoDoor(instance->line, blazeOpen);
->>>>>>> 9e490784
+      return EV_DoDoor(instance->tag, blazeOpen);
    return 0;
 }
 
