// Emacs style mode select   -*- C -*- vi:ts=3 sw=3:
//-----------------------------------------------------------------------------
//
// Copyright(C) 2000 James Haley
//
// This program is free software; you can redistribute it and/or modify
// it under the terms of the GNU General Public License as published by
// the Free Software Foundation; either version 2 of the License, or
// (at your option) any later version.
//
// This program is distributed in the hope that it will be useful,
// but WITHOUT ANY WARRANTY; without even the implied warranty of
// MERCHANTABILITY or FITNESS FOR A PARTICULAR PURPOSE.  See the
// GNU General Public License for more details.
//
// You should have received a copy of the GNU General Public License
// along with this program; if not, write to the Free Software
// Foundation, Inc., 59 Temple Place, Suite 330, Boston, MA  02111-1307  USA
//
//--------------------------------------------------------------------------
//
// DESCRIPTION:
//  Do all the WAD I/O, get map description,
//  set up initial state and misc. LUTs.
//
//-----------------------------------------------------------------------------

#include "c_io.h"
#include "c_runcmd.h"
#include "d_gi.h"
#include "d_main.h"
#include "hu_stuff.h"
#include "doomstat.h"
#include "hu_frags.h"
#include "m_bbox.h"
#include "m_argv.h"
#include "g_game.h"
#include "w_wad.h"
#include "w_levels.h"
#include "p_hubs.h"
#include "r_main.h"
#include "r_things.h"
#include "r_sky.h"
#include "p_chase.h"
#include "p_maputl.h"
#include "p_map.h"
#include "p_setup.h"
#include "p_skin.h"
#include "p_spec.h"
#include "p_tick.h"
#include "p_enemy.h"
#include "p_info.h"
#include "r_defs.h"
#include "s_sound.h"
#include "p_anim.h"  // haleyjd: lightning
#include "p_partcl.h"
#include "d_dialog.h"
#include "d_io.h" // SoM 3/14/2002: strncasecmp
#include "in_lude.h"
#include "a_small.h"
#include "acs_intr.h"
#include "e_exdata.h" // haleyjd: ExtraData!
#include "e_ttypes.h"
#include "polyobj.h"
#include "s_sndseq.h"
#include "r_dynseg.h"
#include "p_slopes.h"

// [CG] Added
#include "cs_main.h"
#include "cs_team.h"

extern const char *level_error;
extern void R_DynaSegOffset(seg_t *seg, line_t *line, int side);

//
// MAP related Lookup tables.
// Store VERTEXES, LINEDEFS, SIDEDEFS, etc.
//

boolean  newlevel = false;
int      doom1level = false;    // doom 1 level running under doom 2
char     levelmapname[10];

int      numvertexes;
vertex_t *vertexes;

int      numsegs;
seg_t    *segs;

int      numsectors;
sector_t *sectors;

int      numsubsectors;
subsector_t *subsectors;

int      numnodes;
node_t   *nodes;

int      numlines;
line_t   *lines;

int      numsides;
side_t   *sides;

int      numthings;

// BLOCKMAP
// Created from axis aligned bounding box
// of the map, a rectangular array of
// blocks of size ...
// Used to speed up collision detection
// by spatial subdivision in 2D.
//
// Blockmap size.

int       bmapwidth, bmapheight;  // size in mapblocks

// killough 3/1/98: remove blockmap limit internally:
int       *blockmap;              // was short -- killough

// offsets in blockmap are from here
int       *blockmaplump;          // was short -- killough

fixed_t   bmaporgx, bmaporgy;     // origin of block map

mobj_t    **blocklinks;           // for thing chains

//
// REJECT
// For fast sight rejection.
// Speeds up enemy AI by skipping detailed
//  LineOf Sight calculation.
// Without the special effect, this could
// be used as a PVS lookup as well.
//

byte *rejectmatrix;

// Maintain single and multi player starting spots.

// 1/11/98 killough: Remove limit on deathmatch starts
mapthing_t *deathmatchstarts;      // killough
size_t     num_deathmatchstarts;   // killough

mapthing_t *deathmatch_p;
mapthing_t playerstarts[VANILLA_MAXPLAYERS];

// haleyjd 12/28/08: made module-global
static int mapformat;

// haleyjd 06/14/10: level wad directory
static waddir_t *setupwad;

//
// ShortToLong
//
// haleyjd 06/19/06: Happy birthday to me ^_^
// Inline routine to convert a short value to a long, preserving the value
// -1 but treating any other negative value as unsigned.
//
d_inline static int ShortToLong(int16_t value)
{
   return (value == -1) ? -1l : (int)value & 0xffff;
}

//
// ShortToNodeChild
//
// haleyjd 06/14/10: Inline routine to convert a short value to a node child
// number. 0xFFFF and 0x8000 are special values.
//
d_inline static void ShortToNodeChild(int *loc, uint16_t value)
{
   // e6y: support for extended nodes
   if(value == 0xffff)
   {
      *loc = -1l;
   }
   else if(value & 0x8000)
   {
      // Convert to extended type
      *loc  = value & ~0x8000;

      // haleyjd 11/06/10: check for invalid subsector reference
      if(*loc >= numsubsectors)
      {
         C_Printf(FC_ERROR "Warning: BSP tree references invalid subsector #%d\a", *loc);
         *loc = 0;
      }

      *loc |= NF_SUBSECTOR;
   }
   else
      *loc = (int)value & 0xffff;
}

//
// SafeUintIndex
//
// haleyjd 12/04/08: Inline routine to convert an effectively unsigned short
// index into a long index, safely checking against the provided upper bound
// and substituting the value of 0 in the event of an overflow.
//
d_inline static int SafeUintIndex(int16_t input, int limit, 
                                  const char *func, int index, const char *item)
{
   int ret = (int)(SwapShort(input)) & 0xffff;

   if(ret >= limit)
   {
      C_Printf(FC_ERROR "Error: %s #%d - bad %s #%d\a\n", 
               func, index, item, ret);
      ret = 0;
   }

   return ret;
}

//
// SafeRealUintIndex
//
// haleyjd 06/14/10: Matching routine for indices that are already in unsigned
// short format.
//
<<<<<<< HEAD
d_inline static int SafeRealUintIndex(uint16_t input, int limit,
                                      const char *func, const char *item)
=======
d_inline static int SafeRealUintIndex(uint16_t input, int limit, 
                                      const char *func, int index, const char *item)
>>>>>>> 7a55a538
{
   int ret = (int)(SwapUShort(input)) & 0xffff;

   if(ret >= limit)
   {
      C_Printf(FC_ERROR "Error: %s #%d - bad %s #%d\a\n", 
               func, index, item, ret);
      ret = 0;
   }

   return ret;
}

//=============================================================================
//
// Lump Data Reading Routines
//
// haleyjd 05/26/10: These routines replace direct mapping of structures to
// lumps in memory where this is needed. Eventually I'd like to replace all
// such direct mapping.
//

// haleyjd 10/30/10: Read a little-endian short without alignment assumptions
#define read16_le(b, t) ((b)[0] | ((t)((b)[1]) << 8))

// haleyjd 10/30/10: Read a little-endian dword without alignment assumptions
#define read32_le(b, t) \
   ((b)[0] | \
    ((t)((b)[1]) <<  8) | \
    ((t)((b)[2]) << 16) | \
    ((t)((b)[3]) << 24))

//
// GetLevelWord
//
// Reads an int16 from the lump data and increments the read pointer.
//
static int16_t GetLevelWord(byte **data)
{
   int16_t val = SwapShort(read16_le(*data, int16_t));
   *data += 2;

   return val;
}

//
// GetLevelWordU
//
// Reads a uint16 from the lump data and increments the read pointer.
//
static uint16_t GetLevelWordU(byte **data)
{
   uint16_t val = SwapUShort(read16_le(*data, uint16_t));
   *data += 2;

   return val;
}

//
// GetLevelDWord
//
// Reads an int32 from the lump data and increments the read pointer.
//
static int32_t GetLevelDWord(byte **data)
{
   int32_t val = SwapLong(read32_le(*data, int32_t));
   *data += 4;

   return val;
}

//
// GetLevelDwordU
//
// Reads a uint32 from the lump data and increments the read pointer.
//
static uint32_t GetLevelDWordU(byte **data)
{
   uint32_t val = SwapULong(read32_le(*data, uint32_t));
   *data += 4;

   return val;
}

//
// GetLevelString
//
// Reads a "len"-byte string from the lump data and writes it into the
// destination buffer. The read pointer is incremented by len bytes.
//
static void GetLevelString(byte **data, char *dest, int len)
{
   char *loc = (char *)(*data);

   memcpy(dest, loc, len);

   *data += len;
}

//=============================================================================
//
// Level Loading
//

//
// P_LoadVertexes
//
// killough 5/3/98: reformatted, cleaned up
//
void P_LoadVertexes(int lump)
{
   byte *data;
   int i;

   // Determine number of vertexes:
   //  total lump length / vertex record length.
   numvertexes = W_LumpLengthInDir(setupwad, lump) / sizeof(mapvertex_t);

   // Allocate zone memory for buffer.
   vertexes = Z_Calloc(numvertexes, sizeof(vertex_t), PU_LEVEL, 0);

   // Load data into cache.
   data = W_CacheLumpNumInDir(setupwad, lump, PU_STATIC);

   // Copy and convert vertex coordinates, internal representation as fixed.
   for(i = 0; i < numvertexes; ++i)
   {
      vertexes[i].x = SwapShort(((mapvertex_t *) data)[i].x) << FRACBITS;
      vertexes[i].y = SwapShort(((mapvertex_t *) data)[i].y) << FRACBITS;

      // SoM: Cardboard stores float versions of vertices.
      vertexes[i].fx = M_FixedToFloat(vertexes[i].x);
      vertexes[i].fy = M_FixedToFloat(vertexes[i].y);
   }

   // Free buffer memory.
   Z_Free(data);
}

//
// P_LoadSegs
//
// killough 5/3/98: reformatted, cleaned up
//
void P_LoadSegs(int lump)
{
   int  i;
   byte *data;

   numsegs = W_LumpLengthInDir(setupwad, lump) / sizeof(mapseg_t);
   segs = Z_Calloc(numsegs, sizeof(seg_t), PU_LEVEL, NULL);
   data = W_CacheLumpNumInDir(setupwad, lump, PU_STATIC);

   for(i = 0; i < numsegs; ++i)
   {
      seg_t *li = segs + i;
      mapseg_t *ml = (mapseg_t *)data + i;

      int side, linedef;
      line_t *ldef;

      // haleyjd 06/19/06: convert indices to unsigned
      li->v1 = &vertexes[SafeUintIndex(ml->v1, numvertexes, "seg", i, "vertex")];
      li->v2 = &vertexes[SafeUintIndex(ml->v2, numvertexes, "seg", i, "vertex")];

      li->offset = (float)(SwapShort(ml->offset));

      // haleyjd 06/19/06: convert indices to unsigned
      linedef = SafeUintIndex(ml->linedef, numlines, "seg", i, "line");
      ldef = &lines[linedef];
      li->linedef = ldef;
      side = SwapShort(ml->side);
      li->sidedef = &sides[ldef->sidenum[side]];
      li->frontsector = sides[ldef->sidenum[side]].sector;

      // haleyjd 05/24/08: link segs into parent linedef;
      // allows fast reverse searches
      li->linenext = ldef->segs;
      ldef->segs   = li;

      // killough 5/3/98: ignore 2s flag if second sidedef missing:
      if(ldef->flags & ML_TWOSIDED && ldef->sidenum[side^1]!=-1)
         li->backsector = sides[ldef->sidenum[side^1]].sector;
      else
         li->backsector = NULL;

      P_CalcSegLength(li);
   }

   Z_Free(data);
}


// SoM 5/13/09: calculate seg length
void P_CalcSegLength(seg_t *seg)
{
   float dx, dy;

   dx = seg->v2->fx - seg->v1->fx;
   dy = seg->v2->fy - seg->v1->fy;
   seg->len = (float)sqrt(dx * dx + dy * dy);
}

//
// P_LoadSubsectors
//
// killough 5/3/98: reformatted, cleaned up
//
void P_LoadSubsectors(int lump)
{
   mapsubsector_t *mss;
   byte *data;
   int  i;

   numsubsectors = W_LumpLengthInDir(setupwad, lump) / sizeof(mapsubsector_t);
   subsectors = Z_Calloc(numsubsectors, sizeof(subsector_t), PU_LEVEL, 0);
   data = W_CacheLumpNumInDir(setupwad, lump, PU_STATIC);

   for(i = 0; i < numsubsectors; ++i)
   {
      mss = &(((mapsubsector_t *)data)[i]);

      // haleyjd 06/19/06: convert indices to unsigned
      subsectors[i].numlines  = (int)SwapShort(mss->numsegs ) & 0xffff;
      subsectors[i].firstline = (int)SwapShort(mss->firstseg) & 0xffff;
   }

   Z_Free(data);
}

//
// P_LoadSectors
//
// killough 5/3/98: reformatted, cleaned up
//
void P_LoadSectors(int lumpnum)
{
   byte *lump, *data;
   int  i;
   int  defaultSndSeq;
   char namebuf[9];

   numsectors  = W_LumpLengthInDir(setupwad, lumpnum) / sizeof(mapsector_t);
   sectors     = Z_Calloc(numsectors, sizeof(sector_t), PU_LEVEL, 0);
   lump = data = W_CacheLumpNumInDir(setupwad, lumpnum, PU_STATIC);

   // haleyjd 09/24/06: determine what the default sound sequence is
   defaultSndSeq = LevelInfo.noAutoSequences ? 0 : -1;

   // init texture name buffer to ensure null-termination
   memset(namebuf, 0, sizeof(namebuf));

   for(i = 0; i < numsectors; ++i)
   {
      sector_t *ss = sectors + i;

      ss->floorheight        = GetLevelWord(&data) << FRACBITS;
      ss->ceilingheight      = GetLevelWord(&data) << FRACBITS;
      GetLevelString(&data, namebuf, 8);
      ss->floorpic           = R_FindFlat(namebuf);
      // haleyjd 08/30/09: set ceiling pic using function
      GetLevelString(&data, namebuf, 8);
      P_SetSectorCeilingPic(ss, R_FindFlat(namebuf));
      ss->lightlevel         = GetLevelWord(&data);
      ss->special            = GetLevelWord(&data);
      ss->tag                = GetLevelWord(&data);
<<<<<<< HEAD
      ss->thinglist          = NULL;
      ss->touching_thinglist = NULL; // phares 3/14/98

=======
      
>>>>>>> 7a55a538
      ss->nextsec = -1; //jff 2/26/98 add fields to support locking out
      ss->prevsec = -1; // stair retriggering until build completes

      // killough 3/7/98:
      ss->heightsec     = -1;   // sector used to get floor and ceiling height
      ss->floorlightsec = -1;   // sector used to get floor lighting
      // killough 3/7/98: end changes

      // killough 4/11/98 sector used to get ceiling lighting:
      ss->ceilinglightsec = -1;

      // killough 4/4/98: colormaps:
      // haleyjd 03/04/07: modifications for per-sector colormap logic
      ss->bottommap = ss->midmap = ss->topmap =
         ((ss->intflags & SIF_SKY) ? global_fog_index : global_cmap_index);

      // SoM 9/19/02: Initialize the attached sector list for 3dsides
      ss->c_attached = ss->f_attached = NULL;
      // SoM 11/9/04:
      ss->c_attsectors = ss->f_attsectors = NULL;

      // SoM 10/14/07:
      ss->c_asurfaces = ss->f_asurfaces = NULL;

      // SoM: init portals
      ss->c_pflags = ss->f_pflags = 0;
      ss->c_portal = ss->f_portal = NULL;
      ss->groupid = R_NOGROUP;

      // SoM: These are kept current with floorheight and ceilingheight now
      ss->floorheightf   = M_FixedToFloat(ss->floorheight);
      ss->ceilingheightf = M_FixedToFloat(ss->ceilingheight);

      // haleyjd 09/24/06: sound sequences -- set default
      ss->sndSeqID = defaultSndSeq;

      // haleyjd 12/28/08: convert BOOM generalized sector types into sector flags
      //         12/31/08: convert BOOM generalized damage
      if(mapformat == LEVEL_FORMAT_DOOM && LevelInfo.levelType == LI_TYPE_DOOM)
      {
         int damagetype;

         // convert special bits into flags (correspondence is direct by design)
         ss->flags |= (ss->special & GENSECTOFLAGSMASK) >> SECRET_SHIFT;

         // convert damage
         damagetype = (ss->special & DAMAGE_MASK) >> DAMAGE_SHIFT;
         switch(damagetype)
         {
         case 1:
            ss->damage     = 5;
            ss->damagemask = 32;
            ss->damagemod  = MOD_SLIME;
            break;
         case 2:
            ss->damage     = 10;
            ss->damagemask = 32;
            ss->damagemod  = MOD_SLIME;
            break;
         case 3:
            ss->damage       = 20;
            ss->damagemask   = 32;
            ss->damagemod    = MOD_SLIME;
            ss->damageflags |= SDMG_LEAKYSUIT;
            break;
         default:
            break;
         }
      }
   }

   Z_Free(lump);
}

//
// P_CalcNodeCoefficients
//
// haleyjd 06/14/10: Separated from P_LoadNodes, this routine precalculates
// general line equation coefficients for a node, which are used during the
// process of dynaseg generation.
//
static void P_CalcNodeCoefficients(node_t *no)
{
   // haleyjd 05/16/08: keep floating point versions as well for dynamic
   // seg splitting operations
   no->fx  = (double)no->x;
   no->fy  = (double)no->y;
   no->fdx = (double)no->dx;
   no->fdy = (double)no->dy;

   // haleyjd 05/20/08: precalculate general line equation coefficients
   no->a   = -no->fdy;
   no->b   =  no->fdx;
   no->c   =  no->fdy * no->fx - no->fdx * no->fy;
   no->len = sqrt(no->fdx * no->fdx + no->fdy * no->fdy);
}

//
// P_LoadNodes
//
// killough 5/3/98: reformatted, cleaned up
//
void P_LoadNodes(int lump)
{
   byte *data;
   int  i;

   numnodes = W_LumpLengthInDir(setupwad, lump) / sizeof(mapnode_t);

   // haleyjd 09/01/02:
   // Long-needed fix: bomb out on zero-length nodes
   if(!numnodes)
   {
      level_error = "No nodes defined for level";
      return;
   }

   nodes = Z_Malloc(numnodes * sizeof(node_t), PU_LEVEL, 0);
   data  = W_CacheLumpNumInDir(setupwad, lump, PU_STATIC);

   for(i = 0; i < numnodes; ++i)
   {
      node_t *no = nodes + i;
      mapnode_t *mn = (mapnode_t *)data + i;
      int j;

      no->x  = SwapShort(mn->x);
      no->y  = SwapShort(mn->y);
      no->dx = SwapShort(mn->dx);
      no->dy = SwapShort(mn->dy);

      // haleyjd: calculate floating-point data
      P_CalcNodeCoefficients(no);

      no->x  <<= FRACBITS;
      no->y  <<= FRACBITS;
      no->dx <<= FRACBITS;
      no->dy <<= FRACBITS;

      for(j = 0; j < 2; ++j)
      {
         int k;
         ShortToNodeChild(&(no->children[j]), SwapUShort(mn->children[j]));

         for(k = 0; k < 4; ++k)
            no->bbox[j][k] = SwapShort(mn->bbox[j][k]) << FRACBITS;
      }
   }

   Z_Free(data);
}

//=============================================================================
//
// haleyjd 06/14/10: ZDoom uncompressed nodes support
//

//
// P_CheckForZDoomUncompressedNodes
//
// http://zdoom.org/wiki/ZDBSP#Compressed_Nodes
//
static boolean P_CheckForZDoomUncompressedNodes(int lumpnum)
{
   const void *data;
   boolean result = false;

   // haleyjd: be sure something is actually there
   if(!W_LumpLengthInDir(setupwad, lumpnum + ML_NODES))
      return result;

   // haleyjd: load at PU_CACHE and it may stick around for later.
   data = W_CacheLumpNumInDir(setupwad, lumpnum + ML_NODES, PU_CACHE);

   if(!memcmp(data, "XNOD", 4))
   {
      C_Printf("ZDoom uncompressed normal nodes detected\n");
      result = true;
   }

   return result;
}

//
// CheckZNodesOverflow
//
// For safe reading of ZDoom nodes lump.
//
static void CheckZNodesOverflowFN(int *size, int count)
{
   (*size) -= count;

   if((*size) < 0)
      level_error = "Overflow in ZDoom XNOD lump";
}

typedef struct mapseg_znod_s
{
   uint32_t v1, v2;
   uint16_t linedef;
   byte     side;
} mapseg_znod_t;

typedef struct mapnode_znod_s
{
  int16_t x;  // Partition line from (x,y) to x+dx,y+dy)
  int16_t y;
  int16_t dx;
  int16_t dy;
  // Bounding box for each child, clip against view frustum.
  int16_t bbox[2][4];
  // If NF_SUBSECTOR its a subsector, else it's a node of another subtree.
  int32_t children[2];
} mapnode_znod_t;

//
// P_LoadZSegs
//
// Loads segs from ZDoom uncompressed nodes
//
static void P_LoadZSegs(byte *data)
{
   int i;

   for(i = 0; i < numsegs; i++)
   {
      line_t *ldef;
      uint32_t v1, v2;
      uint32_t linedef;
      byte side;
      seg_t *li = segs+i;
      mapseg_znod_t ml;

      // haleyjd: FIXME - see no verification of vertex indices
      v1 = ml.v1 = GetLevelDWordU(&data);
      v2 = ml.v2 = GetLevelDWordU(&data);
      ml.linedef = GetLevelWordU(&data);
      ml.side    = *data++;

      linedef = SafeRealUintIndex(ml.linedef, numlines, "seg", i, "line");

      ldef = &lines[linedef];
      li->linedef = ldef;
      side = ml.side;

      //e6y: fix wrong side index
      if(side != 0 && side != 1)
         side = 1;

      li->sidedef     = &sides[ldef->sidenum[side]];
      li->frontsector =  sides[ldef->sidenum[side]].sector;

      // haleyjd 05/24/08: link segs into parent linedef;
      // allows fast reverse searches
      li->linenext = ldef->segs;
      ldef->segs   = li;

      // killough 5/3/98: ignore 2s flag if second sidedef missing:
      if(ldef->flags & ML_TWOSIDED && ldef->sidenum[side^1] != -1)
         li->backsector = sides[ldef->sidenum[side^1]].sector;
      else
         li->backsector = NULL;

      li->v1 = &vertexes[v1];
      li->v2 = &vertexes[v2];

      P_CalcSegLength(li);
      R_DynaSegOffset(li, ldef, side);
   }
}

#define CheckZNodesOverflow(size, count) \
   CheckZNodesOverflowFN(&(size), (count)); \
   if(level_error) \
   { \
      Z_Free(lumpptr); \
      return; \
   }

//
// P_LoadZNodes
//
// Loads ZDoom uncompressed nodes.
//
static void P_LoadZNodes(int lump)
{
   byte *data, *lumpptr;
   unsigned int i;
   int len;

   uint32_t orgVerts, newVerts;
   uint32_t numSubs, currSeg;
   uint32_t numSegs;
   uint32_t numNodes;
   vertex_t *newvertarray = NULL;

   data = lumpptr = W_CacheLumpNumInDir(setupwad, lump, PU_STATIC);
   len  = W_LumpLengthInDir(setupwad, lump);

   // skip header
   CheckZNodesOverflow(len, 4);
   data += 4;

   // Read extra vertices added during node building
   CheckZNodesOverflow(len, sizeof(orgVerts));
   orgVerts = GetLevelDWordU(&data);

   CheckZNodesOverflow(len, sizeof(newVerts));
   newVerts = GetLevelDWordU(&data);

   if(orgVerts + newVerts == (unsigned int)numvertexes)
   {
      newvertarray = vertexes;
   }
   else
   {
      newvertarray = calloc(orgVerts + newVerts, sizeof(vertex_t));
      memcpy(newvertarray, vertexes, orgVerts * sizeof(vertex_t));
   }

   CheckZNodesOverflow(len, newVerts * 2 * sizeof(int32_t));
   for(i = 0; i < newVerts; i++)
   {
      int vindex = i + orgVerts;

      newvertarray[vindex].x = (fixed_t)GetLevelDWord(&data);
      newvertarray[vindex].y = (fixed_t)GetLevelDWord(&data);

      // SoM: Cardboard stores float versions of vertices.
      newvertarray[vindex].fx = M_FixedToFloat(newvertarray[vindex].x);
      newvertarray[vindex].fy = M_FixedToFloat(newvertarray[vindex].y);
   }

   if(vertexes != newvertarray)
   {
      // fixup linedef vertex pointers
      for(i = 0; i < (unsigned int)numlines; i++)
      {
         lines[i].v1 = lines[i].v1 - vertexes + newvertarray;
         lines[i].v2 = lines[i].v2 - vertexes + newvertarray;
      }
      free(vertexes);
      vertexes = newvertarray;
      numvertexes = (int)(orgVerts + newVerts);
   }

   // Read the subsectors
   CheckZNodesOverflow(len, sizeof(numSubs));
   numSubs = GetLevelDWordU(&data);

   numsubsectors = (int)numSubs;
   if(numsubsectors <= 0)
   {
      level_error = "no subsectors in level";
      Z_Free(lumpptr);
      return;
   }
   subsectors = calloc(numsubsectors, sizeof(subsector_t));

   CheckZNodesOverflow(len, numSubs * sizeof(uint32_t));
   for(i = currSeg = 0; i < numSubs; i++)
   {
      subsectors[i].firstline = (int)currSeg;
      subsectors[i].numlines = (int)(GetLevelDWordU(&data));
      currSeg += subsectors[i].numlines;
   }

   // Read the segs
   CheckZNodesOverflow(len, sizeof(numSegs));
   numSegs = GetLevelDWordU(&data);

   // The number of segs stored should match the number of
   // segs used by subsectors.
   if(numSegs != currSeg)
   {
      level_error = "incorrect number of segs in nodes";
      Z_Free(lumpptr);
      return;
   }

   numsegs = (int)numSegs;
   segs = calloc(numsegs, sizeof(seg_t));

   CheckZNodesOverflow(len, numsegs * 11);
   P_LoadZSegs(data);
   data += numsegs * 11; // haleyjd: hardcoded original structure size

   // Read nodes
   CheckZNodesOverflow(len, sizeof(numNodes));
   numNodes = GetLevelDWordU(&data);

   numnodes = numNodes;
   nodes = calloc(numNodes, sizeof(node_t));

   CheckZNodesOverflow(len, numNodes * 32);
   for (i = 0; i < numNodes; i++)
   {
      int j, k;
      node_t *no = nodes + i;
      mapnode_znod_t mn;

      mn.x  = GetLevelWord(&data);
      mn.y  = GetLevelWord(&data);
      mn.dx = GetLevelWord(&data);
      mn.dy = GetLevelWord(&data);

      for(j = 0; j < 2; j++)
         for(k = 0; k < 4; k++)
            mn.bbox[j][k] = GetLevelWord(&data);

      for(j = 0; j < 2; j++)
         mn.children[j] = GetLevelDWord(&data);

      no->x  = mn.x;
      no->y  = mn.y;
      no->dx = mn.dx;
      no->dy = mn.dy;

      P_CalcNodeCoefficients(no);

      no->x  <<= FRACBITS;
      no->y  <<= FRACBITS;
      no->dx <<= FRACBITS;
      no->dy <<= FRACBITS;

      for(j = 0; j < 2; j++)
      {
         no->children[j] = (unsigned int)(mn.children[j]);

         for(k = 0; k < 4; k++)
            no->bbox[j][k] = (fixed_t)mn.bbox[j][k] << FRACBITS;
      }
   }

   Z_Free(lumpptr);
}

//
// End ZDoom nodes
//
//=============================================================================

static void P_ConvertHereticThing(mapthing_t *mthing);

//
// P_LoadThings
//
// killough 5/3/98: reformatted, cleaned up
//
// sf: added spawnedthings for scripting
//
// haleyjd: added missing player start detection
//
void P_LoadThings(int lump)
{
   int  i;
   byte *data = W_CacheLumpNumInDir(setupwad, lump, PU_STATIC);
   mapthing_t *mapthings;

   numthings = W_LumpLengthInDir(setupwad, lump) / sizeof(mapthingdoom_t); //sf: use global

   // haleyjd 03/03/07: allocate full mapthings
   mapthings = calloc(numthings, sizeof(mapthing_t));

   for(i = 0; i < numthings; ++i)
   {
      mapthingdoom_t *mt = (mapthingdoom_t *)data + i;
      mapthing_t     *ft = &mapthings[i];

      // haleyjd 09/11/06: wow, this should be up here.
      ft->type = SwapShort(mt->type);

      // Do not spawn cool, new monsters if !commercial
      // haleyjd: removing this for Heretic and DeHackEd
      if(demo_version < 331 && GameModeInfo->type == Game_DOOM &&
         GameModeInfo->id != commercial)
      {
         switch(ft->type)
         {
         case 68:  // Arachnotron
         case 64:  // Archvile
         case 88:  // Boss Brain
         case 89:  // Boss Shooter
         case 69:  // Hell Knight
         case 67:  // Mancubus
         case 71:  // Pain Elemental
         case 65:  // Former Human Commando
         case 66:  // Revenant
         case 84:  // Wolf SS
            continue;
         }
      }

      // Do spawn all other stuff.
      ft->x       = SwapShort(mt->x);
      ft->y       = SwapShort(mt->y);
      ft->angle   = SwapShort(mt->angle);
      ft->options = SwapShort(mt->options);

      // haleyjd 10/05/05: convert heretic things
      if(LevelInfo.levelType == LI_TYPE_HERETIC)
         P_ConvertHereticThing(ft);

      P_SpawnMapThing(ft);
   }

   // haleyjd: all player things for players in this game should now be valid
   // [CG] Disabled check in c/s mode.
   // if(GameType != gt_dm)
   if(!clientserver && GameType != gt_dm)
   {
      for(i = 0; i < VANILLA_MAXPLAYERS; ++i)
      {
         if(playeringame[i] && !players[i].mo)
            level_error = "Missing required player start";
      }
   }

   Z_Free(data);
   Z_Free(mapthings);
}

//
// P_LoadHexenThings
//
// haleyjd: Loads a Hexen-format THINGS lump.
//
void P_LoadHexenThings(int lump)
{
   int  i;
   byte *data = W_CacheLumpNumInDir(setupwad, lump, PU_STATIC);
   mapthing_t *mapthings;

   numthings = W_LumpLengthInDir(setupwad, lump) / sizeof(mapthinghexen_t);

   // haleyjd 03/03/07: allocate full mapthings
   mapthings = calloc(numthings, sizeof(mapthing_t));

   for(i = 0; i < numthings; ++i)
   {
      mapthinghexen_t *mt = (mapthinghexen_t *)data + i;
      mapthing_t      *ft = &mapthings[i];

      ft->tid     = SwapShort(mt->tid);
      ft->x       = SwapShort(mt->x);
      ft->y       = SwapShort(mt->y);
      ft->height  = SwapShort(mt->height);
      ft->angle   = SwapShort(mt->angle);
      ft->type    = SwapShort(mt->type);
      ft->options = SwapShort(mt->options);

      // note: args are already in order since they're just bytes

      // haleyjd 10/05/05: convert heretic things
      if(LevelInfo.levelType == LI_TYPE_HERETIC)
         P_ConvertHereticThing(ft);

      P_SpawnMapThing(ft);
   }

   // haleyjd: all player things for players in this game
   //          should now be valid in SP or co-op
   // [CG] Disabled check in c/s mode.
   // if(GameType != gt_dm)
   if(!clientserver && GameType != gt_dm)
   {
      for(i = 0; i < VANILLA_MAXPLAYERS; ++i)
      {
         if(playeringame[i] && !players[i].mo)
            level_error = "Missing required player start";
      }
   }

   Z_Free(data);
   Z_Free(mapthings);
}

//
// P_LoadLineDefs
// Also counts secret lines for intermissions.
//        ^^^
// ??? killough ???
// Does this mean secrets used to be linedef-based, rather than sector-based?
//
// killough 4/4/98: split into two functions, to allow sidedef overloading
// killough 5/3/98: reformatted, cleaned up
// haleyjd 2/26/05: ExtraData extensions
//
void P_LoadLineDefs(int lump)
{
   byte *data;
   int  i;

   numlines = W_LumpLengthInDir(setupwad, lump) / sizeof(maplinedef_t);
   lines    = Z_Calloc(numlines, sizeof(line_t), PU_LEVEL, 0);
   data     = W_CacheLumpNumInDir(setupwad, lump, PU_STATIC);

   for(i = 0; i < numlines; ++i)
   {
      maplinedef_t *mld = (maplinedef_t *)data + i;
      line_t *ld = lines + i;
      vertex_t *v1, *v2;

      ld->flags   = SwapShort(mld->flags);
      ld->special = SwapShort(mld->special);
      ld->tag     = SwapShort(mld->tag);

      // haleyjd 06/19/06: convert indices to unsigned
      v1 = ld->v1 = &vertexes[SafeUintIndex(mld->v1, numvertexes, "line", i, "vertex")];
      v2 = ld->v2 = &vertexes[SafeUintIndex(mld->v2, numvertexes, "line", i, "vertex")];
      ld->dx = v2->x - v1->x;
      ld->dy = v2->y - v1->y;

      // SoM: Calculate line normal
      P_MakeLineNormal(ld);

      ld->tranlump = -1;   // killough 4/11/98: no translucency by default
      ld->alpha    = 1.0f; // haleyjd 11/11/10: flex/additive; default to opaque

      ld->slopetype = !ld->dx ? ST_VERTICAL : !ld->dy ? ST_HORIZONTAL :
         FixedDiv(ld->dy, ld->dx) > 0 ? ST_POSITIVE : ST_NEGATIVE;

      if(v1->x < v2->x)
      {
         ld->bbox[BOXLEFT]  = v1->x;
         ld->bbox[BOXRIGHT] = v2->x;
      }
      else
      {
         ld->bbox[BOXLEFT]  = v2->x;
         ld->bbox[BOXRIGHT] = v1->x;
      }

      if(v1->y < v2->y)
      {
         ld->bbox[BOXBOTTOM] = v1->y;
         ld->bbox[BOXTOP]    = v2->y;
      }
      else
      {
         ld->bbox[BOXBOTTOM] = v2->y;
         ld->bbox[BOXTOP]    = v1->y;
      }

      // haleyjd 06/19/06: convert indices, except -1, to unsigned
      ld->sidenum[0] = ShortToLong(SwapShort(mld->sidenum[0]));
      ld->sidenum[1] = ShortToLong(SwapShort(mld->sidenum[1]));

      // haleyjd 12/04/08: rangechecking for safety
      if(ld->sidenum[0] >= numsides)
      {
         C_Printf(FC_ERROR "Line error: bad side 0 #%d\a\n", ld->sidenum[0]);
         ld->sidenum[0] = 0;
      }
      if(ld->sidenum[1] >= numsides)
      {
         C_Printf(FC_ERROR "Line error: bad side 1 #%d\a\n", ld->sidenum[1]);
         ld->sidenum[1] = 0;
      }

      // killough 4/4/98: support special sidedef interpretation below
      if(ld->sidenum[0] != -1 && ld->special)
         sides[*ld->sidenum].special = ld->special;

      // haleyjd 04/19/09: position line sound origin
      ld->soundorg.x       = ld->v1->x + ld->dx / 2;
      ld->soundorg.y       = ld->v1->y + ld->dy / 2;
      ld->soundorg.groupid = R_NOGROUP;
      
      // SoM: Line portals
      ld->portal = NULL;
      ld->pflags = 0;

      // haleyjd 02/26/05: ExtraData
      // haleyjd 04/20/08: Implicit ExtraData lines
      if(ld->special == ED_LINE_SPECIAL)
         E_LoadLineDefExt(ld, true);
      else if(E_IsParamSpecial(ld->special))
         E_LoadLineDefExt(ld, false);
   }
   Z_Free(data);
}

// these flags are shared with Hexen in the normal flags fields
#define HX_SHAREDFLAGS \
   (ML_BLOCKING|ML_BLOCKMONSTERS|ML_TWOSIDED|ML_DONTPEGTOP|ML_DONTPEGBOTTOM| \
    ML_SECRET|ML_SOUNDBLOCK|ML_DONTDRAW|ML_MAPPED)

// line flags belonging only to Hexen
#define HX_ML_REPEAT_SPECIAL 0x0200

// special activation crap -- definitely the only place this will be used
#define HX_SPAC_SHIFT 10
#define HX_SPAC_MASK  0x1c00
#define HX_GET_SPAC(flags) ((flags & HX_SPAC_MASK) >> HX_SPAC_SHIFT)

enum
{
   HX_SPAC_CROSS,  // when player crosses line
   HX_SPAC_USE,    // when player uses line
   HX_SPAC_MCROSS, // when monster crosses line
   HX_SPAC_IMPACT, // when projectile hits line
   HX_SPAC_PUSH,   // when player/monster pushes line
   HX_SPAC_PCROSS, // when projectile crosses line
   HX_SPAC_NUMSPAC
};

// haleyjd 02/28/07: tablified
static int spac_flags_tlate[HX_SPAC_NUMSPAC] =
{
   EX_ML_CROSS  | EX_ML_PLAYER,                   // SPAC_CROSS
   EX_ML_USE    | EX_ML_PLAYER,                   // SPAC_USE
   EX_ML_CROSS  | EX_ML_MONSTER,                  // SPAC_MCROSS
   EX_ML_IMPACT | EX_ML_MISSILE,                  // SPAC_IMPACT
   EX_ML_PUSH   | EX_ML_PLAYER   | EX_ML_MONSTER, // SPAC_PUSH
   EX_ML_CROSS  | EX_ML_MISSILE                   // SPAC_PCROSS
};

//
// P_ConvertHexenLineFlags
//
// Uses the defines above to fiddle with the Hexen map format's line flags
// and turn them into something meaningful to Eternity. The values get split
// between line->flags and line->extflags.
//
static void P_ConvertHexenLineFlags(line_t *line)
{
   // extract Hexen special activation information
   int16_t spac = HX_GET_SPAC(line->flags);

   // translate into ExtraData extended line flags
   line->extflags = spac_flags_tlate[spac];

   // check for repeat flag
   if(line->flags & HX_ML_REPEAT_SPECIAL)
      line->extflags |= EX_ML_REPEAT;

   // FIXME/TODO: set 1SONLY line flag here, or elsewhere? Depends on special...

   // clear line flags to those that are shared with DOOM
   line->flags &= HX_SHAREDFLAGS;

   // FIXME/TODO: how to support Eternity's extended normal flags in Hexen?
   // We want Hexen to be able to use stuff like 3DMidTex also.
}

//
// P_LoadHexenLineDefs
//
// haleyjd: Loads a Hexen-format LINEDEFS lump.
//
void P_LoadHexenLineDefs(int lump)
{
   byte *data;
   int  i;

   numlines = W_LumpLengthInDir(setupwad, lump) / sizeof(maplinedefhexen_t);
   lines = Z_Calloc(numlines, sizeof(line_t), PU_LEVEL, 0);
   data = W_CacheLumpNumInDir(setupwad, lump, PU_STATIC);

   for(i = 0; i < numlines; ++i)
   {
      maplinedefhexen_t *mld = (maplinedefhexen_t *)data + i;
      line_t *ld = lines + i;
      vertex_t *v1, *v2;
      int argnum;

      ld->flags = SwapShort(mld->flags);

      ld->special = mld->special;

      for(argnum = 0; argnum < NUMHXLINEARGS; ++argnum)
         ld->args[argnum] = mld->args[argnum];

      // Do Hexen special translation, unconditionally
      // TODO: support more than one mode (ie, strict Hexen, non-strict, etc)
      P_ConvertHexenLineSpec(&(ld->special), ld->args);

      // Convert line flags after setting special?
      P_ConvertHexenLineFlags(ld);

      ld->tag = -1; // haleyjd 02/27/07

      // haleyjd 06/19/06: convert indices to unsigned
      v1 = ld->v1 = &vertexes[(int)SwapShort(mld->v1) & 0xffff];
      v2 = ld->v2 = &vertexes[(int)SwapShort(mld->v2) & 0xffff];
      ld->dx = v2->x - v1->x;
      ld->dy = v2->y - v1->y;

      // SoM: Calculate line normal
      P_MakeLineNormal(ld);

      ld->tranlump = -1;   // killough 4/11/98: no translucency by default

      ld->slopetype = !ld->dx ? ST_VERTICAL : !ld->dy ? ST_HORIZONTAL :
         FixedDiv(ld->dy, ld->dx) > 0 ? ST_POSITIVE : ST_NEGATIVE;

      if(v1->x < v2->x)
      {
         ld->bbox[BOXLEFT] = v1->x;
         ld->bbox[BOXRIGHT] = v2->x;
      }
      else
      {
         ld->bbox[BOXLEFT] = v2->x;
         ld->bbox[BOXRIGHT] = v1->x;
      }

      if(v1->y < v2->y)
      {
         ld->bbox[BOXBOTTOM] = v1->y;
         ld->bbox[BOXTOP] = v2->y;
      }
      else
      {
         ld->bbox[BOXBOTTOM] = v2->y;
         ld->bbox[BOXTOP] = v1->y;
      }

      // haleyjd 06/19/06: convert indices, except -1, to unsigned
      ld->sidenum[0] = ShortToLong(SwapShort(mld->sidenum[0]));
      ld->sidenum[1] = ShortToLong(SwapShort(mld->sidenum[1]));

      // killough 4/4/98: support special sidedef interpretation below
      if(ld->sidenum[0] != -1 && ld->special)
         sides[*ld->sidenum].special = ld->special;

      // haleyjd 04/19/09: position line sound origin
      ld->soundorg.x       = ld->v1->x + ld->dx / 2;
      ld->soundorg.y       = ld->v1->y + ld->dy / 2;
      ld->soundorg.groupid = R_NOGROUP;

      // haleyjd 02/26/05: ExtraData
      // FIXME/TODO: how to support ExtraData via Hexen??
#if 0
      if(ld->special == ED_LINE_SPECIAL)
         E_LoadLineDefExt(ld);
#endif
   }
   Z_Free(data);
}

//
// P_LoadLineDefs2
//
// killough 4/4/98: delay using sidedefs until they are loaded
// killough 5/3/98: reformatted, cleaned up
//
void P_LoadLineDefs2(void)
{
   int i = numlines;
   register line_t *ld = lines;

   for(; i--; ld++)
   {
      // killough 11/98: fix common wad errors (missing sidedefs):

      if(ld->sidenum[0] == -1)
      {
         C_Printf(FC_ERROR "line error: missing first sidedef replaced\a\n");
         ld->sidenum[0] = 0;  // Substitute dummy sidedef for missing right side
      }

      if(ld->sidenum[1] == -1)
         ld->flags &= ~ML_TWOSIDED;  // Clear 2s flag for missing left side

      // haleyjd 05/02/06: Reserved line flag. If set, we must clear all
      // BOOM or later extended line flags. This is necessitated by E2M7.
      if(ld->flags & ML_RESERVED)
         ld->flags &= ML_BLOCKING|ML_BLOCKMONSTERS|ML_TWOSIDED|ML_DONTPEGTOP|
                      ML_DONTPEGBOTTOM|ML_SECRET|ML_SOUNDBLOCK|ML_DONTDRAW|
                      ML_MAPPED;

      // haleyjd 03/13/05: removed redundant -1 check for first side
      ld->frontsector = sides[ld->sidenum[0]].sector;
      ld->backsector  = ld->sidenum[1] != -1 ? sides[ld->sidenum[1]].sector : 0;

      switch(ld->special)
      {                       // killough 4/11/98: handle special types
         int lump, j;
      case 260:               // killough 4/11/98: translucent 2s textures
         lump = sides[*ld->sidenum].special; // translucency from sidedef
         if(!ld->tag)                        // if tag == 0,
            ld->tranlump = lump;             // affect this linedef only
         else
         {
            for(j = 0; j < numlines; ++j)    // if tag != 0,
            {
               if(lines[j].tag == ld->tag)   // affect all matching linedefs
                  lines[j].tranlump = lump;
            }
         }
         break;
      }
   } // end for
}

//
// P_LoadSideDefs
//
// killough 4/4/98: split into two functions
//
void P_LoadSideDefs(int lump)
{
   numsides = W_LumpLengthInDir(setupwad, lump) / sizeof(mapsidedef_t);
   sides    = Z_Calloc(numsides, sizeof(side_t), PU_LEVEL, 0);
}

// killough 4/4/98: delay using texture names until
// after linedefs are loaded, to allow overloading.
// killough 5/3/98: reformatted, cleaned up

void P_LoadSideDefs2(int lumpnum)
{
   byte *lump = W_CacheLumpNumInDir(setupwad, lumpnum, PU_STATIC);
   byte *data = lump;
   int  i;
   char toptexture[9], bottomtexture[9], midtexture[9];

   // haleyjd: initialize texture name buffers for null termination
   memset(toptexture,    0, sizeof(toptexture));
   memset(bottomtexture, 0, sizeof(bottomtexture));
   memset(midtexture,    0, sizeof(midtexture));

   for(i = 0; i < numsides; ++i)
   {
      //register mapsidedef_t *msd = (mapsidedef_t *)data + i;
      register side_t *sd = sides + i;
      register sector_t *sec;
      int cmap, secnum;

      //sd->textureoffset = SwapShort(msd->textureoffset) << FRACBITS;
      //sd->rowoffset     = SwapShort(msd->rowoffset)     << FRACBITS;

      sd->textureoffset = GetLevelWord(&data) << FRACBITS;
      sd->rowoffset     = GetLevelWord(&data) << FRACBITS;

      // haleyjd 05/26/10: read texture names into buffers
      GetLevelString(&data, toptexture,    8);
      GetLevelString(&data, bottomtexture, 8);
      GetLevelString(&data, midtexture,    8);

      // haleyjd 06/19/06: convert indices to unsigned
      secnum = SafeUintIndex(GetLevelWord(&data), numsectors, "side", i, "sector");
      sd->sector = sec = &sectors[secnum];

      // killough 4/4/98: allow sidedef texture names to be overloaded
      // killough 4/11/98: refined to allow colormaps to work as wall
      // textures if invalid as colormaps but valid as textures.

      switch(sd->special)
      {
      case 242:                  // variable colormap via 242 linedef
         if((cmap = R_ColormapNumForName(bottomtexture)) < 0)
            sd->bottomtexture = R_FindWall(bottomtexture);
         else
         {
            sec->bottommap = cmap;
            sd->bottomtexture = 0;
         }
         if((cmap = R_ColormapNumForName(midtexture)) < 0)
            sd->midtexture = R_FindWall(midtexture);
         else
         {
            sec->midmap = cmap;
            sd->midtexture = 0;
         }
         if((cmap = R_ColormapNumForName(toptexture)) < 0)
            sd->toptexture = R_FindWall(toptexture);
         else
         {
            sec->topmap = cmap;
            sd->toptexture = 0;
         }
         break;

      case 260: // killough 4/11/98: apply translucency to 2s normal texture
         if(strncasecmp("TRANMAP", midtexture, 8))
         {
            sd->special = W_CheckNumForName(midtexture);

            if(sd->special < 0 || W_LumpLength(sd->special) != 65536)
            {
               // not found or not apparently a tranmap lump, try texture.
               sd->special    = 0;
               sd->midtexture = R_FindWall(midtexture);
            }
            else
            {
               // bump it up by one to make a tranmap index; clear texture.
               sd->special++;
               sd->midtexture = 0;
            }
         }
         else
         {
            // is "TRANMAP", which is generated as tranmap #0
            sd->special = 0;
            sd->midtexture = 0;
         }
         sd->toptexture    = R_FindWall(toptexture);
         sd->bottomtexture = R_FindWall(bottomtexture);
         break;

      default:                        // normal cases
         sd->midtexture    = R_FindWall(midtexture);
         sd->toptexture    = R_FindWall(toptexture);
         sd->bottomtexture = R_FindWall(bottomtexture);
         break;
      }
   }

   Z_Free(lump);
}

//
// P_CreateBlockMap
//
// killough 10/98: Rewritten to use faster algorithm.
//
// New procedure uses Bresenham-like algorithm on the linedefs, adding the
// linedef to each block visited from the beginning to the end of the linedef.
//
// The algorithm's complexity is on the order of nlines*total_linedef_length.
//
// Please note: This section of code is not interchangable with TeamTNT's
// code which attempts to fix the same problem.
//
static void P_CreateBlockMap(void)
{
   register unsigned int i;
   fixed_t minx = INT_MAX, miny = INT_MAX,
           maxx = INT_MIN, maxy = INT_MIN;

   C_Printf("P_CreateBlockMap: rebuilding blockmap for level\n");

   // First find limits of map

   for(i = 0; i < (unsigned int)numvertexes; ++i)
   {
      if((vertexes[i].x >> FRACBITS) < minx)
         minx = vertexes[i].x >> FRACBITS;
      else if((vertexes[i].x >> FRACBITS) > maxx)
         maxx = vertexes[i].x >> FRACBITS;

      if((vertexes[i].y >> FRACBITS) < miny)
         miny = vertexes[i].y >> FRACBITS;
      else if((vertexes[i].y >> FRACBITS) > maxy)
         maxy = vertexes[i].y >> FRACBITS;
   }

   // Save blockmap parameters

   bmaporgx   = minx << FRACBITS;
   bmaporgy   = miny << FRACBITS;
   bmapwidth  = ((maxx - minx) >> MAPBTOFRAC) + 1;
   bmapheight = ((maxy - miny) >> MAPBTOFRAC) + 1;

   // Compute blockmap, which is stored as a 2d array of variable-sized
   // lists.
   //
   // Pseudocode:
   //
   // For each linedef:
   //
   //   Map the starting and ending vertices to blocks.
   //
   //   Starting in the starting vertex's block, do:
   //
   //     Add linedef to current block's list, dynamically resizing it.
   //
   //     If current block is the same as the ending vertex's block,
   //     exit loop.
   //
   //     Move to an adjacent block by moving towards the ending block
   //     in either the x or y direction, to the block which contains
   //     the linedef.

   {
      typedef struct { int n, nalloc, *list; } bmap_t;  // blocklist structure
      unsigned tot = bmapwidth * bmapheight;            // size of blockmap
      bmap_t *bmap = calloc(sizeof *bmap, tot);         // array of blocklists

      for(i = 0; i < (unsigned int)numlines; ++i)
      {
         // starting coordinates
         int x = (lines[i].v1->x >> FRACBITS) - minx;
         int y = (lines[i].v1->y >> FRACBITS) - miny;

         // x-y deltas
         int adx = lines[i].dx >> FRACBITS, dx = adx < 0 ? -1 : 1;
         int ady = lines[i].dy >> FRACBITS, dy = ady < 0 ? -1 : 1;

         // difference in preferring to move across y (>0)
         // instead of x (<0)
         int diff = !adx ? 1 : !ady ? -1 :
          (((x >> MAPBTOFRAC) << MAPBTOFRAC) +
           (dx > 0 ? MAPBLOCKUNITS-1 : 0) - x) * (ady = D_abs(ady)) * dx -
          (((y >> MAPBTOFRAC) << MAPBTOFRAC) +
           (dy > 0 ? MAPBLOCKUNITS-1 : 0) - y) * (adx = D_abs(adx)) * dy;

         // starting block, and pointer to its blocklist structure
         int b = (y >> MAPBTOFRAC) * bmapwidth + (x >> MAPBTOFRAC);

         // ending block
         int bend = (((lines[i].v2->y >> FRACBITS) - miny) >> MAPBTOFRAC) *
            bmapwidth + (((lines[i].v2->x >> FRACBITS) - minx) >> MAPBTOFRAC);

         // delta for pointer when moving across y
         dy *= bmapwidth;

         // deltas for diff inside the loop
         adx <<= MAPBTOFRAC;
         ady <<= MAPBTOFRAC;

         // Now we simply iterate block-by-block until we reach the end block.
         while((unsigned int) b < tot)    // failsafe -- should ALWAYS be true
         {
            // Increase size of allocated list if necessary
            if(bmap[b].n >= bmap[b].nalloc)
            {
               bmap[b].list =
                  realloc(bmap[b].list,
                          (bmap[b].nalloc = bmap[b].nalloc ?
                           bmap[b].nalloc*2 : 8)*sizeof*bmap->list);
            }

            // Add linedef to end of list
            bmap[b].list[bmap[b].n++] = i;

            // If we have reached the last block, exit
            if(b == bend)
               break;

            // Move in either the x or y direction to the next block
            if(diff < 0)
               diff += ady, b += dx;
            else
               diff -= adx, b += dy;
         }
      }

      // Compute the total size of the blockmap.
      //
      // Compression of empty blocks is performed by reserving two
      // offset words at tot and tot+1.
      //
      // 4 words, unused if this routine is called, are reserved at
      // the start.

      {
         // we need at least 1 word per block, plus reserved's
         int count = tot + 6;

         for(i = 0; i < tot; ++i)
         {
            // 1 header word + 1 trailer word + blocklist
            if(bmap[i].n)
               count += bmap[i].n + 2;
         }

         // Allocate blockmap lump with computed count
         blockmaplump = Z_Malloc(sizeof(*blockmaplump) * count,
                                 PU_LEVEL, 0);
      }

      // Now compress the blockmap.
      {
         int ndx = tot += 4;      // Advance index to start of linedef lists
         bmap_t *bp = bmap;       // Start of uncompressed blockmap

         blockmaplump[ndx++] = 0;  // Store an empty blockmap list at start
         blockmaplump[ndx++] = -1; // (Used for compression)

         for(i = 4; i < tot; i++, bp++)
         {
            if(bp->n)                          // Non-empty blocklist
            {
               blockmaplump[blockmaplump[i] = ndx++] = 0;  // Store index & header
               do
                  blockmaplump[ndx++] = bp->list[--bp->n]; // Copy linedef list
               while (bp->n);
               blockmaplump[ndx++] = -1;                   // Store trailer
               free(bp->list);                             // Free linedef list
            }
            else     // Empty blocklist: point to reserved empty blocklist
               blockmaplump[i] = tot;
         }

         free(bmap);    // Free uncompressed blockmap
      }
   }
}

static const char *bmaperrormsg;

//
// P_VerifyBlockMap
//
// haleyjd 03/04/10: do verification on validity of blockmap.
//
static boolean P_VerifyBlockMap(int count)
{
   boolean isvalid = true;
   int x, y;
   int *maxoffs = blockmaplump + count;

   bmaperrormsg = NULL;

   for(y = 0; y < bmapheight; ++y)
   {
      for(x = 0; x < bmapwidth; ++x)
      {
         int offset;
         int *list, *tmplist;
         int *blockoffset;

         offset = y * bmapwidth + x;
         blockoffset = blockmaplump + offset + 4;

         // check that block offset is in bounds
         if(blockoffset >= maxoffs)
         {
            isvalid = false;
            bmaperrormsg = "offset overflow";
            break;
         }

         offset = *blockoffset;
         list   = blockmaplump + offset;

         // scan forward for a -1 terminator before maxoffs
         for(tmplist = list; ; ++tmplist)
         {
            // we have overflowed the lump?
            if(tmplist >= maxoffs)
            {
               isvalid = false;
               bmaperrormsg = "open blocklist";
               break;
            }
            if(*tmplist == -1) // found -1
               break;
         }
         if(!isvalid) // if the list is not terminated, break now
            break;

         // scan the list for out-of-range linedef indicies in list
         for(tmplist = list; *tmplist != -1; ++tmplist)
         {
            if(*tmplist < 0 || *tmplist >= numlines)
            {
               isvalid = false;
               bmaperrormsg = "index >= numlines";
               break;
            }
         }
         if(!isvalid) // if a list has a bad linedef index, break now
            break;
      }

      // break out early on any error
      if(!isvalid)
         break;
   }

   return isvalid;
}

//
// P_LoadBlockMap
//
// killough 3/1/98: substantially modified to work
// towards removing blockmap limit (a wad limitation)
//
// killough 3/30/98: Rewritten to remove blockmap limit
//
void P_LoadBlockMap(int lump)
{
   int len   = W_LumpLengthInDir(setupwad, lump);
   int count = len / 2;

   // sf: -blockmap checkparm made into variable
   // also checking for levels without blockmaps (0 length)
   // haleyjd 03/04/10: blockmaps of less than 8 bytes cannot be valid
   if(r_blockmap || len < 8 || count >= 0x10000)
   {
      P_CreateBlockMap();
   }
   else
   {
      int i;
      int16_t *wadblockmaplump = W_CacheLumpNumInDir(setupwad, lump, PU_LEVEL);
      blockmaplump = Z_Malloc(sizeof(*blockmaplump) * count,
                              PU_LEVEL, NULL);

      // killough 3/1/98: Expand wad blockmap into larger internal one,
      // by treating all offsets except -1 as unsigned and zero-extending
      // them. This potentially doubles the size of blockmaps allowed,
      // because Doom originally considered the offsets as always signed.

      blockmaplump[0] = SwapShort(wadblockmaplump[0]);
      blockmaplump[1] = SwapShort(wadblockmaplump[1]);
      blockmaplump[2] = (int)(SwapShort(wadblockmaplump[2])) & 0xffff;
      blockmaplump[3] = (int)(SwapShort(wadblockmaplump[3])) & 0xffff;

      for(i = 4; i < count; i++)
      {
         int16_t t = SwapShort(wadblockmaplump[i]);          // killough 3/1/98
         blockmaplump[i] = t == -1 ? -1l : (int) t & 0xffff;
      }

      Z_Free(wadblockmaplump);

      bmaporgx   = blockmaplump[0] << FRACBITS;
      bmaporgy   = blockmaplump[1] << FRACBITS;
      bmapwidth  = blockmaplump[2];
      bmapheight = blockmaplump[3];

      // haleyjd 03/04/10: check for blockmap problems
      if(!(demo_compatibility || P_VerifyBlockMap(count)))
      {
         C_Printf(FC_ERROR "Blockmap error: %s\a\n", bmaperrormsg);
         Z_Free(blockmaplump);
         blockmaplump = NULL;
         P_CreateBlockMap();
      }
   }

   // clear out mobj chains
   count = sizeof(*blocklinks) * bmapwidth * bmapheight;
   blocklinks = Z_Calloc(1, count, PU_LEVEL, NULL);
   blockmap = blockmaplump + 4;

   // haleyjd 2/22/06: setup polyobject blockmap
   count = sizeof(*polyblocklinks) * bmapwidth * bmapheight;
   polyblocklinks = Z_Calloc(1, count, PU_LEVEL, NULL);
}


//
// AddLineToSector
//
// Utility function for P_GroupLines below.
//
static void AddLineToSector(sector_t *s, line_t *l)
{
   M_AddToBox(s->blockbox, l->v1->x, l->v1->y);
   M_AddToBox(s->blockbox, l->v2->x, l->v2->y);
   *s->lines++ = l;
}

//
// P_GroupLines
//
// Builds sector line lists and subsector sector numbers.
// Finds block bounding boxes for sectors.
//
// killough 5/3/98: reformatted, cleaned up
// killough 8/24/98: rewrote to use faster algorithm
//
void P_GroupLines(void)
{
   int i, total;
   line_t **linebuffer;

   // look up sector number for each subsector
   for(i = 0; i < numsubsectors; ++i)
      subsectors[i].sector = segs[subsectors[i].firstline].sidedef->sector;

   // count number of lines in each sector
   for(i = 0; i < numlines; ++i)
   {
      lines[i].frontsector->linecount++;
      if(lines[i].backsector &&
         lines[i].backsector != lines[i].frontsector)
      {
         lines[i].backsector->linecount++;
      }
   }

   // compute total number of lines and clear bounding boxes
   for(total = 0, i = 0; i < numsectors; ++i)
   {
      total += sectors[i].linecount;
      M_ClearBox(sectors[i].blockbox);
   }

   // build line tables for each sector
   linebuffer = Z_Malloc(total * sizeof(*linebuffer), PU_LEVEL, 0);

   for(i = 0; i < numsectors; ++i)
   {
      sectors[i].lines = linebuffer;
      linebuffer += sectors[i].linecount;
   }

   for(i = 0; i < numlines; ++i)
   {
      AddLineToSector(lines[i].frontsector, &lines[i]);
      if(lines[i].backsector &&
         lines[i].backsector != lines[i].frontsector)
      {
         AddLineToSector(lines[i].backsector, &lines[i]);
      }
   }

   for(i = 0; i < numsectors; ++i)
   {
      sector_t *sector = sectors+i;
      int block;

      // adjust pointers to point back to the beginning of each list
      sector->lines -= sector->linecount;

      // haleyjd 04/28/10: divide before add to lessen chance of overflow;
      //    this only affects sounds, so there is no compatibility check.
      //    EE does not bother with presentation compatibility for sounds
      //    except where playability is a concern (ie. in deathmatch).

      // set the degenmobj_t to the middle of the bounding box
      sector->soundorg.x = sector->blockbox[BOXRIGHT] / 2 +
                           sector->blockbox[BOXLEFT] / 2;
      sector->soundorg.y = sector->blockbox[BOXTOP] / 2 +
                           sector->blockbox[BOXBOTTOM] / 2;
      // SoM: same for group id.
      // haleyjd: note - groups have not been built yet, so this is just for
      // initialization.
      sector->soundorg.groupid = sector->groupid;

      // haleyjd 10/16/06: copy all properties to ceiling origin
      sector->csoundorg = sector->soundorg;

      // adjust bounding box to map blocks
      block = (sector->blockbox[BOXTOP]-bmaporgy+MAXRADIUS)>>MAPBLOCKSHIFT;
      block = block >= bmapheight ? bmapheight-1 : block;
      sector->blockbox[BOXTOP]=block;

      block = (sector->blockbox[BOXBOTTOM]-bmaporgy-MAXRADIUS)>>MAPBLOCKSHIFT;
      block = block < 0 ? 0 : block;
      sector->blockbox[BOXBOTTOM]=block;

      block = (sector->blockbox[BOXRIGHT]-bmaporgx+MAXRADIUS)>>MAPBLOCKSHIFT;
      block = block >= bmapwidth ? bmapwidth-1 : block;
      sector->blockbox[BOXRIGHT]=block;

      block = (sector->blockbox[BOXLEFT]-bmaporgx-MAXRADIUS)>>MAPBLOCKSHIFT;
      block = block < 0 ? 0 : block;
      sector->blockbox[BOXLEFT]=block;
   }
}

//
// P_RemoveSlimeTrails
//
// killough 10/98: Remove slime trails.
//
// Slime trails are inherent to Doom's coordinate system -- i.e. there is
// nothing that a node builder can do to prevent slime trails ALL of the time,
// because it's a product of the integer coordinate system, and just because
// two lines pass through exact integer coordinates, doesn't necessarily mean
// that they will intersect at integer coordinates. Thus we must allow for
// fractional coordinates if we are to be able to split segs with node lines,
// as a node builder must do when creating a BSP tree.
//
// A wad file does not allow fractional coordinates, so node builders are out
// of luck except that they can try to limit the number of splits (they might
// also be able to detect the degree of roundoff error and try to avoid splits
// with a high degree of roundoff error). But we can use fractional coordinates
// here, inside the engine. It's like the difference between square inches and
// square miles, in terms of granularity.
//
// For each vertex of every seg, check to see whether it's also a vertex of
// the linedef associated with the seg (i.e, it's an endpoint). If it's not
// an endpoint, and it wasn't already moved, move the vertex towards the
// linedef by projecting it using the law of cosines. Formula:
//
//      2        2                         2        2
//    dx  x0 + dy  x1 + dx dy (y0 - y1)  dy  y0 + dx  y1 + dx dy (x0 - x1)
//   {---------------------------------, ---------------------------------}
//                  2     2                            2     2
//                dx  + dy                           dx  + dy
//
// (x0,y0) is the vertex being moved, and (x1,y1)-(x1+dx,y1+dy) is the
// reference linedef.
//
// Segs corresponding to orthogonal linedefs (exactly vertical or horizontal
// linedefs), which comprise at least half of all linedefs in most wads, don't
// need to be considered, because they almost never contribute to slime trails
// (because then any roundoff error is parallel to the linedef, which doesn't
// cause slime). Skipping simple orthogonal lines lets the code finish quicker.
//
// Please note: This section of code is not interchangable with TeamTNT's
// code which attempts to fix the same problem.
//
// Firelines (TM) is a Rezistered Trademark of MBF Productions
//
void P_RemoveSlimeTrails(void)             // killough 10/98
{
   byte *hit;
   int i;

   // haleyjd: don't mess with vertices in old demos, for safety.
   if(demo_version < 203)
      return;

   hit = calloc(1, numvertexes);           // Hitlist for vertices

   for(i = 0; i < numsegs; ++i)            // Go through each seg
   {
      const line_t *l = segs[i].linedef;   // The parent linedef
      if(l->dx && l->dy)                   // We can ignore orthogonal lines
      {
         vertex_t *v = segs[i].v1;

         do
         {
            if(!hit[v - vertexes])           // If we haven't processed vertex
            {
               hit[v - vertexes] = 1;        // Mark this vertex as processed
               if(v != l->v1 && v != l->v2)  // Exclude endpoints of linedefs
               {
                  // Project the vertex back onto the parent linedef
                  int64_t dx2 = (l->dx >> FRACBITS) * (l->dx >> FRACBITS);
                  int64_t dy2 = (l->dy >> FRACBITS) * (l->dy >> FRACBITS);
                  int64_t dxy = (l->dx >> FRACBITS) * (l->dy >> FRACBITS);
                  int64_t s   = dx2 + dy2;
                  int     x0  = v->x, y0 = v->y, x1 = l->v1->x, y1 = l->v1->y;
                  v->x = (fixed_t)((dx2 * x0 + dy2 * x1 + dxy * (y0 - y1)) / s);
                  v->y = (fixed_t)((dy2 * y0 + dx2 * y1 + dxy * (x0 - x1)) / s);
                  // Cardboard store float versions of vertices.
                  v->fx = M_FixedToFloat(v->x);
                  v->fy = M_FixedToFloat(v->y);
               }
            }
         } // Obfuscated C contest entry:   :)
         while((v != segs[i].v2) && (v = segs[i].v2));
      }
   }

   // free hit list
   free(hit);
}

//
// P_LoadReject
//
// haleyjd 01/26/04: Although DOOM accepted them due to differing
// Z_Malloc behavior, Eternity was crashing on levels with zero-
// length reject lumps. This function will test to see if the reject
// lump is zero in size, and if so, will generate a reject with all
// zeroes. This is preferable to adding checks to see if a reject
// matrix exists, in my opinion. This could be improved by actually
// generating a meaningful reject, but that will have to wait.
//
static void P_LoadReject(int lump)
{
   int size;
   int expectedsize;

   size = W_LumpLengthInDir(setupwad, lump);

   // haleyjd: round numsectors^2 to next higher multiple of 8, then divide by
   // 8 to get the expected reject size for this level
   expectedsize = (((numsectors * numsectors) + 7) & ~7) / 8;

   // 12/04/08: be super-smart about REJECT lumps:
   // 1. if size >= expectedsize, all is good.
   // 2. if size <  expectedsize, allocate a zero-filled buffer and copy
   //    in whatever exists from the actual lump.
   if(size >= expectedsize)
      rejectmatrix = W_CacheLumpNumInDir(setupwad, lump, PU_LEVEL);
   else
   {
      // set to all zeroes so that the reject has no effect
      rejectmatrix = Z_Calloc(1, expectedsize, PU_LEVEL, NULL);

      if(size > 0)
      {
         byte *temp = W_CacheLumpNumInDir(setupwad, lump, PU_CACHE);
         memcpy(rejectmatrix, temp, size);
      }
   }

   // warn on too-large rejects, but do nothing special.
   if(size > expectedsize)
      C_Printf(FC_ERROR "P_LoadReject warning: reject is too large\a\n");
}

//
// Map lumps table
//
// For Doom- and Hexen-format maps.
//
static const char *levellumps[] =
{
   "label",    // ML_LABEL,    A separator, name, ExMx or MAPxx
   "THINGS",   // ML_THINGS,   Monsters, items..
   "LINEDEFS", // ML_LINEDEFS, LineDefs, from editing
   "SIDEDEFS", // ML_SIDEDEFS, SideDefs, from editing
   "VERTEXES", // ML_VERTEXES, Vertices, edited and BSP splits generated
   "SEGS",     // ML_SEGS,     LineSegs, from LineDefs split by BSP
   "SSECTORS", // ML_SSECTORS, SubSectors, list of LineSegs
   "NODES",    // ML_NODES,    BSP nodes
   "SECTORS",  // ML_SECTORS,  Sectors, from editing
   "REJECT",   // ML_REJECT,   LUT, sector-sector visibility
   "BLOCKMAP", // ML_BLOCKMAP  LUT, motion clipping, walls/grid element
   "BEHAVIOR"  // ML_BEHAVIOR  haleyjd: ACS bytecode; used to id hexen maps
};

//
// P_CheckLevel
//
// sf 11/9/99: We need to do this now because we no longer have to conform to
// the MAPxy or ExMy standard previously imposed.
//
int P_CheckLevel(struct waddir_s *dir, int lumpnum)
{
   int i, ln;

   for(i = ML_THINGS; i <= ML_BEHAVIOR; ++i)
   {
      ln = lumpnum + i;
      if(ln >= dir->numlumps ||     // past the last lump?
         strncmp(dir->lumpinfo[ln]->name, levellumps[i], 8))
      {
         // If "BEHAVIOR" wasn't found, we assume we are dealing with
         // a DOOM-format map, and it is not an error; any other missing
         // lump means the map is invalid.

         if(i == ML_BEHAVIOR)
            return LEVEL_FORMAT_DOOM;
         else
            return LEVEL_FORMAT_INVALID;
      }
   }

   // if we got here, we're dealing with a Hexen-format map
   return LEVEL_FORMAT_HEXEN;
}

void P_ConvertHereticSpecials(void); // haleyjd

void P_InitThingLists(void); // haleyjd

//=============================================================================
//
// P_SetupLevel - Main Level Setup Routines
//

// P_SetupLevel subroutines

//
// P_SetupLevelError
//
// haleyjd 02/18/10: Error handling routine for P_SetupLevel
//
static void P_SetupLevelError(const char *msg, const char *levelname)
{
   C_Printf(FC_ERROR "%s: '%s'\n", msg, levelname);
   C_SetConsole();
}

//
// P_NewLevelMsg
//
// Called when loading a new map.
// haleyjd 06/04/05: moved here and renamed from HU_NewLevel
//
static void P_NewLevelMsg(void)
{
   C_Printf("\n");
   C_Separator();
   C_Printf("%c  %s\n\n", 128+CR_GRAY, LevelInfo.levelName);
   C_InstaPopup();       // put console away
}

//
// P_ClearPlayerVars
//
// haleyjd 2/18/10: clears various player-related data.
//
static void P_ClearPlayerVars(void)
{
   int i;

   for(i = 0; i < MAXPLAYERS; ++i)
   {
      if(playeringame[i] && players[i].playerstate == PST_DEAD)
         players[i].playerstate = PST_REBORN;

      players[i].killcount = players[i].secretcount = players[i].itemcount = 0;
      clients[i].death_count = 0;

      memset(players[i].frags, 0, sizeof(players[i].frags));

      // haleyjd: explicitly nullify old player object pointers
      players[i].mo = NULL;
   }

   totalkills = totalitems = totalsecret = wminfo.maxfrags = 0;
   wminfo.partime = 180;

   // Initial height of PointOfView will be set by player think.
   players[consoleplayer].viewz = 1;
}

//
// P_PreZoneFreeLevel
//
// haleyjd 2/18/10: actions that must be performed immediately prior to
// Z_FreeTags should be kept here.
//
static void P_PreZoneFreeLevel(void)
{
   //==============================================
   // Scripting

#ifndef EE_NO_SMALL_SUPPORT
   // haleyjd 03/15/03: clear levelscript callbacks
   SM_RemoveCallbacks(SC_VM_LEVELSCRIPT);
#endif

   // haleyjd 01/07/07: reset ACS interpreter state
   ACS_InitLevel();

   //==============================================
   // Sound Engine

   // haleyjd 06/06/06: stop sound sequences
   S_StopAllSequences();

   // haleyjd 10/19/06: stop looped sounds
   S_StopLoopedSounds();

   // Make sure all sourced sounds are stopped
   S_StopSounds(false);

   //==============================================
   // Renderer

   // haleyjd: stop particle engine
   R_ClearParticles();

   // SoM: initialize portals
   R_InitPortals();

   // haleyjd 05/16/08: clear dynamic segs
   R_ClearDynaSegs();

   //==============================================
   // Playsim

   // haleyjd 02/16/10: clear followcam pointers
   P_FollowCamOff();

   // sf: free the psecnode_t linked list in p_map.c
   P_FreeSecNodeList();
}

//
// P_InitNewLevel
//
// Performs (re)initialization of subsystems after Z_FreeTags.
//
static void P_InitNewLevel(int lumpnum, waddir_t *waddir)
{
   //==============================================
   // Playsim

   // re-initialize thinker list
   P_InitThinkers();

   // haleyjd 02/02/04 -- clear the TID hash table
   P_InitTIDHash();

   // SoM: I can't believe I forgot to call this!
   P_InitPortals();

   //==============================================
   // Map data scripts

   // load MapInfo
   P_LoadLevelInfo(lumpnum, W_GetManagedDirFN(waddir));

   // haleyjd 10/08/03: load ExtraData
   E_LoadExtraData();

   //==============================================
   // Renderer

   // load the sky
   R_StartSky();

   // haleyjd: set global colormap -- see r_data.c
   R_SetGlobalLevelColormap();

   //==============================================
   // Wake up subsystems

   // wake up heads-up display
   HU_Start();

   // must be after P_LoadLevelInfo as the music lump name is gotten there
   S_Start();

   // console message
   P_NewLevelMsg();
}

//
// P_DeathMatchSpawnPlayers
//
// If deathmatch, randomly spawn the active players
//
static void P_DeathMatchSpawnPlayers(void)
{
   if(GameType == gt_dm)
   {
      int i;

      for(i = 0; i < MAXPLAYERS; ++i)
      {
         if(playeringame[i])
         {
            players[i].mo = NULL;
            G_DeathMatchSpawnPlayer(i);
         }
      }
   }
}

//
// P_InitThingLists
//
// haleyjd 11/19/02: Sets up all dynamically allocated thing lists.
//
void P_InitThingLists(void)
{
   // haleyjd: allow to work in any game mode
   // killough 3/26/98: Spawn icon landings:
   if(GameModeInfo->id == commercial || demo_version >= 331)
      P_SpawnBrainTargets();

   // haleyjd: spawn D'Sparil teleport spots
   P_SpawnSorcSpots();

   // haleyjd 04/08/03: spawn camera spots
   IN_AddCameras();

   // haleyjd 06/06/06: initialize environmental sequences
   S_InitEnviroSpots();
}

//
// CHECK_ERROR
//
// Checks to see if level_error has been set to a valid error message.
// If so, P_SetupLevelError is called with the message and P_SetupLevel
// will return. The game will enter GS_CONSOLE state.
//
#define CHECK_ERROR() \
   do { \
      if(level_error) \
      { \
         P_SetupLevelError(level_error, mapname); \
         return; \
      } \
   } while(0)

//
// P_SetupLevel
//
// killough 5/3/98: reformatted, cleaned up
//
void P_SetupLevel(struct waddir_s *dir, const char *mapname, int playermask,
                  skill_t skill)
{
   int lumpnum;

   // haleyjd 07/28/10: we are no longer in GS_LEVEL during the execution of
   // this routine.
   gamestate = GS_LOADING;

   // haleyjd 06/14/10: support loading levels from private wad directories
   setupwad = dir;

   // get the map name lump number
   if((lumpnum = W_CheckNumForNameInDir(setupwad, mapname, ns_global)) == -1)
   {
      P_SetupLevelError("Map not found", mapname);
      return;
   }

   // determine map format; if invalid, abort
   if((mapformat = P_CheckLevel(setupwad, lumpnum)) == LEVEL_FORMAT_INVALID)
   {
      P_SetupLevelError("Not a level", mapname);
      return;
   }

   // haleyjd 07/22/04: moved up
   newlevel   = (setupwad->lumpinfo[lumpnum]->file != iwadhandle);
   doom1level = false;

   strncpy(levelmapname, mapname, 8);
   leveltime = 0;

   // [CG] Initialize team starts.
   CS_InitTeams();

   // clear player data
   P_ClearPlayerVars();

   // perform pre-Z_FreeTags actions
   P_PreZoneFreeLevel();

   // free the old level
   Z_FreeTags(PU_LEVEL, PU_LEVSPEC);

   // perform post-Z_FreeTags actions
   P_InitNewLevel(lumpnum, dir);

   // note: most of this ordering is important

   // killough 3/1/98: P_LoadBlockMap call moved down to below
   // killough 4/4/98: split load of sidedefs into two parts,
   // to allow texture names to be used in special linedefs

   level_error = NULL; // reset

   P_LoadVertexes(lumpnum + ML_VERTEXES);
   P_LoadSectors (lumpnum + ML_SECTORS);

   // possible error: missing flats
   CHECK_ERROR();

   P_LoadSideDefs(lumpnum + ML_SIDEDEFS); // killough 4/4/98

   // haleyjd 10/03/05: handle multiple map formats
   switch(mapformat)
   {
   case LEVEL_FORMAT_DOOM:
      P_LoadLineDefs(lumpnum + ML_LINEDEFS);
      break;
   case LEVEL_FORMAT_HEXEN:
      P_LoadHexenLineDefs(lumpnum + ML_LINEDEFS);
      break;
   }

   P_LoadSideDefs2 (lumpnum + ML_SIDEDEFS);
   P_LoadLineDefs2 ();                      // killough 4/4/98
   P_LoadBlockMap  (lumpnum + ML_BLOCKMAP); // killough 3/1/98

   if(P_CheckForZDoomUncompressedNodes(lumpnum))
   {
      P_LoadZNodes(lumpnum + ML_NODES);

      CHECK_ERROR();
   }
   else
   {
      P_LoadSubsectors(lumpnum + ML_SSECTORS);
      P_LoadNodes     (lumpnum + ML_NODES);

      // possible error: missing nodes
      CHECK_ERROR();

      P_LoadSegs(lumpnum + ML_SEGS);
   }

   P_LoadReject(lumpnum + ML_REJECT); // haleyjd 01/26/04
   P_GroupLines();

   // killough 10/98: remove slime trails from wad
   P_RemoveSlimeTrails();

   // Note: you don't need to clear player queue slots --
   // a much simpler fix is in g_game.c -- killough 10/98
   bodyqueslot = 0;
   deathmatch_p = deathmatchstarts;

   // haleyjd 10/03/05: handle multiple map formats
   switch(mapformat)
   {
   case LEVEL_FORMAT_DOOM:
      P_LoadThings(lumpnum + ML_THINGS);
      break;
   case LEVEL_FORMAT_HEXEN:
      P_LoadHexenThings(lumpnum + ML_THINGS);
      break;
   }

   // spawn players randomly in deathmatch
   // [CG] Not in c/s.
   if(!clientserver)
       P_DeathMatchSpawnPlayers();

   // possible error: missing player or deathmatch spots
   CHECK_ERROR();

   // haleyjd: init all thing lists (boss brain spots, etc)
   P_InitThingLists();

   // clear special respawning queue
   iquehead = iquetail = 0;

   // haleyjd 10/05/05: convert heretic specials
   if(mapformat == LEVEL_FORMAT_DOOM && LevelInfo.levelType == LI_TYPE_HERETIC)
      P_ConvertHereticSpecials();

   // set up world state
   P_SpawnSpecials(mapformat);

   // SoM: Deferred specials that need to be spawned after P_SpawnSpecials
   P_SpawnDeferredSpecials(mapformat);

   // haleyjd
   P_InitLightning();

   // preload graphics
   if(precache)
      R_PrecacheLevel();

   R_SetViewSize(screenSize+3, c_detailshift); //sf

   // haleyjd: keep the chasecam on between levels
   if(camera == &chasecam)
      P_ResetChasecam();
   else
      camera = NULL;        // camera off

#ifndef EE_NO_SMALL_SUPPORT
   // haleyjd 03/15/03: load and initialize any level scripts
   SM_InitLevelScript();
#endif

   // haleyjd 01/07/07: initialize ACS for Hexen maps
   if(mapformat == LEVEL_FORMAT_HEXEN)
      ACS_LoadLevelScript(lumpnum + ML_BEHAVIOR);

   // haleyjd 07/28/2010: NOW we are in GS_LEVEL. Not before.
   gamestate = GS_LEVEL;
}

//
// P_Init
//
void P_Init(void)
{
   P_InitParticleEffects();  // haleyjd 09/30/01
   P_InitSwitchList();
   P_InitPicAnims();
   R_InitSprites(spritelist);
   P_InitHubs();
   E_InitTerrainTypes();     // haleyjd 07/03/99
}

//
// OLO Support. - sf
//
// OLOs were something I came up with a while ago when making my 'onslaunch'
// launcher. They are lumps which hold information about the lump: which
// deathmatch type they are best played on etc. which was read by onslaunch
// which adjusted its launch settings appropriately. More importantly,
// they hold the level names which I use here..
//

#if 0
olo_t olo;
int olo_loaded = false;

void P_LoadOlo(void)
{
   int lumpnum;
   char *lump;

   if((lumpnum = W_CheckNumForName("OLO")) == -1)
      return;

   lump = W_CacheLumpNum(lumpnum, PU_CACHE);

   if(strncmp(lump, "OLO", 3))
      return;

   memcpy(&olo, lump, sizeof(olo_t));

   olo_loaded = true;
}
#endif

//
// P_ConvertHereticThing
//
// haleyjd: Converts Heretic doomednums into an Eternity-compatible range.
//
// 05/30/06: made much more specific to avoid translating things that don't
// need to be translated.
//
static void P_ConvertHereticThing(mapthing_t *mthing)
{
   // null, player starts, teleport destination are common
   if(mthing->type <= 4 || mthing->type == 11 || mthing->type == 14)
      return;
<<<<<<< HEAD

   // handle ordinary heretic things -- all are less than 100
=======
   
   // handle ordinary Heretic things -- all are less than 100
>>>>>>> 7a55a538
   if(mthing->type < 100)
   {
      // add 7000 to normal doomednum
      mthing->type += 7000;
   }
   else if(mthing->type > 2000 && mthing->type <= 2035)
   {
      // handle items numbered > 2000
      mthing->type = (mthing->type - 2000) + 7200;
   }
}

//----------------------------------------------------------------------------
//
// $Log: p_setup.c,v $
// Revision 1.16  1998/05/07  00:56:49  killough
// Ignore translucency lumps that are not exactly 64K long
//
// Revision 1.15  1998/05/03  23:04:01  killough
// beautification
//
// Revision 1.14  1998/04/12  02:06:46  killough
// Improve 242 colomap handling, add translucent walls
//
// Revision 1.13  1998/04/06  04:47:05  killough
// Add support for overloading sidedefs for special uses
//
// Revision 1.12  1998/03/31  10:40:42  killough
// Remove blockmap limit
//
// Revision 1.11  1998/03/28  18:02:51  killough
// Fix boss spawner savegame crash bug
//
// Revision 1.10  1998/03/20  00:30:17  phares
// Changed friction to linedef control
//
// Revision 1.9  1998/03/16  12:35:36  killough
// Default floor light level is sector's
//
// Revision 1.8  1998/03/09  07:21:48  killough
// Remove use of FP for point/line queries and add new sector fields
//
// Revision 1.7  1998/03/02  11:46:10  killough
// Double blockmap limit, prepare for when it's unlimited
//
// Revision 1.6  1998/02/27  11:51:05  jim
// Fixes for stairs
//
// Revision 1.5  1998/02/17  22:58:35  jim
// Fixed bug of vanishinb secret sectors in automap
//
// Revision 1.4  1998/02/02  13:38:48  killough
// Comment out obsolete reload hack
//
// Revision 1.3  1998/01/26  19:24:22  phares
// First rev with no ^Ms
//
// Revision 1.2  1998/01/26  05:02:21  killough
// Generalize and simplify level name generation
//
// Revision 1.1.1.1  1998/01/19  14:03:00  rand
// Lee's Jan 19 sources
//
//----------------------------------------------------------------------------
<|MERGE_RESOLUTION|>--- conflicted
+++ resolved
@@ -223,13 +223,8 @@
 // haleyjd 06/14/10: Matching routine for indices that are already in unsigned
 // short format.
 //
-<<<<<<< HEAD
 d_inline static int SafeRealUintIndex(uint16_t input, int limit,
-                                      const char *func, const char *item)
-=======
-d_inline static int SafeRealUintIndex(uint16_t input, int limit, 
                                       const char *func, int index, const char *item)
->>>>>>> 7a55a538
 {
    int ret = (int)(SwapUShort(input)) & 0xffff;
 
@@ -496,13 +491,7 @@
       ss->lightlevel         = GetLevelWord(&data);
       ss->special            = GetLevelWord(&data);
       ss->tag                = GetLevelWord(&data);
-<<<<<<< HEAD
-      ss->thinglist          = NULL;
-      ss->touching_thinglist = NULL; // phares 3/14/98
-
-=======
-      
->>>>>>> 7a55a538
+
       ss->nextsec = -1; //jff 2/26/98 add fields to support locking out
       ss->prevsec = -1; // stair retriggering until build completes
 
@@ -521,7 +510,7 @@
 
       // SoM 9/19/02: Initialize the attached sector list for 3dsides
       ss->c_attached = ss->f_attached = NULL;
-      // SoM 11/9/04:
+      // SoM 11/9/04: 
       ss->c_attsectors = ss->f_attsectors = NULL;
 
       // SoM 10/14/07:
@@ -2607,13 +2596,8 @@
    // null, player starts, teleport destination are common
    if(mthing->type <= 4 || mthing->type == 11 || mthing->type == 14)
       return;
-<<<<<<< HEAD
-
-   // handle ordinary heretic things -- all are less than 100
-=======
-   
+
    // handle ordinary Heretic things -- all are less than 100
->>>>>>> 7a55a538
    if(mthing->type < 100)
    {
       // add 7000 to normal doomednum
