--- conflicted
+++ resolved
@@ -83,19 +83,6 @@
 // Global Functions
 //
 
-<<<<<<< HEAD
-//
-// ACS_addVirtualMachine
-//
-// haleyjd 06/24/08: keeps track of all ACS virtual machines.
-//
-static void ACS_addVirtualMachine(ACSVM *vm)
-{
-   vm->id = static_cast<uint32_t>(acsVMs.getLength());
-   acsVMs.add(vm);
-}
-=======
->>>>>>> 65981e70
 
 //
 // ACSEnvironment constructor
@@ -598,28 +585,8 @@
       return;
    }
 
-<<<<<<< HEAD
-         // Ensure there's enough space for the call frame.
-         if((size_t)(callPtr - calls) >= numCalls)
-         {
-            size_t callPtrTemp = callPtr - calls;
-            numCalls += ACS_NUM_CALLS;
-            calls = (acs_call_t *)Z_Realloc(calls, numCalls * sizeof(acs_call_t),
-                                            PU_LEVEL, NULL);
-            callPtr = &calls[callPtrTemp];
-         }
-
-         // Ensure there's enough stack space.
-         if(numStack - (stackPtr = static_cast<uint32_t>(stp - stack)) < ACS_NUM_STACK)
-         {
-            numStack = stackPtr + ACS_NUM_STACK * 2;
-            stack = (int32_t *)Z_Realloc(stack, numStack * sizeof(int32_t), PU_LEVEL, NULL);
-            stp = stack + stackPtr;
-         }
-=======
    modules.add(module);
 }
->>>>>>> 65981e70
 
 //
 // ACS_loadModules
@@ -667,335 +634,17 @@
    // Set environment's WadDirectory.
    ACSenv.dir = dir;
 
-<<<<<<< HEAD
-         // Search for matching case using binary search.
-         if(temp) for(;;)
-         {
-            temp = static_cast<int32_t>(caseEnd - caseBegin);
-            caseItr = caseBegin + (temp / 2);
-
-            if((*caseItr)[0] == PEEK())
-            {
-               DECSTP();
-               BRANCHOP((*caseItr)[1]);
-               break;
-            }
-
-            // If true, this was the last case to try.
-            if(temp == 1) break;
-
-            if((*caseItr)[0] < PEEK())
-               caseBegin = caseItr;
-            else
-               caseEnd = caseItr;
-         }
-      }
-      NEXTOP();
-   OPCODE(BRANCH_IMM):
-      BRANCHOP(IPCURR());
-      NEXTOP();
-   OPCODE(BRANCH_NOTZERO):
-      if(POP())
-         BRANCHOP(IPCURR());
-      else
-         ++ip;
-      NEXTOP();
-   OPCODE(BRANCH_RETURN):
-      // If there are no call frames, silently turn this into a terminate.
-      // This handles both erroneous RETURN instructions and allows for easier
-      // calling of arbitrary ACS functions.
-      if(callPtr == calls)
-         goto action_endscript;
-
-      --callPtr;
-
-      ip        = callPtr->ip;
-      numLocals = callPtr->numLocals;
-      vm        = callPtr->vm;
-
-      locals -= numLocals;
-
-      NEXTOP();
-   OPCODE(BRANCH_STACK):
-      opcode = POP();
-      if(opcode < vm->numJumps)
-      {
-         BRANCH_COUNT();
-         ip = vm->jumps[opcode].codePtr;
-      }
-      else
-         ip = vm->code;
-      NEXTOP();
-   OPCODE(BRANCH_ZERO):
-      if(!POP())
-         BRANCHOP(IPCURR());
-      else
-         ++ip;
-      NEXTOP();
-
-      // Stack Control
-   OPCODE(STACK_COPY):
-      STACK_AT(0) = STACK_AT(1);
-      INCSTP();
-      NEXTOP();
-   OPCODE(STACK_DROP):
-      DECSTP();
-      NEXTOP();
-   OPCODE(STACK_SWAP):
-      temp = STACK_AT(1);
-      STACK_AT(1) = STACK_AT(2);
-      STACK_AT(2) = temp;
-      NEXTOP();
-
-      // Script Control
-   OPCODE(DELAY):
-      this->delay = POP();
-      goto action_stop;
-   OPCODE(DELAY_IMM):
-      this->delay = IPNEXT();
-      goto action_stop;
-
-   OPCODE(POLYWAIT):
-      this->sreg  = ACS_STATE_WAITPOLY;
-      this->sdata = POP(); // get poly tag
-      goto action_stop;
-   OPCODE(POLYWAIT_IMM):
-      this->sreg  = ACS_STATE_WAITPOLY;
-      this->sdata = IPNEXT(); // get poly tag
-      goto action_stop;
-
-   OPCODE(SCRIPT_RESTART):
-      ip = script->codePtr;
-      BRANCH_COUNT();
-      NEXTOP();
-   OPCODE(SCRIPT_SUSPEND):
-      this->sreg = ACS_STATE_SUSPEND;
-      goto action_stop;
-   OPCODE(SCRIPT_TERMINATE):
-      goto action_endscript;
-
-   OPCODE(TAGWAIT):
-      this->sreg  = ACS_STATE_WAITTAG;
-      this->sdata = POP(); // get sector tag
-      goto action_stop;
-   OPCODE(TAGWAIT_IMM):
-      this->sreg  = ACS_STATE_WAITTAG;
-      this->sdata = IPNEXT(); // get sector tag
-      goto action_stop;
-
-   OPCODE(SCRIPTWAIT):
-      this->sreg  = ACS_STATE_WAITSCRIPTNUMBER;
-      this->sdata = POP(); // get script num
-      goto action_stop;
-   OPCODE(SCRIPTWAIT_IMM):
-      this->sreg  = ACS_STATE_WAITSCRIPTNUMBER;
-      this->sdata = IPNEXT(); // get script num
-      goto action_stop;
-
-   OPCODE(SCRIPTWAITNAME):
-      this->sreg  = ACS_STATE_WAITSCRIPTNAME;
-      this->sdata = POP(); // get script name
-      goto action_stop;
-   OPCODE(SCRIPTWAITNAME_IMM):
-      this->sreg  = ACS_STATE_WAITSCRIPTNAME;
-      this->sdata = IPNEXT(); // get script name
-      goto action_stop;
-
-      // Printing
-   OPCODE(STARTPRINT):
-      pushPrint();
-      NEXTOP();
-   OPCODE(ENDPRINT):
-      if(this->trigger && this->trigger->player)
-         player_printf(trigger->player, printBuffer->constPtr());
-      else
-         player_printf(&players[consoleplayer], printBuffer->constPtr());
-      popPrint();
-      NEXTOP();
-   OPCODE(ENDPRINTBOLD):
-      HU_CenterMsgTimedColor(printBuffer->constPtr(), FC_GOLD, 20*35);
-      popPrint();
-      NEXTOP();
-   OPCODE(ENDPRINTLOG):
-      printf("%s\n", printBuffer->constPtr());
-      popPrint();
-      NEXTOP();
-   OPCODE(ENDPRINTSTRING):
-      PUSH(ACSVM::AddString(printBuffer->constPtr(), static_cast<uint32_t>(printBuffer->length())));
-      popPrint();
-      NEXTOP();
-   OPCODE(PRINTMAPARRAY):
-      stp -= 2;
-      vm->mapatab[stp[1]]->print(printBuffer, stp[0]);
-      NEXTOP();
-   OPCODE(PRINTMAPRANGE):
-      stp -= 4;
-      vm->mapatab[stp[1]]->print(printBuffer, stp[0] + stp[2], stp[3]);
-      NEXTOP();
-   OPCODE(PRINTWORLDARRAY):
-      stp -= 2;
-      ACSworldarrs[stp[1]].print(printBuffer, stp[0]);
-      NEXTOP();
-   OPCODE(PRINTWORLDRANGE):
-      stp -= 4;
-      ACSworldarrs[stp[1]].print(printBuffer, stp[0] + stp[2], stp[3]);
-      NEXTOP();
-   OPCODE(PRINTGLOBALARRAY):
-      stp -= 2;
-      ACSglobalarrs[stp[1]].print(printBuffer, stp[0]);
-      NEXTOP();
-   OPCODE(PRINTGLOBALRANGE):
-      stp -= 4;
-      ACSglobalarrs[stp[1]].print(printBuffer, stp[0] + stp[2], stp[3]);
-      NEXTOP();
-   OPCODE(PRINTCHAR):
-      *printBuffer += (char)POP();
-      NEXTOP();
-   OPCODE(PRINTFIXED):
-      {
-         // %E worst case: -3.276800e+04 == 13 + NUL
-         // %F worst case: -32767.999985 == 13 + NUL
-         // %G worst case: -1.52588e-05  == 12 + NUL
-         // %G should be maximally P+6 + extra exponent digits + NUL.
-         char buffer[13];
-         sprintf(buffer, "%G", M_FixedToDouble(POP()));
-         printBuffer->concat(buffer);
-      }
-      NEXTOP();
-   OPCODE(PRINTINT):
-      {
-         // %i worst case: -2147483648 == 11 + NUL
-         char buffer[12];
-         printBuffer->concat(M_Itoa(POP(), buffer, 10));
-      }
-      NEXTOP();
-   OPCODE(PRINTINT_BIN):
-      {
-         // %B worst case: 10000000000000000000000000000000 == 32 + NUL
-         char buffer[33];
-         printBuffer->concat(M_Itoa(POP(), buffer, 2));
-      }
-      NEXTOP();
-   OPCODE(PRINTINT_HEX):
-      {
-         // %X worst case: 80000000 == 8 + NUL
-         char buffer[9];
-         sprintf(buffer, "%X", (unsigned int)POP());
-         printBuffer->concat(buffer);
-      }
-      NEXTOP();
-   OPCODE(PRINTNAME):
-      temp = POP();
-      switch(temp)
-      {
-      case 0:
-         printBuffer->concat(players[consoleplayer].name);
-         break;
-
-      default:
-         if(temp > 0 && temp <= MAXPLAYERS)
-            printBuffer->concat(players[temp - 1].name);
-         break;
-      }
-      NEXTOP();
-   OPCODE(PRINTSTRING):
-      printBuffer->concat(ACSVM::GetString(POP()));
-      NEXTOP();
-
-      // Miscellaneous
-
-   OPCODE(CLEARLINESPECIAL):
-      if(this->line)
-         this->line->special = 0;
-      NEXTOP();
-
-   OPCODE(GAMESKILL):
-      PUSH(gameskill);
-      NEXTOP();
-
-   OPCODE(GAMETYPE):
-      PUSH(GameType);
-      NEXTOP();
-
-   OPCODE(GETSCREENHEIGHT):
-      PUSH(video.height);
-      NEXTOP();
-   OPCODE(GETSCREENWIDTH):
-      PUSH(video.width);
-      NEXTOP();
-
-   OPCODE(LINEOFFSETY):
-      PUSH(line ? sides[line->sidenum[0]].rowoffset >> FRACBITS : 0);
-      NEXTOP();
-   OPCODE(LINESIDE):
-      PUSH(this->lineSide);
-      NEXTOP();
-
-   OPCODE(PLAYERCOUNT):
-      PUSH(ACS_countPlayers());
-      NEXTOP();
-
-   OPCODE(SETGRAVITY):
-      LevelInfo.gravity = POP() / 800;
-      NEXTOP();
-   OPCODE(SETGRAVITY_IMM):
-      LevelInfo.gravity = IPNEXT() / 800;
-      NEXTOP();
-
-   OPCODE(STRCPYMAP):
-      stp -= 6;
-      temp = vm->mapatab[stp[1]]->copyString(stp[0] + stp[2], stp[3], stp[4], stp[5]);
-      PUSH(temp);
-      NEXTOP();
-   OPCODE(STRCPYWORLD):
-      stp -= 6;
-      temp = ACSworldarrs[stp[1]].copyString(stp[0] + stp[2], stp[3], stp[4], stp[5]);
-      PUSH(temp);
-      NEXTOP();
-   OPCODE(STRCPYGLOBAL):
-      stp -= 6;
-      temp = ACSglobalarrs[stp[1]].copyString(stp[0] + stp[2], stp[3], stp[4], stp[5]);
-      PUSH(temp);
-      NEXTOP();
-   OPCODE(STRLEN):
-      STACK_AT(1) = ACSVM::GetStringLength(STACK_AT(1));
-      NEXTOP();
-   OPCODE(TAGSTRING):
-      STACK_AT(1) = vm->getStringIndex(STACK_AT(1));
-      NEXTOP();
-
-   OPCODE(TIMER):
-      PUSH(leveltime);
-      NEXTOP();
-
-#ifndef COMPGOTO
-   default:
-      // unknown opcode, must stop execution
-      doom_printf(FC_ERROR "ACS Error: unknown opcode %d\a", opcode);
-      goto action_endscript;
-#endif
-   }
-=======
    // Reset HubScope if entering a new hub, or if in no hub.
    // TODO: Hubs.
    ACSenv.hub->reset();
    ACSenv.hub->active = true;
->>>>>>> 65981e70
 
    // Fetch MapScope for current map.
    ACSenv.map = ACSenv.hub->getMapScope(gamemap);
    ACSenv.map->active = true;
 
-<<<<<<< HEAD
-action_stop:
-   // copy fields back into script
-   this->ip  = ip;
-   this->stackPtr = static_cast<uint32_t>(stp - this->stack);
-   goto function_end;
-=======
    // Load modules for map.
    // TODO: Only do this if not revisiting the map.
->>>>>>> 65981e70
 
    ACSenv.errors = 0;
 
@@ -1006,17 +655,8 @@
       ACS_loadModule(modules, {lumpName, dir, (size_t)lump});
    }
 
-<<<<<<< HEAD
-//
-// ACSThinker::pushPrint
-//
-void ACSThinker::pushPrint()
-{
-   uint32_t printIndex = static_cast<uint32_t>(printPtr - printStack);
-=======
    // Load LOADACS modules.
    WadChainIterator wci(*dir, "LOADACS");
->>>>>>> 65981e70
 
    for(wci.begin(); wci.current(); wci.next())
    {
@@ -1230,1200 +870,7 @@
       ACSBuffer    buf{arc.getSaveFile()};
       std::ostream out{&buf};
 
-<<<<<<< HEAD
-//
-// ACSDeferred::DeferSuspendName
-//
-bool ACSDeferred::DeferSuspendName(const char *name, int mapnum)
-{
-   if(IsDeferredName(name, mapnum))
-      return false;
-
-   char *newName = Z_Strdup(name, PU_STATIC, NULL);
-
-   new ACSDeferred(SUSPEND_NAME, -1, newName, mapnum, 0, NULL, 0);
-
-   return true;
-}
-
-//
-// ACSDeferred::DeferTerminateNumber
-//
-bool ACSDeferred::DeferTerminateNumber(int32_t number, int mapnum)
-{
-   if(IsDeferredNumber(number, mapnum))
-      return false;
-
-   new ACSDeferred(TERMINATE_NUMBER, number, NULL, mapnum, 0, NULL, 0);
-
-   return true;
-}
-
-//
-// ACSDeferred::DeferTerminateName
-//
-bool ACSDeferred::DeferTerminateName(const char *name, int mapnum)
-{
-   if(IsDeferredName(name, mapnum))
-      return false;
-
-   char *newName = Z_Strdup(name, PU_STATIC, NULL);
-
-   new ACSDeferred(TERMINATE_NAME, -1, newName, mapnum, 0, NULL, 0);
-
-   return true;
-}
-
-//
-// ACSVM::ACSVM
-//
-ACSVM::ACSVM() : ZoneObject()
-{
-   reset();
-}
-
-//
-// ACSVM::~ACSVM
-//
-ACSVM::~ACSVM()
-{
-}
-
-//
-// ACSVM::addStrings
-//
-void ACSVM::addStrings()
-{
-   // Make sure there is enough space.
-   if(GlobalAllocStrings < numStrings)
-   {
-      GlobalAllocStrings = numStrings;
-      GlobalStrings = (ACSString **)Z_Realloc(GlobalStrings,
-         GlobalNumStrings * sizeof(ACSString *), PU_LEVEL, NULL);
-   }
-
-   // Set the missing global entries to ours.
-   for(; GlobalNumStrings < numStrings; ++GlobalNumStrings)
-      GlobalStrings[GlobalNumStrings] = GlobalStrings[strings[GlobalNumStrings]];
-}
-
-//
-// ACSVM::findFunction
-//
-ACSFunc *ACSVM::findFunction(const char *name)
-{
-   // Look through all of this VM's functions.
-   for(unsigned int i = numFuncNames < numFuncs ? numFuncNames : numFuncs; i--;)
-   {
-      // Check for matching name, but don't match if it's an external function.
-      // Note that this check changes once the VM is loaded.
-      if((loaded ? (funcs[i].codePtr != code) : (funcs[i].codeIndex != 0)) &&
-         !strcasecmp(GlobalStrings[funcNames[i]]->data.s, name))
-      {
-         return &funcs[i];
-      }
-   }
-
-   return NULL;
-}
-
-//
-// ACSVM::findMapVar
-//
-int32_t *ACSVM::findMapVar(const char *name)
-{
-   for(unsigned int i = ACS_NUM_MAPVARS; i--;)
-   {
-      if(mapvnam[i] && !strcasecmp(mapvnam[i], name))
-         return &mapvars[i];
-   }
-
-   return NULL;
-}
-
-//
-// ACSVM::findMapArr
-//
-ACSArray *ACSVM::findMapArr(const char *name)
-{
-   for(unsigned int i = ACS_NUM_MAPARRS; i--;)
-   {
-      if(mapanam[i] && !strcasecmp(mapanam[i], name))
-         return &maparrs[i];
-   }
-
-   return NULL;
-}
-
-//
-// ACSVM::AddString
-//
-uint32_t ACSVM::AddString(const char *s, uint32_t l)
-{
-   ACSString::Data data = {s, l};
-   ACSString *string;
-
-   // If no existing string with that data...
-   if(!(string = acsStrings.objectForKey(data)))
-   {
-      char *str;
-
-      // Make new string.
-      string = (ACSString *)Z_Malloc(ACS_STRING_SIZE_PADDED + l + 1, PU_LEVEL, NULL);
-      string->data.s = str = (char *)string + ACS_STRING_SIZE_PADDED;
-      string->data.l = l;
-
-      memcpy(str, s, l);
-      str[l] = 0;
-
-      // Set metadata.
-      if(acsScriptsByName.isInitialized())
-         string->script = acsScriptsByName.objectForKey(string->data.s);
-      else
-         string->script = NULL;
-
-      string->length = static_cast<uint32_t>(strlen(string->data.s));
-      string->number = GlobalNumStrings;
-
-      // Make room in global array.
-      if(GlobalNumStrings == GlobalAllocStrings)
-      {
-         GlobalAllocStrings += GlobalAllocStrings > 64 ? GlobalAllocStrings : 64;
-         GlobalStrings = (ACSString **)Z_Realloc(GlobalStrings,
-            GlobalAllocStrings * sizeof(ACSString *), PU_LEVEL, NULL);
-      }
-
-      // Add to global array.
-      GlobalStrings[GlobalNumStrings++] = string;
-      acsStrings.addObject(string);
-   }
-
-   return string->number;
-}
-
-//
-// ACSVM::FindScriptByNumber
-//
-ACSScript *ACSVM::FindScriptByNumber(int32_t scrnum)
-{
-   return acsScriptsByNumber.objectForKey(scrnum);
-}
-
-//
-// ACSVM::FindScriptByName
-//
-ACSScript *ACSVM::FindScriptByName(const char *name)
-{
-   return acsScriptsByName.objectForKey(name);
-}
-
-//
-// ACSVM::reset
-//
-void ACSVM::reset()
-{
-   for(int i = ACS_NUM_MAPVARS; i--;)
-   {
-      mapvars[i] = 0;
-      mapvtab[i] = &mapvars[i];
-
-      mapvnam[i] = NULL;
-   }
-
-   for(int i = ACS_NUM_MAPARRS; i--;)
-   {
-      maparrs[i].clear();
-      mapatab[i] = &maparrs[i];
-
-      mapanam[i] = NULL;
-      mapalen[i] = 0;
-      mapahas[i] = false;
-   }
-
-   code           = NULL;
-   numCode        = 0;
-   jumps          = NULL;
-   numJumps       = 0;
-   strings        = NULL;
-   numStrings     = 0;
-   scripts        = NULL;
-   numScripts     = 0;
-   scriptNames    = NULL;
-   numScriptNames = 0;
-   loaded         = false;
-   lump           = -1;
-
-   funcptrs = NULL;
-   funcs    = NULL;
-   numFuncs = 0;
-   jumps    = NULL;
-   numJumps = 0;
-
-   exports      = NULL;
-   numExports   = 0;
-   imports      = NULL;
-   importVMs    = NULL;
-   numImports   = 0;
-   funcNames    = NULL;
-   numFuncNames = 0;
-}
-
-//
-// ACS_Init
-//
-// Called at startup.
-//
-void ACS_Init(void)
-{
-}
-
-//
-// ACS_NewGame
-//
-// Called when a new game is started.
-//
-void ACS_NewGame(void)
-{
-   // clear out the world variables
-   memset(ACSworldvars, 0, sizeof(ACSworldvars));
-
-   // clear out the global variables
-   memset(ACSglobalvars, 0, sizeof(ACSglobalvars));
-
-   // clear out deferred scripts
-   ACSDeferred::ClearAll();
-}
-
-//
-// ACS_InitLevel
-//
-// Called at level start from P_SetupLevel
-//
-void ACS_InitLevel(void)
-{
-   acsLevelScriptVM.reset();
-
-   ACSVM::GlobalStrings = NULL;
-   ACSVM::GlobalAllocStrings = 0;
-   ACSVM::GlobalNumStrings = 0;
-}
-
-//
-// ACS_LoadScript
-//
-ACSVM *ACS_LoadScript(WadDirectory *dir, int lump)
-{
-   ACSVM *vm;
-
-   if(lump == -1) return NULL;
-
-   // If the lump has already been loaded, don't reload it.
-   for(ACSVM **itr = acsVMs.begin(), **end = acsVMs.end(); itr != end; ++itr)
-   {
-      if ((*itr)->lump == lump)
-         return *itr;
-   }
-
-   vm = new (PU_LEVEL) ACSVM;
-
-   ACS_LoadScript(vm, dir, lump);
-
-   return vm;
-}
-
-//
-// ACS_LoadScript
-//
-void ACS_LoadScript(ACSVM *vm, WadDirectory *dir, int lump)
-{
-   byte *data;
-
-   ACS_addVirtualMachine(vm);
-   vm->lump    = lump;
-
-   // zero length or too-short lump?
-   if(dir->lumpLength(lump) < 4)
-   {
-      vm->code = NULL;
-      return;
-   }
-
-   // load the lump
-   data = (byte *)(dir->cacheLumpNum(lump, PU_LEVEL));
-
-   switch(SwapULong(*(uint32_t *)data))
-   {
-   case ACS_CHUNKID('A', 'C', 'S', '\0'):
-      ACS_LoadScriptACS0(vm, dir, lump, data);
-      break;
-
-   case ACS_CHUNKID('A', 'C', 'S', 'E'):
-      ACS_LoadScriptACSE(vm, dir, lump, data);
-      break;
-
-   case ACS_CHUNKID('A', 'C', 'S', 'e'):
-      ACS_LoadScriptACSe(vm, dir, lump, data);
-      break;
-   }
-
-   // haleyjd 06/30/09: open scripts must be started *here*, not above.
-   for(ACSScript *itr = vm->scripts, *end = itr + vm->numScripts; itr != end; ++itr)
-   {
-      if(itr->type == ACS_STYPE_OPEN)
-         ACS_runOpenScript(vm, itr, NULL);
-
-      else if(itr->type == ACS_STYPE_ENTER)
-      {
-         for(int pnum = 0; pnum != MAXPLAYERS; ++pnum)
-         {
-            if(playeringame[pnum])
-               ACS_runOpenScript(vm, itr, players[pnum].mo);
-         }
-      }
-   }
-}
-
-//
-// ACS_loadScripts
-//
-// Reads lump names out of the lump and loads them as scripts.
-//
-static void ACS_loadScripts(WadDirectory *dir, int lump)
-{
-   const char *itr, *end;
-   char lumpname[9], *nameItr, *const nameEnd = lumpname+8;
-
-   itr = (const char *)(dir->cacheLumpNum(lump, PU_CACHE));
-   end = itr + dir->lumpLength(lump);
-
-   for(;;)
-   {
-      // Discard any whitespace.
-      while(itr != end && ectype::isSpace(*itr)) ++itr;
-
-      if(itr == end) break;
-
-      // Read a name.
-      nameItr = lumpname;
-      while(itr != end && nameItr != nameEnd && !ectype::isSpace(*itr))
-         *nameItr++ = *itr++;
-      *nameItr = '\0';
-
-      // Discard excess letters.
-      while(itr != end && !ectype::isSpace(*itr)) ++itr;
-
-      if((lump = dir->checkNumForName(lumpname, lumpinfo_t::ns_acs)) != -1)
-         ACS_LoadScript(dir, lump);
-   }
-}
-
-//
-// ACS_LoadLevelScript
-//
-// Loads the level scripts and initializes the levelscript virtual machine.
-// Called from P_SetupLevel.
-//
-void ACS_LoadLevelScript(WadDirectory *dir, int lump)
-{
-   ACSFunc   *func, *funcEnd;
-   ACSScript *s,    *sEnd;
-   ACSVM    **vm,  **vmEnd;
-
-   // Start at 1 so that number of chains is never 0.
-   unsigned int numScriptsByNumber = 1, numScriptsByName = 1;
-
-   acsScriptsByNumber.destroy();
-   acsScriptsByName.destroy();
-   acsStrings.destroy();
-   acsVMs.makeEmpty();
-
-   acsStrings.initialize(32);
-
-   // load the level script, if any
-   if(lump != -1)
-      ACS_LoadScript(&acsLevelScriptVM, dir, lump);
-
-   // The rest of the function is LOADACS handling.
-   WadChainIterator wci(*dir, "LOADACS");
-
-   for(wci.begin(); wci.current(); wci.next())
-   {
-      if(wci.testLump(lumpinfo_t::ns_global))
-         ACS_loadScripts(dir, (*wci)->selfindex);
-   }
-
-   // Haha, not really! Now we have to process script names.
-
-   // For this round, just tally the number of scripts.
-   for(vm = acsVMs.begin(), vmEnd = acsVMs.end(); vm != vmEnd; ++vm)
-   {
-      for(s = (*vm)->scripts, sEnd = s + (*vm)->numScripts; s != sEnd; ++s)
-      {
-         if(s->number < 0)
-            ++numScriptsByName;
-         else
-            ++numScriptsByNumber;
-      }
-   }
-
-   acsScriptsByNumber.initialize(numScriptsByNumber);
-   acsScriptsByName.initialize(numScriptsByName);
-
-   // Now actually add them to the tables.
-   for(vm = acsVMs.begin(), vmEnd = acsVMs.end(); vm != vmEnd; ++vm)
-   {
-      for(s = (*vm)->scripts, sEnd = s + (*vm)->numScripts; s != sEnd; ++s)
-      {
-         if(s->number < 0)
-            acsScriptsByName.addObject(s);
-         else
-         {
-            ACSScript *olds = acsScriptsByNumber.objectForKey(s->number);
-
-            // If there already exists a script by that number...
-            if(olds)
-            {
-               // ... and it's from the same VM, keep the first one.
-               // Otherwise, only keep the newest.
-               if(olds->vm != s->vm)
-               {
-                  acsScriptsByNumber.removeObject(olds);
-                  acsScriptsByNumber.addObject(s);
-               }
-            }
-            else
-               acsScriptsByNumber.addObject(s);
-         }
-      }
-   }
-
-   // Process strings.
-
-   // During loading, alloc is the same as num.
-   ACSVM::GlobalAllocStrings = ACSVM::GlobalNumStrings;
-
-   // Save this number for saving.
-   ACSVM::GlobalNumStringsBase = ACSVM::GlobalNumStrings;
-
-   // Rebuild the hash so it has good performance at runtime.
-   if(acsStrings.getNumItems() > acsStrings.getNumChains())
-      acsStrings.rebuild(acsStrings.getNumItems());
-
-   // Pre-search scripts for strings. This makes named scripts faster than numbered!
-   for(ACSString **itr = ACSVM::GlobalStrings,
-       **end = itr + ACSVM::GlobalNumStrings; itr != end; ++itr)
-   {
-      (*itr)->script = ACSVM::FindScriptByName((*itr)->data.s);
-   }
-
-   // Process GlobalFuncs.
-   // Unlike strings, this array is not a direct combining of all the VMs.
-
-   // Count the number of defined functions, leaving 0 to mean no function.
-   ACSVM::GlobalNumFuncs = 1;
-   for(vm = acsVMs.begin(), vmEnd = acsVMs.end(); vm != vmEnd; ++vm)
-   {
-      for(func = (*vm)->funcs, funcEnd = func + (*vm)->numFuncs; func != funcEnd; ++func)
-      {
-         if(func->codePtr != (*vm)->code)
-            ++ACSVM::GlobalNumFuncs;
-      }
-   }
-
-   // Allocate the array.
-   ACSVM::GlobalFuncs = (ACSFunc **)Z_Malloc(ACSVM::GlobalNumFuncs * sizeof(ACSFunc *),
-                                             PU_LEVEL, NULL);
-
-   // Build the array, the first element being no function.
-   ACSVM::GlobalNumFuncs = 0;
-   ACSVM::GlobalFuncs[ACSVM::GlobalNumFuncs++] = NULL;
-   for(vm = acsVMs.begin(), vmEnd = acsVMs.end(); vm != vmEnd; ++vm)
-   {
-      for(func = (*vm)->funcs, funcEnd = func + (*vm)->numFuncs; func != funcEnd; ++func)
-      {
-         if(func->codePtr != (*vm)->code)
-         {
-            func->number = ACSVM::GlobalNumFuncs;
-            ACSVM::GlobalFuncs[ACSVM::GlobalNumFuncs++] = func;
-         }
-         else
-            func->number = 0;
-      }
-   }
-}
-
-//
-// ACS_RunDeferredScripts
-//
-// Runs scripts that have been deferred for the current map
-//
-void ACS_RunDeferredScripts()
-{
-   ACSDeferred::ExecuteAll();
-}
-
-//
-// ACS_ExecuteScript
-//
-// Attempts to execute the given script.
-//
-bool ACS_ExecuteScript(ACSScript *script, int flags, const int32_t *argv,
-                       uint32_t argc, Mobj *trigger, line_t *line, int lineSide,
-                       ACSThinker **thread)
-{
-   ACSThinker *newThread;
-   bool foundScripts = false;
-   unsigned int i;
-
-   // If a value is to be returned in thread, it should be determinate.
-   if(thread)
-      *thread = NULL;
-
-   if(!script) return false;
-
-   for(ACSThinker *itr = script->threads; itr; itr = itr->nextthread)
-   {
-      // if the script is suspended, restart it
-      if(itr->sreg == ACS_STATE_SUSPEND)
-      {
-         foundScripts = true;
-         itr->sreg = ACS_STATE_RUNNING;
-      }
-   }
-
-   // if not an always-execute action and we restarted a stopped script,
-   // then we return true now.
-   // otherwise, return false for failure.
-   if(!(flags & ACS_EXECUTE_ALWAYS) && script->threads)
-      return foundScripts;
-
-   // setup the new script thinker
-   newThread = new ACSThinker;
-
-   newThread->ip          = script->codePtr;
-   newThread->numStack    = ACS_NUM_STACK * 2;
-   newThread->stack       = estructalloctag(int32_t, newThread->numStack, PU_LEVEL);
-   newThread->stackPtr    = 0;
-   newThread->numLocalvar = script->numVars;
-   newThread->localvar    = estructalloctag(int32_t, newThread->numLocalvar, PU_LEVEL);
-   newThread->numLocals   = newThread->numLocalvar;
-   newThread->locals      = newThread->localvar;
-   newThread->result      = 1; // Default result is 1, as per ZDoom.
-   newThread->line        = line;
-   newThread->lineSide    = lineSide;
-   P_SetTarget<Mobj>(&newThread->trigger, trigger);
-
-   // copy in some important data
-   newThread->script   = script;
-   newThread->vm       = script->vm;
-
-   // copy arguments into first N local variables
-   for(i = 0; i < script->numArgs; ++i)
-      newThread->locals[i] = i < argc ? argv[i] : 0;
-
-   // attach the thinker
-   newThread->addThinker();
-
-   // add as a thread of the script
-   ACS_addThread(newThread);
-
-   // mark as running
-   newThread->sreg  = ACS_STATE_RUNNING;
-   newThread->sdata = 0;
-
-   if(flags & ACS_EXECUTE_IMMEDIATE)
-      newThread->exec();
-
-   // return pointer to new script in *scr if not null
-   if(thread)
-      *thread = newThread;
-
-   return true;
-}
-
-//
-// ACS_ExecuteScriptNumber
-//
-// Attempts to execute the numbered script. If the mapnum doesn't match the
-// current gamemap, the action will be deferred.
-//
-bool ACS_ExecuteScriptNumber(int32_t number, int mapnum, int flags,
-                             const int32_t *argv, uint32_t argc, Mobj *trigger,
-                             line_t *line, int lineSide, ACSThinker **thread)
-{
-   if(mapnum == 0 || mapnum == gamemap)
-      return ACS_ExecuteScript(ACSVM::FindScriptByNumber(number), flags,
-                               argv, argc, trigger, line, lineSide, thread);
-   else
-   {
-      if(thread) *thread = NULL;
-      return ACSDeferred::DeferExecuteNumber(number, mapnum, flags, argv, argc);
-   }
-}
-
-//
-// ACS_ExecuteScriptName
-//
-// Attempts to execute the named script. If the mapnum doesn't match the
-// current gamemap, the action will be deferred.
-//
-bool ACS_ExecuteScriptName(const char *name, int mapnum, int flags,
-                           const int32_t *argv, uint32_t argc, Mobj *trigger,
-                           line_t *line, int lineSide, ACSThinker **thread)
-{
-   if(mapnum == 0 || mapnum == gamemap)
-      return ACS_ExecuteScript(ACSVM::FindScriptByName(name), flags,
-                               argv, argc, trigger, line, lineSide, thread);
-   else
-   {
-      if(thread) *thread = NULL;
-      return ACSDeferred::DeferExecuteName(name, mapnum, flags, argv, argc);
-   }
-}
-
-//
-// ACS_ExecuteScriptString
-//
-// Like above, but using an ACS string index.
-//
-bool ACS_ExecuteScriptString(uint32_t strnum, int mapnum, int flags,
-                             const int32_t *argv, uint32_t argc, Mobj *trigger,
-                             line_t *line, int lineSide, ACSThinker **thread)
-{
-   if(mapnum == 0 || mapnum == gamemap)
-      return ACS_ExecuteScript(ACSVM::FindScriptByString(strnum), flags,
-                               argv, argc, trigger, line, lineSide, thread);
-   else
-   {
-      if(thread) *thread = NULL;
-      return ACSDeferred::DeferExecuteName(ACSVM::GetString(strnum), mapnum, flags, argv, argc);
-   }
-}
-
-//
-// ACS_TerminateScript
-//
-// Attempts to terminate the given script.
-//
-bool ACS_TerminateScript(ACSScript *script)
-{
-   bool ret = false;
-
-   if(!script) return false;
-
-   for(ACSThinker *thread = script->threads; thread; thread = thread->nextthread)
-   {
-      if(thread->sreg != ACS_STATE_STOPPED)
-      {
-         thread->sreg = ACS_STATE_TERMINATE;
-         ret = true;
-      }
-   }
-
-   return ret;
-}
-
-//
-// ACS_TerminateScriptNumber
-//
-// Attempts to terminate the numbered script. If the mapnum doesn't match the
-// current gamemap, the action will be deferred.
-//
-bool ACS_TerminateScriptNumber(int32_t number, int mapnum)
-{
-   if(mapnum == 0 || mapnum == gamemap)
-      return ACS_TerminateScript(ACSVM::FindScriptByNumber(number));
-   else
-      return ACSDeferred::DeferTerminateNumber(number, mapnum);
-}
-
-//
-// ACS_TerminateScriptName
-//
-// Attempts to terminate the named script. If the mapnum doesn't match the
-// current gamemap, the action will be deferred.
-//
-bool ACS_TerminateScriptName(const char *name, int mapnum)
-{
-   if(mapnum == 0 || mapnum == gamemap)
-      return ACS_TerminateScript(ACSVM::FindScriptByName(name));
-   else
-      return ACSDeferred::DeferTerminateName(name, mapnum);
-}
-
-//
-// ACS_TerminateScriptString
-//
-// Like above, but using an ACS string index.
-//
-bool ACS_TerminateScriptString(uint32_t strnum, int mapnum)
-{
-   if(mapnum == 0 || mapnum == gamemap)
-      return ACS_TerminateScript(ACSVM::FindScriptByString(strnum));
-   else
-      return ACSDeferred::DeferTerminateName(ACSVM::GetString(strnum), mapnum);
-}
-
-//
-// ACS_SuspendScript
-//
-// Attempts to suspend the given script.
-//
-bool ACS_SuspendScript(ACSScript *script)
-{
-   bool ret = false;
-
-   if(!script) return false;
-
-   for(ACSThinker *thread = script->threads; thread; thread = thread->nextthread)
-   {
-      if(thread->sreg != ACS_STATE_STOPPED &&
-         thread->sreg != ACS_STATE_TERMINATE)
-      {
-         thread->sreg = ACS_STATE_SUSPEND;
-         ret = true;
-      }
-   }
-
-   return ret;
-}
-
-//
-// ACS_SuspendScriptNumber
-//
-// Attempts to suspend the numbered script. If the mapnum doesn't match the
-// current gamemap, the action will be deferred.
-//
-bool ACS_SuspendScriptNumber(int32_t number, int mapnum)
-{
-   if(mapnum == 0 || mapnum == gamemap)
-      return ACS_SuspendScript(ACSVM::FindScriptByNumber(number));
-   else
-      return ACSDeferred::DeferSuspendNumber(number, mapnum);
-}
-
-//
-// ACS_SuspendScriptName
-//
-// Attempts to suspend the named script. If the mapnum doesn't match the
-// current gamemap, the action will be deferred.
-//
-bool ACS_SuspendScriptName(const char *name, int mapnum)
-{
-   if(mapnum == 0 || mapnum == gamemap)
-      return ACS_SuspendScript(ACSVM::FindScriptByName(name));
-   else
-      return ACSDeferred::DeferSuspendName(name, mapnum);
-}
-
-//
-// ACS_SuspendScriptString
-//
-// Like above, but using an ACS string index.
-//
-bool ACS_SuspendScriptString(uint32_t strnum, int mapnum)
-{
-   if(mapnum == 0 || mapnum == gamemap)
-      return ACS_SuspendScript(ACSVM::FindScriptByString(strnum));
-   else
-      return ACSDeferred::DeferSuspendName(ACSVM::GetString(strnum), mapnum);
-}
-
-//=============================================================================
-//
-// Save/Load Code
-//
-
-//
-// SaveArchive << ACSVM *
-//
-static SaveArchive &operator << (SaveArchive &arc, ACSVM *&vm)
-{
-   uint32_t vmID;
-
-   if(arc.isSaving())
-      vmID = vm->id;
-
-   arc << vmID;
-
-   if(arc.isLoading())
-      vm = acsVMs[vmID];
-
-   return arc;
-}
-
-//
-// SaveArchive << ACSArray
-//
-static SaveArchive &operator << (SaveArchive &arc, ACSArray &arr)
-{
-   arr.archive(arc);
-   return arc;
-}
-
-//
-// SaveArchive << acs_call_t
-//
-static SaveArchive &operator << (SaveArchive &arc, acs_call_t &call)
-{
-   uint32_t ipTemp;
-
-   if(arc.isSaving())
-      ipTemp = static_cast<uint32_t>(call.ip - call.vm->code);
-
-   arc << ipTemp << call.numLocals << call.vm;
-
-   if(arc.isLoading())
-      call.ip = call.vm->code + ipTemp;
-
-   return arc;
-}
-
-//
-// ACSArray::archiveArrdata
-//
-void ACSArray::archiveArrdata(SaveArchive &arc, arrdata_t *arrdata)
-{
-   bool hasRegion;
-
-   // Archive every region.
-   for(region_t **regionItr = *arrdata, **regionEnd = regionItr + ACS_ARRDATASIZE;
-       regionItr != regionEnd; ++regionItr)
-   {
-      // Determine if there is a region to archive.
-      if(arc.isSaving())
-         hasRegion = *regionItr != NULL;
-
-      arc << hasRegion;
-
-      // If so, archive it.
-      if(hasRegion)
-      {
-         // If loading, need to allocate the region.
-         if(arc.isLoading())
-            *regionItr = estructalloc(region_t, 1);
-
-         archiveRegion(arc, *regionItr);
-      }
-   }
-}
-
-//
-// ACSArray::archiveRegion
-//
-void ACSArray::archiveRegion(SaveArchive &arc, region_t *region)
-{
-   bool hasBlock;
-
-   // Archive every block in the region.
-   for(block_t **blockItr = *region, **blockEnd = blockItr + ACS_REGIONSIZE;
-       blockItr != blockEnd; ++blockItr)
-   {
-      // Determine if there is a block to archive.
-      if(arc.isSaving())
-         hasBlock = *blockItr != NULL;
-
-      arc << hasBlock;
-
-      // If so, archive it.
-      if(hasBlock)
-      {
-         // If loading, need to allocate the block.
-         if(arc.isLoading())
-            *blockItr = estructalloc(block_t, 1);
-
-         archiveBlock(arc, *blockItr);
-      }
-   }
-}
-
-//
-// ACSArray::archiveBlock
-//
-void ACSArray::archiveBlock(SaveArchive &arc, block_t *block)
-{
-   bool hasPage;
-
-   // Archive every page in the block.
-   for(page_t **pageItr = *block, **pageEnd = pageItr + ACS_BLOCKSIZE;
-       pageItr != pageEnd; ++pageItr)
-   {
-      // Determine if there is a page to archive.
-      if(arc.isSaving())
-         hasPage = *pageItr != NULL;
-
-      arc << hasPage;
-
-      // If so, archive it.
-      if(hasPage)
-      {
-         // If loading, need to allocate the page first.
-         if(arc.isLoading())
-            *pageItr = estructalloc(page_t, 1);
-
-         archivePage(arc, *pageItr);
-      }
-   }
-}
-
-//
-// ACSArray::archivePage
-//
-void ACSArray::archivePage(SaveArchive &arc, page_t *page)
-{
-   for(val_t *valItr = *page, *valEnd = valItr + ACS_PAGESIZE;
-       valItr != valEnd; ++valItr)
-   {
-      archiveVal(arc, valItr);
-   }
-}
-
-//
-// ACSArray::archiveVal
-//
-void ACSArray::archiveVal(SaveArchive &arc, val_t *val)
-{
-   arc << *val;
-}
-
-//
-// ACSArray::archive
-//
-void ACSArray::archive(SaveArchive &arc)
-{
-   if(arc.isLoading())
-      clear();
-
-   archiveArrdata(arc, &arrdata);
-}
-
-//
-// ACSThinker::serialize
-//
-// Saves/loads a ACSThinker.
-//
-void ACSThinker::serialize(SaveArchive &arc)
-{
-   uint32_t scriptIndex, localsIndex, callPtrIndex, printIndex, ipIndex, lineIndex;
-
-   Super::serialize(arc);
-
-   // Pointer-to-Index
-   if(arc.isSaving())
-   {
-      scriptIndex = static_cast<uint32_t>(script - vm->scripts);
-
-      localsIndex = static_cast<uint32_t>(locals - localvar);
-
-      callPtrIndex = static_cast<uint32_t>(callPtr - calls);
-
-      printIndex = static_cast<uint32_t>(printPtr - printStack);
-
-      ipIndex = static_cast<uint32_t>(ip - vm->code);
-
-      lineIndex = static_cast<uint32_t>(line ? line - lines + 1 : 0);
-
-      triggerSwizzle = P_NumForThinker(trigger);
-   }
-
-   // Basic properties
-   arc << ipIndex << stackPtr << numLocalvar << localsIndex << numLocals << sreg
-       << sdata << callPtrIndex << printIndex << scriptIndex << vm << delay
-       << triggerSwizzle << lineIndex << lineSide;
-
-   // Allocations/Index-to-Pointer
-   if(arc.isLoading())
-   {
-      script = vm->scripts + scriptIndex;
-
-      localvar = estructalloctag(int32_t, numLocalvar, PU_LEVEL);
-      locals = localvar + localsIndex;
-
-      numCalls = callPtrIndex;
-      calls    = estructalloctag(acs_call_t, numCalls, PU_LEVEL);
-      callPtr  = calls + callPtrIndex;
-
-      numPrints   = printIndex;
-      printStack  = estructalloctag(qstring *, numPrints, PU_LEVEL);
-      printPtr    = printStack + printIndex;
-      printBuffer = printIndex ? *(printPtr - 1) : NULL;
-
-      ip = vm->code + ipIndex;
-
-      line = lineIndex ? &lines[lineIndex - 1] : NULL;
-
-      numStack = stackPtr + ACS_NUM_STACK;
-      stack = estructalloctag(int32_t, numStack, PU_LEVEL);
-   }
-
-   // Arrays
-   P_ArchiveArray(arc, stack, stackPtr);
-   P_ArchiveArray(arc, localvar, numLocalvar);
-   P_ArchiveArray(arc, calls, callPtrIndex);
-
-   for(qstring **itr = printStack, **end = printPtr; itr != end; ++itr)
-   {
-      if(arc.isLoading())
-         *itr = new (PU_LEVEL) qstring();
-
-      (*itr)->archive(arc);
-   }
-
-   // Post-load insertion into the environment.
-   if(arc.isLoading())
-   {
-      // add the thread
-      ACS_addThread(this);
-   }
-}
-
-//
-// ACSThinker::deSwizzle
-//
-// Fixes up the trigger reference in a ACSThinker.
-//
-void ACSThinker::deSwizzle()
-{
-   Mobj *mo = thinker_cast<Mobj *>(P_ThinkerForNum(triggerSwizzle));
-   P_SetNewTarget(&trigger, mo);
-   triggerSwizzle = 0;
-}
-
-//
-// ACSDeferred::archive
-//
-void ACSDeferred::archive(SaveArchive &arc)
-{
-   size_t len = 0;
-
-   arc << type << number << mapnum << flags << argc;
-
-   arc.archiveLString(name, len);
-
-   if(arc.isLoading())
-      argv = estructalloc(int32_t, argc);
-
-   P_ArchiveArray(arc, argv, argc);
-}
-
-//
-// ACSDeferred::ArchiveAll
-//
-void ACSDeferred::ArchiveAll(SaveArchive &arc)
-{
-   DLListItem<ACSDeferred> *item;
-   uint32_t size;
-
-   if(arc.isSaving())
-   {
-      size = 0;
-      for(item = list; item; item = item->dllNext)
-         ++size;
-   }
-
-   arc << size;
-
-   if(arc.isLoading())
-   {
-      while(list)
-         delete list->dllObject;
-
-      while(size--)
-         new ACSDeferred;
-   }
-
-   for(item = list; item; item = item->dllNext)
-      (*item)->archive(arc);
-}
-
-//
-// ACSVM::ArchiveStrings
-//
-void ACSVM::ArchiveStrings(SaveArchive &arc)
-{
-   ACSString *string;
-   uint32_t size;
-   char *str;
-
-   if(arc.isSaving())
-   {
-      // Write the number of strings to save.
-      arc << (size = GlobalNumStrings - GlobalNumStringsBase);
-
-      // Write the strings.
-      for(unsigned int i = GlobalNumStringsBase; i != GlobalNumStrings; ++i)
-         arc.writeLString(GlobalStrings[i]->data.s, GlobalStrings[i]->data.l);
-   }
-   else
-   {
-      // Read the number of strings to load.
-      arc << size;
-
-      // Allocate space for the pointers.
-      GlobalAllocStrings = GlobalNumStrings + size;
-      GlobalStrings = (ACSString **)Z_Realloc(GlobalStrings,
-         GlobalAllocStrings * sizeof(ACSString *), PU_LEVEL, NULL);
-
-      // Read the strings.
-      while(GlobalNumStrings != GlobalAllocStrings)
-      {
-         // Read string size.
-         arc << size;
-
-         // Make new string.
-         string = (ACSString *)Z_Malloc(ACS_STRING_SIZE_PADDED + size + 1, PU_LEVEL, NULL);
-         string->data.s = str = (char *)string + ACS_STRING_SIZE_PADDED;
-         string->data.l = size;
-
-         arc.getLoadFile()->read(str, size);
-         str[size] = 0;
-
-         // Set metadata.
-         string->script = acsScriptsByName.objectForKey(string->data.s);
-         string->length = static_cast<uint32_t>(strlen(string->data.s));
-         string->number = GlobalNumStrings;
-
-         // Add to global array.
-         GlobalStrings[GlobalNumStrings++] = string;
-         acsStrings.addObject(string);
-      }
-   }
-}
-
-//
-// ACS_Archive
-//
-void ACS_Archive(SaveArchive &arc)
-{
-   // any OPEN script threads created during ACS_LoadLevelScript have
-   // been destroyed, so clear out the threads list of all scripts
-   if(arc.isLoading())
-   {
-      for(ACSVM **vm = acsVMs.begin(), **vmEnd = acsVMs.end(); vm != vmEnd; ++vm)
-      {
-         for(ACSScript *s = (*vm)->scripts,
-             *sEnd = s + (*vm)->numScripts; s != sEnd; ++s)
-         {
-            s->threads = NULL;
-         }
-      }
-      // ioanch 20160310: restore the current thinker references, however
-      for(Thinker *th = thinkercap.next; th != &thinkercap; th = th->next)
-      {
-         ACSThinker *acs;
-         if((acs = thinker_cast<ACSThinker *>(th)) && acs->script)
-            ACS_addThread(acs);
-      }
-   }
-
-   // Archive map variables.
-   for(ACSVM **vm = acsVMs.begin(), **vmEnd = acsVMs.end(); vm != vmEnd; ++vm)
-   {
-      P_ArchiveArray(arc, (*vm)->mapvars, ACS_NUM_MAPVARS);
-      P_ArchiveArray(arc, (*vm)->maparrs, ACS_NUM_MAPARRS);
-=======
       ACSenv.saveState(out);
->>>>>>> 65981e70
    }
 }
 
