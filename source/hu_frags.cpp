// Emacs style mode select -*- C++ -*- vi:sw=3 ts=3:
//----------------------------------------------------------------------------
//
// Copyright(C) 2000 James Haley
//
// This program is free software; you can redistribute it and/or modify
// it under the terms of the GNU General Public License as published by
// the Free Software Foundation; either version 2 of the License, or
// (at your option) any later version.
// 
// This program is distributed in the hope that it will be useful,
// but WITHOUT ANY WARRANTY; without even the implied warranty of
// MERCHANTABILITY or FITNESS FOR A PARTICULAR PURPOSE.  See the
// GNU General Public License for more details.
// 
// You should have received a copy of the GNU General Public License
// along with this program; if not, write to the Free Software
// Foundation, Inc., 59 Temple Place, Suite 330, Boston, MA  02111-1307  USA
//
//--------------------------------------------------------------------------
//
// Heads up frag counter
//
// Counts the frags by each player and sorts them so that the best
// player is at the top of the list
//
// By Simon Howard
//
//----------------------------------------------------------------------------

#include "z_zone.h"

#include "c_io.h"
#include "c_runcmd.h"
#include "d_event.h"
#include "d_gi.h"
#include "d_player.h"
#include "doomdef.h"
#include "doomstat.h"
#include "e_fonts.h"
#include "g_bind.h"
#include "g_game.h"
#include "hu_frags.h"
#include "m_swap.h"
#include "p_chase.h"
#include "r_draw.h"
#include "r_patch.h"
#include "v_font.h"
#include "v_misc.h"
#include "v_patchfmt.h"
#include "v_video.h"
#include "w_wad.h"
#include "cs_main.h" // [CG] 09/15/11
#include "cs_team.h" // [CG] 09/15/11

#define FRAGSX 125
#define FRAGSY 10

#define NAMEX 165
#define NAMEY 65

#define FRAGNUMX 175

<<<<<<< HEAD
// extern bool gamekeydown[NUMKEYS]; // g_game.c

=======
>>>>>>> 58ea84be
player_t *sortedplayers[MAXPLAYERS];

int num_players;
int show_scores;                // enable scores

void HU_FragsInit(void)
{
}

extern vfont_t *hud_font;

bool fragsdrawn;

void HU_FragsDrawer(void)
{
   int i, x, y;
   char tempstr[50];
   patch_t *fragtitle;

   if(!show_scores)
      return;

   if(((players[displayplayer].playerstate != PST_DEAD || walkcam_active)
      && !action_frags) || GameType != gt_dm || automapactive)
      return;

   // "frags"

   // haleyjd 04/08/10: draw more intelligently
   fragtitle = PatchLoader::CacheName(wGlobalDir, "HU_FRAGS", PU_CACHE);
   x = (SCREENWIDTH - fragtitle->width ) / 2;
   y = (NAMEY       - fragtitle->height) / 2;

   V_DrawPatch(x, y, &vbscreen, fragtitle);

   y = NAMEY;
   
   for(i = 0; i < num_players; ++i)
   {
      // write their name
      psnprintf(tempstr, sizeof(tempstr), "%s%s", !demoplayback && 
         sortedplayers[i]==players+consoleplayer ? FC_HI : FC_NORMAL,
         sortedplayers[i]->name);
      
      V_FontWriteText(hud_font, tempstr, 
                      NAMEX - V_FontStringWidth(hud_font, tempstr), y);
      
      // box behind frag pic
      // haleyjd 01/12/04: changed translation handling

      V_DrawPatchTranslated(FRAGNUMX, y, &vbscreen,
                            PatchLoader::CacheName(wGlobalDir, "HU_FRGBX", PU_CACHE),
                            sortedplayers[i]->colormap ?
                            translationtables[(sortedplayers[i]->colormap - 1)] :
                            NULL, false);
      // draw the frags
      psnprintf(tempstr, sizeof(tempstr), "%i", sortedplayers[i]->totalfrags);
      V_FontWriteText(hud_font, tempstr, 
                      FRAGNUMX + 16 - V_FontStringWidth(hud_font, tempstr)/2, y);
      y += 10;
   }

   fragsdrawn = true;
}

void HU_FragsUpdate(void)
{
   int i,j;
   int change;
   player_t *temp;

   num_players = 0;

   for(i=0; i<MAXPLAYERS; i++)
   {
      if(!playeringame[i]) continue;

      // found a real player
      // add to list

      sortedplayers[num_players] = &players[i];
      num_players++;

      players[i].totalfrags = 0; // reset frag count

      for(j=0; j<MAXPLAYERS; j++)  // add all frags for this player
      {
         if(!playeringame[j]) continue;
         if(i==j) players[i].totalfrags-=players[i].frags[j];
         else players[i].totalfrags+=players[i].frags[j];
      }
   }

   // use the bubble sort algorithm to sort the players

   change = true;
   while(change)
   {
      change = false;
      for(i=0; i<num_players-1; i++)
      {
         if(sortedplayers[i]->totalfrags <
            sortedplayers[i+1]->totalfrags)
         {
            temp = sortedplayers[i];
            sortedplayers[i] = sortedplayers[i+1];
            sortedplayers[i+1] = temp;
            change = true;
         }
      }
   }
}

void HU_FragsErase(void)
{
   if(!clientserver && GameType != gt_dm)
      return;

   if(fragsdrawn)
   {
      // FIXME: SUBOPTIMAL
      R_VideoErase(0, 0, SCREENWIDTH, SCREENHEIGHT);
      fragsdrawn = false;
   }
}

////////////////////////////////////
//
// Console Commands
//

CONSOLE_COMMAND(frags, 0)
{
   int i;
   
   for(i = 0; i < num_players; ++i)
   {
      C_Printf(FC_HI"%i"FC_NORMAL" %s\n",
               sortedplayers[i]->totalfrags,
               sortedplayers[i]->name);
   }
}

VARIABLE_BOOLEAN(show_scores,       NULL,           onoff);
CONSOLE_VARIABLE(show_scores,   show_scores,    0)      {}

void HU_FragsAddCommands(void)
{
   C_AddCommand(frags);
   C_AddCommand(show_scores);
}

// EOF<|MERGE_RESOLUTION|>--- conflicted
+++ resolved
@@ -61,11 +61,6 @@
 
 #define FRAGNUMX 175
 
-<<<<<<< HEAD
-// extern bool gamekeydown[NUMKEYS]; // g_game.c
-
-=======
->>>>>>> 58ea84be
 player_t *sortedplayers[MAXPLAYERS];
 
 int num_players;
