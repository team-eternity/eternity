--- conflicted
+++ resolved
@@ -1,8 +1,4 @@
-<<<<<<< HEAD
-// Emacs style mode select -*- C -*- vi:sw=3 ts=3:
-=======
-// Emacs style mode select -*- C++ -*-
->>>>>>> 24160616
+// Emacs style mode select -*- C++ -*- vi:sw=3 ts=3:
 //----------------------------------------------------------------------------
 //
 // Copyright(C) 2000 James Haley
