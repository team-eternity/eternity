// Emacs style mode select   -*- C -*-
//-----------------------------------------------------------------------------
//
// Copyright(C) 2000 James Haley
//
// This program is free software; you can redistribute it and/or modify
// it under the terms of the GNU General Public License as published by
// the Free Software Foundation; either version 2 of the License, or
// (at your option) any later version.
// 
// This program is distributed in the hope that it will be useful,
// but WITHOUT ANY WARRANTY; without even the implied warranty of
// MERCHANTABILITY or FITNESS FOR A PARTICULAR PURPOSE.  See the
// GNU General Public License for more details.
// 
// You should have received a copy of the GNU General Public License
// along with this program; if not, write to the Free Software
// Foundation, Inc., 59 Temple Place, Suite 330, Boston, MA  02111-1307  USA
//
//--------------------------------------------------------------------------
//
// DESCRIPTION:
//      Handles WAD file header, directory, lump I/O.
//
//-----------------------------------------------------------------------------

#include "doomstat.h"
#include "d_io.h"  // SoM 3/12/2002: moved unistd stuff into d_io.h
#include <fcntl.h>

#include "c_io.h"
#include "s_sound.h"
#include "p_skin.h"
#include "m_misc.h"
#include "w_wad.h"

//
// GLOBALS
//

// Location of each lump on disk.
waddir_t w_GlobalDir = { NULL, 0, true };

// haleyjd: WAD_TODO: put wad system globals into structure
FILE *iwadhandle;     // sf: the handle of the main iwad
FILE *firstWadHandle; // haleyjd: track handle of first wad added

//
// haleyjd 07/12/07: structure for transparently manipulating lumps of
// different types
//

typedef struct lumptype_s
{
   size_t (*readLump)(lumpinfo_t *, void *, size_t);
} lumptype_t;

static size_t W_DirectReadLump(lumpinfo_t *, void *, size_t);
static size_t W_MemoryReadLump(lumpinfo_t *, void *, size_t);

static lumptype_t LumpHandlers[lumpinfo_t::lump_numtypes] =
{
   // direct lump
   {
      W_DirectReadLump,
   },

   // memory lump
   {
      W_MemoryReadLump,
   },
};

//
// LUMP BASED ROUTINES.
//

static int w_sound_update_type;

void D_NewWadLumps(FILE *handle, int sound_update_type);

//
// W_addInfoPtr
//
// haleyjd 06/06/10: I need to track all lumpinfo_t allocations that are
// added to a waddir_t's lumpinfo directory, or else these allocations get
// orphaned when freeing a private wad directory. Oops! ;)
//
static void W_addInfoPtr(waddir_t *dir, lumpinfo_t *infoptr)
{
   // reallocate if necessary
   if(dir->numallocs >= dir->numallocsa)
   {
      dir->numallocsa = dir->numallocsa ? dir->numallocsa * 2 : 32;

<<<<<<< HEAD
      dir->infoptrs =
         realloc(dir->infoptrs, dir->numallocsa * sizeof(lumpinfo_t *));
=======
      dir->infoptrs = (lumpinfo_t **)(realloc(dir->infoptrs, dir->numallocsa * sizeof(lumpinfo_t *)));
>>>>>>> 1ca1c51f
   }
   
   // add it
   dir->infoptrs[dir->numallocs] = infoptr;
   dir->numallocs++;
}

static int source; // haleyjd 03/18/10

// [CG] Clears a WAD directory of its data.
void W_ClearWadDir(waddir_t *dir)
{
   unsigned int i, j;
   unsigned int handle_count = 0;
   FILE **handles = NULL;

   if(dir->lumpinfo)
   {
      for(i = 0; i < dir->numlumps_before_coalescing; i++)
      {
         // [CG] Clear the lump's cache.
         if(dir->lumpinfo[i]->cache)
         {
            Z_Free(dir->lumpinfo[i]->cache);
            dir->lumpinfo[i]->cache = NULL;
         }

         // [CG] If this is an in-memory lump, free its in-memory data.
         if(dir->lumpinfo[i]->data)
         {
            Z_Free((void *)dir->lumpinfo[i]->data);
            dir->lumpinfo[i]->data = NULL;
         }

         // [CG] Add the file handle to the list of open file handles if it
         //      isn't in there already.
         if(dir->lumpinfo[i]->file)
         {
            if(handle_count == 0)
            {
               handle_count++;
               handles = realloc(handles, handle_count * sizeof(FILE *));
               handles[handle_count - 1] = dir->lumpinfo[i]->file;
            }
            else
            {
               for(j = 0; j < handle_count; j++)
               {
                  if(handles[j] == dir->lumpinfo[i]->file)
                     break;
               }
               if(j == handle_count)
               {
                  handle_count++;
                  handles = realloc(handles, handle_count * sizeof(FILE *));
                  handles[handle_count - 1] = dir->lumpinfo[i]->file;
               }
            }
         }
      }

      // [CG] Close all the open file handles that were found in the directory.
      for(i = 0; i < handle_count; i++)
         fclose(handles[i]);

      // [CG] Done with the file handle list.
      free(handles);
   }

   // [CG] Reset numlumps.
   dir->numlumps = dir->numlumps_before_coalescing = 0;

   // [CG] This actually frees the lumps themselves as they're allocated in
   //      large chunks, not individually for each lump.
   if(dir->infoptrs)
   {
      for(i = 0; i < dir->numallocs; i++)
         free(dir->infoptrs[i]);
   }

   dir->numallocs = 0;
}

//
// W_AddFile
//
// All files are optional, but at least one file must be found (PWAD, if all 
// required lumps are present).
// Files with a .wad extension are wadlink files with multiple lumps.
// Other files are single lumps with the base filename for the lump name.
//
// Reload hack removed by Lee Killough
// killough 1/31/98: static, const
//
static int W_AddFile(waddir_t *dir, const char *name, int li_namespace)
{
   wadinfo_t   header;
   lumpinfo_t* lump_p;
   unsigned    i;
   FILE        *handle;
   int         length;
   int         startlump;
   filelump_t  *fileinfo, *fileinfo2free = NULL; //killough
   filelump_t  singleinfo;
   char        *filename;
   lumpinfo_t  *newlumps;
   boolean     isWad;     // haleyjd 05/23/04

   // haleyjd 03/18/10: filename fix
   M_StringAlloca(&filename, 2, 1, name, ".wad");
   strcpy(filename, name);

   M_NormalizeSlashes(M_AddDefaultExtension(filename, ".wad"));  // killough 11/98

   // open the file and add to directory
   if((handle = fopen(filename, "rb")) == NULL)
   {
      if(strlen(name) > 4 && !strcasecmp(name + strlen(name) - 4 , ".lmp" ))
         return false; // sf: no errors

      // killough 11/98: allow .lmp extension if none existed before
      M_NormalizeSlashes(M_AddDefaultExtension(strcpy(filename, name), ".lmp"));
      
      if((handle = fopen(filename, "rb")) == NULL)
      {
         if(in_textmode)
            I_Error("Error: couldn't open %s\n", name);  // killough
         else
         {
            C_Printf(FC_ERROR "Couldn't open %s\n", name);
            return true; // error
         }
      }
   }
  
   if(dir->ispublic && in_textmode)
      printf(" adding %s\n", filename);   // killough 8/8/98
   startlump = dir->numlumps;

   // killough:
   if(strlen(filename) <= 4 || strcasecmp(filename+strlen(filename)-4, ".wad" ))
   {
      // single lump file
      isWad = false; // haleyjd 05/23/04
      fileinfo = &singleinfo;
      singleinfo.filepos = 0;
      singleinfo.size = SwapLong(M_FileLength(handle));
      M_ExtractFileBase(filename, singleinfo.name);
      dir->numlumps++;
   }
   else
   {
      // WAD file
      isWad = true; // haleyjd 05/23/04
      
      if(fread(&header, sizeof(header), 1, handle) < 1)
         I_Error("Failed reading header for wad file %s\n", filename);
      
      if(strncmp(header.identification, "IWAD", 4) && 
         strncmp(header.identification, "PWAD", 4))
      {
         I_Error("Wad file %s doesn't have IWAD or PWAD id\n", filename);
      }
      
      header.numlumps     = SwapLong(header.numlumps);
      header.infotableofs = SwapLong(header.infotableofs);
      
      length = header.numlumps * sizeof(filelump_t);
      fileinfo2free = fileinfo = (filelump_t *)(malloc(length)); // killough
      
      fseek(handle, header.infotableofs, SEEK_SET);

      if(fread(fileinfo, length, 1, handle) < 1)
         I_Error("Failed reading directory for wad file %s\n", filename);
      
      dir->numlumps += header.numlumps;
   }
   
   // Fill in lumpinfo
   dir->lumpinfo = (lumpinfo_t **)(realloc(dir->lumpinfo, dir->numlumps * sizeof(lumpinfo_t *)));

   // space for new lumps
   newlumps = (lumpinfo_t *)(malloc((dir->numlumps - startlump) * sizeof(lumpinfo_t)));
   lump_p   = newlumps;

   // haleyjd: keep track of this allocation of lumps
   W_addInfoPtr(dir, newlumps);
   
   // update IWAD handle?   
   if(isWad && dir->ispublic)
   {
      // haleyjd 06/21/04: track handle of first wad added also
      if(!firstWadHandle)
         firstWadHandle = handle;

      // haleyjd 07/13/09: only track the first IWAD found
      if(!iwadhandle && !strncmp(header.identification, "IWAD", 4))
         iwadhandle = handle;
   }
  
   for(i = startlump; i < (unsigned)dir->numlumps; i++, lump_p++, fileinfo++)
   {
      dir->lumpinfo[i] = lump_p;
      lump_p->type     = lumpinfo_t::lump_direct; // haleyjd
      lump_p->file     = handle;
      lump_p->position = (size_t)(SwapLong(fileinfo->filepos));
      lump_p->size     = (size_t)(SwapLong(fileinfo->size));
      lump_p->source   = source; // haleyjd
      
      lump_p->data = lump_p->cache = NULL;         // killough 1/31/98
      lump_p->li_namespace = li_namespace;         // killough 4/17/98
      
      memset(lump_p->name, 0, 9);
      strncpy(lump_p->name, fileinfo->name, 8);
   }

   // haleyjd: increment source
   ++source;
   
   if(fileinfo2free)
      free(fileinfo2free); // killough
   
   if(dir->ispublic)
      D_NewWadLumps(handle, w_sound_update_type);
   
   return false; // no error
}

//
// W_AddSubFile
//
// haleyjd 05/28/10: Adds a wad file that is part of a bigger file.
//
static boolean W_AddSubFile(waddir_t *dir, const char *name, int li_namespace,
                            FILE *handle, size_t baseoffset)
{
   wadinfo_t   header;
   lumpinfo_t* lump_p;
   unsigned    i;
   int         length;
   int         startlump;
   filelump_t  *fileinfo, *fileinfo2free = NULL; //killough
   lumpinfo_t  *newlumps;
       
   if(dir->ispublic && in_textmode)
      printf(" adding %s\n", name);   // killough 8/8/98
   startlump = dir->numlumps;

   // haleyjd: seek to baseoffset first
   fseek(handle, baseoffset, SEEK_SET);
      
   if(fread(&header, sizeof(header), 1, handle) < 1)
      I_Error("Failed reading header for wad file %s\n", name);
      
   if(strncmp(header.identification, "IWAD", 4) && 
      strncmp(header.identification, "PWAD", 4))
   {
      I_Error("Wad file %s doesn't have IWAD or PWAD id\n", name);
   }
      
   header.numlumps     = SwapLong(header.numlumps);
   header.infotableofs = SwapLong(header.infotableofs);
      
   length = header.numlumps * sizeof(filelump_t);
   fileinfo2free = fileinfo = (filelump_t *)(malloc(length));    // killough
      
   fseek(handle, baseoffset + (unsigned int)header.infotableofs, SEEK_SET);

   if(fread(fileinfo, length, 1, handle) < 1)
      I_Error("Failed reading directory for wad file %s\n", name);
      
   dir->numlumps += header.numlumps;
   
   // Fill in lumpinfo
   dir->lumpinfo = (lumpinfo_t **)(realloc(dir->lumpinfo, dir->numlumps * sizeof(lumpinfo_t *)));

   // space for new lumps
   newlumps = (lumpinfo_t *)(malloc((dir->numlumps - startlump) * sizeof(lumpinfo_t)));
   lump_p   = newlumps;

   // haleyjd: keep track of this allocation of lumps
   W_addInfoPtr(dir, newlumps);
   
   // update IWAD handle?   
   if(dir->ispublic)
   {
      // haleyjd 06/21/04: track handle of first wad added also
      if(!firstWadHandle)
         firstWadHandle = handle;

      // haleyjd 07/13/09: only track the first IWAD found
      if(!iwadhandle && !strncmp(header.identification, "IWAD", 4))
         iwadhandle = handle;
   }
  
   for(i = startlump; i < (unsigned)dir->numlumps; i++, lump_p++, fileinfo++)
   {
      dir->lumpinfo[i] = lump_p;
      lump_p->type     = lumpinfo_t::lump_direct; // haleyjd
      lump_p->file     = handle;
      lump_p->position = (size_t)(SwapLong(fileinfo->filepos)) + baseoffset;
      lump_p->size     = (size_t)(SwapLong(fileinfo->size));
      lump_p->source   = source;
      
      lump_p->data = lump_p->cache = NULL;         // killough 1/31/98
      lump_p->li_namespace = li_namespace;         // killough 4/17/98
      
      memset(lump_p->name, 0, 9);
      strncpy(lump_p->name, fileinfo->name, 8);
   }

   // haleyjd: increment source
   ++source;
   
   if(fileinfo2free)
      free(fileinfo2free); // killough
   
   if(dir->ispublic)
      D_NewWadLumps(handle, w_sound_update_type);
   
   return false; // no error
}

//
// W_AddPrivateFile
//
// haleyjd 06/14/10: Adds a file to a strictly private wad directory.
//
static boolean W_AddPrivateFile(waddir_t *dir, const char *filename)
{
   wadinfo_t   header;
   lumpinfo_t* lump_p;
   unsigned    i;
   int         length;
   int         startlump;
   filelump_t  *fileinfo, *fileinfo2free = NULL; //killough
   lumpinfo_t  *newlumps;
   FILE        *handle;
   
   // open the file and add to directory
   if((handle = fopen(filename, "rb")) == NULL)
   {
      C_Printf(FC_ERROR "Couldn't open %s\n", filename);
      return false;
   }
       
   startlump = dir->numlumps;
      
   if(fread(&header, sizeof(header), 1, handle) < 1)
   {
      fclose(handle);
      C_Printf(FC_ERROR "Failed reading header for wad file %s\n", filename);
      return false;
   }
      
   if(strncmp(header.identification, "IWAD", 4) && 
      strncmp(header.identification, "PWAD", 4))
   {
      fclose(handle);
      C_Printf(FC_ERROR "Wad file %s doesn't have IWAD or PWAD id\n", filename);
      return false;
   }
      
   header.numlumps     = SwapLong(header.numlumps);
   header.infotableofs = SwapLong(header.infotableofs);
      
   length = header.numlumps * sizeof(filelump_t);
   fileinfo2free = fileinfo = (filelump_t *)(malloc(length));    // killough
      
   fseek(handle, (unsigned int)header.infotableofs, SEEK_SET);

   if(fread(fileinfo, length, 1, handle) < 1)
   {
      fclose(handle);
      free(fileinfo2free);
      C_Printf(FC_ERROR "Failed reading directory for wad file %s\n", filename);
      return false;
   }
      
   dir->numlumps += header.numlumps;
   
   // Fill in lumpinfo
   dir->lumpinfo = (lumpinfo_t **)(realloc(dir->lumpinfo, dir->numlumps * sizeof(lumpinfo_t *)));

   // space for new lumps
   newlumps = (lumpinfo_t *)(malloc((dir->numlumps - startlump) * sizeof(lumpinfo_t)));
   lump_p   = newlumps;

   // haleyjd: keep track of this allocation of lumps
   W_addInfoPtr(dir, newlumps);
     
   for(i = startlump; i < (unsigned)dir->numlumps; i++, lump_p++, fileinfo++)
   {
      dir->lumpinfo[i] = lump_p;
      lump_p->type     = lumpinfo_t::lump_direct; // haleyjd
      lump_p->file     = handle;
      lump_p->position = (size_t)(SwapLong(fileinfo->filepos));
      lump_p->size     = (size_t)(SwapLong(fileinfo->size));
      lump_p->source   = source;
      
      lump_p->data = lump_p->cache = NULL;          // killough 1/31/98
      lump_p->li_namespace = lumpinfo_t::ns_global; // killough 4/17/98
      
      memset(lump_p->name, 0, 9);
      strncpy(lump_p->name, fileinfo->name, 8);
   }

   // haleyjd: increment source
   ++source;
   
   if(fileinfo2free)
      free(fileinfo2free); // killough
      
   return true; // no error
}

// jff 1/23/98 Create routines to reorder the master directory
// putting all flats into one marked block, and all sprites into another.
// This will allow loading of sprites and flats from a PWAD with no
// other changes to code, particularly fast hashes of the lumps.
//
// killough 1/24/98 modified routines to be a little faster and smaller

static int IsMarker(const char *marker, const char *name)
{
   return !strncasecmp(name, marker, 8) ||
      (*name == *marker && !strncasecmp(name+1, marker, 7));
}

//
// W_CoalesceMarkedResource
//
// killough 4/17/98: add namespace tags
//
static void W_CoalesceMarkedResource(waddir_t *dir, const char *start_marker,
                                     const char *end_marker, int li_namespace)
{
   lumpinfo_t **marked = (lumpinfo_t **)(calloc(sizeof(*marked), dir->numlumps));
   size_t i, num_marked = 0, num_unmarked = 0;
   int is_marked = 0, mark_end = 0;
   lumpinfo_t *lump;
  
   dir->numlumps_before_coalescing = dir->numlumps;

   for(i = 0; i < (unsigned)dir->numlumps; i++)
   {
      lump = dir->lumpinfo[i];
      
      // If this is the first start marker, add start marker to marked lumps
      if(IsMarker(start_marker, lump->name))       // start marker found
      {
         if(!num_marked)
         {
            marked[0] = lump;
            marked[0]->li_namespace = lumpinfo_t::ns_global; // killough 4/17/98
            num_marked = 1;
         }
         is_marked = 1;                            // start marking lumps
      }
      else if(IsMarker(end_marker, lump->name))    // end marker found
      {
         mark_end = 1;                           // add end marker below
         is_marked = 0;                          // stop marking lumps
      }
      else if(is_marked || lump->li_namespace == li_namespace)
      {
         // if we are marking lumps,
         // move lump to marked list
         // sf: check for namespace already set

         // sf 26/10/99:
         // ignore sprite lumps smaller than 8 bytes (the smallest possible)
         // in size -- this was used by some dmadds wads
         // as an 'empty' graphics resource
         
         // SoM: Ignore marker lumps inside F_START and F_END
         if((li_namespace == lumpinfo_t::ns_sprites && lump->size > 8) ||
            (li_namespace == lumpinfo_t::ns_flats && lump->size > 0) ||
            (li_namespace != lumpinfo_t::ns_sprites && li_namespace != lumpinfo_t::ns_flats))
         {
            marked[num_marked] = lump;
            marked[num_marked]->li_namespace = li_namespace;
            num_marked++;
         }
      }
      else
      {
         dir->lumpinfo[num_unmarked] = lump;       // else move down THIS list
         num_unmarked++;
      }
   }
   
   // Append marked list to end of unmarked list
   memcpy(dir->lumpinfo + num_unmarked, marked, num_marked * sizeof(lumpinfo_t *));

   free(marked);                                   // free marked list
   
   dir->numlumps = num_unmarked + num_marked;      // new total number of lumps
   
   if(mark_end)                                    // add end marker
   {
      lumpinfo_t *newlump = (lumpinfo_t *)(calloc(1, sizeof(lumpinfo_t)));
      W_addInfoPtr(dir, newlump); // haleyjd: track it
      dir->lumpinfo[dir->numlumps] = newlump;
      dir->lumpinfo[dir->numlumps]->size = 0;  // killough 3/20/98: force size to be 0
      dir->lumpinfo[dir->numlumps]->li_namespace = lumpinfo_t::ns_global;   // killough 4/17/98
      strncpy(dir->lumpinfo[dir->numlumps]->name, end_marker, 8);
      dir->numlumps++;
   }
}

//
// W_LumpNameHash
//
// Hash function used for lump names.
// Must be mod'ed with table size.
// Can be used for any 8-character names.
// by Lee Killough
//
unsigned int W_LumpNameHash(const char *s)
{
  unsigned int hash;
  (void) ((hash =        toupper(s[0]), s[1]) &&
          (hash = hash*3+toupper(s[1]), s[2]) &&
          (hash = hash*2+toupper(s[2]), s[3]) &&
          (hash = hash*2+toupper(s[3]), s[4]) &&
          (hash = hash*2+toupper(s[4]), s[5]) &&
          (hash = hash*2+toupper(s[5]), s[6]) &&
          (hash = hash*2+toupper(s[6]),
           hash = hash*2+toupper(s[7]))
         );
  return hash;
}

//
// W_CheckNumForName
// Returns -1 if name not found.
//
// Rewritten by Lee Killough to use hash table for performance. Significantly
// cuts down on time -- increases Doom performance over 300%. This is the
// single most important optimization of the original Doom sources, because
// lump name lookup is used so often, and the original Doom used a sequential
// search. For large wads with > 1000 lumps this meant an average of over
// 500 were probed during every search. Now the average is under 2 probes per
// search. There is no significant benefit to packing the names into longwords
// with this new hashing algorithm, because the work to do the packing is
// just as much work as simply doing the string comparisons with the new
// algorithm, which minimizes the expected number of comparisons to under 2.
//
// killough 4/17/98: add namespace parameter to prevent collisions
// between different resources such as flats, sprites, colormaps
//
// haleyjd 03/01/09: added InDir version.
//
int W_CheckNumForNameInDir(waddir_t *dir, const char *name, int li_namespace)
{
   // Hash function maps the name to one of possibly numlump chains.
   // It has been tuned so that the average chain length never exceeds 2.
   
   register int i = dir->lumpinfo[W_LumpNameHash(name) % 
                                  (unsigned)dir->numlumps]->index;

   // We search along the chain until end, looking for case-insensitive
   // matches which also match a namespace tag. Separate hash tables are
   // not used for each namespace, because the performance benefit is not
   // worth the overhead, considering namespace collisions are rare in
   // Doom wads.

   while(i >= 0 && (strncasecmp(dir->lumpinfo[i]->name, name, 8) ||
         dir->lumpinfo[i]->li_namespace != li_namespace))
      i = dir->lumpinfo[i]->next;

   // Return the matching lump, or -1 if none found.   
   return i;
}

//
// W_CheckNumForName
//
// haleyjd: Now a global directory convenience routine.
//
int W_CheckNumForName(register const char *name)
{
   return W_CheckNumForNameInDir(&w_GlobalDir, name, lumpinfo_t::ns_global);
}

//
// W_CheckNumForNameNS
//
// haleyjd: Separated from W_CheckNumForName. Looks in a specific namespace.
//
int W_CheckNumForNameNS(register const char *name, register int li_namespace)
{
   return W_CheckNumForNameInDir(&w_GlobalDir, name, li_namespace);
}

//
// W_CheckNumForNameNSG
//
// haleyjd 02/15/10: Looks in specified namespace and if not found, then looks
// in the global namespace.
//
int W_CheckNumForNameNSG(const char *name, int ns)
{
   int num = -1;
   int curnamespace = ns;

   do
   {
      num = W_CheckNumForNameInDir(&w_GlobalDir, name, curnamespace);
   }
   while(num < 0 && curnamespace == ns ? curnamespace = lumpinfo_t::ns_global, 1 : 0);

   return num;
}

//
// W_GetLumpNameChainInDir
//
// haleyjd 03/18/10: routine for getting the lumpinfo hash chain for lumps of a
// given name, to replace code segments doing this in several different places.
//
lumpinfo_t *W_GetLumpNameChainInDir(waddir_t *dir, const char *name)
{
   return dir->lumpinfo[W_LumpNameHash(name) % (unsigned int)dir->numlumps];
}

//
// W_GetLumpNameChain
//
// haleyjd 03/18/10: convenience routine to do the above on the global wad
// directory.
//
lumpinfo_t *W_GetLumpNameChain(const char *name)
{
   return W_GetLumpNameChainInDir(&w_GlobalDir, name);
}


//
// W_InitLumpHash
//
// killough 1/31/98: Initialize lump hash table
//
void W_InitLumpHash(waddir_t *dir)
{
   int i;
   
   for(i = 0; i < dir->numlumps; i++)
      dir->lumpinfo[i]->index = -1;                  // mark slots empty

   // Insert nodes to the beginning of each chain, in first-to-last
   // lump order, so that the last lump of a given name appears first
   // in any chain, observing pwad ordering rules. killough

   for(i = 0; i < dir->numlumps; i++)
   {                                           // hash function:
      unsigned int j;

      j = W_LumpNameHash(dir->lumpinfo[i]->name) % (unsigned int)dir->numlumps;
      dir->lumpinfo[i]->next = dir->lumpinfo[j]->index;     // Prepend to list
      dir->lumpinfo[j]->index = i;
   }
}

// End of lump hashing -- killough 1/31/98

//
// W_GetNumForName
//
// Calls W_CheckNumForName, but bombs out if not found.
//
int W_GetNumForName(const char* name)     // killough -- const added
{
   int i = W_CheckNumForName(name);
   if(i == -1)
      I_Error("W_GetNumForName: %.8s not found!\n", name); // killough .8 added
   return i;
}

//
// W_InitResources
//
static void W_InitResources(waddir_t *dir) // sf
{
   //jff 1/23/98
   // get all the sprites and flats into one marked block each
   // killough 1/24/98: change interface to use M_START/M_END explicitly
   // killough 4/17/98: Add namespace tags to each entry
   
   W_CoalesceMarkedResource(dir, "S_START", "S_END", lumpinfo_t::ns_sprites);
   
   W_CoalesceMarkedResource(dir, "F_START", "F_END", lumpinfo_t::ns_flats);

   // killough 4/4/98: add colormap markers
   W_CoalesceMarkedResource(dir, "C_START", "C_END", lumpinfo_t::ns_colormaps);
   
   // haleyjd 01/12/04: add translation markers
   W_CoalesceMarkedResource(dir, "T_START", "T_END", lumpinfo_t::ns_translations);

   // set up caching
   // sf: caching now done in the lumpinfo_t's
   
   // killough 1/31/98: initialize lump hash table
   W_InitLumpHash(dir);
}

//
// W_InitMultipleFiles
//
// Pass a null terminated list of files to use.
// All files are optional, but at least one file must be found.
// Files with a .wad extension are idlink files with multiple lumps.
// Other files are single lumps with the base filename for the lump name.
// Lump names can appear multiple times.
// The name searcher looks backwards, so a later file overrides earlier ones.
//
void W_InitMultipleFiles(waddir_t *dir, wfileadd_t *files)
{
   wfileadd_t *curfile;
   dir->numlumps = 0;
   
   dir->lumpinfo = NULL;

   // haleyjd 09/13/03: set new sound lump parsing to deferred
   w_sound_update_type = 0;

   curfile = files;
   
   // open all the files, load headers, and count lumps
   while(curfile->filename)
   {
      // haleyjd 07/11/09: ignore empty filenames
      if((curfile->filename)[0])
      {
         // haleyjd 05/28/10: if there is a non-zero baseoffset, then this is a
         // subfile wad, or a wad contained within a larger file in other words.
         // Open them with a special routine; they can be treated uniformly with
         // other wad files afterward.
         if(curfile->baseoffset)
         {
            W_AddSubFile(dir, curfile->filename, curfile->li_namespace,
                         curfile->f, curfile->baseoffset);
         }
         else
            W_AddFile(dir, curfile->filename, curfile->li_namespace);
      }

      ++curfile;
   }
   
   if(!dir->numlumps)
      I_Error("W_InitMultipleFiles: no files found\n");
   
   W_InitResources(dir);
}

int W_AddNewFile(waddir_t *dir, const char *filename)
{
   // haleyjd 09/13/03: use S_UpdateSound here
   w_sound_update_type = 1;
   if(W_AddFile(dir, filename, lumpinfo_t::ns_global)) 
      return true;
   W_InitResources(dir);         // reinit lump lookups etc
   return false;
}

int W_AddNewPrivateFile(waddir_t *dir, const char *filename)
{
   if(!W_AddPrivateFile(dir, filename))
      return false;

   // there is no resource coalescence on this particular brand of private
   // wad file, so just call W_InitLumpHash.
   W_InitLumpHash(dir);

   return true;
}

//
// W_LumpLength
//
// Returns the buffer size needed to load the given lump.
//
int W_LumpLengthInDir(waddir_t *dir, int lump)
{
   if(lump < 0 || lump >= dir->numlumps)
      I_Error("W_LumpLength: %i >= numlumps\n", lump);
   return dir->lumpinfo[lump]->size;
}

int W_LumpLength(int lump)
{
   return W_LumpLengthInDir(&w_GlobalDir, lump);
}

//
// W_ReadLump
//
// Loads the lump into the given buffer, which must be >= W_LumpLength().
//
void W_ReadLumpInDir(waddir_t *dir, int lump, void *dest)
{
   size_t c;
   lumpinfo_t *l;
   
   if(lump < 0 || lump >= dir->numlumps)
      I_Error("W_ReadLump: %d >= numlumps\n", lump);

   l = dir->lumpinfo[lump];

   // killough 1/31/98: Reload hack (-wart) removed

   c = LumpHandlers[l->type].readLump(l, dest, l->size);
   if(c < l->size)
   {
      I_Error("W_ReadLump: only read %d of %d on lump %d\n", 
              (int)c, (int)l->size, lump);
   }
}

void W_ReadLump(int lump, void *dest)
{
   W_ReadLumpInDir(&w_GlobalDir, lump, dest);
}

//
// W_ReadLumpHeader
//
// haleyjd 08/30/02: Inspired by DOOM Legacy, this function is for when you
// just need a small piece of data from the beginning of a lump. There's hardly
// any use reading in the whole thing in that case.
//
int W_ReadLumpHeaderInDir(waddir_t *dir, int lump, void *dest, size_t size)
{
   lumpinfo_t *l;
   void *data;
   
   if(lump < 0 || lump >= dir->numlumps)
      I_Error("W_ReadLumpHeader: %d >= numlumps\n", lump);

   l = dir->lumpinfo[lump];

   if(l->size < size || l->size == 0)
      return 0;

   data = W_CacheLumpNumInDir(dir, lump, PU_CACHE);

   memcpy(dest, data, size);
   
   return size;
}

int W_ReadLumpHeader(int lump, void *dest, size_t size)
{
   return W_ReadLumpHeaderInDir(&w_GlobalDir, lump, dest, size);
}

//
// W_CacheLumpNum
//
// killough 4/25/98: simplified
//
void *W_CacheLumpNumInDir(waddir_t *dir, int lump, int tag)
{
   // haleyjd 08/14/02: again, should not be RANGECHECK only
   if(lump < 0 || lump >= dir->numlumps)
      I_Error("W_CacheLumpNum: %i >= numlumps\n", lump);
   
   if(!(dir->lumpinfo[lump]->cache))      // read the lump in
   {
      W_ReadLumpInDir(dir, lump, Z_Calloc(
         1, W_LumpLengthInDir(dir, lump), tag, &(dir->lumpinfo[lump]->cache)
      ));
   }
   else
   {
      // haleyjd: do not lower cache level and cause static users to lose their 
      // data unexpectedly (ie, do not change PU_STATIC into PU_CACHE -- that 
      // must be done using Z_ChangeTag explicitly)
      
      int oldtag = Z_CheckTag(dir->lumpinfo[lump]->cache);

      if(tag < oldtag) 
         Z_ChangeTag(dir->lumpinfo[lump]->cache, tag);
   }
   
   return dir->lumpinfo[lump]->cache;
}

void *W_CacheLumpNum(int lump, int tag)
{
   return W_CacheLumpNumInDir(&w_GlobalDir, lump, tag);
}

// W_CacheLumpName macroized in w_wad.h -- killough

// Predefined lumps removed -- sf

//
// W_LumpCheckSum
//
// sf
//
int W_LumpCheckSum(int lumpnum)
{
   int   i, lumplength;
   char *lump;
   int   checksum = 0;
   
   lump = (char *)(W_CacheLumpNum(lumpnum, PU_CACHE));
   lumplength = W_LumpLength(lumpnum);
   
   for(i = 0; i < lumplength; i++)
      checksum += lump[i] * i;
   
   return checksum;
}

//
// W_FreeDirectoryLumps
//
// haleyjd 06/26/09
// Frees all the lumps cached in a private directory.
//
// Note that it's necessary to use Z_Free and not Z_ChangeTag 
// on all resources loaded from a private wad directory if the 
// directory is destroyed. Otherwise the zone heap will maintain
// dangling pointers into the freed wad directory, and heap 
// corruption would occur at a seemingly random time after an 
// arbitrary Z_Malloc call freed the cached resources.
//
void W_FreeDirectoryLumps(waddir_t *waddir)
{
   int i;
   lumpinfo_t **li = waddir->lumpinfo;

   for(i = 0; i < waddir->numlumps; ++i)
   {
      if(li[i]->cache)
      {
         Z_Free(li[i]->cache);
         li[i]->cache = NULL;
      }
   }
}

//
// W_FreeDirectoryAllocs
//
// haleyjd 06/06/10
// Frees all lumpinfo_t's allocated for a wad directory.
//
void W_FreeDirectoryAllocs(waddir_t *dir)
{
   int i;

   if(!dir->infoptrs)
      return;

   // free each lumpinfo_t allocation
   for(i = 0; i < dir->numallocs; ++i)
      free(dir->infoptrs[i]);

   // free the allocation tracking table
   free(dir->infoptrs);
   dir->infoptrs = NULL;
   dir->numallocs = dir->numallocsa = 0;
}

//=============================================================================
//
// haleyjd 07/12/07: Implementor functions for individual lump types
//

//
// Direct lumps -- lumps that consist of an entire physical file, or a part
// of one. This includes normal files and wad lumps; to the code, it makes no
// difference.
//

static size_t W_DirectReadLump(lumpinfo_t *l, void *dest, size_t size)
{
   size_t ret;

   // killough 10/98: Add flashing disk indicator
   I_BeginRead();
   fseek(l->file, l->position, SEEK_SET);
   ret = fread(dest, 1, size, l->file);
   I_EndRead();

   return ret;
}

//
// Memory lumps -- lumps that are held in a static memory buffer
//

static size_t W_MemoryReadLump(lumpinfo_t *l, void *dest, size_t size)
{
   // killough 1/31/98: predefined lump data
   memcpy(dest, (byte *)(l->data) + l->position, size);

   return size;
}

//----------------------------------------------------------------------------
//
// $Log: w_wad.c,v $
// Revision 1.20  1998/05/06  11:32:00  jim
// Moved predefined lump writer info->w_wad
//
// Revision 1.19  1998/05/03  22:43:09  killough
// beautification, header #includes
//
// Revision 1.18  1998/05/01  14:53:59  killough
// beautification
//
// Revision 1.17  1998/04/27  02:06:41  killough
// Program beautification
//
// Revision 1.16  1998/04/17  10:34:53  killough
// Tag lumps with namespace tags to resolve collisions
//
// Revision 1.15  1998/04/06  04:43:59  killough
// Add C_START/C_END support, remove non-standard C code
//
// Revision 1.14  1998/03/23  03:42:59  killough
// Fix drive-letter bug and force marker lumps to 0-size
//
// Revision 1.12  1998/02/23  04:59:18  killough
// Move TRANMAP init code to r_data.c
//
// Revision 1.11  1998/02/20  23:32:30  phares
// Added external tranmap
//
// Revision 1.10  1998/02/20  22:53:25  phares
// Moved TRANMAP initialization to w_wad.c
//
// Revision 1.9  1998/02/17  06:25:07  killough
// Make numlumps static add #ifdef RANGECHECK for perf
//
// Revision 1.8  1998/02/09  03:20:16  killough
// Fix garbage printed in lump error message
//
// Revision 1.7  1998/02/02  13:21:04  killough
// improve hashing, add predef lumps, fix err handling
//
// Revision 1.6  1998/01/26  19:25:10  phares
// First rev with no ^Ms
//
// Revision 1.5  1998/01/26  06:30:50  killough
// Rewrite merge routine to use simpler, robust algorithm
//
// Revision 1.3  1998/01/23  20:28:11  jim
// Basic sprite/flat functionality in PWAD added
//
// Revision 1.2  1998/01/22  05:55:58  killough
// Improve hashing algorithm
//
//----------------------------------------------------------------------------<|MERGE_RESOLUTION|>--- conflicted
+++ resolved
@@ -93,12 +93,8 @@
    {
       dir->numallocsa = dir->numallocsa ? dir->numallocsa * 2 : 32;
 
-<<<<<<< HEAD
       dir->infoptrs =
-         realloc(dir->infoptrs, dir->numallocsa * sizeof(lumpinfo_t *));
-=======
-      dir->infoptrs = (lumpinfo_t **)(realloc(dir->infoptrs, dir->numallocsa * sizeof(lumpinfo_t *)));
->>>>>>> 1ca1c51f
+        (lumpinfo_t **)(realloc(dir->infoptrs, dir->numallocsa * sizeof(lumpinfo_t *)));
    }
    
    // add it
