--- conflicted
+++ resolved
@@ -174,11 +174,7 @@
       }
    }
 
-<<<<<<< HEAD
-   for(i = 0; i < sec->linecount; i++)
-=======
-   for(int i=0; i<sec->linecount; i++)
->>>>>>> 8120ecf6
+   for(int i = 0; i < sec->linecount; i++)
    {
       sector_t *other;
       const line_t *check = sec->lines[i];
