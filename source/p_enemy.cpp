--- conflicted
+++ resolved
@@ -186,13 +186,8 @@
 //
 boolean P_CheckMeleeRange(Mobj *actor)
 {
-<<<<<<< HEAD
-   mobj_t *pl = actor->target;
-
-=======
    Mobj *pl = actor->target;
-   
->>>>>>> 87e4a192
+
    // haleyjd 02/15/02: revision of joel's fix for z height check
    if(pl && !comp[comp_overunder])
    {
@@ -384,13 +379,8 @@
 // their current position. Returns 1 if the damage is moderate,
 // -1 if it is serious. Used for AI.
 //
-<<<<<<< HEAD
-static int P_IsUnderDamage(mobj_t *actor)
-{
-=======
 static int P_IsUnderDamage(Mobj *actor)
-{ 
->>>>>>> 87e4a192
+{
    const struct msecnode_s *seclist;
    const CeilingThinker *cl;             // Crushing ceiling
    int dir = 0;
@@ -992,24 +982,19 @@
    if(!P_IsVisible(actor, mo, current_allaround))
       return true;
 
-<<<<<<< HEAD
    // [CG] Only servers do this.
    if(serverside)
    {
       // Remember previous target
-      P_SetTarget<mobj_t>(&actor->lastenemy, actor->target);
+      P_SetTarget<Mobj>(&actor->lastenemy, actor->target);
       if(CS_SERVER)
          SV_BroadcastActorTarget(actor, CS_AT_LASTENEMY);
 
       // Found target
-      P_SetTarget<mobj_t>(&actor->target, mo);
+      P_SetTarget<Mobj>(&actor->target, mo);
       if(CS_SERVER)
          SV_BroadcastActorTarget(actor, CS_AT_TARGET);
    }
-=======
-   P_SetTarget<Mobj>(&actor->lastenemy, actor->target); // Remember previous target
-   P_SetTarget<Mobj>(&actor->target, mo);               // Found target
->>>>>>> 87e4a192
 
    // Move the selected monster to the end of its associated
    // list, so that it gets searched last next time.
@@ -1101,14 +1086,10 @@
                && players[c].playerstate == PST_LIVE
                && (anyone || P_IsVisible(actor, players[c].mo, allaround)))
             {
-<<<<<<< HEAD
                // [CG] Only servers do this.
                if(serverside)
                {
-                  P_SetTarget<mobj_t>(&actor->target, players[c].mo);
-=======
-               P_SetTarget<Mobj>(&actor->target, players[c].mo);
->>>>>>> 87e4a192
+                  P_SetTarget<Mobj>(&actor->target, players[c].mo);
 
                   // killough 12/98:
                   // get out of refiring loop, to avoid hitting player
@@ -1171,24 +1152,18 @@
          {
             if(actor->lastenemy && actor->lastenemy->health > 0)
             {
-<<<<<<< HEAD
                if(serverside)
                {
                   // haleyjd: must use P_SetTarget...
-                  P_SetTarget<mobj_t>(&actor->target, actor->lastenemy);
+                  P_SetTarget<Mobj>(&actor->target, actor->lastenemy);
                   if(CS_SERVER)
                      SV_BroadcastActorTarget(actor, CS_AT_TARGET);
 
-                  P_SetTarget<mobj_t>(&actor->lastenemy, NULL);
+                  P_SetTarget<Mobj>(&actor->lastenemy, NULL);
                   if(CS_SERVER)
                      SV_BroadcastActorTarget(actor, CS_AT_LASTENEMY);
 
                }
-=======
-               // haleyjd: must use P_SetTarget...
-               P_SetTarget<Mobj>(&actor->target, actor->lastenemy);
-               P_SetTarget<Mobj>(&actor->lastenemy, NULL);
->>>>>>> 87e4a192
                return true;
             }
          }
@@ -1203,21 +1178,16 @@
 
       if(!P_IsVisible(actor, player->mo, allaround))
          continue;
-<<<<<<< HEAD
 
       // [CG] Only servers do this.
       if(serverside)
       {
-         P_SetTarget<mobj_t>(&actor->target, player->mo);
+         P_SetTarget<Mobj>(&actor->target, player->mo);
 
          // [CG] Broadcast the target update.
          if(CS_SERVER)
             SV_BroadcastActorTarget(actor, CS_AT_TARGET);
       }
-=======
-      
-      P_SetTarget<Mobj>(&actor->target, player->mo);
->>>>>>> 87e4a192
 
       // killough 9/9/98: give monsters a threshold towards getting players
       // (we don't want it to be too easy for a player with dogs :)
@@ -1239,35 +1209,25 @@
 //
 static boolean P_LookForMonsters(Mobj *actor, int allaround)
 {
-<<<<<<< HEAD
-   CThinker *cap, *th;
-
-=======
    Thinker *cap, *th;
-   
->>>>>>> 87e4a192
+
    if(demo_compatibility)
       return false;
 
    if(actor->lastenemy && actor->lastenemy->health > 0 && monsters_remember &&
       !(actor->lastenemy->flags & actor->flags & MF_FRIEND)) // not friends
    {
-<<<<<<< HEAD
       if(serverside)
       {
-         P_SetTarget<mobj_t>(&actor->target, actor->lastenemy);
+         P_SetTarget<Mobj>(&actor->target, actor->lastenemy);
          if(CS_SERVER)
             SV_BroadcastActorTarget(actor, CS_AT_TARGET);
 
-         P_SetTarget<mobj_t>(&actor->lastenemy, NULL);
+         P_SetTarget<Mobj>(&actor->lastenemy, NULL);
          if(CS_SERVER)
             SV_BroadcastActorTarget(actor, CS_AT_LASTENEMY);
       }
 
-=======
-      P_SetTarget<Mobj>(&actor->target, actor->lastenemy);
-      P_SetTarget<Mobj>(&actor->lastenemy, NULL);
->>>>>>> 87e4a192
       return true;
    }
 
@@ -1377,17 +1337,10 @@
             break;
       }
       else
-<<<<<<< HEAD
-         if(((mobj_t *) th)->flags & MF_JUSTHIT &&
-            ((mobj_t *) th)->target &&
-            ((mobj_t *) th)->target != actor->target &&
-            !PIT_FindTarget(((mobj_t *) th)->target))
-=======
          if(((Mobj *) th)->flags & MF_JUSTHIT &&
             ((Mobj *) th)->target && 
             ((Mobj *) th)->target != actor->target &&
             !PIT_FindTarget(((Mobj *) th)->target))
->>>>>>> 87e4a192
          {
             // Ignore any attacking monsters, while searching for
             // friend
@@ -1830,18 +1783,13 @@
       P_BulletSlope(plyr->mo);
       if(clip.linetarget)
       {
-<<<<<<< HEAD
-         P_SetTarget<mobj_t>(&newmobj->target, plyr->mo);
-         P_SetTarget<mobj_t>(&newmobj->tracer, clip.linetarget);
+         P_SetTarget<Mobj>(&newmobj->target, plyr->mo);
+         P_SetTarget<Mobj>(&newmobj->tracer, clip.linetarget);
          if(CS_SERVER)
          {
             SV_BroadcastActorTarget(newmobj, CS_AT_TARGET);
             SV_BroadcastActorTarget(newmobj, CS_AT_TRACER);
          }
-=======
-         P_SetTarget<Mobj>(&newmobj->target, plyr->mo);
-         P_SetTarget<Mobj>(&newmobj->tracer, clip.linetarget);
->>>>>>> 87e4a192
          A_Fire(newmobj);
       }
    }
