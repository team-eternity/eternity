--- conflicted
+++ resolved
@@ -982,24 +982,19 @@
    if(!P_IsVisible(actor, mo, current_allaround))
       return true;
 
-<<<<<<< HEAD
    // [CG] Only servers do this.
    if(serverside)
    {
       // Remember previous target
-      P_SetTarget(&actor->lastenemy, actor->target);
+      P_SetTarget<mobj_t>(&actor->lastenemy, actor->target);
       if(CS_SERVER)
          SV_BroadcastActorTarget(actor, CS_AT_LASTENEMY);
 
       // Found target
-      P_SetTarget(&actor->target, mo);
+      P_SetTarget<mobj_t>(&actor->target, mo);
       if(CS_SERVER)
          SV_BroadcastActorTarget(actor, CS_AT_TARGET);
    }
-=======
-   P_SetTarget<mobj_t>(&actor->lastenemy, actor->target); // Remember previous target
-   P_SetTarget<mobj_t>(&actor->target, mo);               // Found target
->>>>>>> 25e32304
 
    // Move the selected monster to the end of its associated
    // list, so that it gets searched last next time.
@@ -1091,14 +1086,10 @@
                && players[c].playerstate == PST_LIVE
                && (anyone || P_IsVisible(actor, players[c].mo, allaround)))
             {
-<<<<<<< HEAD
                // [CG] Only servers do this.
                if(serverside)
                {
-                  P_SetTarget(&actor->target, players[c].mo);
-=======
-               P_SetTarget<mobj_t>(&actor->target, players[c].mo);
->>>>>>> 25e32304
+                  P_SetTarget<mobj_t>(&actor->target, players[c].mo);
 
                   // killough 12/98:
                   // get out of refiring loop, to avoid hitting player
@@ -1161,26 +1152,18 @@
          {
             if(actor->lastenemy && actor->lastenemy->health > 0)
             {
-<<<<<<< HEAD
-               // [CG] Only servers do this.
                if(serverside)
                {
                   // haleyjd: must use P_SetTarget...
-                  P_SetTarget(&actor->target, actor->lastenemy);
+                  P_SetTarget<mobj_t>(&actor->target, actor->lastenemy);
                   if(CS_SERVER)
                      SV_BroadcastActorTarget(actor, CS_AT_TARGET);
 
-                  P_SetTarget(&actor->lastenemy, NULL);
+                  P_SetTarget<mobj_t>(&actor->lastenemy, NULL);
                   if(CS_SERVER)
                      SV_BroadcastActorTarget(actor, CS_AT_LASTENEMY);
 
                }
-
-=======
-               // haleyjd: must use P_SetTarget...
-               P_SetTarget<mobj_t>(&actor->target, actor->lastenemy);
-               P_SetTarget<mobj_t>(&actor->lastenemy, NULL);
->>>>>>> 25e32304
                return true;
             }
          }
@@ -1195,21 +1178,16 @@
 
       if(!P_IsVisible(actor, player->mo, allaround))
          continue;
-<<<<<<< HEAD
 
       // [CG] Only servers do this.
       if(serverside)
       {
-         P_SetTarget(&actor->target, player->mo);
+         P_SetTarget<mobj_t>(&actor->target, player->mo);
 
          // [CG] Broadcast the target update.
          if(CS_SERVER)
             SV_BroadcastActorTarget(actor, CS_AT_TARGET);
       }
-=======
-      
-      P_SetTarget<mobj_t>(&actor->target, player->mo);
->>>>>>> 25e32304
 
       // killough 9/9/98: give monsters a threshold towards getting players
       // (we don't want it to be too easy for a player with dogs :)
@@ -1231,35 +1209,25 @@
 //
 static boolean P_LookForMonsters(mobj_t *actor, int allaround)
 {
-<<<<<<< HEAD
-   thinker_t *cap, *th;
-
-=======
    CThinker *cap, *th;
-   
->>>>>>> 25e32304
+
    if(demo_compatibility)
       return false;
 
    if(actor->lastenemy && actor->lastenemy->health > 0 && monsters_remember &&
       !(actor->lastenemy->flags & actor->flags & MF_FRIEND)) // not friends
    {
-<<<<<<< HEAD
       if(serverside)
       {
-         P_SetTarget(&actor->target, actor->lastenemy);
+         P_SetTarget<mobj_t>(&actor->target, actor->lastenemy);
          if(CS_SERVER)
             SV_BroadcastActorTarget(actor, CS_AT_TARGET);
 
-         P_SetTarget(&actor->lastenemy, NULL);
+         P_SetTarget<mobj_t>(&actor->lastenemy, NULL);
          if(CS_SERVER)
             SV_BroadcastActorTarget(actor, CS_AT_LASTENEMY);
       }
 
-=======
-      P_SetTarget<mobj_t>(&actor->target, actor->lastenemy);
-      P_SetTarget<mobj_t>(&actor->lastenemy, NULL);
->>>>>>> 25e32304
       return true;
    }
 
@@ -1815,18 +1783,13 @@
       P_BulletSlope(plyr->mo);
       if(clip.linetarget)
       {
-<<<<<<< HEAD
-         P_SetTarget(&newmobj->target, plyr->mo);
-         P_SetTarget(&newmobj->tracer, clip.linetarget);
+         P_SetTarget<mobj_t>(&newmobj->target, plyr->mo);
+         P_SetTarget<mobj_t>(&newmobj->tracer, clip.linetarget);
          if(CS_SERVER)
          {
             SV_BroadcastActorTarget(newmobj, CS_AT_TARGET);
             SV_BroadcastActorTarget(newmobj, CS_AT_TRACER);
          }
-=======
-         P_SetTarget<mobj_t>(&newmobj->target, plyr->mo);
-         P_SetTarget<mobj_t>(&newmobj->tracer, clip.linetarget);
->>>>>>> 25e32304
          A_Fire(newmobj);
       }
    }
