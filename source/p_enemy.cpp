--- conflicted
+++ resolved
@@ -384,11 +384,7 @@
 
    for(seclist=actor->touching_sectorlist; seclist; seclist=seclist->m_tnext)
    {
-<<<<<<< HEAD
-      if((cl = seclist->m_sector->ceilingdata) &&
-=======
       if((cl = (const ceiling_t *)(seclist->m_sector->ceilingdata)) && 
->>>>>>> b7a9c6ed
          cl->thinker.function == T_MoveCeiling)
          dir |= cl->direction;
    }
