--- conflicted
+++ resolved
@@ -961,11 +961,7 @@
       goto manual_donut;
    }
    // do function on all sectors with same tag as linedef
-<<<<<<< HEAD
-   while((secnum = P_FindSectorFromLineArg0(line,secnum)) >= 0)
-=======
    while((secnum = P_FindSectorFromTag(tag,secnum)) >= 0)
->>>>>>> 68ae5f04
    {
       s1 = &sectors[secnum];                // s1 is pillar's sector
    manual_donut:  // ioanch
