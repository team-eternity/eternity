// Emacs style mode select   -*- C++ -*- 
//-----------------------------------------------------------------------------
//
// Copyright (C) 2013 James Haley et al.
//
// This program is free software: you can redistribute it and/or modify
// it under the terms of the GNU General Public License as published by
// the Free Software Foundation, either version 3 of the License, or
// (at your option) any later version.
//
// This program is distributed in the hope that it will be useful,
// but WITHOUT ANY WARRANTY; without even the implied warranty of
// MERCHANTABILITY or FITNESS FOR A PARTICULAR PURPOSE.  See the
// GNU General Public License for more details.
//
// You should have received a copy of the GNU General Public License
// along with this program.  If not, see http://www.gnu.org/licenses/
//
//-----------------------------------------------------------------------------
//
// DESCRIPTION:
//  Generalized linedef type handlers
//  Floors, Ceilings, Doors, Locked Doors, Lifts, Stairs, Crushers
//
//-----------------------------------------------------------------------------

#include "z_zone.h"
#include "i_system.h"

#include "a_small.h"
#include "acs_intr.h"
#include "c_io.h"
#include "c_net.h"
#include "c_runcmd.h"
#include "d_gi.h"
#include "doomstat.h"
#include "e_exdata.h"
#include "ev_specials.h"
#include "g_game.h"
#include "m_compare.h"
#include "m_random.h"
#include "p_info.h"
#include "p_spec.h"
#include "p_tick.h"
#include "p_xenemy.h"
#include "s_sound.h"
#include "s_sndseq.h"
#include "sounds.h"
#include "r_data.h"
#include "r_main.h"
#include "r_state.h"

//=============================================================================
//
// Generalized Linedef Type handlers
//

// ioanch 20160326: helper function to get the minfloortexture size commonly
fixed_t EV_ShortestTextureHeight(int secnum, fixed_t floorheight, 
   int direction)
{
   fixed_t fdh =
      (floorheight >> FRACBITS) + direction *
      (P_FindShortestTextureAround(secnum) >> FRACBITS);
   if (fdh > 32000)  //jff 3/13/98 prevent overflow
      fdh = 32000;    // wraparound in floor height
   if (fdh < -32000)
      fdh= -32000;
   fdh <<= FRACBITS;
   return fdh;
}

int EV_DoParamFloor(const line_t *line, int tag, const floordata_t *fd)
{
   int       secnum;
   int       rtn = 0;
   bool      manual = false;
   sector_t *sec;
   FloorMoveThinker *floor;

   // check if a manual trigger, if so do just the sector on the backside
   // haleyjd 05/07/04: only line actions can be manual
   if(((fd->flags & FDF_HAVETRIGGERTYPE) &&
       (fd->trigger_type == PushOnce || fd->trigger_type == PushMany)) ||
      ((fd->flags & FDF_HAVESPAC) && !tag)
     )
   {
      if(!line || !(sec = line->backsector))
         return rtn;
<<<<<<< HEAD
      secnum = static_cast<int>(sec - sectors);
=======
      secnum = eindex(sec - sectors);
>>>>>>> f5a11a8e
      manual = true;
      goto manual_floor;
   }

   secnum = -1;
   // if not manual do all sectors tagged the same as the line
   while((secnum = P_FindSectorFromTag(tag, secnum)) >= 0)
   {
      sec = &sectors[secnum];
      
manual_floor:                
      // Do not start another function if floor already moving
      if(P_SectorActive(floor_special,sec))
      {
         if(manual)
            return rtn;
         continue;
      }

      // new floor thinker
      rtn = 1;
      floor = new FloorMoveThinker;
      floor->addThinker();
      sec->floordata = floor;
      
      floor->crush     = fd->crush;
      floor->direction = fd->direction ? plat_up : plat_down;
      floor->sector    = sec;
      floor->texture   = sec->floorpic;
      floor->type      = genFloor;

      //jff 3/14/98 transfer old special field too
      P_SetupSpecialTransfer(sec, &(floor->special));
      

      // set the speed of motion
      switch(fd->speed_type)
      {
      case SpeedSlow:
         floor->speed = FLOORSPEED;
         break;
      case SpeedNormal:
         floor->speed = FLOORSPEED*2;
         break;
      case SpeedFast:
         floor->speed = FLOORSPEED*4;
         break;
      case SpeedTurbo:
         floor->speed = FLOORSPEED*8;
         break;
      case SpeedParam: // haleyjd 05/07/04: parameterized extension
         floor->speed = fd->speed_value;
         break;
      default:
         break;
      }

      // set the destination height
      switch(fd->target_type)
      {
      case FtoHnF:
         floor->floordestheight = P_FindHighestFloorSurrounding(sec);
         if(fd->flags & FDF_HACKFORDESTHNF) // haleyjd 06/20/14: hacks
         {
            fixed_t amt = (fd->adjust - 128) * FRACUNIT;
            if(fd->force_adjust == 1)
               floor->floordestheight += amt;
            else if(floor->floordestheight != sec->floorheight)
               floor->floordestheight += amt;
         }
         break;
      case FtoLnF:
         floor->floordestheight = P_FindLowestFloorSurrounding(sec);
         break;
      case FtoNnF:
         floor->floordestheight = fd->direction ?
            P_FindNextHighestFloor(sec,sec->floorheight) :
            P_FindNextLowestFloor(sec,sec->floorheight);
         break;
      case FtoLnC:
         floor->floordestheight = P_FindLowestCeilingSurrounding(sec) + fd->adjust;
         break;
      case FtoLnCInclusive:
         floor->floordestheight = P_FindLowestCeilingSurrounding(sec);
         if(floor->floordestheight > sec->ceilingheight)
            floor->floordestheight = sec->ceilingheight;
         floor->floordestheight += fd->adjust;
         break;
      case FtoC:
         floor->floordestheight = sec->ceilingheight + fd->adjust;
         break;
      case FbyST:
         floor->floordestheight = 
            (floor->sector->floorheight>>FRACBITS) + floor->direction * 
            (P_FindShortestTextureAround(secnum)>>FRACBITS);
         if(floor->floordestheight>32000)  //jff 3/13/98 prevent overflow
            floor->floordestheight=32000;    // wraparound in floor height
         if(floor->floordestheight<-32000)
            floor->floordestheight=-32000;
         floor->floordestheight<<=FRACBITS;
         break;
      case Fby24:
         floor->floordestheight = floor->sector->floorheight +
            floor->direction * 24*FRACUNIT;
         break;
      case Fby32:
         floor->floordestheight = floor->sector->floorheight +
            floor->direction * 32*FRACUNIT;
         break;
      
         // haleyjd 05/07/04: parameterized extensions
         //         05/20/05: added FtoAbs, FInst
      case FbyParam: 
         floor->floordestheight = floor->sector->floorheight +
            floor->direction * fd->height_value;
         break;
      case FtoAbs:
         floor->floordestheight = fd->height_value;
         // adjust direction appropriately (instant movement not possible)
         if(floor->floordestheight > floor->sector->floorheight)
            floor->direction = plat_up;
         else
            floor->direction = plat_down;
         break;
      case FInst:
         floor->floordestheight = floor->sector->floorheight +
            floor->direction * fd->height_value;
         // adjust direction appropriately (always instant)
         if(floor->floordestheight > floor->sector->floorheight)
            floor->direction = plat_down;
         else
            floor->direction = plat_up;
         break;
      default:
         break;
      }

      // set texture/type change properties
      if(fd->change_type)   // if a texture change is indicated
      {
         if(fd->change_model) // if a numeric model change
         {
            sector_t *msec;

            //jff 5/23/98 find model with ceiling at target height
            //if target is a ceiling type
            msec = (fd->target_type == FtoLnC || fd->target_type == FtoC ||
                    fd->target_type == FtoLnCInclusive) ?
               P_FindModelCeilingSector(floor->floordestheight,secnum) :
               P_FindModelFloorSector(floor->floordestheight,secnum);
            
            if(msec)
            {
               if(fd->changeOnStart)
               {
                  sec->floorpic = msec->floorpic;
                  switch(fd->change_type)
                  {
                     case FChgZero:  // zero type
                        //jff 3/14/98 change old field too
                        P_ZeroSpecialTransfer(&(floor->special));
                        P_TransferSectorSpecial(sec, &floor->special);
                        break;
                     case FChgTyp:   // copy type
                        //jff 3/14/98 change old field too
                        P_SetupSpecialTransfer(msec, &(floor->special));
                        P_TransferSectorSpecial(sec, &floor->special);
                        break;
                     default:
                        break;
                  }
               }
               else
               {
                  floor->texture = msec->floorpic;
                  switch(fd->change_type)
                  {
                     case FChgZero:  // zero type
                        //jff 3/14/98 change old field too
                        P_ZeroSpecialTransfer(&(floor->special));
                        floor->type = genFloorChg0;
                        break;
                     case FChgTyp:   // copy type
                        //jff 3/14/98 change old field too
                        P_SetupSpecialTransfer(msec, &(floor->special));
                        floor->type = genFloorChgT;
                        break;
                     case FChgTxt:   // leave type be
                        floor->type = genFloorChg;
                        break;
                     default:
                        break;
                  }
               }
            }
         }
         else     // else if a trigger model change
         {
            if(line) // haleyjd 05/07/04: only line actions can use this
            {
               if(fd->changeOnStart)
               {
                  sec->floorpic = line->frontsector->floorpic;
                  switch(fd->change_type)
                  {
                     case FChgZero:    // zero type
                        //jff 3/14/98 change old field too
                        P_ZeroSpecialTransfer(&(floor->special));
                        P_TransferSectorSpecial(sec, &floor->special);
                        break;
                     case FChgTyp:     // copy type
                        //jff 3/14/98 change old field too
                        P_SetupSpecialTransfer(line->frontsector, &(floor->special));
                        P_TransferSectorSpecial(sec, &floor->special);
                        break;
                     default:
                        break;
                  }
               }
               else
               {
                  floor->texture = line->frontsector->floorpic;
                  switch(fd->change_type)
                  {
                     case FChgZero:    // zero type
                        //jff 3/14/98 change old field too
                        P_ZeroSpecialTransfer(&(floor->special));
                        floor->type = genFloorChg0;
                        break;
                     case FChgTyp:     // copy type
                        //jff 3/14/98 change old field too
                        P_SetupSpecialTransfer(line->frontsector, &(floor->special));
                        floor->type = genFloorChgT;
                        break;
                     case FChgTxt:     // leave type be
                        floor->type = genFloorChg;
                     default:
                        break;
                  }
               }
            } // end if(line)
         }
      }

      P_FloorSequence(floor->sector);
      if(manual)
         return rtn;
   }
   return rtn;
}

//
// EV_DoGenFloor()
//
// Handle generalized floor types
//
// Passed the line activating the generalized floor function
// Returns true if a thinker is created
//
// jff 02/04/98 Added this routine (and file) to handle generalized
// floor movers using bit fields in the line special type.
//
// haleyjd 05/07/04: rewritten to use EV_DoParamFloor
//
int EV_DoGenFloor(const line_t *line)
{
   floordata_t fd;
   memset(&fd, 0, sizeof(fd));

   int value = line->special - GenFloorBase;

   // parse the bit fields in the line's special type
   
   fd.crush        = ((value & FloorCrush) >> FloorCrushShift) ? 10 : -1;
   fd.change_type  = (value & FloorChange   ) >> FloorChangeShift;
   fd.target_type  = (value & FloorTarget   ) >> FloorTargetShift;
   fd.direction    = (value & FloorDirection) >> FloorDirectionShift;
   fd.change_model = (value & FloorModel    ) >> FloorModelShift;
   fd.speed_type   = (value & FloorSpeed    ) >> FloorSpeedShift;
   fd.trigger_type = (value & TriggerType   ) >> TriggerTypeShift;
   fd.flags        = FDF_HAVETRIGGERTYPE;

   return EV_DoParamFloor(line, line->args[0], &fd);
}

//
// EV_DoParamCeiling
//
int EV_DoParamCeiling(const line_t *line, int tag, const ceilingdata_t *cd)
{
   int       secnum;
   int       rtn = 0;
   bool      manual = false;
   fixed_t   targheight;
   sector_t *sec;
   CeilingThinker *ceiling;

   // check if a manual trigger, if so do just the sector on the backside
   if(((cd->flags & CDF_HAVETRIGGERTYPE) && 
       (cd->trigger_type == PushOnce || cd->trigger_type == PushMany)) ||
      ((cd->flags & CDF_HAVESPAC) && !tag)
     )
   {
      if(!line || !(sec = line->backsector))
         return rtn;
<<<<<<< HEAD
      secnum = static_cast<int>(sec - sectors);
=======
      secnum = eindex(sec - sectors);
>>>>>>> f5a11a8e
      manual = true;
      goto manual_ceiling;
   }

   secnum = -1;
   // if not manual do all sectors tagged the same as the line
   while((secnum = P_FindSectorFromTag(tag, secnum)) >= 0)
   {
      sec = &sectors[secnum];

manual_ceiling:                
      // Do not start another function if ceiling already moving
      if(P_SectorActive(ceiling_special, sec)) //jff 2/22/98
      {
         if(manual)
            return rtn;
         continue;
      }

      // new ceiling thinker
      rtn = 1;
      ceiling = new CeilingThinker;
      ceiling->addThinker();
      sec->ceilingdata = ceiling; //jff 2/22/98

      ceiling->crush = cd->crush;
      ceiling->crushflags = 0;
      ceiling->direction = cd->direction ? plat_up : plat_down;
      ceiling->sector = sec;
      ceiling->texture = sec->ceilingpic;
      //jff 3/14/98 change old field too
      P_SetupSpecialTransfer(sec, &(ceiling->special));
      ceiling->tag = sec->tag;
      ceiling->type = genCeiling;

      // set speed of motion
      switch(cd->speed_type)
      {
      case SpeedSlow:
         ceiling->speed = CEILSPEED;
         break;
      case SpeedNormal:
         ceiling->speed = CEILSPEED*2;
         break;
      case SpeedFast:
         ceiling->speed = CEILSPEED*4;
         break;
      case SpeedTurbo:
         ceiling->speed = CEILSPEED*8;
         break;
      case SpeedParam: // haleyjd 10/06/05: parameterized extension
         ceiling->speed = cd->speed_value;
         break;
      default:
         break;
      }

      // set destination target height
      targheight = sec->ceilingheight;
      switch(cd->target_type)
      {
      case CtoHnC:
         targheight = P_FindHighestCeilingSurrounding(sec);
         break;
      case CtoLnC:
         targheight = P_FindLowestCeilingSurrounding(sec);
         break;
      case CtoNnC:
         targheight = cd->direction ?
            P_FindNextHighestCeiling(sec,sec->ceilingheight) :
            P_FindNextLowestCeiling(sec,sec->ceilingheight);
         break;
      case CtoHnF:
         targheight = P_FindHighestFloorSurrounding(sec);
         if(cd->ceiling_gap)
         {
            // target height needs to be adjusted if gap is non-zero, if we want
            // gap to have any effect. But if gap is 0, just emulate the buggy
            // (but compat-fixed) Boom behavior. The only classic specials with
            // this behavior are from Boom anyway.
            if(targheight < sec->floorheight)
               targheight = sec->floorheight;
            targheight += cd->ceiling_gap;

            // Also slow ceiling down if blocked while gap is nonzero
            if(cd->flags & CDF_HACKFORDESTF)
               ceiling->crushflags |= CeilingThinker::crushParamSlow;
         }
         break;
      case CtoF:
         targheight = sec->floorheight + cd->ceiling_gap;
         // ioanch: if hack flag is available, apply the Doom-like behavior if
         // gap is nonzero
         if(cd->ceiling_gap && cd->flags & CDF_HACKFORDESTF)
            ceiling->crushflags |= CeilingThinker::crushParamSlow;
         break;
      case CbyST:
         targheight = (ceiling->sector->ceilingheight>>FRACBITS) +
            ceiling->direction * (P_FindShortestUpperAround(secnum)>>FRACBITS);
         if(targheight > 32000)  // jff 3/13/98 prevent overflow
            targheight = 32000;  // wraparound in ceiling height
         if(targheight < -32000)
            targheight = -32000;
         targheight <<= FRACBITS;
         break;
      case Cby24:
         targheight = ceiling->sector->ceilingheight +
            ceiling->direction * 24*FRACUNIT;
         break;
      case Cby32:
         targheight = ceiling->sector->ceilingheight +
            ceiling->direction * 32*FRACUNIT;
         break;

         // haleyjd 10/06/05: parameterized extensions
      case CbyParam:
         targheight = ceiling->sector->ceilingheight +
            ceiling->direction * cd->height_value;
         break;
      case CtoAbs:
         targheight = cd->height_value;
         // adjust direction appropriately (instant movement not possible)
         if(targheight > ceiling->sector->ceilingheight)
            ceiling->direction = plat_up;
         else
            ceiling->direction = plat_down;
         break;
      case CInst:
         targheight = ceiling->sector->ceilingheight +
            ceiling->direction * cd->height_value;
         // adjust direction appropriately (always instant)
         if(targheight > ceiling->sector->ceilingheight)
            ceiling->direction = plat_down;
         else
            ceiling->direction = plat_up;
         break;
      default:
         break;
      }
    
      if(ceiling->direction == plat_up)
         ceiling->topheight = targheight;
      else
         ceiling->bottomheight = targheight;

      // set texture/type change properties
      if(cd->change_type)     // if a texture change is indicated
      {
         if(cd->change_model)   // if a numeric model change
         {
            sector_t *msec;

            // jff 5/23/98 find model with floor at target height if 
            // target is a floor type
            msec = (cd->target_type == CtoHnF || cd->target_type == CtoF) ?
                     P_FindModelFloorSector(targheight, secnum) :
                     P_FindModelCeilingSector(targheight, secnum);
            if(msec)
            {
               if(cd->flags & CDF_CHANGEONSTART)
               {
                  P_SetSectorCeilingPic(sec, msec->ceilingpic);
                  switch(cd->change_type)
                  {
                     case CChgZero:
                        P_ZeroSpecialTransfer(&(ceiling->special));
                        P_TransferSectorSpecial(sec, &ceiling->special);
                        break;
                     case CChgTyp:
                        P_SetupSpecialTransfer(msec, &ceiling->special);
                        P_TransferSectorSpecial(sec, &ceiling->special);
                        break;
                     default:
                        break;
                  }
               }
               else
               {
                  ceiling->texture = msec->ceilingpic;
                  switch(cd->change_type)
                  {
                     case CChgZero:  // type is zeroed
                        //jff 3/14/98 change old field too
                        P_ZeroSpecialTransfer(&(ceiling->special));
                        ceiling->type = genCeilingChg0;
                        break;
                     case CChgTyp:   // type is copied
                        //jff 3/14/98 change old field too
                        P_SetupSpecialTransfer(msec, &(ceiling->special));
                        ceiling->type = genCeilingChgT;
                        break;
                     case CChgTxt:   // type is left alone
                        ceiling->type = genCeilingChg;
                        break;
                     default:
                        break;
                  }
               }
            }
         }
         else        // else if a trigger model change
         {
            if(line) // haleyjd 10/05/05: only line actions can use this
            {
               if(cd->flags & CDF_CHANGEONSTART)
               {
                  P_SetSectorCeilingPic(sec, line->frontsector->ceilingpic);
                  switch(cd->change_type)
                  {
                     case CChgZero:
                        P_ZeroSpecialTransfer(&ceiling->special);
                        P_TransferSectorSpecial(sec, &ceiling->special);
                        break;
                     case CChgTyp:
                        P_SetupSpecialTransfer(line->frontsector,
                                               &ceiling->special);
                        P_TransferSectorSpecial(sec, &ceiling->special);
                        break;
                     default:
                        break;
                  }
               }
               else
               {
                  ceiling->texture = line->frontsector->ceilingpic;
                  switch(cd->change_type)
                  {
                     case CChgZero:    // type is zeroed
                        //jff 3/14/98 change old field too
                        P_ZeroSpecialTransfer(&(ceiling->special));
                        ceiling->type = genCeilingChg0;
                        break;
                     case CChgTyp:     // type is copied
                        //jff 3/14/98 change old field too
                        P_SetupSpecialTransfer(line->frontsector, &(ceiling->special));
                        ceiling->type = genCeilingChgT;
                        break;
                     case CChgTxt:     // type is left alone
                        ceiling->type = genCeilingChg;
                        break;
                     default:
                        break;
                  }
               }
            }
         }
      }
      P_AddActiveCeiling(ceiling); // add this ceiling to the active list
      P_CeilingSequence(ceiling->sector, CNOISE_NORMAL); // haleyjd 09/29/06
      if(manual)
         return rtn;
   }
   return rtn;
}

//
// EV_DoGenCeiling()
//
// Handle generalized ceiling types
//
// Passed the linedef activating the ceiling function
// Returns true if a thinker created
//
// jff 02/04/98 Added this routine (and file) to handle generalized
// floor movers using bit fields in the line special type.
//
int EV_DoGenCeiling(const line_t *line)
{
   edefstructvar(ceilingdata_t, cd);
   int value = line->special - GenCeilingBase;

   // parse the bit fields in the line's special type
   
   cd.crush        = ((value & CeilingCrush) >> CeilingCrushShift) ? 10 : -1;
   cd.change_type  = (value & CeilingChange   ) >> CeilingChangeShift;
   cd.target_type  = (value & CeilingTarget   ) >> CeilingTargetShift;
   cd.direction    = (value & CeilingDirection) >> CeilingDirectionShift;
   cd.change_model = (value & CeilingModel    ) >> CeilingModelShift;
   cd.speed_type   = (value & CeilingSpeed    ) >> CeilingSpeedShift;
   cd.trigger_type = (value & TriggerType     ) >> TriggerTypeShift;
   cd.flags        = CDF_HAVETRIGGERTYPE; // BOOM-style activation

   // 08/25/09: initialize unused values
   cd.height_value = 0;
   cd.speed_value  = 0;

   return EV_DoParamCeiling(line, line->args[0], &cd);
}

//
// EV_DoGenLift()
//
// Handle generalized lift types
//
// Passed the linedef activating the lift
// Returns true if a thinker is created
//
int EV_DoGenLift(const line_t *line)
{
   PlatThinker *plat;
   sector_t    *sec;
   int  secnum;
   int  rtn;
   bool manual;
   int  value = line->special - GenLiftBase;

   // parse the bit fields in the line's special type
   
   int Targ = (value & LiftTarget ) >> LiftTargetShift;
   int Dely = (value & LiftDelay  ) >> LiftDelayShift;
   int Sped = (value & LiftSpeed  ) >> LiftSpeedShift;
   int Trig = (value & TriggerType) >> TriggerTypeShift;

   secnum = -1;
   rtn = 0;
   
   // Activate all <type> plats that are in_stasis
   
   if(Targ == LnF2HnF)
      PlatThinker::ActivateInStasis(line->args[0]);
        
   // check if a manual trigger, if so do just the sector on the backside
   manual = false;
   if(Trig == PushOnce || Trig == PushMany)
   {
      if (!(sec = line->backsector))
         return rtn;
<<<<<<< HEAD
      secnum = static_cast<int>(sec - sectors);
=======
      secnum = eindex(sec - sectors);
>>>>>>> f5a11a8e
      manual = true;
      goto manual_lift;
   }

   // if not manual do all sectors tagged the same as the line
   while((secnum = P_FindSectorFromLineArg0(line,secnum)) >= 0)
   {
      sec = &sectors[secnum];
      
manual_lift:
      // Do not start another function if floor already moving
      if(P_SectorActive(floor_special, sec))
      {
         if(!manual)
            continue;
         else
            return rtn;
      }
      
      // Setup the plat thinker
      rtn = 1;
      plat = new PlatThinker;
      plat->addThinker();
      
      plat->crush  = -1;
      plat->tag    = line->args[0];
      plat->type   = genLift;
      plat->high   = sec->floorheight;
      plat->status = PlatThinker::down;
      plat->sector = sec;
      plat->sector->floordata = plat;

      // setup the target destination height
      switch(Targ)
      {
      case F2LnF:
         plat->low = P_FindLowestFloorSurrounding(sec);
         if(plat->low > sec->floorheight)
            plat->low = sec->floorheight;
         break;
      case F2NnF:
         plat->low = P_FindNextLowestFloor(sec,sec->floorheight);
         break;
      case F2LnC:
         plat->low = P_FindLowestCeilingSurrounding(sec);
         if(plat->low > sec->floorheight)
            plat->low = sec->floorheight;
         break;
      case LnF2HnF:
         plat->type = genPerpetual;
         plat->low = P_FindLowestFloorSurrounding(sec);
         if(plat->low > sec->floorheight)
            plat->low = sec->floorheight;
         plat->high = P_FindHighestFloorSurrounding(sec);
         if(plat->high < sec->floorheight)
            plat->high = sec->floorheight;
         plat->status = (P_Random(pr_genlift)&1) ? PlatThinker::down : PlatThinker::up;
         break;
      default:
         break;
      }

      // setup the speed of motion
      switch(Sped)
      {
      case SpeedSlow:
         plat->speed = PLATSPEED * 2;
         break;
      case SpeedNormal:
         plat->speed = PLATSPEED * 4;
         break;
      case SpeedFast:
         plat->speed = PLATSPEED * 8;
         break;
      case SpeedTurbo:
         plat->speed = PLATSPEED * 16;
         break;
      default:
         break;
      }

      // setup the delay time before the floor returns
      switch(Dely)
      {
      case 0:
         plat->wait = 1*35;
         break;
      case 1:
         plat->wait = PLATWAIT*35;
         break;
      case 2:
         plat->wait = 5*35;
         break;
      case 3:
         plat->wait = 10*35;
         break;
      }

      P_PlatSequence(plat->sector, "EEPlatNormal"); // haleyjd
      plat->addActivePlat(); // add this plat to the list of active plats
      
      if(manual)
         return rtn;
   }
   return rtn;
}

//
// EV_DoParamStairs()
//
// Handle parameterized stair building
//
// Returns true if a thinker is created
//
int EV_DoParamStairs(const line_t *line, int tag, const stairdata_t *sd)
{
   int  secnum;
   int  osecnum; //jff 3/4/98 preserve loop index
   int  height;
   int  i;
   int  newsecnum;
   int  texture;
   int  ok;
   int  rtn = 0;
   bool manual = false;
    
   sector_t *sec;
   sector_t *tsec;
   
   FloorMoveThinker *floor;
   
   fixed_t stairsize;
   fixed_t speed;  
   
   // check if a manual trigger, if so do just the sector on the backside
   // haleyjd 10/06/05: only line actions can be manual

   if(((sd->flags & SDF_HAVETRIGGERTYPE) &&
       (sd->trigger_type == PushOnce || sd->trigger_type == PushMany)) ||
      ((sd->flags & SDF_HAVESPAC) && !tag)
     )
   {
      if(!line || !(sec = line->backsector))
         return rtn;
<<<<<<< HEAD
      secnum = static_cast<int>(sec - sectors);
=======
      secnum = eindex(sec - sectors);
>>>>>>> f5a11a8e
      manual = true;
      goto manual_stair;
   }

   secnum = -1;
   // if not manual do all sectors tagged the same as the line
   while((secnum = P_FindSectorFromTag(tag, secnum)) >= 0)
   {
      sec = &sectors[secnum];
      
manual_stair:          
      //Do not start another function if floor already moving
      //jff 2/26/98 add special lockout condition to wait for entire
      //staircase to build before retriggering
      if(P_SectorActive(floor_special, sec) || sec->stairlock)
      {
         if(manual)
            return rtn;
         continue;
      }
      
      // new floor thinker
      rtn = 1;
      floor = new FloorMoveThinker;
      floor->addThinker();
      sec->floordata = floor;

      floor->direction = sd->direction ? plat_up : plat_down;
      floor->sector = sec;

      // setup speed of stair building
      switch(sd->speed_type)
      {
      default:
      case SpeedSlow:
         floor->speed = FLOORSPEED/4;
         break;
      case SpeedNormal:
         floor->speed = FLOORSPEED/2;
         break;
      case SpeedFast:
         floor->speed = FLOORSPEED*2;
         break;
      case SpeedTurbo:
         floor->speed = FLOORSPEED*4;
         break;
      case SpeedParam:
         // haleyjd 10/06/05: parameterized extension
         floor->speed = sd->speed_value;
         if(floor->speed == 0)
            floor->speed = FLOORSPEED/4; // no zero-speed stairs
         break;
      }

      // setup stepsize for stairs
      switch(sd->stepsize_type)
      {
      default:
      case StepSize4:
         stairsize = 4*FRACUNIT;
         break;
      case StepSize8:
         stairsize = 8*FRACUNIT;
         break;
      case StepSize16:
         stairsize = 16*FRACUNIT;
         break;
      case StepSize24:
         stairsize = 24*FRACUNIT;
         break;
      case StepSizeParam:
         // haleyjd 10/06/05: parameterized extension
         stairsize = sd->stepsize_value;
         if(stairsize <= 0) // no zero-or-less stairs
            stairsize = 4*FRACUNIT;
         break;
      }

      speed        = floor->speed;
      height       = sec->floorheight + floor->direction * stairsize;
      texture      = sec->floorpic;
      floor->crush = sd->crush ? 10 : -1; // constant crush damage, for now
      floor->type  = genBuildStair; // jff 3/31/98 do not leave uninited
      
      floor->floordestheight = height;
      
      // haleyjd 10/13/05: init reset and delay properties
      floor->resetTime     = sd->reset_value;
      floor->resetHeight   = sec->floorheight;
      floor->delayTime     = sd->delay_value;      
      floor->stepRaiseTime = FixedDiv(stairsize, speed) >> FRACBITS;
      floor->delayTimer    = floor->delayTime ? floor->stepRaiseTime : 0;

      sec->stairlock = -2;         // jff 2/26/98 set up lock on current sector
      sec->nextsec   = -1;
      sec->prevsec   = -1;

      P_FloorSequence(floor->sector);
      
      osecnum = secnum;            // jff 3/4/98 preserve loop index  
      // Find next sector to raise
      // 1.     Find 2-sided line with same sector side[0]
      // 2.     Other side is the next sector to raise
      do
      {
         ok = 0;
         for(i = 0; i < sec->linecount; ++i)
         {
            if(!((sec->lines[i])->backsector))
               continue;
            
            tsec = (sec->lines[i])->frontsector;
<<<<<<< HEAD
            newsecnum = static_cast<int>(tsec-sectors);
=======
            newsecnum = eindex(tsec-sectors);
>>>>>>> f5a11a8e
            
            if(secnum != newsecnum)
               continue;
            
            tsec = (sec->lines[i])->backsector;
<<<<<<< HEAD
            newsecnum = static_cast<int>(tsec - sectors);
=======
            newsecnum = eindex(tsec - sectors);
>>>>>>> f5a11a8e
            
            if(!(sd->flags & SDF_IGNORETEXTURES) && tsec->floorpic != texture)
               continue;

            // jff 6/19/98 prevent double stepsize
            // killough 10/98: corrected use of demo compatibility flag
            if(demo_version < 202)
               height += floor->direction * stairsize;

            //jff 2/26/98 special lockout condition for retriggering
            if(P_SectorActive(floor_special, tsec) || tsec->stairlock)
               continue;

            // jff 6/19/98 increase height AFTER continue        
            // killough 10/98: corrected use of demo compatibility flag
            if(demo_version >= 202)
               height += floor->direction * stairsize;

            // jff 2/26/98
            // link the stair chain in both directions
            // lock the stair sector until building complete
            sec->nextsec    = newsecnum; // link step to next
            tsec->prevsec   = secnum;    // link next back
            tsec->nextsec   = -1;        // set next forward link as end
            tsec->stairlock = -2;        // lock the step
            
            sec = tsec;
            secnum = newsecnum;
            floor = new FloorMoveThinker;
            
            floor->addThinker();
            
            sec->floordata = floor;
            floor->direction = sd->direction ? plat_up : plat_down;
            floor->sector = sec;

            // haleyjd 10/06/05: support synchronized stair raising
            if(sd->flags & SDF_SYNCHRONIZED)
            {
               floor->speed = 
                  D_abs(FixedMul(speed, 
                        FixedDiv(height - sec->floorheight, stairsize)));
            }
            else
               floor->speed = speed;
            
            floor->floordestheight = height;
            floor->crush = sd->crush ? 10 : -1;
            floor->type = genBuildStair; // jff 3/31/98 do not leave uninited

            // haleyjd 10/13/05: init reset and delay properties
            floor->resetTime     = sd->reset_value;
            floor->resetHeight   = sec->floorheight;
            floor->delayTime     = sd->delay_value;      
            floor->stepRaiseTime = FixedDiv(stairsize, speed) >> FRACBITS;            
            floor->delayTimer    = floor->delayTime ? floor->stepRaiseTime : 0;

            P_FloorSequence(floor->sector);
            
            ok = 1;
            break;
         }
      } while(ok);
      if(manual)
         return rtn;
      secnum = osecnum; //jff 3/4/98 restore old loop index
   }

   return rtn;
}

//
// EV_DoGenStairs()
//
// Handle generalized stair building
//
// Passed the linedef activating the stairs
// Returns true if a thinker is created
//
int EV_DoGenStairs(line_t *line)
{
   edefstructvar(stairdata_t, sd);
   int         rtn;
   int         value = line->special - GenStairsBase;

   // parse the bit fields in the line's special type
   sd.direction     = (value & StairDirection) >> StairDirectionShift;
   sd.stepsize_type = (value & StairStep) >> StairStepShift;
   sd.speed_type    = (value & StairSpeed) >> StairSpeedShift;
   sd.trigger_type  = (value & TriggerType) >> TriggerTypeShift;
   sd.flags         = SDF_HAVETRIGGERTYPE;

   if((value & StairIgnore) >> StairIgnoreShift)
      sd.flags |= SDF_IGNORETEXTURES;
   
   // haleyjd 10/06/05: generalized stairs don't support the following
   sd.delay_value    = 0;
   sd.reset_value    = 0;
   sd.speed_value    = 0;
   sd.stepsize_value = 0;

   rtn = EV_DoParamStairs(line, line->args[0], &sd);

   // retriggerable generalized stairs build up or down alternately
   if(rtn)
      line->special ^= StairDirection; // alternate dir on succ activations

   return rtn;
}

//
// EV_DoParamCrusher
//
// ioanch 20160305: parameterized crusher. Should support both Hexen and Doom
// kinds.
//
int EV_DoParamCrusher(const line_t *line, int tag, const crusherdata_t *cd)
{
   int       secnum;
   int       rtn;
   bool      manual;
   sector_t *sec;
   CeilingThinker *ceiling;

   //jff 2/22/98  Reactivate in-stasis ceilings...for certain types.
   //jff 4/5/98 return if activated

   // ioanch 20160305: support this for manual parameterized! But generalized
   // ones should still act like in Boom
   bool manualParam = (cd->flags & CDF_HAVESPAC) && !tag;
   rtn = P_ActivateInStasisCeiling(line, tag, manualParam);

   // check if a manual trigger, if so do just the sector on the backside
   manual = false;
   if(((cd->flags & CDF_HAVETRIGGERTYPE) && 
       (cd->trigger_type == PushOnce || cd->trigger_type == PushMany)) ||
      manualParam)
   {
      if(!(sec = line->backsector))
         return rtn;
<<<<<<< HEAD
      secnum = static_cast<int>(sec-sectors);
=======
      secnum = eindex(sec-sectors);
>>>>>>> f5a11a8e
      manual = true;
      goto manual_crusher;
   }
   
   secnum = -1;
   // if not manual do all sectors tagged the same as the line
   while((secnum = P_FindSectorFromTag(tag,secnum)) >= 0)
   {
      sec = &sectors[secnum];
      
manual_crusher:                
      // Do not start another function if ceiling already moving
      if(P_SectorActive(ceiling_special,sec)) //jff 2/22/98
      {
         if(!manual)
            continue;
         else
            return rtn;
      }

      // new ceiling thinker
      rtn = 1;
      ceiling = new CeilingThinker;
      ceiling->addThinker();
      sec->ceilingdata = ceiling; //jff 2/22/98
      ceiling->crush = cd->damage;
      ceiling->direction = plat_down;
      ceiling->sector = sec;
      ceiling->texture = sec->ceilingpic;
      // haleyjd: note: transfer isn't actually used by crushers...
      P_SetupSpecialTransfer(sec, &(ceiling->special));
      ceiling->tag = sec->tag;
      // ioanch 20160305: set the type here
      ceiling->type = cd->type;
      
      switch(cd->type)
      {
      case paramHexenCrush:
      case paramHexenCrushRaiseStay:
      case paramHexenLowerCrush:
         switch(cd->crushmode)
         {
         case crushmodeDoom:
            ceiling->crushflags = 0;
            break;
         case crushmodeHexen:
            ceiling->crushflags = CeilingThinker::crushRest;
            break;
         case crushmodeDoomSlow:
            ceiling->crushflags = CeilingThinker::crushParamSlow;
            break;
         default: // compat or anything else
            // like in ZDoom, decide based on current game
            ceiling->crushflags =         LevelInfo.levelType == LI_TYPE_HEXEN ? 
               CeilingThinker::crushRest      : cd->speed_value == CEILSPEED ?
               CeilingThinker::crushParamSlow : 0;
            break;
         }
         break;
      default:
         ceiling->crushflags = 0;
         break;
      }

      ceiling->topheight = sec->ceilingheight;
      ceiling->bottomheight = sec->floorheight + cd->ground_dist;

      // setup ceiling motion speed
      switch (cd->speed_type)
      {
      case SpeedSlow:
         ceiling->upspeed = ceiling->speed = CEILSPEED;
         break;
      case SpeedNormal:
         ceiling->upspeed = ceiling->speed = CEILSPEED*2;
         break;
      case SpeedFast:
         ceiling->upspeed = ceiling->speed = CEILSPEED*4;
         break;
      case SpeedTurbo:
         ceiling->upspeed = ceiling->speed = CEILSPEED*8;
         break;
      case SpeedParam:
         ceiling->speed = cd->speed_value;
         ceiling->upspeed = cd->upspeed;
         break;
      default:
         break;
      }
      ceiling->oldspeed = ceiling->speed;

      P_AddActiveCeiling(ceiling); // add to list of active ceilings
      // haleyjd 09/29/06
      // ioanch 20160314: use silent for Boom generalized silent crushers,
      // semi-silent for parameterized silent specials, and normal otherwise
      if(cd->flags & CDF_PARAMSILENT)
         ceiling->crushflags |= CeilingThinker::crushSilent;
      P_CeilingSequence(ceiling->sector, cd->type == genSilentCrusher ? 
                        CNOISE_SILENT : (cd->flags & CDF_PARAMSILENT) ? 
                    CNOISE_SEMISILENT : CNOISE_NORMAL);

      if(manual)
         return rtn;
   }
   return rtn;
}

//
// EV_DoGenCrusher()
//
// Handle generalized crusher types
//
// Passed the linedef activating the crusher
// Returns true if a thinker created
//
int EV_DoGenCrusher(const line_t *line)
{
   edefstructvar(crusherdata_t, cd);
   int value = line->special - GenCrusherBase;

   cd.type = ((value & CrusherSilent) >> CrusherSilentShift != 0) ? 
             genSilentCrusher : genCrusher;
   cd.speed_type = (value & CrusherSpeed) >> CrusherSpeedShift;
   cd.trigger_type = (value & TriggerType) >> TriggerTypeShift;
   cd.damage = 10;
   cd.flags = CDF_HAVETRIGGERTYPE;
   cd.ground_dist = 8 * FRACUNIT;

   return EV_DoParamCrusher(line, line->args[0], &cd);
}



//
// GenDoorRetrigger
//
// haleyjd 02/23/04: This function handles retriggering of certain
// active generalized door types, a functionality which was neglected 
// in BOOM. To be retriggerable, the door must fit these criteria:
// 1. The thinker on the sector must be a VerticalDoorThinker
// 2. The door type must be raise, not open or close
// 3. The activation trigger must be PushMany
//
static int GenDoorRetrigger(Thinker *th, const doordata_t *dd, int tag)
{
   VerticalDoorThinker *door;

   if(!(door = thinker_cast<VerticalDoorThinker *>(th)))
      return 0;

   if(!dd->thing)
      return 0;

   if(door->type != doorNormal && door->type != blazeRaise)
      return 0;

   if(dd->flags & DDF_HAVETRIGGERTYPE) // BOOM-style activation
   {
      // PushMany generalized doors only.
      if(dd->trigger_type != PushMany)
         return 0;
   }
   else if(dd->flags & DDF_HAVESPAC) // Hexen-style activation
   {
      // Must be usable, must be capable of multiple activations, and must be a 
      // manual door action (ie., zero tag)
      if(dd->spac != SPAC_USE || !(dd->flags & DDF_REUSABLE) || tag)
         return 0;
   }

   return door->reTriggerVerticalDoor(!!dd->thing->player);
}

//
// EV_DoParamDoor
//
// haleyjd 05/04/04: Parameterized extension of the generalized
// door types. Absorbs code from the below two functions and adds
// the ability to pass in fully customized data. Values for the
// speed and delay types that are outside the range representable
// in BOOM generalized lines are used to indicate that full values 
// are contained in the doordata structure and should be used 
// instead of the hardcoded generalized options.
//
// Parameters:
// line -- pointer to originating line; may be NULL
// tag  -- tag of sectors to affect (may come from line or elsewhere)
// dd   -- pointer to full parameter info for door
//
int EV_DoParamDoor(const line_t *line, int tag, const doordata_t *dd)
{
   int secnum, rtn = 0;
   sector_t *sec;
   VerticalDoorThinker *door;
   bool manual = false;

   // check if a manual trigger, if so do just the sector on the backside
   // haleyjd 05/04/04: door actions with no line can't be manual
   // haleyjd 01/03/12: BOOM-style, or Hexen-style?
   if(((dd->flags & DDF_HAVETRIGGERTYPE) && 
       (dd->trigger_type == PushOnce || dd->trigger_type == PushMany)) ||
      ((dd->flags & DDF_HAVESPAC) && !tag))
   {
      if(!line || !(sec = line->backsector))
         return rtn;
<<<<<<< HEAD
      secnum = static_cast<int>(sec - sectors);
=======
      secnum = eindex(sec - sectors);
>>>>>>> f5a11a8e
      manual = true;
      goto manual_door;
   }

   secnum = -1;
   rtn = 0;

   // if not manual do all sectors tagged the same as the line
   while((secnum = P_FindSectorFromTag(tag, secnum)) >= 0)
   {
      sec = &sectors[secnum];
manual_door:
      // Do not start another function if ceiling already moving
      if(P_SectorActive(ceiling_special, sec)) //jff 2/22/98
      {
         if(manual)
         {
            // haleyjd 02/23/04: allow repushing of certain generalized
            // doors
            if(demo_version >= 331)
               rtn = GenDoorRetrigger(sec->ceilingdata, dd, tag);

            return rtn;
         }
         continue;
      }

      // new door thinker
      rtn = 1;
      door = new VerticalDoorThinker;
      door->addThinker();
      sec->ceilingdata = door; //jff 2/22/98
      
      door->sector = sec;
      door->turbo  = false;

      door->topwait = dd->delay_value;
      door->speed   = dd->speed_value;

      // killough 10/98: implement gradual lighting
      // haleyjd 02/28/05: support light changes from alternate tag
      if(dd->flags & DDF_USEALTLIGHTTAG)
         door->lighttag = dd->altlighttag;
      else
         door->lighttag = !comp[comp_doorlight] && line && 
            (line->special&6) == 6 && 
            line->special > GenLockedBase ? line->args[0] : 0;
      
      // set kind of door, whether it opens then close, opens, closes etc.
      // assign target heights accordingly
      // haleyjd 05/04/04: fixed sound playing; was totally messed up!
      switch(dd->kind)
      {
      case OdCDoor:
         door->direction = plat_up;
         door->topheight = P_FindLowestCeilingSurrounding(sec);
         door->topheight -= 4*FRACUNIT;
         if((door->turbo = (door->speed >= VDOORSPEED*4)))
            door->type = blazeRaise;
         else
            door->type = doorNormal;
         if(door->topheight != sec->ceilingheight)
            P_DoorSequence(true, door->turbo, false, door->sector); // haleyjd
         break;
      case ODoor:
         door->direction = plat_up;
         door->topheight = P_FindLowestCeilingSurrounding(sec);
         door->topheight -= 4*FRACUNIT;
         if((door->turbo = (door->speed >= VDOORSPEED*4)))
            door->type = blazeOpen;
         else
            door->type = doorOpen;
         if(door->topheight != sec->ceilingheight)
            P_DoorSequence(true, door->turbo, false, door->sector); // haleyjd
         break;
      case CdODoor:
         door->topheight = sec->ceilingheight;
         door->direction = plat_down;
         door->turbo = (door->speed >= VDOORSPEED*4);
         door->type = closeThenOpen;
         P_DoorSequence(false, door->turbo, false, door->sector); // haleyjd
         break;
      case CDoor:
         door->topheight = P_FindLowestCeilingSurrounding(sec);
         door->topheight -= 4*FRACUNIT;
         door->direction = plat_down;
         if((door->turbo = (door->speed >= VDOORSPEED*4)))
            door->type = blazeClose;
         else
            door->type = doorClose;
         P_DoorSequence(false, door->turbo, false, door->sector); // haleyjd
         break;
      
      // haleyjd: The following door types are parameterized only
      case pDOdCDoor:
         // parameterized "raise in" type
         door->direction = plat_special; // door starts in stasis
         door->topheight = P_FindLowestCeilingSurrounding(sec);
         door->topheight -= 4*FRACUNIT;
         door->topcountdown = dd->topcountdown; // wait to start
         door->turbo = (door->speed >= VDOORSPEED*4);
         door->type  = doorRaiseIn;
         break;
      case pDCDoor:
         // parameterized "close in" type
         door->direction    = plat_stop;        // door starts in wait
         door->topcountdown = dd->topcountdown; // wait to start
         door->turbo = (door->speed >= VDOORSPEED*4);
         door->type  = paramCloseIn;
         break;
      default:
         break;
      }
      if(manual)
         return rtn;
   }
   return rtn;
}

//
// EV_DoGenLockedDoor
//
// Handle generalized locked door types
//
// Passed the linedef activating the generalized locked door
// Returns true if a thinker created
//
// haleyjd 05/04/04: rewritten to use EV_DoParamDoor
//
int EV_DoGenLockedDoor(const line_t *line, Mobj *thing)
{
   doordata_t dd;
   int value = line->special - GenLockedBase;
   int speedType;

   memset(&dd, 0, sizeof(doordata_t));

   dd.thing = thing;

   // parse the bit fields in the line's special type
   dd.trigger_type = (value & TriggerType) >> TriggerTypeShift;
   dd.flags = DDF_HAVETRIGGERTYPE;

   switch(dd.trigger_type)
   {
   case PushMany:
   case SwitchMany:
   case WalkMany:
   case GunMany:
      dd.flags |= DDF_REUSABLE;
      break;
   default:
      break;
   }
   
   dd.delay_value = VDOORWAIT;
   
   speedType = (value & LockedSpeed) >> LockedSpeedShift;

   // setup speed of door motion
   dd.speed_value = VDOORSPEED * (1 << speedType);

   dd.kind = (value & LockedKind) >> LockedKindShift;
   
   return EV_DoParamDoor(line, line->args[0], &dd);
}

//
// EV_DoGenDoor
//
// Handle generalized door types
//
// Passed the linedef activating the generalized door
// Returns true if a thinker created
//
// haleyjd 05/04/04: rewritten to use EV_DoParamDoor
//
int EV_DoGenDoor(const line_t *line, Mobj *thing)
{
   doordata_t dd;
   int value = line->special - GenDoorBase;
   int delayType, speedType;

   memset(&dd, 0, sizeof(doordata_t));

   dd.thing = thing;

   // parse the bit fields in the line's special type
   dd.trigger_type = (value & TriggerType) >> TriggerTypeShift;
   dd.flags = DDF_HAVETRIGGERTYPE;

   switch(dd.trigger_type)
   {
   case PushMany:
   case SwitchMany:
   case WalkMany:
   case GunMany:
      dd.flags |= DDF_REUSABLE;
      break;
   default:
      break;
   }

   delayType = (value & DoorDelay) >> DoorDelayShift;
   
   // setup delay for door remaining open/closed
   switch(delayType)
   {
   default:
   case doorWaitOneSec:
      dd.delay_value = 35;
      break;
   case doorWaitStd:
      dd.delay_value = VDOORWAIT;
      break;
   case doorWaitStd2x:
      dd.delay_value = 2*VDOORWAIT;
      break;
   case doorWaitStd7x:
      dd.delay_value = 7*VDOORWAIT;
      break;
   }
   
   speedType = (value & DoorSpeed) >> DoorSpeedShift;

   // setup speed of door motion
   dd.speed_value  = VDOORSPEED * (1 << speedType);

   dd.kind = (value & DoorKind) >> DoorKindShift;
   
   return EV_DoParamDoor(line, line->args[0], &dd);
}

// ChangeLineTex texture position numbers
enum
{
   CLT_TEX_UPPER,
   CLT_TEX_MIDDLE,
   CLT_TEX_LOWER,
};

//
// EV_ChangeLineTex
//
// Sets the indicated texture on all lines of lineid tag (if usetag false) or of
// the given tag (if usetag true)
//
void P_ChangeLineTex(const char *texture, int pos, int side, int tag, bool usetag)
{
   line_t *l = NULL;
   int linenum, texnum;
   
   texnum = R_FindWall(texture);
   linenum = -1;

   while((l = P_FindLine(tag, &linenum)) != NULL)
   {
       if(l->sidenum[side] == -1)
         continue;

      switch(pos)
      {
      case CLT_TEX_UPPER:
         sides[l->sidenum[side]].toptexture = texnum;
         break;
      case CLT_TEX_MIDDLE:
         sides[l->sidenum[side]].midtexture = texnum;
         break;
      case CLT_TEX_LOWER:
         sides[l->sidenum[side]].bottomtexture = texnum;
         break;
      }
   }
}

#if 0
//
// Small Natives
//

//
// sm_changecelingtex  -- joek 9/11/07
//
// - small func to change our ceiling texture
//
static cell AMX_NATIVE_CALL sm_changeceilingtex(AMX *amx, cell *params)
{
   char *flat;
   int tag, err;

   if(gamestate != GS_LEVEL)
   {
      amx_RaiseError(amx, SC_ERR_GAMEMODE | SC_ERR_MASK);
      return -1;
   }

   tag = params[1];

   if((err = SM_GetSmallString(amx, &flat, params[2])) != AMX_ERR_NONE)
   {
      amx_RaiseError(amx, err);
      return -1;
   }

   P_ChangeCeilingTex(flat, tag);

   Z_Free(flat);

   return 0;
}

//
// sm_changefloortex  -- joek 9/11/07
//
// - small func to change our floor texture
//
static cell AMX_NATIVE_CALL sm_changefloortex(AMX *amx, cell *params)
{
   char *flat;
   int err, tag;

   if(gamestate != GS_LEVEL)
   {
      amx_RaiseError(amx, SC_ERR_GAMEMODE | SC_ERR_MASK);
      return -1;
   }

   tag = params[1];

   if((err = SM_GetSmallString(amx, &flat, params[2])) != AMX_ERR_NONE)
   {
      amx_RaiseError(amx, err);
      return -1;
   }

   P_ChangeFloorTex(flat, tag);

   Z_Free(flat);


   return 0;
}

//
// sm_changelinetex  -- joek 9/11/07
//
// - small func to change our line texture by lineid
//
static cell AMX_NATIVE_CALL sm_changelinetex(AMX *amx, cell *params)
{
   char *texname;
   int err, lineid, side, pos;

   if(gamestate != GS_LEVEL)
   {
      amx_RaiseError(amx, SC_ERR_GAMEMODE | SC_ERR_MASK);
      return -1;
   }

   lineid = params[1];        // lineid of lines to affect
   side = params[2];       // Front/Back
   pos = params[3];    // Upper/Middle/Lower

   if((err = SM_GetSmallString(amx, &texname, params[4])) != AMX_ERR_NONE)
   {
      amx_RaiseError(amx, err);
      return -1;
   }

   P_ChangeLineTex(texname, pos, side, lineid, false);

   Z_Free(texname);


   return 0;
}

//
// sm_changelinetextag  -- joek 9/11/07
//
// - small func to change our line texture by tag
//
static cell AMX_NATIVE_CALL sm_changelinetextag(AMX *amx, cell *params)
{
   char *texname;
   int err, tag, side, pos;

   if(gamestate != GS_LEVEL)
   {
      amx_RaiseError(amx, SC_ERR_GAMEMODE | SC_ERR_MASK);
      return -1;
   }

   tag = params[1];        // lineid of lines to affect
   side = params[2];       // Front/Back
   pos = params[3];    // Upper/Middle/Lower

   if((err = SM_GetSmallString(amx, &texname, params[4])) != AMX_ERR_NONE)
   {
      amx_RaiseError(amx, err);
      return -1;
   }

   P_ChangeLineTex(texname, pos, side, tag, true);

   Z_Free(texname);


   return 0;
}

#endif

//
// Console Command to execute line specials
//

CONSOLE_COMMAND(p_linespec, cf_notnet|cf_level)
{
   if(!Console.argc)
   {
      C_Printf("usage: p_linespec name args\n");
      return;
   }

   ev_binding_t *bind = EV_BindingForName(Console.argv[0]->constPtr());
   if(bind)
   {
      if(EV_CompositeActionFlags(bind->action) & EV_PARAMLINESPEC)
      {
         int args[NUMLINEARGS] = { 0, 0, 0, 0, 0 };
         int numargs = emin(Console.argc - 1, NUMLINEARGS);
         for(int i = 0; i < numargs; i++)
            args[i] = Console.argv[i + 1]->toInt();

         EV_ActivateAction(bind->action, args, players[Console.cmdsrc].mo);
      }
   }
}

//----------------------------------------------------------------------------
//
// $Log: p_genlin.c,v $
// Revision 1.18  1998/05/23  10:23:23  jim
// Fix numeric changer loop corruption
//
// Revision 1.17  1998/05/08  03:34:56  jim
// formatted/documented p_genlin
//
// Revision 1.16  1998/05/03  23:05:56  killough
// Fix #includes at the top, nothing else
//
// Revision 1.15  1998/04/16  06:25:23  killough
// Fix generalized doors' opening sounds
//
// Revision 1.14  1998/04/05  13:54:10  jim
// fixed switch change on second activation
//
// Revision 1.13  1998/03/31  16:52:15  jim
// Fixed uninited type field in stair builders
//
// Revision 1.12  1998/03/20  14:24:28  jim
// Gen ceiling target now shortest UPPER texture
//
// Revision 1.11  1998/03/15  14:40:14  jim
// added pure texture change linedefs & generalized sector types
//
// Revision 1.10  1998/03/13  14:05:56  jim
// Fixed arith overflow in some linedef types
//
// Revision 1.9  1998/03/04  11:56:30  jim
// Fix multiple sector stair raise
//
// Revision 1.8  1998/02/27  11:50:59  jim
// Fixes for stairs
//
// Revision 1.7  1998/02/23  23:46:50  jim
// Compatibility flagged multiple thinker support
//
// Revision 1.6  1998/02/23  00:41:46  jim
// Implemented elevators
//
// Revision 1.4  1998/02/17  06:07:56  killough
// Change RNG calling sequence
//
// Revision 1.3  1998/02/13  03:28:36  jim
// Fixed W1,G1 linedefs clearing untriggered special, cosmetic changes
//
//
// Revision 1.1.1.1  1998/02/04  09:19:00  jim
// Lee's Jan 19 sources
//
//
//----------------------------------------------------------------------------

<|MERGE_RESOLUTION|>--- conflicted
+++ resolved
@@ -87,11 +87,7 @@
    {
       if(!line || !(sec = line->backsector))
          return rtn;
-<<<<<<< HEAD
-      secnum = static_cast<int>(sec - sectors);
-=======
       secnum = eindex(sec - sectors);
->>>>>>> f5a11a8e
       manual = true;
       goto manual_floor;
    }
@@ -397,11 +393,7 @@
    {
       if(!line || !(sec = line->backsector))
          return rtn;
-<<<<<<< HEAD
-      secnum = static_cast<int>(sec - sectors);
-=======
       secnum = eindex(sec - sectors);
->>>>>>> f5a11a8e
       manual = true;
       goto manual_ceiling;
    }
@@ -729,11 +721,7 @@
    {
       if (!(sec = line->backsector))
          return rtn;
-<<<<<<< HEAD
-      secnum = static_cast<int>(sec - sectors);
-=======
       secnum = eindex(sec - sectors);
->>>>>>> f5a11a8e
       manual = true;
       goto manual_lift;
    }
@@ -878,11 +866,7 @@
    {
       if(!line || !(sec = line->backsector))
          return rtn;
-<<<<<<< HEAD
-      secnum = static_cast<int>(sec - sectors);
-=======
       secnum = eindex(sec - sectors);
->>>>>>> f5a11a8e
       manual = true;
       goto manual_stair;
    }
@@ -995,22 +979,14 @@
                continue;
             
             tsec = (sec->lines[i])->frontsector;
-<<<<<<< HEAD
-            newsecnum = static_cast<int>(tsec-sectors);
-=======
             newsecnum = eindex(tsec-sectors);
->>>>>>> f5a11a8e
-            
+
             if(secnum != newsecnum)
                continue;
             
             tsec = (sec->lines[i])->backsector;
-<<<<<<< HEAD
-            newsecnum = static_cast<int>(tsec - sectors);
-=======
             newsecnum = eindex(tsec - sectors);
->>>>>>> f5a11a8e
-            
+
             if(!(sd->flags & SDF_IGNORETEXTURES) && tsec->floorpic != texture)
                continue;
 
@@ -1150,11 +1126,7 @@
    {
       if(!(sec = line->backsector))
          return rtn;
-<<<<<<< HEAD
-      secnum = static_cast<int>(sec-sectors);
-=======
       secnum = eindex(sec-sectors);
->>>>>>> f5a11a8e
       manual = true;
       goto manual_crusher;
    }
@@ -1360,11 +1332,7 @@
    {
       if(!line || !(sec = line->backsector))
          return rtn;
-<<<<<<< HEAD
-      secnum = static_cast<int>(sec - sectors);
-=======
       secnum = eindex(sec - sectors);
->>>>>>> f5a11a8e
       manual = true;
       goto manual_door;
    }
