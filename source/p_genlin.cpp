--- conflicted
+++ resolved
@@ -1071,11 +1071,6 @@
    if(!(door = thinker_cast<VerticalDoorThinker *>(th)))
       return 0;
 
-<<<<<<< HEAD
-   if(genDoorThing &&
-      (door->type == doorNormal || door->type == blazeRaise) &&
-      dd->spac == SPAC_USE && dd->reuse && !tag)
-=======
    if(!genDoorThing)
       return 0;
 
@@ -1089,7 +1084,6 @@
          return 0;
    }
    else if(dd->flags & DDF_HAVESPAC) // Hexen-style activation
->>>>>>> 5bed5301
    {
       // Must be usable, must be capable of multiple activations, and must be a 
       // manual door action (ie., zero tag)
@@ -1273,9 +1267,6 @@
    memset(&dd, 0, sizeof(doordata_t));
 
    // parse the bit fields in the line's special type
-<<<<<<< HEAD
-
-=======
    dd.trigger_type = (value & TriggerType) >> TriggerTypeShift;
    dd.flags = DDF_HAVETRIGGERTYPE;
 
@@ -1291,7 +1282,6 @@
       break;
    }
    
->>>>>>> 5bed5301
    dd.delay_value = VDOORWAIT;
 
    speedType = (value & LockedSpeed) >> LockedSpeedShift;
@@ -1299,15 +1289,8 @@
    // setup speed of door motion
    dd.speed_value = VDOORSPEED * (1 << speedType);
 
-<<<<<<< HEAD
-   dd.kind = (value & LockedKind ) >> LockedKindShift;
-   dd.spac = SPACForTriggerType(value, dd.reuse);
-   dd.usealtlighttag = false;
-
-=======
    dd.kind = (value & LockedKind) >> LockedKindShift;
-   
->>>>>>> 5bed5301
+
    return EV_DoParamDoor(line, line->tag, &dd);
 }
 
@@ -1330,8 +1313,6 @@
    memset(&dd, 0, sizeof(doordata_t));
 
    // parse the bit fields in the line's special type
-<<<<<<< HEAD
-=======
    dd.trigger_type = (value & TriggerType) >> TriggerTypeShift;
    dd.flags = DDF_HAVETRIGGERTYPE;
 
@@ -1346,7 +1327,6 @@
    default:
       break;
    }
->>>>>>> 5bed5301
 
    delayType = (value & DoorDelay) >> DoorDelayShift;
 
