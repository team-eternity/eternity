--- conflicted
+++ resolved
@@ -1023,11 +1023,7 @@
             tsec = (sec->lines[i])->backsector;
             newsecnum = eindex(tsec - sectors);
 
-<<<<<<< HEAD
-            if(!(sd->flags & SDF_IGNORETEXTURES) && tsec->floorpic != texture)
-=======
             if(!(sd->flags & SDF_IGNORETEXTURES) && tsec->srf.floor.pic != texture)
->>>>>>> 21a8f215
                continue;
 
             // jff 6/19/98 prevent double stepsize
