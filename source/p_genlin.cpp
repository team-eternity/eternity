--- conflicted
+++ resolved
@@ -92,20 +92,6 @@
 
       // new floor thinker
       rtn = 1;
-<<<<<<< HEAD
-=======
-      floor = new FloorMoveThinker;
-      floor->addThinker();
-      sec->floordata = floor;
-      
-      floor->crush = fd->crush;
-      floor->direction = fd->direction ? plat_up : plat_down;
-      floor->sector = sec;
-      floor->texture = sec->floorpic;
-      //jff 3/14/98 transfer old special field too
-      P_SetupSpecialTransfer(sec, &(floor->special));
-      floor->type = genFloor;
->>>>>>> 87e4a192
 
       floor = P_SpawnParamFloor(line, sec, fd);
 
@@ -552,43 +538,6 @@
 
       // new ceiling thinker
       rtn = 1;
-<<<<<<< HEAD
-=======
-      ceiling = new CeilingThinker;
-      ceiling->addThinker();
-      sec->ceilingdata = ceiling; //jff 2/22/98
-
-      ceiling->crush = cd->crush;
-      ceiling->direction = cd->direction ? plat_up : plat_down;
-      ceiling->sector = sec;
-      ceiling->texture = sec->ceilingpic;
-      //jff 3/14/98 change old field too
-      P_SetupSpecialTransfer(sec, &(ceiling->special));
-      ceiling->tag = sec->tag;
-      ceiling->type = genCeiling;
-
-      // set speed of motion
-      switch(cd->speed_type)
-      {
-      case SpeedSlow:
-         ceiling->speed = CEILSPEED;
-         break;
-      case SpeedNormal:
-         ceiling->speed = CEILSPEED*2;
-         break;
-      case SpeedFast:
-         ceiling->speed = CEILSPEED*4;
-         break;
-      case SpeedTurbo:
-         ceiling->speed = CEILSPEED*8;
-         break;
-      case SpeedParam: // haleyjd 10/06/05: parameterized extension
-         ceiling->speed = cd->speed_value;
-         break;
-      default:
-         break;
-      }
->>>>>>> 87e4a192
 
       ceiling = P_SpawnParamCeiling(line, sec, cd);
 
@@ -691,20 +640,6 @@
       
       // Setup the plat thinker
       rtn = 1;
-<<<<<<< HEAD
-=======
-      plat = new PlatThinker;
-      plat->addThinker();
-      
-      plat->sector = sec;
-      plat->sector->floordata = plat;
-      plat->crush = -1;
-      plat->tag = line->tag;
-      
-      plat->type = genLift;
-      plat->high = sec->floorheight;
-      plat->status = down;
->>>>>>> 87e4a192
 
       plat = P_SpawnGenPlatform(line, sec);
    
@@ -1281,7 +1216,6 @@
 
       // new door thinker
       rtn = 1;
-<<<<<<< HEAD
 
       door = P_SpawnParamDoor(line, sec, dd);
       if(manual)
@@ -1290,10 +1224,10 @@
    return rtn;
 }
 
-CVerticalDoor* P_SpawnParamDoor(line_t *line, sector_t *sector, doordata_t *dd)
+VerticalDoorThinker* P_SpawnParamDoor(line_t *line, sector_t *sector, doordata_t *dd)
 {
    boolean turbo;
-   CVerticalDoor *door = new CVerticalDoor;
+   VerticalDoorThinker *door = new VerticalDoorThinker;
 
    door->Add();
    sector->ceilingdata = door; //jff 2/22/98
@@ -1366,19 +1300,6 @@
       door->topheight = P_FindLowestCeilingSurrounding(sector);
       door->topheight -= 4 * FRACUNIT;
       if(door->speed >= VDOORSPEED * 4)
-=======
-      door = new CVerticalDoor;
-=======
-      door = new VerticalDoorThinker;
->>>>>>> 87e4a192
-      door->addThinker();
-      sec->ceilingdata = door; //jff 2/22/98
-      
-      door->sector = sec;
-      
-      // setup delay for door remaining open/closed
-      switch(dd->delay_type)
->>>>>>> .merge-right.r1366
       {
          door->type = genBlazeRaise;
          turbo = true;
