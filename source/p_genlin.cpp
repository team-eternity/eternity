// Emacs style mode select   -*- C++ -*- vi:sw=3 ts=3:
//-----------------------------------------------------------------------------
//
// Copyright(C) 2000 James Haley
//
// This program is free software; you can redistribute it and/or modify
// it under the terms of the GNU General Public License as published by
// the Free Software Foundation; either version 2 of the License, or
// (at your option) any later version.
// 
// This program is distributed in the hope that it will be useful,
// but WITHOUT ANY WARRANTY; without even the implied warranty of
// MERCHANTABILITY or FITNESS FOR A PARTICULAR PURPOSE.  See the
// GNU General Public License for more details.
// 
// You should have received a copy of the GNU General Public License
// along with this program; if not, write to the Free Software
// Foundation, Inc., 59 Temple Place, Suite 330, Boston, MA  02111-1307  USA
//
//--------------------------------------------------------------------------
//
// DESCRIPTION:
//  Generalized linedef type handlers
//  Floors, Ceilings, Doors, Locked Doors, Lifts, Stairs, Crushers
//
//-----------------------------------------------------------------------------

#include "z_zone.h"
#include "i_system.h"

#include "a_small.h"
#include "acs_intr.h"
#include "c_io.h"
#include "c_net.h"
#include "c_runcmd.h"
#include "doomstat.h"
#include "e_exdata.h"
#include "g_game.h"
#include "m_random.h"
#include "p_info.h"
#include "p_spec.h"
#include "p_tick.h"
#include "p_xenemy.h"
#include "s_sound.h"
#include "s_sndseq.h"
#include "sounds.h"
#include "r_data.h"
#include "r_main.h"
#include "r_state.h"


// [CG] Added.
#include "cs_netid.h"
#include "cs_spec.h"
#include "sv_main.h"

//////////////////////////////////////////////////////////
//
// Generalized Linedef Type handlers
//
//////////////////////////////////////////////////////////

int EV_DoParamFloor(line_t *line, int tag, floordata_t *fd)
{
   int       secnum;
   int       rtn = 0;
   bool      manual = false;
   sector_t *sec;
   FloorMoveThinker *floor;

   // check if a manual trigger, if so do just the sector on the backside
   // haleyjd 05/07/04: only line actions can be manual
   if(fd->trigger_type == PushOnce || fd->trigger_type == PushMany)
   {
      if(!line || !(sec = line->backsector))
         return rtn;
      secnum = sec - sectors;
      manual = true;
      goto manual_floor;
   }

   secnum = -1;
   // if not manual do all sectors tagged the same as the line
   while((secnum = P_FindSectorFromTag(tag, secnum)) >= 0)
   {
      sec = &sectors[secnum];
      
manual_floor:                
      // Do not start another function if floor already moving
      if(P_SectorActive(floor_special,sec))
      {
         if(manual)
            return rtn;
         continue;
      }

      // new floor thinker
      rtn = 1;

      floor = P_SpawnParamFloor(line, sec, fd);

      if(manual)
         return rtn;
   }
   return rtn;
}


floormove_t* P_SpawnParamFloor(line_t *line, sector_t *sector, floordata_t *fd)
{
   size_t secnum = sector - sectors;
   CFloorMove *floor = new CFloorMove;

   floor->addThinker();
   sector->floordata = floor;
   
   floor->crush = fd->crush;
   floor->direction = fd->direction ? plat_up : plat_down;
   floor->sector = sector;
   floor->texture = sector->floorpic;
   //jff 3/14/98 transfer old special field too
   P_SetupSpecialTransfer(sector, &(floor->special));
   floor->type = genFloor;

   // set the speed of motion
   switch(fd->speed_type)
   {
   case SpeedSlow:
      floor->speed = FLOORSPEED;
      break;
   case SpeedNormal:
      floor->speed = FLOORSPEED * 2;
      break;
   case SpeedFast:
      floor->speed = FLOORSPEED * 4;
      break;
   case SpeedTurbo:
      floor->speed = FLOORSPEED * 8;
      break;
   case SpeedParam: // haleyjd 05/07/04: parameterized extension
      floor->speed = fd->speed_value;
      break;
   default:
      break;
   }

   // set the destination height
   switch(fd->target_type)
   {
   case FtoHnF:
      floor->floordestheight = P_FindHighestFloorSurrounding(sector);
      break;
   case FtoLnF:
      floor->floordestheight = P_FindLowestFloorSurrounding(sector);
      break;
   case FtoNnF:
      floor->floordestheight = fd->direction ?
         P_FindNextHighestFloor(sector, sector->floorheight) :
         P_FindNextLowestFloor(sector, sector->floorheight);
      break;
   case FtoLnC:
      floor->floordestheight = P_FindLowestCeilingSurrounding(sector);
      break;
   case FtoC:
      floor->floordestheight = sector->ceilingheight;
      break;
   case FbyST:
      floor->floordestheight = 
         (floor->sector->floorheight>>FRACBITS) + floor->direction * 
         (P_FindShortestTextureAround(secnum) >> FRACBITS);
      if(floor->floordestheight > 32000)  //jff 3/13/98 prevent overflow
         floor->floordestheight = 32000;    // wraparound in floor height
      if(floor->floordestheight < -32000)
         floor->floordestheight = -32000;
      floor->floordestheight<<=FRACBITS;
      break;
   case Fby24:
      floor->floordestheight = floor->sector->floorheight +
         floor->direction * 24 * FRACUNIT;
      break;
   case Fby32:
      floor->floordestheight = floor->sector->floorheight +
         floor->direction * 32 * FRACUNIT;
      break;
   
      // haleyjd 05/07/04: parameterized extensions
      //         05/20/05: added FtoAbs, FInst
   case FbyParam: 
      floor->floordestheight = floor->sector->floorheight +
         floor->direction * fd->height_value;
      break;
   case FtoAbs:
      floor->floordestheight = fd->height_value;
      // adjust direction appropriately (instant movement not possible)
      if(floor->floordestheight > floor->sector->floorheight)
         floor->direction = plat_up;
      else
         floor->direction = plat_down;
      break;
   case FInst:
      floor->floordestheight = floor->sector->floorheight +
         floor->direction * fd->height_value;
      // adjust direction appropriately (always instant)
      if(floor->floordestheight > floor->sector->floorheight)
         floor->direction = plat_down;
      else
         floor->direction = plat_up;
      break;
   default:
      break;
   }

   // set texture/type change properties
   if(fd->change_type)   // if a texture change is indicated
   {
      if(fd->change_model) // if a numeric model change
      {
         sector_t *sec;

         //jff 5/23/98 find model with ceiling at target height
         //if target is a ceiling type
         sec = (fd->target_type == FtoLnC || fd->target_type == FtoC)?
            P_FindModelCeilingSector(floor->floordestheight,secnum) :
            P_FindModelFloorSector(floor->floordestheight,secnum);
         
         if(sec)
         {
            floor->texture = sec->floorpic;
            switch(fd->change_type)
            {
            case FChgZero:  // zero type
               //jff 3/14/98 change old field too
               P_ZeroSpecialTransfer(&(floor->special));
               floor->type = genFloorChg0;
               break;
            case FChgTyp:   // copy type
               //jff 3/14/98 change old field too
               P_SetupSpecialTransfer(sec, &(floor->special));
               floor->type = genFloorChgT;
               break;
            case FChgTxt:   // leave type be
               floor->type = genFloorChg;
               break;
            default:
               break;
            }
         }
      }
      else     // else if a trigger model change
      {
         if(line) // haleyjd 05/07/04: only line actions can use this
         {
            floor->texture = line->frontsector->floorpic;
            switch(fd->change_type)
            {
            case FChgZero:    // zero type
               //jff 3/14/98 change old field too
               P_ZeroSpecialTransfer(&(floor->special));
               floor->type = genFloorChg0;
               break;
            case FChgTyp:     // copy type
               //jff 3/14/98 change old field too
               P_SetupSpecialTransfer(line->frontsector, &(floor->special));
               floor->type = genFloorChgT;
               break;
            case FChgTxt:     // leave type be
               floor->type = genFloorChg;
            default:
               break;
            }
         } // end if(line)
      }
   }

   P_FloorSequence(floor->sector);

   if(serverside)
   {
      CS_ObtainFloorNetID(floor);
      if(CS_SERVER)
         SV_BroadcastMapSpecialSpawned(floor, fd, line, ms_floor_param);
   }

   return floor;
}

//
// EV_DoGenFloor()
//
// Handle generalized floor types
//
// Passed the line activating the generalized floor function
// Returns true if a thinker is created
//
// jff 02/04/98 Added this routine (and file) to handle generalized
// floor movers using bit fields in the line special type.
//
// haleyjd 05/07/04: rewritten to use EV_DoParamFloor
//
int EV_DoGenFloor(line_t *line)
{
   floordata_t fd;
   unsigned value = (unsigned int)line->special - GenFloorBase;

   // parse the bit fields in the line's special type
   
   fd.crush        = ((value & FloorCrush) >> FloorCrushShift) ? 10 : -1;
   fd.change_type  = (value & FloorChange) >> FloorChangeShift;
   fd.target_type  = (value & FloorTarget) >> FloorTargetShift;
   fd.direction    = (value & FloorDirection) >> FloorDirectionShift;
   fd.change_model = (value & FloorModel) >> FloorModelShift;
   fd.speed_type   = (value & FloorSpeed) >> FloorSpeedShift;
   fd.trigger_type = (value & TriggerType) >> TriggerTypeShift;

   // 08/25/09: initialize unused fields
   fd.height_value = 0;
   fd.speed_value  = 0;

   return EV_DoParamFloor(line, line->tag, &fd);
}

ceiling_t* P_SpawnParamCeiling(line_t *line, sector_t *sector,
                               ceilingdata_t *cd)
{
   fixed_t targheight = sector->ceilingheight;
   size_t secnum = sector - sectors;
   ceiling_t *ceiling = new ceiling_t;

   ceiling->Add();
   sector->ceilingdata = ceiling; //jff 2/22/98

   ceiling->crush = cd->crush;
   ceiling->direction = cd->direction ? plat_up : plat_down;
   ceiling->sector = sector;
   ceiling->texture = sector->ceilingpic;
   //jff 3/14/98 change old field too
   P_SetupSpecialTransfer(sector, &(ceiling->special));
   ceiling->tag = sector->tag;
   ceiling->type = genCeiling;

   // set speed of motion
   switch(cd->speed_type)
   {
   case SpeedSlow:
      ceiling->speed = CEILSPEED;
      break;
   case SpeedNormal:
      ceiling->speed = CEILSPEED * 2;
      break;
   case SpeedFast:
      ceiling->speed = CEILSPEED * 4;
      break;
   case SpeedTurbo:
      ceiling->speed = CEILSPEED * 8;
      break;
   case SpeedParam: // haleyjd 10/06/05: parameterized extension
      ceiling->speed = cd->speed_value;
      break;
   default:
      break;
   }

   // set destination target height
   switch(cd->target_type)
   {
   case CtoHnC:
      targheight = P_FindHighestCeilingSurrounding(sector);
      break;
   case CtoLnC:
      targheight = P_FindLowestCeilingSurrounding(sector);
      break;
   case CtoNnC:
      targheight = cd->direction ?
         P_FindNextHighestCeiling(sector, sector->ceilingheight) :
         P_FindNextLowestCeiling(sector, sector->ceilingheight);
      break;
   case CtoHnF:
      targheight = P_FindHighestFloorSurrounding(sector);
      break;
   case CtoF:
      targheight = sector->floorheight;
      break;
   case CbyST:
      targheight = (ceiling->sector->ceilingheight >> FRACBITS) +
                   ceiling->direction *
                   (P_FindShortestUpperAround(secnum) >> FRACBITS);
      if(targheight > 32000)  // jff 3/13/98 prevent overflow
         targheight = 32000;  // wraparound in ceiling height
      if(targheight < -32000)
         targheight = -32000;
      targheight <<= FRACBITS;
      break;
   case Cby24:
      targheight = ceiling->sector->ceilingheight +
         ceiling->direction * 24 * FRACUNIT;
      break;
   case Cby32:
      targheight = ceiling->sector->ceilingheight +
         ceiling->direction * 32 * FRACUNIT;
      break;

      // haleyjd 10/06/05: parameterized extensions
   case CbyParam:
      targheight = ceiling->sector->ceilingheight +
         ceiling->direction * cd->height_value;
      break;
   case CtoAbs:
      targheight = cd->height_value;
      // adjust direction appropriately (instant movement not possible)
      if(targheight > ceiling->sector->ceilingheight)
         ceiling->direction = plat_up;
      else
         ceiling->direction = plat_down;
      break;
   case CInst:
      targheight = ceiling->sector->ceilingheight +
         ceiling->direction * cd->height_value;
      // adjust direction appropriately (always instant)
      if(targheight > ceiling->sector->ceilingheight)
         ceiling->direction = plat_down;
      else
         ceiling->direction = plat_up;
      break;
   default:
      break;
   }
 
   if(ceiling->direction == plat_up)
      ceiling->topheight = targheight;
   else
      ceiling->bottomheight = targheight;

   // set texture/type change properties
   if(cd->change_type)     // if a texture change is indicated
   {
      if(cd->change_model)   // if a numeric model change
      {
         sector_t *sec;

         // jff 5/23/98 find model with floor at target height if 
         // target is a floor type
         sec = (cd->target_type == CtoHnF || cd->target_type == CtoF) ?
                  P_FindModelFloorSector(targheight, secnum) :
                  P_FindModelCeilingSector(targheight, secnum);
         if(sec)
         {
            ceiling->texture = sec->ceilingpic;
            switch(cd->change_type)
            {
            case CChgZero:  // type is zeroed
               //jff 3/14/98 change old field too
               P_ZeroSpecialTransfer(&(ceiling->special));
               ceiling->type = genCeilingChg0;
               break;
            case CChgTyp:   // type is copied
               //jff 3/14/98 change old field too
               P_SetupSpecialTransfer(sec, &(ceiling->special));
               ceiling->type = genCeilingChgT;
               break;
            case CChgTxt:   // type is left alone
               ceiling->type = genCeilingChg;
               break;
            default:
               break;
            }
         }
      }
      else        // else if a trigger model change
      {
         if(line) // haleyjd 10/05/05: only line actions can use this
         {
            ceiling->texture = line->frontsector->ceilingpic;
            switch(cd->change_type)
            {
            case CChgZero:    // type is zeroed
               //jff 3/14/98 change old field too
               P_ZeroSpecialTransfer(&(ceiling->special));
               ceiling->type = genCeilingChg0;
               break;
            case CChgTyp:     // type is copied
               //jff 3/14/98 change old field too
               P_SetupSpecialTransfer(line->frontsector, &(ceiling->special));
               ceiling->type = genCeilingChgT;
               break;
            case CChgTxt:     // type is left alone
               ceiling->type = genCeilingChg;
               break;
            default:
               break;
            }
         }
      }
   }

   if(serverside)
   {
      P_AddActiveCeiling(ceiling); // add this ceiling to the active list
      if(CS_SERVER)
         SV_BroadcastMapSpecialSpawned(ceiling, cd, line, ms_ceiling_param);
   }

   P_CeilingSequence(ceiling->sector, CNOISE_NORMAL); // haleyjd 09/29/06

   return ceiling;
}

//
// EV_DoParamCeiling
//
int EV_DoParamCeiling(line_t *line, int tag, ceilingdata_t *cd)
{
   int       secnum;
   int       rtn = 0;
<<<<<<< HEAD
   boolean   manual = false;
   sector_t  *sec;
=======
   bool      manual = false;
   fixed_t   targheight;
   sector_t *sec;
>>>>>>> d9611a97
   CeilingThinker *ceiling;

   // check if a manual trigger, if so do just the sector on the backside
   if(cd->trigger_type == PushOnce || cd->trigger_type == PushMany)
   {
      if(!line || !(sec = line->backsector))
         return rtn;
      secnum = sec - sectors;
      manual = true;
      goto manual_ceiling;
   }

   secnum = -1;
   // if not manual do all sectors tagged the same as the line
   while((secnum = P_FindSectorFromTag(tag, secnum)) >= 0)
   {
      sec = &sectors[secnum];

manual_ceiling:                
      // Do not start another function if ceiling already moving
      if(P_SectorActive(ceiling_special, sec)) //jff 2/22/98
      {
         if(manual)
            return rtn;
         continue;
      }

      // new ceiling thinker
      rtn = 1;

      ceiling = P_SpawnParamCeiling(line, sec, cd);

      if(manual)
         return rtn;
   }
   return rtn;
}

//
// EV_DoGenCeiling()
//
// Handle generalized ceiling types
//
// Passed the linedef activating the ceiling function
// Returns true if a thinker created
//
// jff 02/04/98 Added this routine (and file) to handle generalized
// floor movers using bit fields in the line special type.
//
int EV_DoGenCeiling(line_t *line)
{
   ceilingdata_t cd;
   unsigned value = (unsigned int)line->special - GenCeilingBase;

   // parse the bit fields in the line's special type
   
   cd.crush        = ((value & CeilingCrush) >> CeilingCrushShift) ? 10 : -1;
   cd.change_type  = (value & CeilingChange) >> CeilingChangeShift;
   cd.target_type  = (value & CeilingTarget) >> CeilingTargetShift;
   cd.direction    = (value & CeilingDirection) >> CeilingDirectionShift;
   cd.change_model = (value & CeilingModel) >> CeilingModelShift;
   cd.speed_type   = (value & CeilingSpeed) >> CeilingSpeedShift;
   cd.trigger_type = (value & TriggerType) >> TriggerTypeShift;

   // 08/25/09: initialize unused values
   cd.height_value = 0;
   cd.speed_value  = 0;

   return EV_DoParamCeiling(line, line->tag, &cd);
}

//
// EV_DoGenLift()
//
// Handle generalized lift types
//
// Passed the linedef activating the lift
// Returns true if a thinker is created
//
int EV_DoGenLift(line_t *line)
{
   PlatThinker *plat;
   int       secnum;
   int       rtn;
   bool      manual;
   sector_t *sec;
<<<<<<< HEAD
   secnum = -1;
   rtn = 0;
   
   unsigned value = (unsigned int)line->special - GenLiftBase;
=======
   unsigned int value = (unsigned int)line->special - GenLiftBase;
>>>>>>> d9611a97

   // parse the bit fields in the line's special type
   
   int Targ = (value & LiftTarget) >> LiftTargetShift;
   int Dely = (value & LiftDelay) >> LiftDelayShift;
   int Sped = (value & LiftSpeed) >> LiftSpeedShift;
   int Trig = (value & TriggerType) >> TriggerTypeShift;

   // Activate all <type> plats that are in_stasis
   
   if(Targ == LnF2HnF)
      P_ActivateInStasis(line->tag);
        
   // check if a manual trigger, if so do just the sector on the backside
   manual = false;
   if(Trig == PushOnce || Trig == PushMany)
   {
      if (!(sec = line->backsector))
         return rtn;
      secnum = sec-sectors;
      manual = true;
      goto manual_lift;
   }

   // if not manual do all sectors tagged the same as the line
   while((secnum = P_FindSectorFromLineTag(line, secnum)) >= 0)
   {
      sec = &sectors[secnum];
      
manual_lift:
      // Do not start another function if floor already moving
      if(P_SectorActive(floor_special, sec))
      {
         if(!manual)
            continue;
         else
            return rtn;
      }
      
      // Setup the plat thinker
      rtn = 1;

      plat = P_SpawnGenPlatform(line, sec);
   
      if(manual)
         return rtn;
   }
   return rtn;
}

plat_t* P_SpawnGenPlatform(line_t *line, sector_t *sector)
{
   unsigned value = (unsigned int)line->special - GenLiftBase;

   // parse the bit fields in the line's special type
   
   int Targ = (value & LiftTarget) >> LiftTargetShift;
   int Dely = (value & LiftDelay) >> LiftDelayShift;
   int Sped = (value & LiftSpeed) >> LiftSpeedShift;
   int Trig = (value & TriggerType) >> TriggerTypeShift;
   CPlat *plat = new CPlat;

   plat->addThinker();
   
   plat->sector = sector;
   plat->sector->floordata = plat;
   plat->crush = -1;
   plat->tag = line->tag;
   
   plat->type = genLift;
   plat->high = sector->floorheight;
   plat->status = down;

   // setup the target destination height
   switch(Targ)
   {
   case F2LnF:
      plat->low = P_FindLowestFloorSurrounding(sector);
      if(plat->low > sector->floorheight)
         plat->low = sector->floorheight;
      break;
   case F2NnF:
      plat->low = P_FindNextLowestFloor(sector, sector->floorheight);
      break;
   case F2LnC:
      plat->low = P_FindLowestCeilingSurrounding(sector);
      if(plat->low > sector->floorheight)
         plat->low = sector->floorheight;
      break;
   case LnF2HnF:
      plat->type = genPerpetual;
      plat->low = P_FindLowestFloorSurrounding(sector);
      if(plat->low > sector->floorheight)
         plat->low = sector->floorheight;
      plat->high = P_FindHighestFloorSurrounding(sector);
      if(plat->high < sector->floorheight)
         plat->high = sector->floorheight;
      plat->status = P_Random(pr_genlift)&1;
      break;
   default:
      break;
   }

   // setup the speed of motion
   switch(Sped)
   {
   case SpeedSlow:
      plat->speed = PLATSPEED * 2;
      break;
   case SpeedNormal:
      plat->speed = PLATSPEED * 4;
      break;
   case SpeedFast:
      plat->speed = PLATSPEED * 8;
      break;
   case SpeedTurbo:
      plat->speed = PLATSPEED * 16;
      break;
   default:
      break;
   }

   // setup the delay time before the floor returns
   switch(Dely)
   {
   case 0:
      plat->wait = 1*35;
      break;
   case 1:
      plat->wait = PLATWAIT*35;
      break;
   case 2:
      plat->wait = 5*35;
      break;
   case 3:
      plat->wait = 10*35;
      break;
   }

   P_PlatSequence(plat->sector, "EEPlatNormal"); // haleyjd

   if(serverside)
   {
      P_AddActivePlat(plat); // add this plat to the list of active plats
      if(CS_SERVER)
         SV_BroadcastMapSpecialSpawned(plat, NULL, line, ms_platform_gen);
   }

   return plat;
}

//
// EV_DoParamStairs()
//
// Handle parameterized stair building
//
// Returns true if a thinker is created
//
int EV_DoParamStairs(line_t *line, int tag, stairdata_t *sd)
{
   int  secnum;
   int  osecnum; //jff 3/4/98 preserve loop index
   int  height;
   int  i;
   int  newsecnum;
   int  texture;
   int  ok;
   int  rtn = 0;
   bool manual = false;
    
   sector_t *sec;
   sector_t *tsec;
   
   FloorMoveThinker *floor;
   
   fixed_t  stairsize;
   fixed_t  speed;  
   
   // check if a manual trigger, if so do just the sector on the backside
   // haleyjd 10/06/05: only line actions can be manual
   if(sd->trigger_type == PushOnce || sd->trigger_type == PushMany)
   {
      if(!line || !(sec = line->backsector))
         return rtn;
      secnum = sec - sectors;
      manual = true;
      goto manual_stair;
   }

   secnum = -1;
   // if not manual do all sectors tagged the same as the line
   while((secnum = P_FindSectorFromTag(tag, secnum)) >= 0)
   {
      sec = &sectors[secnum];
      
manual_stair:          
      //Do not start another function if floor already moving
      //jff 2/26/98 add special lockout condition to wait for entire
      //staircase to build before retriggering
      if(P_SectorActive(floor_special, sec) || sec->stairlock)
      {
         if(manual)
            return rtn;
         continue;
      }
      
      // new floor thinker
      rtn = 1;
      floor = new FloorMoveThinker;
      floor->addThinker();
      sec->floordata = floor;

      floor->direction = sd->direction ? plat_up : plat_down;
      floor->sector = sec;

      // setup speed of stair building
      switch(sd->speed_type)
      {
      default:
      case SpeedSlow:
         floor->speed = FLOORSPEED/4;
         break;
      case SpeedNormal:
         floor->speed = FLOORSPEED/2;
         break;
      case SpeedFast:
         floor->speed = FLOORSPEED*2;
         break;
      case SpeedTurbo:
         floor->speed = FLOORSPEED*4;
         break;
      case SpeedParam:
         // haleyjd 10/06/05: parameterized extension
         floor->speed = sd->speed_value;
         if(floor->speed == 0)
            floor->speed = FLOORSPEED/4; // no zero-speed stairs
         break;
      }

      // setup stepsize for stairs
      switch(sd->stepsize_type)
      {
      default:
      case StepSize4:
         stairsize = 4*FRACUNIT;
         break;
      case StepSize8:
         stairsize = 8*FRACUNIT;
         break;
      case StepSize16:
         stairsize = 16*FRACUNIT;
         break;
      case StepSize24:
         stairsize = 24*FRACUNIT;
         break;
      case StepSizeParam:
         // haleyjd 10/06/05: parameterized extension
         stairsize = sd->stepsize_value;
         if(stairsize <= 0) // no zero-or-less stairs
            stairsize = 4*FRACUNIT;
         break;
      }

      speed = floor->speed;
      height = sec->floorheight + floor->direction * stairsize;
      floor->floordestheight = height;
      texture = sec->floorpic;
      floor->crush = -1;
      floor->type = genBuildStair; // jff 3/31/98 do not leave uninited

      // haleyjd 10/13/05: init reset and delay properties
      floor->resetTime     = sd->reset_value;
      floor->resetHeight   = sec->floorheight;
      floor->delayTime     = sd->delay_value;      
      floor->stepRaiseTime = FixedDiv(stairsize, speed) >> FRACBITS;
      floor->delayTimer    = floor->delayTime ? floor->stepRaiseTime : 0;

      sec->stairlock = -2;         // jff 2/26/98 set up lock on current sector
      sec->nextsec   = -1;
      sec->prevsec   = -1;

      P_FloorSequence(floor->sector);
      
      osecnum = secnum;            // jff 3/4/98 preserve loop index  
      // Find next sector to raise
      // 1.     Find 2-sided line with same sector side[0]
      // 2.     Other side is the next sector to raise
      do
      {
         ok = 0;
         for(i = 0; i < sec->linecount; ++i)
         {
            if(!((sec->lines[i])->backsector))
               continue;
            
            tsec = (sec->lines[i])->frontsector;
            newsecnum = tsec-sectors;
            
            if(secnum != newsecnum)
               continue;
            
            tsec = (sec->lines[i])->backsector;
            newsecnum = tsec - sectors;
            
            if(!sd->ignore && tsec->floorpic != texture)
               continue;

            // jff 6/19/98 prevent double stepsize
            // killough 10/98: corrected use of demo compatibility flag
            if(demo_version < 202)
               height += floor->direction * stairsize;

            //jff 2/26/98 special lockout condition for retriggering
            if(P_SectorActive(floor_special, tsec) || tsec->stairlock)
               continue;

            // jff 6/19/98 increase height AFTER continue        
            // killough 10/98: corrected use of demo compatibility flag
            if(demo_version >= 202)
               height += floor->direction * stairsize;

            // jff 2/26/98
            // link the stair chain in both directions
            // lock the stair sector until building complete
            sec->nextsec = newsecnum; // link step to next
            tsec->prevsec = secnum;   // link next back
            tsec->nextsec = -1;       // set next forward link as end
            tsec->stairlock = -2;     // lock the step
            
            sec = tsec;
            secnum = newsecnum;
            floor = new FloorMoveThinker;
            
            floor->addThinker();
            
            sec->floordata = floor;
            floor->direction = sd->direction ? plat_up : plat_down;
            floor->sector = sec;

            // haleyjd 10/06/05: support synchronized stair raising
            if(sd->sync_value)
            {
               floor->speed = 
                  D_abs(FixedMul(speed, 
                        FixedDiv(height - sec->floorheight, stairsize)));
            }
            else
               floor->speed = speed;
            
            floor->floordestheight = height;
            floor->crush = -1;
            floor->type = genBuildStair; // jff 3/31/98 do not leave uninited

            // haleyjd 10/13/05: init reset and delay properties
            floor->resetTime     = sd->reset_value;
            floor->resetHeight   = sec->floorheight;
            floor->delayTime     = sd->delay_value;      
            floor->stepRaiseTime = FixedDiv(stairsize, speed) >> FRACBITS;            
            floor->delayTimer    = floor->delayTime ? floor->stepRaiseTime : 0;

            P_FloorSequence(floor->sector);
            
            ok = 1;
            break;
         }
      } while(ok);
      if(manual)
         return rtn;
      secnum = osecnum; //jff 3/4/98 restore old loop index
   }

   return rtn;
}

//
// EV_DoGenStairs()
//
// Handle generalized stair building
//
// Passed the linedef activating the stairs
// Returns true if a thinker is created
//
int EV_DoGenStairs(line_t *line)
{
   stairdata_t sd;
   int         rtn;
   unsigned    value = (unsigned int)line->special - GenStairsBase;

   // parse the bit fields in the line's special type
   
   sd.ignore        = (value & StairIgnore) >> StairIgnoreShift;
   sd.direction     = (value & StairDirection) >> StairDirectionShift;
   sd.stepsize_type = (value & StairStep) >> StairStepShift;
   sd.speed_type    = (value & StairSpeed) >> StairSpeedShift;
   sd.trigger_type  = (value & TriggerType) >> TriggerTypeShift;
   
   // haleyjd 10/06/05: generalized stairs don't support the following
   sd.sync_value     = 0;
   sd.delay_value    = 0;
   sd.reset_value    = 0;
   sd.speed_value    = 0;
   sd.stepsize_value = 0;

   rtn = EV_DoParamStairs(line, line->tag, &sd);

   // retriggerable generalized stairs build up or down alternately
   if(rtn)
      line->special ^= StairDirection; // alternate dir on succ activations

   return rtn;
}

//
// EV_DoGenCrusher()
//
// Handle generalized crusher types
//
// Passed the linedef activating the crusher
// Returns true if a thinker created
//
int EV_DoGenCrusher(line_t *line)
{
   int       secnum;
   int       rtn;
   bool      manual;
   sector_t *sec;
   CeilingThinker *ceiling;
   unsigned int value = (unsigned int)line->special - GenCrusherBase;
   
   // parse the bit fields in the line's special type
   
   int Slnt = (value & CrusherSilent) >> CrusherSilentShift;
   int Sped = (value & CrusherSpeed) >> CrusherSpeedShift;
   int Trig = (value & TriggerType) >> TriggerTypeShift;

   //jff 2/22/98  Reactivate in-stasis ceilings...for certain types.
   //jff 4/5/98 return if activated
   rtn = P_ActivateInStasisCeiling(line);

   // check if a manual trigger, if so do just the sector on the backside
   manual = false;
   if(Trig==PushOnce || Trig==PushMany)
   {
      if(!(sec = line->backsector))
         return rtn;
      secnum = sec-sectors;
      manual = true;
      goto manual_crusher;
   }
   
   secnum = -1;
   // if not manual do all sectors tagged the same as the line
   while((secnum = P_FindSectorFromLineTag(line,secnum)) >= 0)
   {
      sec = &sectors[secnum];
      
manual_crusher:                
      // Do not start another function if ceiling already moving
      if(P_SectorActive(ceiling_special,sec)) //jff 2/22/98
      {
         if(!manual)
            continue;
         else
            return rtn;
      }

      // new ceiling thinker
      rtn = 1;
      ceiling = new CeilingThinker;
      ceiling->addThinker();
      sec->ceilingdata = ceiling; //jff 2/22/98
      ceiling->crush = 10;
      ceiling->direction = plat_down;
      ceiling->sector = sec;
      ceiling->texture = sec->ceilingpic;
      // haleyjd: note: transfer isn't actually used by crushers...
      P_SetupSpecialTransfer(sec, &(ceiling->special));
      ceiling->tag = sec->tag;
      ceiling->type = Slnt? genSilentCrusher : genCrusher;
      ceiling->topheight = sec->ceilingheight;
      ceiling->bottomheight = sec->floorheight + (8*FRACUNIT);

      // setup ceiling motion speed
      switch (Sped)
      {
      case SpeedSlow:
         ceiling->speed = CEILSPEED;
         break;
      case SpeedNormal:
         ceiling->speed = CEILSPEED*2;
         break;
      case SpeedFast:
         ceiling->speed = CEILSPEED*4;
         break;
      case SpeedTurbo:
         ceiling->speed = CEILSPEED*8;
         break;
      default:
         break;
      }
      ceiling->oldspeed=ceiling->speed;

      P_AddActiveCeiling(ceiling); // add to list of active ceilings
      // haleyjd 09/29/06
      P_CeilingSequence(ceiling->sector, Slnt ? CNOISE_SILENT : CNOISE_NORMAL);

      if(manual)
         return rtn;
   }
   return rtn;
}

// haleyjd 02/23/04: yuck, a global -- this is necessary because
// I can't change the prototype of EV_DoGenDoor
Mobj *genDoorThing;

//
// GenDoorRetrigger
//
// haleyjd 02/23/04: This function handles retriggering of certain
// active generalized door types, a functionality which was neglected 
// in BOOM. To be retriggerable, the door must fit these criteria:
// 1. The thinker on the sector must be a T_VerticalDoor
// 2. The door type must be raise, not open or close
// 3. The activation trigger must be PushMany
//
// ** genDoorThing must be set before the calling routine is
//    executed! If it is NULL, no retrigger can occur.
//
static int GenDoorRetrigger(Thinker *th, int trig)
{
   VerticalDoorThinker *door;

   if(!(door = thinker_cast<VerticalDoorThinker *>(th)))
      return 0;

   if(genDoorThing && (door->type == genRaise || door->type == genBlazeRaise) &&
      trig == PushMany)
   {
      if(door->direction == plat_down) // door is closing
         door->direction = plat_up;
      else
      {
         // monsters will not close doors
         if(!genDoorThing->player)
            return 0;
         door->direction = plat_down;
      }

      // haleyjd: squash the sector's sound sequence
      S_SquashSectorSequence(door->sector, true);
      
      return 1;
   }

   return 0;
}

//
// EV_DoParamDoor
//
// haleyjd 05/04/04: Parameterized extension of the generalized
// door types. Absorbs code from the below two functions and adds
// the ability to pass in fully customized data. Values for the
// speed and delay types that are outside the range representable
// in BOOM generalized lines are used to indicate that full values 
// are contained in the doordata structure and should be used 
// instead of the hardcoded generalized options.
//
// Parameters:
// line -- pointer to originating line; may be NULL
// tag  -- tag of sectors to affect (may come from line or elsewhere)
// dd   -- pointer to full parameter info for door
//
int EV_DoParamDoor(line_t *line, int tag, doordata_t *dd)
{
   int secnum, rtn = 0;
   sector_t *sec;
   VerticalDoorThinker *door;
<<<<<<< HEAD
   boolean manual = false;
=======
   bool manual = false;
   bool turbo;
>>>>>>> d9611a97

   // check if a manual trigger, if so do just the sector on the backside
   // haleyjd 05/04/04: door actions with no line can't be manual
   if(dd->trigger_type == PushOnce || dd->trigger_type == PushMany)
   {
      if(!line || !(sec = line->backsector))
         return rtn;
      secnum = sec - sectors;
      manual = true;
      goto manual_door;
   }

   secnum = -1;
   rtn = 0;

   // if not manual do all sectors tagged the same as the line
   while((secnum = P_FindSectorFromTag(tag, secnum)) >= 0)
   {
      sec = &sectors[secnum];
manual_door:
      // Do not start another function if ceiling already moving
      if(P_SectorActive(ceiling_special, sec)) //jff 2/22/98
      {
         if(manual)
         {
            // haleyjd 02/23/04: allow repushing of certain generalized
            // doors
            if(demo_version >= 331)
               rtn = GenDoorRetrigger(sec->ceilingdata, dd->trigger_type);

            return rtn;
         }
         continue;
      }

      // new door thinker
      rtn = 1;

      door = P_SpawnParamDoor(line, sec, dd);
      if(manual)
         return rtn;
   }
   return rtn;
}

VerticalDoorThinker* P_SpawnParamDoor(line_t *line, sector_t *sector, doordata_t *dd)
{
   boolean turbo;
   VerticalDoorThinker *door = new VerticalDoorThinker;

   door->Add();
   sector->ceilingdata = door; //jff 2/22/98
   
   door->sector = sector;
   
   // setup delay for door remaining open/closed
   switch(dd->delay_type)
   {
   default:
   case doorWaitOneSec:
      door->topwait = 35;
      break;
   case doorWaitStd:
      door->topwait = VDOORWAIT;
      break;
   case doorWaitStd2x:
      door->topwait = 2 * VDOORWAIT;
      break;
   case doorWaitStd7x:
      door->topwait = 7 * VDOORWAIT;
      break;
   case doorWaitParam: // haleyjd 05/04/04: parameterized wait
      door->topwait = dd->delay_value;
      break;
   }

   // setup speed of door motion
   switch(dd->speed_type)
   {
   default:
   case SpeedSlow:
      door->speed = VDOORSPEED;
      break;
   case SpeedNormal:
      door->speed = VDOORSPEED * 2;
      break;
   case SpeedFast:
      door->speed = VDOORSPEED * 4;
      break;
   case SpeedTurbo:
      door->speed = VDOORSPEED * 8;
      break;
   case SpeedParam: // haleyjd 05/04/04: parameterized speed
      door->speed = dd->speed_value;
      break;
   }
   door->line = line; // jff 1/31/98 remember line that triggered us

   // killough 10/98: implement gradual lighting
   // haleyjd 02/28/05: support light changes from alternate tag
   if(dd->usealtlighttag)
   {
      door->lighttag = dd->altlighttag;
   }
   else
   {
      door->lighttag = !comp[comp_doorlight] && line && 
         (line->special & 6) == 6 && 
         line->special > GenLockedBase ? line->tag : 0;
   }
   
   // set kind of door, whether it opens then close, opens, closes etc.
   // assign target heights accordingly
   // haleyjd 05/04/04: fixed sound playing; was totally messed up!
   switch(dd->kind)
   {
   case OdCDoor:
      door->direction = plat_up;
      door->topheight = P_FindLowestCeilingSurrounding(sector);
      door->topheight -= 4 * FRACUNIT;
      if(door->speed >= VDOORSPEED * 4)
      {
         door->type = genBlazeRaise;
         turbo = true;
      }
      else
      {
         door->type = genRaise;
         turbo = false;
      }
      if(door->topheight != sector->ceilingheight)
         P_DoorSequence(true, turbo, false, door->sector); // haleyjd
      break;
   case ODoor:
      door->direction = plat_up;
      door->topheight = P_FindLowestCeilingSurrounding(sector);
      door->topheight -= 4 * FRACUNIT;
      if(door->speed >= VDOORSPEED * 4)
      {
         door->type = genBlazeOpen;
         turbo = true;
      }
      else
      {
         door->type = genOpen;
         turbo = false;
      }
      if(door->topheight != sector->ceilingheight)
         P_DoorSequence(true, turbo, false, door->sector); // haleyjd
      break;
   case CdODoor:
      door->topheight = sector->ceilingheight;
      door->direction = plat_down;
      if(door->speed >= VDOORSPEED * 4)
      {
         door->type = genBlazeCdO;
         turbo = true;;
      }
      else
      {
         door->type = genCdO;
         turbo = false;
      }
      P_DoorSequence(false, turbo, false, door->sector); // haleyjd
      break;
   case CDoor:
      door->topheight = P_FindLowestCeilingSurrounding(sector);
      door->topheight -= 4 * FRACUNIT;
      door->direction = plat_down;
      if(door->speed >= VDOORSPEED * 4)
      {
         door->type = genBlazeClose;
         turbo = true;
      }
      else
      {
         door->type = genClose;
         turbo = false;
      }
      P_DoorSequence(false, turbo, false, door->sector); // haleyjd
      break;
   
   // haleyjd: The following door types are parameterized only
   case pDOdCDoor:
      // parameterized "raise in" type
      door->direction = plat_special; // door starts in stasis
      door->topheight = P_FindLowestCeilingSurrounding(sector);
      door->topheight -= 4 * FRACUNIT;
      door->topcountdown = dd->topcountdown; // wait to start
      if(door->speed >= VDOORSPEED * 4)
         door->type = paramBlazeRaiseIn;
      else
         door->type = paramRaiseIn;
      break;
   case pDCDoor:
      // parameterized "close in" type
      door->direction    = plat_stop;        // door starts in wait
      door->topcountdown = dd->topcountdown; // wait to start
      if(door->speed >= VDOORSPEED * 4)
         door->type = paramBlazeCloseIn;
      else
         door->type = paramCloseIn;
      break;
      break;
   default:
      break;
   }

   if(serverside)
   {
      CS_ObtainDoorNetID(door);
      if(CS_SERVER)
         SV_BroadcastMapSpecialSpawned(door, dd, line, ms_door_param);
   }

   return door;
}

//
// EV_DoGenLockedDoor()
//
// Handle generalized locked door types
//
// Passed the linedef activating the generalized locked door
// Returns true if a thinker created
//
// haleyjd 05/04/04: rewritten to use EV_DoParamDoor
//
int EV_DoGenLockedDoor(line_t *line)
{
   doordata_t dd = { 0 };
   unsigned value = (unsigned int)line->special - GenLockedBase;

   // parse the bit fields in the line's special type
   
   dd.delay_type   = doorWaitStd;
   dd.kind         = (value & LockedKind ) >> LockedKindShift;
   dd.speed_type   = (value & LockedSpeed) >> LockedSpeedShift;
   dd.trigger_type = (value & TriggerType) >> TriggerTypeShift;
   dd.usealtlighttag = false;
   
   return EV_DoParamDoor(line, line->tag, &dd);
}

//
// EV_DoGenDoor()
//
// Handle generalized door types
//
// Passed the linedef activating the generalized door
// Returns true if a thinker created
//
// haleyjd 05/04/04: rewritten to use EV_DoParamDoor
//
int EV_DoGenDoor(line_t* line)
{
   doordata_t dd = { 0 };
   unsigned int value = (unsigned int)line->special - GenDoorBase;

   // parse the bit fields in the line's special type
   
   dd.delay_type   = (value & DoorDelay  ) >> DoorDelayShift;
   dd.kind         = (value & DoorKind   ) >> DoorKindShift;
   dd.speed_type   = (value & DoorSpeed  ) >> DoorSpeedShift;
   dd.trigger_type = (value & TriggerType) >> TriggerTypeShift;
   dd.usealtlighttag = false;

   return EV_DoParamDoor(line, line->tag, &dd);
}

//
// haleyjd 02/28/05: Parameterized Line Special System
//
// This is the code that dispatches requests to execute parameterized
// line specials, which work very similar to Hexen's line specials.
// Parameterized specials try to avoid code explosion by absorbing the
// generalized line code as special cases and then allowing fully
// customized data to be passed into the EV_ functions above inside
// new structs that hold all the parameters. This is a lot easier and
// more compatible than converting generalized lines into parameterized
// specials at run-time.
//

//
// pspec_TriggerType
//
// Routine to get a generalized line trigger type for a given
// parameterized special activation.
//
static int pspec_TriggerType(int spac, int tag, bool reuse)
{
   int trig = 0;

   // zero tags must always be treated as push types
   if(!tag)
      return (reuse ? PushMany : PushOnce);

   switch(spac)
   {
   case SPAC_USE:
      trig = (reuse ? SwitchMany : SwitchOnce);
      break;
   case SPAC_IMPACT:
      trig = (reuse ? GunMany : GunOnce);
      break;
   case SPAC_CROSS:
      trig = (reuse ? WalkMany : WalkOnce);
      break;
   case SPAC_PUSH:
      // TODO
      break;
   }

   return trig;
}

// parameterized door trigger type lookup table

static int param_door_kinds[6] =
{
   OdCDoor, ODoor, CDoor, CdODoor, pDOdCDoor, pDCDoor
};

//
// pspec_Door
//
// Parses arguments for parameterized Door specials.
//
static bool pspec_Door(line_t *line, Mobj *thing, int *args, 
                          int16_t special, int trigger_type)
{
   int kind;
   doordata_t dd;

#ifdef RANGECHECK
   if(special < 300 || special > 305)
      I_Error("pspec_Door: parameterized door special out of range\n");
#endif

   kind = param_door_kinds[special - 300];

   // speed is always second parameter
   // value is eighths of a unit per tic
   dd.speed_type  = SpeedParam;
   dd.speed_value = args[1] * FRACUNIT / 8;
  
   // all param doors support alternate light tagging
   dd.usealtlighttag = true;

   // initialize values that aren't used everywhere:
   dd.delay_value  = 0;
   dd.topcountdown = 0;

   // OdC and CdO doors support wait as third param.
   // pDCDoor has topcountdown as third param
   // pDOdCDoor has delay and countdown as third and fourth
   // Other door types have light tag as third param.
   switch(kind)
   {
   case OdCDoor:
   case CdODoor:
      dd.delay_type  = doorWaitParam;
      dd.delay_value = args[2];
      dd.altlighttag = args[3];
      break;
   case pDCDoor:
      dd.delay_type   = doorWaitStd; // not used by this door type
      dd.topcountdown = args[2];
      dd.altlighttag  = args[3];
      break;
   case pDOdCDoor:
      dd.delay_type   = doorWaitParam;
      dd.delay_value  = args[2];
      dd.topcountdown = args[3];
      dd.altlighttag  = args[4];
      break;
   default:
      dd.delay_type  = doorWaitStd; // not used by this door type
      dd.altlighttag = args[2];
      break;
   }

   dd.kind = kind;
   dd.trigger_type = trigger_type;

   // set genDoorThing in case of manual retrigger
   genDoorThing = thing;

   return !!EV_DoParamDoor(line, args[0], &dd);
}

//
// Tablified data for parameterized floor types
//

static int param_floor_data[17][2] =
{
//  dir trigger
   { 1, FtoHnF   }, // 306: Floor_RaiseToHighest
   { 0, FtoHnF   }, // 307: Floor_LowerToHighest
   { 1, FtoLnF   }, // 308: Floor_RaiseToLowest
   { 0, FtoLnF   }, // 309: Floor_LowerToLowest
   { 1, FtoNnF   }, // 310: Floor_RaiseToNearest
   { 0, FtoNnF   }, // 311: Floor_LowerToNearest
   { 1, FtoLnC   }, // 312: Floor_RaiseToLowestCeiling
   { 0, FtoLnC   }, // 313: Floor_LowerToLowestCeiling
   { 1, FtoC     }, // 314: Floor_RaiseToCeiling
   { 1, FbyST    }, // 315: Floor_RaiseByTexture
   { 0, FbyST    }, // 316: Floor_LowerByTexture
   { 1, FbyParam }, // 317: Floor_RaiseByValue
   { 0, FbyParam }, // 318: Floor_LowerByValue
   { 1, FtoAbs   }, // 319: Floor_MoveToValue (note: this dir not used)
   { 1, FInst    }, // 320: Floor_RaiseInstant
   { 0, FInst    }, // 321: Floor_LowerInstant
   { 0, FtoC     }, // 322: Floor_ToCeilingInstant
};

static int fchgdata[7][2] =
{
//   model          change type
   { FTriggerModel, FNoChg },
   { FTriggerModel, FChgZero },
   { FNumericModel, FChgZero },
   { FTriggerModel, FChgTxt  },
   { FNumericModel, FChgTxt  },
   { FTriggerModel, FChgTyp  },
   { FNumericModel, FChgTyp  },
};

//
// pspec_Floor
//
// Parses arguments for parameterized Floor specials.
//
static bool pspec_Floor(line_t *line, int *args, int16_t special, 
                           int trigger_type)
{
   floordata_t fd = { 0 };
   int normspec;

#ifdef RANGECHECK
   if(special < 306 || special > 322)
      I_Error("pspec_Floor: parameterized floor trigger out of range\n");
#endif

   normspec = special - 306;

   fd.direction   = param_floor_data[normspec][0];
   fd.target_type = param_floor_data[normspec][1];
   fd.trigger_type = trigger_type;
   fd.crush = -1;

   switch(special)
   {
      // (tag, speed, change, [crush])
   case 306: // Floor_RaiseToHighest
   case 310: // Floor_RaiseToNearest
   case 312: // Floor_RaiseToLowestCeiling
   case 314: // Floor_RaiseToCeiling
   case 315: // Floor_RaiseByTexture
      fd.crush = args[3];
      // fall through:
   case 307: // Floor_LowerToHighest
   case 309: // Floor_LowerToLowest
   case 311: // Floor_LowerToNearest
   case 313: // Floor_LowerToLowestCeiling
   case 316: // Floor_LowerByTexture
      fd.speed_type   = SpeedParam;
      fd.speed_value  = args[1] * FRACUNIT / 8;
      if(args[2] >= 0 && args[2] < 7)
      {
         fd.change_model = fchgdata[args[2]][0];
         fd.change_type  = fchgdata[args[2]][1];
      }
      else
      {
         fd.change_model = 0;
         fd.change_type  = 0;
      }
      break;
 
      // (tag, change, crush)
   case 308: // Floor_RaiseToLowest -- special case, always instant
   case 322: // ToCeilingInstant
      fd.speed_type   = SpeedNormal; // not used
      if(args[1] >= 0 && args[1] < 7)
      {
         fd.change_model = fchgdata[args[1]][0];
         fd.change_type  = fchgdata[args[1]][1];
      }
      else
      {
         fd.change_model = 0;
         fd.change_type  = 0;
      }
      fd.crush = args[2];
      break;

      // (tag, speed, height, change, [crush])
   case 317: // Floor_RaiseByValue
   case 319: // Floor_MoveToValue
      fd.crush = args[4];
      // fall through:
   case 318: // Floor_LowerByValue
      fd.speed_type   = SpeedParam;
      fd.speed_value  = args[1] * FRACUNIT / 8;
      fd.height_value = args[2] * FRACUNIT;
      if(args[3] >= 0 && args[3] < 7)
      {
         fd.change_model = fchgdata[args[3]][0];
         fd.change_type  = fchgdata[args[3]][1];
      }
      else
      {
         fd.change_model = 0;
         fd.change_type  = 0;
      }
      break;

      // (tag, height, change, [crush])
   case 320: // Floor_RaiseInstant
      fd.crush = args[3];
      // fall through:
   case 321: // Floor_LowerInstant
      fd.speed_type   = SpeedNormal; // not really used
      fd.height_value = args[1] * FRACUNIT;
      if(args[2] >= 0 && args[2] < 7)
      {
         fd.change_model = fchgdata[args[2]][0];
         fd.change_type  = fchgdata[args[2]][1];
      }
      else
      {
         fd.change_model = 0;
         fd.change_type  = 0;
      }
      break;
   }

   return !!EV_DoParamFloor(line, args[0], &fd);
}

//
// Tablified data for parameterized ceiling types
//

static int param_ceiling_data[17][2] =
{
//  dir trigger
   { 1, CtoHnC   }, // 323: Ceiling_RaiseToHighest
   { 0, CtoHnC   }, // 324: Ceiling_ToHighestInstant
   { 1, CtoNnC   }, // 325: Ceiling_RaiseToNearest
   { 0, CtoNnC   }, // 326: Ceiling_LowerToNearest
   { 1, CtoLnC   }, // 327: Ceiling_RaiseToLowest
   { 0, CtoLnC   }, // 328: Ceiling_LowerToLowest
   { 1, CtoHnF   }, // 329: Ceiling_RaiseToHighestFloor
   { 0, CtoHnF   }, // 330: Ceiling_LowerToHighestFloor
   { 1, CtoF     }, // 331: Ceiling_ToFloorInstant
   { 0, CtoF     }, // 332: Ceiling_LowerToFloor
   { 1, CbyST    }, // 333: Ceiling_RaiseByTexture
   { 0, CbyST    }, // 334: Ceiling_LowerByTexture
   { 1, CbyParam }, // 335: Ceiling_RaiseByValue
   { 0, CbyParam }, // 336: Ceiling_LowerByValue
   { 1, CtoAbs   }, // 337: Ceiling_MoveToValue (note: this dir not used)
   { 1, CInst    }, // 338: Ceiling_RaiseInstant
   { 0, CInst    }, // 339: Ceiling_LowerInstant
};

static int cchgdata[7][2] =
{
//   model          change type
   { CTriggerModel, CNoChg },
   { CTriggerModel, CChgZero },
   { CNumericModel, CChgZero },
   { CTriggerModel, CChgTxt  },
   { CNumericModel, CChgTxt  },
   { CTriggerModel, CChgTyp  },
   { CNumericModel, CChgTyp  },
};

//
// pspec_Ceiling
//
// Parses arguments for parameterized Ceiling specials.
//
static bool pspec_Ceiling(line_t *line, int *args, int16_t special, 
                             int trigger_type)
{
   ceilingdata_t cd = { 0 };
   int normspec;

#ifdef RANGECHECK
   if(special < 323 || special > 339)
      I_Error("pspec_Ceiling: parameterized ceiling trigger out of range\n");
#endif

   normspec = special - 323;

   cd.direction    = param_ceiling_data[normspec][0];
   cd.target_type  = param_ceiling_data[normspec][1];
   cd.trigger_type = trigger_type;
   cd.speed_value  = 0;
   cd.crush        = -1;

   switch(special)
   {
      // (tag, speed, change, [crush])
   case 326: // Ceiling_LowerToNearest
   case 328: // Ceiling_LowerToLowest
   case 330: // Ceiling_LowerToHighestFloor
   case 332: // Ceiling_LowerToFloor
   case 334: // Ceiling_LowerByTexture
      cd.crush = args[3];
      // fall through:
   case 323: // Ceiling_RaiseToHighest
   case 325: // Ceiling_RaiseToNearest
   case 327: // Ceiling_RaiseToLowest
   case 329: // Ceiling_RaiseToHighestFloor
   case 333: // Ceiling_RaiseByTexture
      cd.speed_type   = SpeedParam;
      cd.speed_value  = args[1] * FRACUNIT / 8;
      if(args[2] >= 0 && args[2] < 7)
      {
         cd.change_model = cchgdata[args[2]][0];
         cd.change_type  = cchgdata[args[2]][1];
      }
      else
      {
         cd.change_model = 0;
         cd.change_type  = 0;
      }
      break;
      
      // (tag, change, crush)
   case 324: // Ceiling_ToHighestInstant -- special case, always instant
   case 331: // Ceiling_ToFloorInstant
      cd.speed_type   = SpeedNormal; // not used
      if(args[1] >= 0 && args[1] < 7)
      {
         cd.change_model = cchgdata[args[1]][0];
         cd.change_type  = cchgdata[args[1]][1];
      }
      else
      {
         cd.change_model = 0;
         cd.change_type  = 0;
      }
      cd.crush = args[2];
      break;

      // (tag, speed, height, change, [crush])
   case 336: // Ceiling_LowerByValue
   case 337: // Ceiling_MoveToValue
      cd.crush = args[4];
      // fall through:
   case 335: // Ceiling_RaiseByValue
      cd.speed_type   = SpeedParam;
      cd.speed_value  = args[1] * FRACUNIT / 8;
      cd.height_value = args[2] * FRACUNIT;
      if(args[3] >= 0 && args[3] < 7)
      {
         cd.change_model = cchgdata[args[3]][0];
         cd.change_type  = cchgdata[args[3]][1];
      }
      else
      {
         cd.change_model = 0;
         cd.change_type  = 0;
      }
      break;

      // (tag, height, change, [crush])
   case 339: // Ceiling_LowerInstant
      cd.crush = args[3];
      // fall through:
   case 338: // Ceiling_RaiseInstant
      cd.speed_type   = SpeedNormal; // not really used
      cd.height_value = args[1] * FRACUNIT;
      if(args[2] >= 0 && args[2] < 7)
      {
         cd.change_model = cchgdata[args[2]][0];
         cd.change_type  = cchgdata[args[2]][1];
      }
      else
      {
         cd.change_model = 0;
         cd.change_type  = 0;
      }
      break;
   }

   return !!EV_DoParamCeiling(line, args[0], &cd);
}

//
// pspec_Stairs
//
// Parses arguments for parameterized Stair specials.
//
static bool pspec_Stairs(line_t *line, int *args, int16_t special, 
                            int trigger_type)
{
   stairdata_t sd = { 0 };

   sd.trigger_type  = trigger_type;
   sd.direction     = 0;
   sd.speed_type    = SpeedParam;
   sd.stepsize_type = StepSizeParam;
   
   // haleyjd: eventually this will depend on the special type; right
   // now, all are set to not ignore texture differences
   sd.ignore        = 0;

   switch(special)
   {
   case 340: // Stairs_BuildUpDoom
      sd.direction = 1;
      // fall through
   case 341: // Stairs_BuildDownDoom
      sd.sync_value  = 0;
      sd.delay_value = args[3];
      sd.reset_value = args[4];
      break;
   case 342: // Stairs_BuildUpDoomSync
      sd.direction = 1;
      // fall through
   case 343: // Stairs_BuildDownDoomSync
      sd.sync_value  = 1;
      sd.delay_value = 0;       // 10/02/06 sync'd stairs can't delay >_<
      sd.reset_value = args[3];
      break;
   }

   // all stair types take the same arguments:
   //    (tag, speed, stepsize, delay, reset)
   sd.speed_value    = args[1] * FRACUNIT / 8;
   sd.stepsize_value = args[2] * FRACUNIT;

   return !!EV_DoParamStairs(line, args[0], &sd);
}

//
// pspec_PolyDoor
//
// Parses arguments for parameterized polyobject door types
//
static bool pspec_PolyDoor(int *args, int16_t special)
{
   polydoordata_t pdd = { 0 };

   pdd.polyObjNum = args[0]; // polyobject id
   
   switch(special)
   {
   case 350: // Polyobj_DoorSlide
      pdd.doorType = POLY_DOOR_SLIDE;
      pdd.speed    = args[1] * FRACUNIT / 8;
      pdd.angle    = args[2]; // angle of motion (byte angle)
      pdd.distance = args[3] * FRACUNIT;
      pdd.delay    = args[4]; // delay in tics
      break;
   case 351: // Polyobj_DoorSwing
      pdd.doorType = POLY_DOOR_SWING;
      pdd.speed    = args[1]; // angular speed (byte angle)
      pdd.distance = args[2]; // angular distance (byte angle)
      pdd.delay    = args[3]; // delay in tics
      break;
   default:
      return 0; // ???
   }

   return !!EV_DoPolyDoor(&pdd);
}

//
// pspec_PolyMove
//
// Parses arguments for parameterized polyobject move specials
//
static bool pspec_PolyMove(int *args, int16_t special)
{
   polymovedata_t pmd;

   pmd.polyObjNum = args[0];
   pmd.speed      = args[1] * FRACUNIT / 8;
   pmd.angle      = args[2]; // byteangle
   pmd.distance   = args[3] * FRACUNIT;

   pmd.overRide = (special == 353); // Polyobj_OR_Move

   return !!EV_DoPolyObjMove(&pmd);
}

//
// pspec_PolyRotate
//
// Parses arguments for parameterized polyobject rotate specials
//
static bool pspec_PolyRotate(int *args, int16_t special)
{
   polyrotdata_t prd;

   prd.polyObjNum = args[0];
   prd.speed      = args[1]; // angular speed (byteangle)
   prd.distance   = args[2]; // angular distance (byteangle)

   // Polyobj_(OR_)RotateRight have dir == -1
   prd.direction = (special == 354 || special == 355) ? -1 : 1;
   
   // Polyobj_OR types have override set to true
   prd.overRide  = (special == 355 || special == 357);

   return !!EV_DoPolyObjRotate(&prd);
}

//
// pspec_Pillar
//
// joek
// Parses arguments for hexen style parameterized Pillar specials.
//
// haleyjd: rewritten to use pillardata_t struct
//
static bool pspec_Pillar(line_t *line, int *args, int16_t special)
{
   pillardata_t pd;
   
   pd.tag   = args[0];
   pd.crush = 0;

   switch(special)
   {
   case 363:
      pd.crush  = args[3];
      // fall through
   case 362:
      pd.speed  = args[1] ? args[1] * FRACUNIT / 8 : FRACUNIT; // no 0 speed!
      pd.height = args[2] * FRACUNIT;
      return !!EV_PillarBuild(line, &pd);

   case 364:
      pd.speed = args[1] ? args[1] * FRACUNIT / 8 : FRACUNIT;
      pd.fdist = args[2] * FRACUNIT;
      pd.cdist = args[3] * FRACUNIT;
      return !!EV_PillarOpen(line, &pd);

   default:
      return false;
   }
}

//
// pspec_ACSExecute
//
// haleyjd 01/07/07: Runs an ACS script.
//
static bool pspec_ACSExecute(line_t *line, int *args, int16_t special,
                                int side, Mobj *thing)
{
   int snum, mnum;
   int script_args[NUMLINEARGS] = { 0, 0, 0, 0, 0 };


   snum           = args[0];
   mnum           = args[1];
   script_args[0] = args[2]; // transfer last three line args to script args
   script_args[1] = args[3];
   script_args[2] = args[4];

   return ACS_StartScript(snum, mnum, script_args, thing, line, side, NULL, false);
}

//
// P_ExecParamLineSpec
//
// Executes a parameterized line special.
//
// line:    Pointer to line being activated. May be NULL in this context.
// thing:   Pointer to thing doing activation. May be NULL in this context.
// special: Special to execute.
// args:    Arguments to special.
// side:    Side of line activated. May be ignored.
// reuse:   if action is repeatable
//
bool P_ExecParamLineSpec(line_t *line, Mobj *thing, int16_t special, 
                         int *args, int side, int spac, bool reuse)
{
   bool success = false;

   int trigger_type = pspec_TriggerType(spac, args[0], reuse);

   switch(special)
   {
   case 300: // Door_Raise
   case 301: // Door_Open
   case 302: // Door_Close
   case 303: // Door_CloseWaitOpen
   case 304: // Door_WaitRaise
   case 305: // Door_WaitClose
      success = pspec_Door(line, thing, args, special, trigger_type);
      break;
   case 306: // Floor_RaiseToHighest
   case 307: // Floor_LowerToHighest
   case 308: // Floor_RaiseToLowest
   case 309: // Floor_LowerToLowest
   case 310: // Floor_RaiseToNearest
   case 311: // Floor_LowerToNearest
   case 312: // Floor_RaiseToLowestCeiling
   case 313: // Floor_LowerToLowestCeiling
   case 314: // Floor_RaiseToCeiling
   case 315: // Floor_RaiseByTexture
   case 316: // Floor_LowerByTexture
   case 317: // Floor_RaiseByValue
   case 318: // Floor_LowerByValue
   case 319: // Floor_MoveToValue
   case 320: // Floor_RaiseInstant
   case 321: // Floor_LowerInstant
   case 322: // Floor_ToCeilingInstant
      success = pspec_Floor(line, args, special, trigger_type);
      break;
   case 323: // Ceiling_RaiseToHighest
   case 324: // Ceiling_ToHighestInstant
   case 325: // Ceiling_RaiseToNearest
   case 326: // Ceiling_LowerToNearest
   case 327: // Ceiling_RaiseToLowest
   case 328: // Ceiling_LowerToLowest
   case 329: // Ceiling_RaiseToHighestFloor
   case 330: // Ceiling_LowerToHighestFloor
   case 331: // Ceiling_ToFloorInstant
   case 332: // Ceiling_LowerToFloor
   case 333: // Ceiling_RaiseByTexture
   case 334: // Ceiling_LowerByTexture
   case 335: // Ceiling_RaiseByValue
   case 336: // Ceiling_LowerByValue
   case 337: // Ceiling_MoveToValue
   case 338: // Ceiling_RaiseInstant
   case 339: // Ceiling_LowerInstant
      success = pspec_Ceiling(line, args, special, trigger_type);
      break;
   case 340: // Stairs_BuildUpDoom
   case 341: // Stairs_BuildDownDoom
   case 342: // Stairs_BuildUpDoomSync
   case 343: // Stairs_BuildDownDoomSync
      success = pspec_Stairs(line, args, special, trigger_type);
      break;
   case 350: // Polyobj_DoorSlide
   case 351: // Polyobj_DoorSwing
      success = pspec_PolyDoor(args, special);
      break;
   case 352: // Polyobj_Move
   case 353: // Polyobj_OR_Move
      success = pspec_PolyMove(args, special);
      break;
   case 354: // Polyobj_RotateRight
   case 355: // Polyobj_OR_RotateRight
   case 356: // Polyobj_RotateLeft
   case 357: // Polyobj_OR_RotateLeft
      success = pspec_PolyRotate(args, special);
      break;
   case 362: // Pillar_Build
   case 363: // Pillar_BuildAndCrush
   case 364: // Pillar_Open
      success = pspec_Pillar(line, args, special);
      break;
   case 365: // ACS_Execute
      success = pspec_ACSExecute(line, args, special, side, thing);
      break;
   case 366: // ACS_Suspend
      success = ACS_SuspendScript(args[0], args[1]);
      break;
   case 367: // ACS_Terminate
      success = ACS_TerminateScript(args[0], args[1]);
      break;
   case 368: // Light_RaiseByValue
      success = !!EV_SetLight(line, args[0], setlight_add, args[1]);
      break;
   case 369: // Light_LowerByValue
      success = !!EV_SetLight(line, args[0], setlight_sub, args[1]);
      break;
   case 370: // Light_ChangeToValue
      success = !!EV_SetLight(line, args[0], setlight_set, args[1]);
      break;
   case 371: // Light_Fade
      success = !!EV_FadeLight(line, args[0], args[1], args[2]);
      break;
   case 372: // Light_Glow
      success = !!EV_GlowLight(line, args[0], args[1], args[2], args[3]);
      break;
   case 373: // Light_Flicker
      success = !!EV_FlickerLight(line, args[0], args[1], args[2]);
      break;
   case 374: // Light_Strobe
      success = !!EV_StrobeLight(line, args[0], args[1], args[2], args[3], args[4]);
      break;
   case 375: // Radius_Quake
      success = P_StartQuake(args);
      break;
   case 397: // Floor_Waggle
      success = !!EV_StartFloorWaggle(line, args[0], args[1], args[2], args[3], args[4]);
      break;
   case 398: // Thing_Spawn
   case 399: // Thing_SpawnNoFog
      success = !!EV_ThingSpawn(args, (special == 398));
      break;
   case 400: // Teleport_EndGame
      G_ForceFinale();
      success = true;
      break;
   case 402: // Thing_Projectile
   case 403: // Thing_ProjectileGravity
      success = !!EV_ThingProjectile(args, (special == 403));
      break;
   case 404: // Thing_Activate
      success = !!EV_ThingActivate(args[0]);
      break;
   case 405: // Thing_Deactivate
      success = !!EV_ThingDeactivate(args[0]);
      break;
   default:
      break;
   }

   return success;
}

//
// P_ActivateParamLine
//
// Handles a param line activation and executes the appropriate
// parameterized line special.
//
// line:  The line being activated. Never NULL in this context.
// thing: The thing that wants to activate this line. Never NULL in this context.
// side:  Side of line activated, 0 or 1.
// spac:  Type of activation. This is de-wed from the special with
//        parameterized lines using the ExtraData extflags line field.
//
bool P_ActivateParamLine(line_t *line, Mobj *thing, int side, int spac)
{
   bool success = false, reuse = false;
   int flags = 0;

   // check player / monster / missile enable flags
   if(thing->player)                   // treat as player?
      flags |= EX_ML_PLAYER;
   if(thing->flags3 & MF3_SPACMISSILE) // treat as missile?
      flags |= EX_ML_MISSILE;
   if(thing->flags3 & MF3_SPACMONSTER) // treat as monster?
      flags |= EX_ML_MONSTER;

   if(!(line->extflags & flags))
      return false;

   // check activation flags -- can we activate this line this way?
   switch(spac)
   {
   case SPAC_CROSS:
      flags = EX_ML_CROSS;
      break;
   case SPAC_USE:
      flags = EX_ML_USE;
      break;
   case SPAC_IMPACT:
      flags = EX_ML_IMPACT;
      break;
   case SPAC_PUSH:
      flags = EX_ML_PUSH;
      break;
   }

   if(!(line->extflags & flags))
      return false;

   // check 1S only flag -- if set, must be activated from first side
   if((line->extflags & EX_ML_1SONLY) && side != 0)
      return false;

   // is action reusable?
   if(line->extflags & EX_ML_REPEAT)
      reuse = true;

   // execute the special
   success = P_ExecParamLineSpec(line, thing, line->special, line->args,
                                 side, spac, reuse);

   // actions to take if line activation was successful:
   if(success)
   {
      // clear special if line is not repeatable
      if(!reuse)
         line->special = 0;

      // change switch textures where appropriate
      if(spac == SPAC_USE || spac == SPAC_IMPACT)
         P_ChangeSwitchTexture(line, reuse, side);
   }

   return success;
}

// ChangeLineTex texture position numbers
enum
{
   CLT_TEX_UPPER,
   CLT_TEX_MIDDLE,
   CLT_TEX_LOWER,
};

//
// EV_ChangeLineTex
//
// Sets the indicated texture on all lines of lineid tag (if usetag false) or of
// the given tag (if usetag true)
//
void P_ChangeLineTex(const char *texture, int pos, int side, int tag, bool usetag)
{
   line_t *l = NULL;
   int linenum = -1, texnum;
   
   texnum = R_FindWall(texture);
   linenum = -1;

   while((l = P_FindLine(tag, &linenum)) != NULL)
   {
       if(l->sidenum[side] == -1)
         continue;

      switch(pos)
      {
      case CLT_TEX_UPPER:
         sides[l->sidenum[side]].toptexture = texnum;
         break;
      case CLT_TEX_MIDDLE:
         sides[l->sidenum[side]].midtexture = texnum;
         break;
      case CLT_TEX_LOWER:
         sides[l->sidenum[side]].bottomtexture = texnum;
         break;
      }
   }
}

#ifndef EE_NO_SMALL_SUPPORT
//
// Small Natives
//

//
// sm_specialmode
//
// Deprecated: does nothing
//
static cell AMX_NATIVE_CALL sm_specialmode(AMX *amx, cell *params)
{
   return 0;
}

//
// sm_changecelingtex  -- joek 9/11/07
//
// - small func to change our ceiling texture
//
static cell AMX_NATIVE_CALL sm_changeceilingtex(AMX *amx, cell *params)
{
   char *flat;
   int tag, err;

   if(gamestate != GS_LEVEL)
   {
      amx_RaiseError(amx, SC_ERR_GAMEMODE | SC_ERR_MASK);
      return -1;
   }

   tag = params[1];

   if((err = SM_GetSmallString(amx, &flat, params[2])) != AMX_ERR_NONE)
   {
      amx_RaiseError(amx, err);
      return -1;
   }

   P_ChangeCeilingTex(flat, tag);

   Z_Free(flat);

   return 0;
}

//
// sm_changefloortex  -- joek 9/11/07
//
// - small func to change our floor texture
//
static cell AMX_NATIVE_CALL sm_changefloortex(AMX *amx, cell *params)
{
   char *flat;
   int err, tag;

   if(gamestate != GS_LEVEL)
   {
      amx_RaiseError(amx, SC_ERR_GAMEMODE | SC_ERR_MASK);
      return -1;
   }

   tag = params[1];

   if((err = SM_GetSmallString(amx, &flat, params[2])) != AMX_ERR_NONE)
   {
      amx_RaiseError(amx, err);
      return -1;
   }

   P_ChangeFloorTex(flat, tag);

   Z_Free(flat);


   return 0;
}

//
// sm_changelinetex  -- joek 9/11/07
//
// - small func to change our line texture by lineid
//
static cell AMX_NATIVE_CALL sm_changelinetex(AMX *amx, cell *params)
{
   char *texname;
   int err, lineid, side, pos;

   if(gamestate != GS_LEVEL)
   {
      amx_RaiseError(amx, SC_ERR_GAMEMODE | SC_ERR_MASK);
      return -1;
   }

   lineid = params[1];        // lineid of lines to affect
   side = params[2];       // Front/Back
   pos = params[3];    // Upper/Middle/Lower

   if((err = SM_GetSmallString(amx, &texname, params[4])) != AMX_ERR_NONE)
   {
      amx_RaiseError(amx, err);
      return -1;
   }

   P_ChangeLineTex(texname, pos, side, lineid, false);

   Z_Free(texname);


   return 0;
}

//
// sm_changelinetextag  -- joek 9/11/07
//
// - small func to change our line texture by tag
//
static cell AMX_NATIVE_CALL sm_changelinetextag(AMX *amx, cell *params)
{
   char *texname;
   int err, tag, side, pos;

   if(gamestate != GS_LEVEL)
   {
      amx_RaiseError(amx, SC_ERR_GAMEMODE | SC_ERR_MASK);
      return -1;
   }

   tag = params[1];        // lineid of lines to affect
   side = params[2];       // Front/Back
   pos = params[3];    // Upper/Middle/Lower

   if((err = SM_GetSmallString(amx, &texname, params[4])) != AMX_ERR_NONE)
   {
      amx_RaiseError(amx, err);
      return -1;
   }

   P_ChangeLineTex(texname, pos, side, tag, true);

   Z_Free(texname);


   return 0;
}

//
// P_ScriptSpec
//
// haleyjd 05/20/05
//
// Thunks from Small script params to line special args and executes
// the indicated special. All functions using this must take the
// same arguments in the same order as the line special.
//
static int P_ScriptSpec(int16_t spec, AMX *amx, cell *params)
{
   int args[NUMLINEARGS] = { 0, 0, 0, 0, 0 };
   int i, numparams = params[0] / sizeof(cell);
   SmallContext_t *ctx;
   line_t *line  = NULL;
   Mobj *thing = NULL;

   if(gamestate != GS_LEVEL)
   {
      amx_RaiseError(amx, SC_ERR_GAMEMODE | SC_ERR_MASK);
      return -1;
   }

   ctx = SM_GetContextForAMX(amx);

   // If invocation type is SC_INVOKE_LINE, we can pass on the line and
   // thing that triggered this script. This results in the action acting
   // exactly like it belongs to the line normally.

   if(ctx->invocationData.invokeType == SC_INVOKE_LINE)
   {
      line  = ctx->invocationData.line;
      thing = ctx->invocationData.trigger;
   }

   for(i = 0; i < numparams; ++i)
      args[i] = params[i + 1];

   // FIXME: spac important?
   return P_ExecParamLineSpec(line, thing, spec, args, 0, SPAC_CROSS, true);
}
#endif

//
// Console Command to execute line specials
//

CONSOLE_COMMAND(p_linespec, cf_notnet|cf_level)
{
   int16_t spec;
   int args[NUMLINEARGS] = { 0, 0, 0, 0, 0 };
   int i, numargs;

   if(!Console.argc)
   {
      C_Printf("usage: p_linespec name args\n");
      return;
   }

   spec = E_LineSpecForName(Console.argv[0]->constPtr());

   numargs = Console.argc - 1;

   for(i = 0; i < numargs; ++i)
      args[i] = Console.argv[i + 1]->toInt();

   P_ExecParamLineSpec(NULL, players[Console.cmdsrc].mo, spec, args, 0, 
                       SPAC_CROSS, true);
}

void P_AddGenLineCommands(void)
{
   C_AddCommand(p_linespec);
}

#ifndef EE_NO_SMALL_SUPPORT
//
// Small Param Line Special Wrappers
//

#define SCRIPT_SPEC(num, name) \
static cell AMX_NATIVE_CALL sm_ ## name(AMX *amx, cell *params) \
{ \
   return P_ScriptSpec((num), amx, params); \
}

SCRIPT_SPEC(300, door_raise)
SCRIPT_SPEC(301, door_open)
SCRIPT_SPEC(302, door_close)
SCRIPT_SPEC(303, door_closewaitopen)
SCRIPT_SPEC(304, door_waitraise)
SCRIPT_SPEC(305, door_waitclose)
SCRIPT_SPEC(306, floor_raisetohighest)
SCRIPT_SPEC(307, floor_lowertohighest)
SCRIPT_SPEC(308, floor_raisetolowest)
SCRIPT_SPEC(309, floor_lowertolowest)
SCRIPT_SPEC(310, floor_raisetonearest)
SCRIPT_SPEC(311, floor_lowertonearest)
SCRIPT_SPEC(312, floor_raisetolowestceiling)
SCRIPT_SPEC(313, floor_lowertolowestceiling)
SCRIPT_SPEC(314, floor_raisetoceiling)
SCRIPT_SPEC(315, floor_raisebytexture)
SCRIPT_SPEC(316, floor_lowerbytexture)
SCRIPT_SPEC(317, floor_raisebyvalue)
SCRIPT_SPEC(318, floor_lowerbyvalue)
SCRIPT_SPEC(319, floor_movetovalue)
SCRIPT_SPEC(320, floor_raiseinstant)
SCRIPT_SPEC(321, floor_lowerinstant)
SCRIPT_SPEC(322, floor_toceilinginstant)
SCRIPT_SPEC(323, ceiling_raisetohighest)
SCRIPT_SPEC(324, ceiling_tohighestinstant)
SCRIPT_SPEC(325, ceiling_raisetonearest)
SCRIPT_SPEC(326, ceiling_lowertonearest)
SCRIPT_SPEC(327, ceiling_raisetolowest)
SCRIPT_SPEC(328, ceiling_lowertolowest)
SCRIPT_SPEC(329, ceiling_raisetohighestfloor)
SCRIPT_SPEC(330, ceiling_lowertohighestfloor)
SCRIPT_SPEC(331, ceiling_tofloorinstant)
SCRIPT_SPEC(332, ceiling_lowertofloor)
SCRIPT_SPEC(333, ceiling_raisebytexture)
SCRIPT_SPEC(334, ceiling_lowerbytexture)
SCRIPT_SPEC(335, ceiling_raisebyvalue)
SCRIPT_SPEC(336, ceiling_lowerbyvalue)
SCRIPT_SPEC(337, ceiling_movetovalue)
SCRIPT_SPEC(338, ceiling_raiseinstant)
SCRIPT_SPEC(339, ceiling_lowerinstant)
SCRIPT_SPEC(340, stairs_buildupdoom)
SCRIPT_SPEC(341, stairs_builddowndoom)
SCRIPT_SPEC(342, stairs_buildupdoomsync)
SCRIPT_SPEC(343, stairs_builddowndoomsync)
SCRIPT_SPEC(350, polyobj_doorslide)
SCRIPT_SPEC(351, polyobj_doorswing)
SCRIPT_SPEC(352, polyobj_move)
SCRIPT_SPEC(353, polyobj_or_move)
SCRIPT_SPEC(354, polyobj_rotateright)
SCRIPT_SPEC(355, polyobj_or_rotateright)
SCRIPT_SPEC(356, polyobj_rotateleft)
SCRIPT_SPEC(357, polyobj_or_rotateleft)
SCRIPT_SPEC(362, pillar_build)
SCRIPT_SPEC(363, pillar_buildandcrush)
SCRIPT_SPEC(364, pillar_open)
SCRIPT_SPEC(365, acs_execute)
SCRIPT_SPEC(366, acs_suspend)
SCRIPT_SPEC(367, acs_terminate)
SCRIPT_SPEC(368, light_raisebyvalue)
SCRIPT_SPEC(369, light_lowerbyvalue)
SCRIPT_SPEC(370, light_changetovalue)
SCRIPT_SPEC(371, light_fade)
SCRIPT_SPEC(372, light_glow)
SCRIPT_SPEC(373, light_flicker)
SCRIPT_SPEC(374, light_strobe)
SCRIPT_SPEC(375, radius_quake)
SCRIPT_SPEC(397, floor_waggle)
SCRIPT_SPEC(398, thing_spawn)
SCRIPT_SPEC(399, thing_spawnnofog)

AMX_NATIVE_INFO genlin_Natives[] =
{
   { "_SpecialMode",                 sm_specialmode                 },
   { "_Door_Raise",                  sm_door_raise                  },
   { "_Door_Open",                   sm_door_open                   },
   { "_Door_Close",                  sm_door_close                  },
   { "_Door_CloseWaitOpen",          sm_door_closewaitopen          },
   { "_Door_WaitRaise",              sm_door_waitraise              },
   { "_Door_WaitClose",              sm_door_waitclose              },
   { "_Floor_RaiseToHighest",        sm_floor_raisetohighest        },
   { "_Floor_LowerToHighest",        sm_floor_lowertohighest        },
   { "_Floor_RaiseToLowest",         sm_floor_raisetolowest         },
   { "_Floor_LowerToLowest",         sm_floor_lowertolowest         },
   { "_Floor_RaiseToNearest",        sm_floor_raisetonearest        },
   { "_Floor_LowerToNearest",        sm_floor_lowertonearest        },
   { "_Floor_RaiseToLowestCeiling",  sm_floor_raisetolowestceiling  },
   { "_Floor_LowerToLowestCeiling",  sm_floor_lowertolowestceiling  },
   { "_Floor_RaiseToCeiling",        sm_floor_raisetoceiling        },
   { "_Floor_RaiseByTexture",        sm_floor_raisebytexture        },
   { "_Floor_LowerByTexture",        sm_floor_lowerbytexture        },
   { "_Floor_RaiseByValue",          sm_floor_raisebyvalue          },
   { "_Floor_LowerByValue",          sm_floor_lowerbyvalue          },
   { "_Floor_MoveToValue",           sm_floor_movetovalue           },
   { "_Floor_RaiseInstant",          sm_floor_raiseinstant          },
   { "_Floor_LowerInstant",          sm_floor_lowerinstant          },
   { "_Floor_ToCeilingInstant",      sm_floor_toceilinginstant      },
   { "_Ceiling_RaiseToHighest",      sm_ceiling_raisetohighest      },
   { "_Ceiling_ToHighestInstant",    sm_ceiling_tohighestinstant    },
   { "_Ceiling_RaiseToNearest",      sm_ceiling_raisetonearest      },
   { "_Ceiling_LowerToNearest",      sm_ceiling_lowertonearest      },
   { "_Ceiling_RaiseToLowest",       sm_ceiling_raisetolowest       },
   { "_Ceiling_LowerToLowest",       sm_ceiling_lowertolowest       },
   { "_Ceiling_RaiseToHighestFloor", sm_ceiling_raisetohighestfloor },
   { "_Ceiling_LowerToHighestFloor", sm_ceiling_lowertohighestfloor },
   { "_Ceiling_ToFloorInstant",      sm_ceiling_tofloorinstant      },
   { "_Ceiling_LowerToFloor",        sm_ceiling_lowertofloor        },
   { "_Ceiling_RaiseByTexture",      sm_ceiling_raisebytexture      },
   { "_Ceiling_LowerByTexture",      sm_ceiling_lowerbytexture      },
   { "_Ceiling_RaiseByValue",        sm_ceiling_raisebyvalue        },
   { "_Ceiling_LowerByValue",        sm_ceiling_lowerbyvalue        },
   { "_Ceiling_MoveToValue",         sm_ceiling_movetovalue         },
   { "_Ceiling_RaiseInstant",        sm_ceiling_raiseinstant        },
   { "_Ceiling_LowerInstant",        sm_ceiling_lowerinstant        },
   { "_Stairs_BuildUpDoom",          sm_stairs_buildupdoom          },
   { "_Stairs_BuildDownDoom",        sm_stairs_builddowndoom        },
   { "_Stairs_BuildUpDoomSync",      sm_stairs_buildupdoomsync      },
   { "_Stairs_BuildDownDoomSync",    sm_stairs_builddowndoomsync    },
   { "_Polyobj_DoorSlide",           sm_polyobj_doorslide           },
   { "_Polyobj_DoorSwing",           sm_polyobj_doorswing           },
   { "_Polyobj_Move",                sm_polyobj_move                },
   { "_Polyobj_OR_Move",             sm_polyobj_or_move             },
   { "_Polyobj_RotateRight",         sm_polyobj_rotateright         },
   { "_Polyobj_OR_RotateRight",      sm_polyobj_or_rotateright      },
   { "_Polyobj_RotateLeft",          sm_polyobj_rotateleft          },
   { "_Polyobj_OR_RotateLeft",       sm_polyobj_or_rotateleft       },
   { "_Pillar_Build",                sm_pillar_build                },
   { "_Pillar_BuildAndCrush",        sm_pillar_buildandcrush        },
   { "_Pillar_Open",                 sm_pillar_open                 },
   { "_ACS_Execute",                 sm_acs_execute                 },
   { "_ACS_Suspend",                 sm_acs_suspend                 },
   { "_ACS_Terminate",               sm_acs_terminate               },
   { "_Light_RaiseByValue",          sm_light_raisebyvalue          },
   { "_Light_LowerByValue",          sm_light_lowerbyvalue          },
   { "_Light_ChangeToValue",         sm_light_changetovalue         },
   { "_Light_Fade",                  sm_light_fade                  },
   { "_Light_Glow",                  sm_light_glow                  },
   { "_Light_Flicker",               sm_light_flicker               },
   { "_Light_Strobe",                sm_light_strobe                },
   { "_Radius_Quake",                sm_radius_quake                },
   { "_ChangeFloor",                 sm_changefloortex              },
   { "_ChangeCeiling",               sm_changeceilingtex            },
   { "_SetLineTexture",              sm_changelinetex               },
   { "_SetLineTextureTag",           sm_changelinetextag            },
   { "_Floor_Waggle",                sm_floor_waggle                },
   { "_Thing_Spawn",                 sm_thing_spawn                 },
   { "_Thing_SpawnNoFog",            sm_thing_spawnnofog            },
   { NULL, NULL }
};
#endif

//----------------------------------------------------------------------------
//
// $Log: p_genlin.c,v $
// Revision 1.18  1998/05/23  10:23:23  jim
// Fix numeric changer loop corruption
//
// Revision 1.17  1998/05/08  03:34:56  jim
// formatted/documented p_genlin
//
// Revision 1.16  1998/05/03  23:05:56  killough
// Fix #includes at the top, nothing else
//
// Revision 1.15  1998/04/16  06:25:23  killough
// Fix generalized doors' opening sounds
//
// Revision 1.14  1998/04/05  13:54:10  jim
// fixed switch change on second activation
//
// Revision 1.13  1998/03/31  16:52:15  jim
// Fixed uninited type field in stair builders
//
// Revision 1.12  1998/03/20  14:24:28  jim
// Gen ceiling target now shortest UPPER texture
//
// Revision 1.11  1998/03/15  14:40:14  jim
// added pure texture change linedefs & generalized sector types
//
// Revision 1.10  1998/03/13  14:05:56  jim
// Fixed arith overflow in some linedef types
//
// Revision 1.9  1998/03/04  11:56:30  jim
// Fix multiple sector stair raise
//
// Revision 1.8  1998/02/27  11:50:59  jim
// Fixes for stairs
//
// Revision 1.7  1998/02/23  23:46:50  jim
// Compatibility flagged multiple thinker support
//
// Revision 1.6  1998/02/23  00:41:46  jim
// Implemented elevators
//
// Revision 1.4  1998/02/17  06:07:56  killough
// Change RNG calling sequence
//
// Revision 1.3  1998/02/13  03:28:36  jim
// Fixed W1,G1 linedefs clearing untriggered special, cosmetic changes
//
//
// Revision 1.1.1.1  1998/02/04  09:19:00  jim
// Lee's Jan 19 sources
//
//
//----------------------------------------------------------------------------

<|MERGE_RESOLUTION|>--- conflicted
+++ resolved
@@ -1,4 +1,4 @@
-// Emacs style mode select   -*- C++ -*- vi:sw=3 ts=3:
+// Emacs style mode select   -*- C++ -*- vi:sw=3 ts=3: 
 //-----------------------------------------------------------------------------
 //
 // Copyright(C) 2000 James Haley
@@ -48,11 +48,10 @@
 #include "r_main.h"
 #include "r_state.h"
 
-
-// [CG] Added.
-#include "cs_netid.h"
-#include "cs_spec.h"
-#include "sv_main.h"
+#include "cs_netid.h" // [CG] 09/18/11
+#include "cs_spec.h"  // [CG] 09/18/11
+#include "sv_main.h"  // [CG] 09/18/11
+
 
 //////////////////////////////////////////////////////////
 //
@@ -96,7 +95,6 @@
 
       // new floor thinker
       rtn = 1;
-
       floor = P_SpawnParamFloor(line, sec, fd);
 
       if(manual)
@@ -105,21 +103,21 @@
    return rtn;
 }
 
-
-floormove_t* P_SpawnParamFloor(line_t *line, sector_t *sector, floordata_t *fd)
-{
-   size_t secnum = sector - sectors;
-   CFloorMove *floor = new CFloorMove;
+FloorMoveThinker* P_SpawnParamFloor(line_t *line, sector_t *sec,
+                                    floordata_t *fd)
+{
+   size_t secnum = sec - sectors;
+   FloorMoveThinker *floor = new FloorMoveThinker;
 
    floor->addThinker();
-   sector->floordata = floor;
+   sec->floordata = floor;
    
    floor->crush = fd->crush;
    floor->direction = fd->direction ? plat_up : plat_down;
-   floor->sector = sector;
-   floor->texture = sector->floorpic;
+   floor->sector = sec;
+   floor->texture = sec->floorpic;
    //jff 3/14/98 transfer old special field too
-   P_SetupSpecialTransfer(sector, &(floor->special));
+   P_SetupSpecialTransfer(sec, &(floor->special));
    floor->type = genFloor;
 
    // set the speed of motion
@@ -129,13 +127,13 @@
       floor->speed = FLOORSPEED;
       break;
    case SpeedNormal:
-      floor->speed = FLOORSPEED * 2;
+      floor->speed = FLOORSPEED*2;
       break;
    case SpeedFast:
-      floor->speed = FLOORSPEED * 4;
+      floor->speed = FLOORSPEED*4;
       break;
    case SpeedTurbo:
-      floor->speed = FLOORSPEED * 8;
+      floor->speed = FLOORSPEED*8;
       break;
    case SpeedParam: // haleyjd 05/07/04: parameterized extension
       floor->speed = fd->speed_value;
@@ -148,39 +146,39 @@
    switch(fd->target_type)
    {
    case FtoHnF:
-      floor->floordestheight = P_FindHighestFloorSurrounding(sector);
+      floor->floordestheight = P_FindHighestFloorSurrounding(sec);
       break;
    case FtoLnF:
-      floor->floordestheight = P_FindLowestFloorSurrounding(sector);
+      floor->floordestheight = P_FindLowestFloorSurrounding(sec);
       break;
    case FtoNnF:
       floor->floordestheight = fd->direction ?
-         P_FindNextHighestFloor(sector, sector->floorheight) :
-         P_FindNextLowestFloor(sector, sector->floorheight);
+         P_FindNextHighestFloor(sec,sec->floorheight) :
+         P_FindNextLowestFloor(sec,sec->floorheight);
       break;
    case FtoLnC:
-      floor->floordestheight = P_FindLowestCeilingSurrounding(sector);
+      floor->floordestheight = P_FindLowestCeilingSurrounding(sec);
       break;
    case FtoC:
-      floor->floordestheight = sector->ceilingheight;
+      floor->floordestheight = sec->ceilingheight;
       break;
    case FbyST:
       floor->floordestheight = 
          (floor->sector->floorheight>>FRACBITS) + floor->direction * 
-         (P_FindShortestTextureAround(secnum) >> FRACBITS);
-      if(floor->floordestheight > 32000)  //jff 3/13/98 prevent overflow
-         floor->floordestheight = 32000;    // wraparound in floor height
-      if(floor->floordestheight < -32000)
-         floor->floordestheight = -32000;
+         (P_FindShortestTextureAround(secnum)>>FRACBITS);
+      if(floor->floordestheight>32000)  //jff 3/13/98 prevent overflow
+         floor->floordestheight=32000;    // wraparound in floor height
+      if(floor->floordestheight<-32000)
+         floor->floordestheight=-32000;
       floor->floordestheight<<=FRACBITS;
       break;
    case Fby24:
       floor->floordestheight = floor->sector->floorheight +
-         floor->direction * 24 * FRACUNIT;
+         floor->direction * 24*FRACUNIT;
       break;
    case Fby32:
       floor->floordestheight = floor->sector->floorheight +
-         floor->direction * 32 * FRACUNIT;
+         floor->direction * 32*FRACUNIT;
       break;
    
       // haleyjd 05/07/04: parameterized extensions
@@ -215,17 +213,17 @@
    {
       if(fd->change_model) // if a numeric model change
       {
-         sector_t *sec;
+         sector_t *newsec;
 
          //jff 5/23/98 find model with ceiling at target height
          //if target is a ceiling type
-         sec = (fd->target_type == FtoLnC || fd->target_type == FtoC)?
-            P_FindModelCeilingSector(floor->floordestheight,secnum) :
-            P_FindModelFloorSector(floor->floordestheight,secnum);
+         newsec = (fd->target_type == FtoLnC || fd->target_type == FtoC)?
+               P_FindModelCeilingSector(floor->floordestheight,secnum) :
+               P_FindModelFloorSector(floor->floordestheight,secnum);
          
-         if(sec)
+         if(newsec)
          {
-            floor->texture = sec->floorpic;
+            floor->texture = newsec->floorpic;
             switch(fd->change_type)
             {
             case FChgZero:  // zero type
@@ -235,7 +233,7 @@
                break;
             case FChgTyp:   // copy type
                //jff 3/14/98 change old field too
-               P_SetupSpecialTransfer(sec, &(floor->special));
+               P_SetupSpecialTransfer(newsec, &(floor->special));
                floor->type = genFloorChgT;
                break;
             case FChgTxt:   // leave type be
@@ -276,9 +274,13 @@
 
    if(serverside)
    {
-      CS_ObtainFloorNetID(floor);
+      NetFloors.add(floor);
       if(CS_SERVER)
-         SV_BroadcastMapSpecialSpawned(floor, fd, line, ms_floor_param);
+      {
+         SV_BroadcastMapSpecialSpawned(
+            floor, fd, line, floor->sector, ms_floor_param
+         );
+      }
    }
 
    return floor;
@@ -300,7 +302,7 @@
 int EV_DoGenFloor(line_t *line)
 {
    floordata_t fd;
-   unsigned value = (unsigned int)line->special - GenFloorBase;
+   unsigned int value = (unsigned int)line->special - GenFloorBase;
 
    // parse the bit fields in the line's special type
    
@@ -319,23 +321,69 @@
    return EV_DoParamFloor(line, line->tag, &fd);
 }
 
-ceiling_t* P_SpawnParamCeiling(line_t *line, sector_t *sector,
-                               ceilingdata_t *cd)
-{
-   fixed_t targheight = sector->ceilingheight;
-   size_t secnum = sector - sectors;
-   ceiling_t *ceiling = new ceiling_t;
-
-   ceiling->Add();
-   sector->ceilingdata = ceiling; //jff 2/22/98
+//
+// EV_DoParamCeiling
+//
+int EV_DoParamCeiling(line_t *line, int tag, ceilingdata_t *cd)
+{
+   int       secnum;
+   int       rtn = 0;
+   bool      manual = false;
+   sector_t *sec;
+   CeilingThinker *ceiling;
+
+   // check if a manual trigger, if so do just the sector on the backside
+   if(cd->trigger_type == PushOnce || cd->trigger_type == PushMany)
+   {
+      if(!line || !(sec = line->backsector))
+         return rtn;
+      secnum = sec - sectors;
+      manual = true;
+      goto manual_ceiling;
+   }
+
+   secnum = -1;
+   // if not manual do all sectors tagged the same as the line
+   while((secnum = P_FindSectorFromTag(tag, secnum)) >= 0)
+   {
+      sec = &sectors[secnum];
+
+manual_ceiling:                
+      // Do not start another function if ceiling already moving
+      if(P_SectorActive(ceiling_special, sec)) //jff 2/22/98
+      {
+         if(manual)
+            return rtn;
+         continue;
+      }
+
+      // new ceiling thinker
+      rtn = 1;
+      ceiling = P_SpawnParamCeiling(line, sec, cd);
+
+      if(manual)
+         return rtn;
+   }
+   return rtn;
+}
+
+CeilingThinker* P_SpawnParamCeiling(line_t *line, sector_t *sec,
+                                    ceilingdata_t *cd)
+{
+   fixed_t targheight = sec->ceilingheight;
+   size_t secnum = sec - sectors;
+   CeilingThinker *ceiling = new CeilingThinker;
+
+   ceiling->addThinker();
+   sec->ceilingdata = ceiling; //jff 2/22/98
 
    ceiling->crush = cd->crush;
    ceiling->direction = cd->direction ? plat_up : plat_down;
-   ceiling->sector = sector;
-   ceiling->texture = sector->ceilingpic;
+   ceiling->sector = sec;
+   ceiling->texture = sec->ceilingpic;
    //jff 3/14/98 change old field too
-   P_SetupSpecialTransfer(sector, &(ceiling->special));
-   ceiling->tag = sector->tag;
+   P_SetupSpecialTransfer(sec, &(ceiling->special));
+   ceiling->tag = sec->tag;
    ceiling->type = genCeiling;
 
    // set speed of motion
@@ -345,13 +393,13 @@
       ceiling->speed = CEILSPEED;
       break;
    case SpeedNormal:
-      ceiling->speed = CEILSPEED * 2;
+      ceiling->speed = CEILSPEED*2;
       break;
    case SpeedFast:
-      ceiling->speed = CEILSPEED * 4;
+      ceiling->speed = CEILSPEED*4;
       break;
    case SpeedTurbo:
-      ceiling->speed = CEILSPEED * 8;
+      ceiling->speed = CEILSPEED*8;
       break;
    case SpeedParam: // haleyjd 10/06/05: parameterized extension
       ceiling->speed = cd->speed_value;
@@ -361,29 +409,29 @@
    }
 
    // set destination target height
+   targheight = sec->ceilingheight;
    switch(cd->target_type)
    {
    case CtoHnC:
-      targheight = P_FindHighestCeilingSurrounding(sector);
+      targheight = P_FindHighestCeilingSurrounding(sec);
       break;
    case CtoLnC:
-      targheight = P_FindLowestCeilingSurrounding(sector);
+      targheight = P_FindLowestCeilingSurrounding(sec);
       break;
    case CtoNnC:
       targheight = cd->direction ?
-         P_FindNextHighestCeiling(sector, sector->ceilingheight) :
-         P_FindNextLowestCeiling(sector, sector->ceilingheight);
+         P_FindNextHighestCeiling(sec,sec->ceilingheight) :
+         P_FindNextLowestCeiling(sec,sec->ceilingheight);
       break;
    case CtoHnF:
-      targheight = P_FindHighestFloorSurrounding(sector);
+      targheight = P_FindHighestFloorSurrounding(sec);
       break;
    case CtoF:
-      targheight = sector->floorheight;
+      targheight = sec->floorheight;
       break;
    case CbyST:
-      targheight = (ceiling->sector->ceilingheight >> FRACBITS) +
-                   ceiling->direction *
-                   (P_FindShortestUpperAround(secnum) >> FRACBITS);
+      targheight = (ceiling->sector->ceilingheight>>FRACBITS) +
+         ceiling->direction * (P_FindShortestUpperAround(secnum)>>FRACBITS);
       if(targheight > 32000)  // jff 3/13/98 prevent overflow
          targheight = 32000;  // wraparound in ceiling height
       if(targheight < -32000)
@@ -392,11 +440,11 @@
       break;
    case Cby24:
       targheight = ceiling->sector->ceilingheight +
-         ceiling->direction * 24 * FRACUNIT;
+         ceiling->direction * 24*FRACUNIT;
       break;
    case Cby32:
       targheight = ceiling->sector->ceilingheight +
-         ceiling->direction * 32 * FRACUNIT;
+         ceiling->direction * 32*FRACUNIT;
       break;
 
       // haleyjd 10/06/05: parameterized extensions
@@ -435,14 +483,14 @@
    {
       if(cd->change_model)   // if a numeric model change
       {
-         sector_t *sec;
+         sector_t *newsec;
 
          // jff 5/23/98 find model with floor at target height if 
          // target is a floor type
-         sec = (cd->target_type == CtoHnF || cd->target_type == CtoF) ?
-                  P_FindModelFloorSector(targheight, secnum) :
-                  P_FindModelCeilingSector(targheight, secnum);
-         if(sec)
+         newsec = (cd->target_type == CtoHnF || cd->target_type == CtoF) ?
+                     P_FindModelFloorSector(targheight, secnum) :
+                     P_FindModelCeilingSector(targheight, secnum);
+         if(newsec)
          {
             ceiling->texture = sec->ceilingpic;
             switch(cd->change_type)
@@ -492,69 +540,20 @@
       }
    }
 
+   P_CeilingSequence(ceiling->sector, CNOISE_NORMAL); // haleyjd 09/29/06
+
    if(serverside)
    {
       P_AddActiveCeiling(ceiling); // add this ceiling to the active list
       if(CS_SERVER)
-         SV_BroadcastMapSpecialSpawned(ceiling, cd, line, ms_ceiling_param);
-   }
-
-   P_CeilingSequence(ceiling->sector, CNOISE_NORMAL); // haleyjd 09/29/06
+      {
+         SV_BroadcastMapSpecialSpawned(
+            ceiling, cd, line, ceiling->sector, ms_ceiling_param
+         );
+      }
+   }
 
    return ceiling;
-}
-
-//
-// EV_DoParamCeiling
-//
-int EV_DoParamCeiling(line_t *line, int tag, ceilingdata_t *cd)
-{
-   int       secnum;
-   int       rtn = 0;
-<<<<<<< HEAD
-   boolean   manual = false;
-   sector_t  *sec;
-=======
-   bool      manual = false;
-   fixed_t   targheight;
-   sector_t *sec;
->>>>>>> d9611a97
-   CeilingThinker *ceiling;
-
-   // check if a manual trigger, if so do just the sector on the backside
-   if(cd->trigger_type == PushOnce || cd->trigger_type == PushMany)
-   {
-      if(!line || !(sec = line->backsector))
-         return rtn;
-      secnum = sec - sectors;
-      manual = true;
-      goto manual_ceiling;
-   }
-
-   secnum = -1;
-   // if not manual do all sectors tagged the same as the line
-   while((secnum = P_FindSectorFromTag(tag, secnum)) >= 0)
-   {
-      sec = &sectors[secnum];
-
-manual_ceiling:                
-      // Do not start another function if ceiling already moving
-      if(P_SectorActive(ceiling_special, sec)) //jff 2/22/98
-      {
-         if(manual)
-            return rtn;
-         continue;
-      }
-
-      // new ceiling thinker
-      rtn = 1;
-
-      ceiling = P_SpawnParamCeiling(line, sec, cd);
-
-      if(manual)
-         return rtn;
-   }
-   return rtn;
 }
 
 //
@@ -571,7 +570,7 @@
 int EV_DoGenCeiling(line_t *line)
 {
    ceilingdata_t cd;
-   unsigned value = (unsigned int)line->special - GenCeilingBase;
+   unsigned int value = (unsigned int)line->special - GenCeilingBase;
 
    // parse the bit fields in the line's special type
    
@@ -605,14 +604,7 @@
    int       rtn;
    bool      manual;
    sector_t *sec;
-<<<<<<< HEAD
-   secnum = -1;
-   rtn = 0;
-   
-   unsigned value = (unsigned int)line->special - GenLiftBase;
-=======
    unsigned int value = (unsigned int)line->special - GenLiftBase;
->>>>>>> d9611a97
 
    // parse the bit fields in the line's special type
    
@@ -621,14 +613,17 @@
    int Sped = (value & LiftSpeed) >> LiftSpeedShift;
    int Trig = (value & TriggerType) >> TriggerTypeShift;
 
+   secnum = -1;
+   rtn = 0;
+   
    // Activate all <type> plats that are in_stasis
    
-   if(Targ == LnF2HnF)
+   if(Targ==LnF2HnF)
       P_ActivateInStasis(line->tag);
         
    // check if a manual trigger, if so do just the sector on the backside
    manual = false;
-   if(Trig == PushOnce || Trig == PushMany)
+   if(Trig==PushOnce || Trig==PushMany)
    {
       if (!(sec = line->backsector))
          return rtn;
@@ -638,7 +633,7 @@
    }
 
    // if not manual do all sectors tagged the same as the line
-   while((secnum = P_FindSectorFromLineTag(line, secnum)) >= 0)
+   while((secnum = P_FindSectorFromLineTag(line,secnum)) >= 0)
    {
       sec = &sectors[secnum];
       
@@ -654,18 +649,17 @@
       
       // Setup the plat thinker
       rtn = 1;
-
       plat = P_SpawnGenPlatform(line, sec);
-   
+
       if(manual)
          return rtn;
    }
    return rtn;
 }
 
-plat_t* P_SpawnGenPlatform(line_t *line, sector_t *sector)
-{
-   unsigned value = (unsigned int)line->special - GenLiftBase;
+PlatThinker* P_SpawnGenPlatform(line_t *line, sector_t *sec)
+{
+   unsigned int value = (unsigned int)line->special - GenLiftBase;
 
    // parse the bit fields in the line's special type
    
@@ -673,44 +667,45 @@
    int Dely = (value & LiftDelay) >> LiftDelayShift;
    int Sped = (value & LiftSpeed) >> LiftSpeedShift;
    int Trig = (value & TriggerType) >> TriggerTypeShift;
-   CPlat *plat = new CPlat;
+
+   PlatThinker *plat = new PlatThinker;
 
    plat->addThinker();
    
-   plat->sector = sector;
+   plat->sector = sec;
    plat->sector->floordata = plat;
    plat->crush = -1;
    plat->tag = line->tag;
    
    plat->type = genLift;
-   plat->high = sector->floorheight;
+   plat->high = sec->floorheight;
    plat->status = down;
 
    // setup the target destination height
    switch(Targ)
    {
    case F2LnF:
-      plat->low = P_FindLowestFloorSurrounding(sector);
-      if(plat->low > sector->floorheight)
-         plat->low = sector->floorheight;
+      plat->low = P_FindLowestFloorSurrounding(sec);
+      if(plat->low > sec->floorheight)
+         plat->low = sec->floorheight;
       break;
    case F2NnF:
-      plat->low = P_FindNextLowestFloor(sector, sector->floorheight);
+      plat->low = P_FindNextLowestFloor(sec,sec->floorheight);
       break;
    case F2LnC:
-      plat->low = P_FindLowestCeilingSurrounding(sector);
-      if(plat->low > sector->floorheight)
-         plat->low = sector->floorheight;
+      plat->low = P_FindLowestCeilingSurrounding(sec);
+      if(plat->low > sec->floorheight)
+         plat->low = sec->floorheight;
       break;
    case LnF2HnF:
       plat->type = genPerpetual;
-      plat->low = P_FindLowestFloorSurrounding(sector);
-      if(plat->low > sector->floorheight)
-         plat->low = sector->floorheight;
-      plat->high = P_FindHighestFloorSurrounding(sector);
-      if(plat->high < sector->floorheight)
-         plat->high = sector->floorheight;
-      plat->status = P_Random(pr_genlift)&1;
+      plat->low = P_FindLowestFloorSurrounding(sec);
+      if(plat->low > sec->floorheight)
+         plat->low = sec->floorheight;
+      plat->high = P_FindHighestFloorSurrounding(sec);
+      if(plat->high < sec->floorheight)
+         plat->high = sec->floorheight;
+      plat->status = (P_Random(pr_genlift)&1) ? down : up;
       break;
    default:
       break;
@@ -758,7 +753,11 @@
    {
       P_AddActivePlat(plat); // add this plat to the list of active plats
       if(CS_SERVER)
-         SV_BroadcastMapSpecialSpawned(plat, NULL, line, ms_platform_gen);
+      {
+         SV_BroadcastMapSpecialSpawned(
+            plat, NULL, line, plat->sector, ms_platform_gen
+         );
+      }
    }
 
    return plat;
@@ -1192,12 +1191,8 @@
    int secnum, rtn = 0;
    sector_t *sec;
    VerticalDoorThinker *door;
-<<<<<<< HEAD
-   boolean manual = false;
-=======
    bool manual = false;
    bool turbo;
->>>>>>> d9611a97
 
    // check if a manual trigger, if so do just the sector on the backside
    // haleyjd 05/04/04: door actions with no line can't be manual
@@ -1235,23 +1230,24 @@
 
       // new door thinker
       rtn = 1;
-
       door = P_SpawnParamDoor(line, sec, dd);
+
       if(manual)
          return rtn;
    }
    return rtn;
 }
 
-VerticalDoorThinker* P_SpawnParamDoor(line_t *line, sector_t *sector, doordata_t *dd)
-{
-   boolean turbo;
+VerticalDoorThinker* P_SpawnParamDoor(line_t *line, sector_t *sec,
+                                      doordata_t *dd)
+{
+   bool turbo;
    VerticalDoorThinker *door = new VerticalDoorThinker;
 
-   door->Add();
-   sector->ceilingdata = door; //jff 2/22/98
-   
-   door->sector = sector;
+   door->addThinker();
+   sec->ceilingdata = door; //jff 2/22/98
+   
+   door->sector = sec;
    
    // setup delay for door remaining open/closed
    switch(dd->delay_type)
@@ -1264,10 +1260,10 @@
       door->topwait = VDOORWAIT;
       break;
    case doorWaitStd2x:
-      door->topwait = 2 * VDOORWAIT;
+      door->topwait = 2*VDOORWAIT;
       break;
    case doorWaitStd7x:
-      door->topwait = 7 * VDOORWAIT;
+      door->topwait = 7*VDOORWAIT;
       break;
    case doorWaitParam: // haleyjd 05/04/04: parameterized wait
       door->topwait = dd->delay_value;
@@ -1282,13 +1278,13 @@
       door->speed = VDOORSPEED;
       break;
    case SpeedNormal:
-      door->speed = VDOORSPEED * 2;
+      door->speed = VDOORSPEED*2;
       break;
    case SpeedFast:
-      door->speed = VDOORSPEED * 4;
+      door->speed = VDOORSPEED*4;
       break;
    case SpeedTurbo:
-      door->speed = VDOORSPEED * 8;
+      door->speed = VDOORSPEED*8;
       break;
    case SpeedParam: // haleyjd 05/04/04: parameterized speed
       door->speed = dd->speed_value;
@@ -1299,15 +1295,11 @@
    // killough 10/98: implement gradual lighting
    // haleyjd 02/28/05: support light changes from alternate tag
    if(dd->usealtlighttag)
-   {
       door->lighttag = dd->altlighttag;
-   }
    else
-   {
       door->lighttag = !comp[comp_doorlight] && line && 
-         (line->special & 6) == 6 && 
+         (line->special&6) == 6 && 
          line->special > GenLockedBase ? line->tag : 0;
-   }
    
    // set kind of door, whether it opens then close, opens, closes etc.
    // assign target heights accordingly
@@ -1316,9 +1308,9 @@
    {
    case OdCDoor:
       door->direction = plat_up;
-      door->topheight = P_FindLowestCeilingSurrounding(sector);
-      door->topheight -= 4 * FRACUNIT;
-      if(door->speed >= VDOORSPEED * 4)
+      door->topheight = P_FindLowestCeilingSurrounding(sec);
+      door->topheight -= 4*FRACUNIT;
+      if(door->speed >= VDOORSPEED*4)
       {
          door->type = genBlazeRaise;
          turbo = true;
@@ -1328,14 +1320,14 @@
          door->type = genRaise;
          turbo = false;
       }
-      if(door->topheight != sector->ceilingheight)
+      if(door->topheight != sec->ceilingheight)
          P_DoorSequence(true, turbo, false, door->sector); // haleyjd
       break;
    case ODoor:
       door->direction = plat_up;
-      door->topheight = P_FindLowestCeilingSurrounding(sector);
-      door->topheight -= 4 * FRACUNIT;
-      if(door->speed >= VDOORSPEED * 4)
+      door->topheight = P_FindLowestCeilingSurrounding(sec);
+      door->topheight -= 4*FRACUNIT;
+      if(door->speed >= VDOORSPEED*4)
       {
          door->type = genBlazeOpen;
          turbo = true;
@@ -1345,13 +1337,13 @@
          door->type = genOpen;
          turbo = false;
       }
-      if(door->topheight != sector->ceilingheight)
+      if(door->topheight != sec->ceilingheight)
          P_DoorSequence(true, turbo, false, door->sector); // haleyjd
       break;
    case CdODoor:
-      door->topheight = sector->ceilingheight;
+      door->topheight = sec->ceilingheight;
       door->direction = plat_down;
-      if(door->speed >= VDOORSPEED * 4)
+      if(door->speed >= VDOORSPEED*4)
       {
          door->type = genBlazeCdO;
          turbo = true;;
@@ -1364,10 +1356,10 @@
       P_DoorSequence(false, turbo, false, door->sector); // haleyjd
       break;
    case CDoor:
-      door->topheight = P_FindLowestCeilingSurrounding(sector);
-      door->topheight -= 4 * FRACUNIT;
+      door->topheight = P_FindLowestCeilingSurrounding(sec);
+      door->topheight -= 4*FRACUNIT;
       door->direction = plat_down;
-      if(door->speed >= VDOORSPEED * 4)
+      if(door->speed >= VDOORSPEED*4)
       {
          door->type = genBlazeClose;
          turbo = true;
@@ -1384,10 +1376,10 @@
    case pDOdCDoor:
       // parameterized "raise in" type
       door->direction = plat_special; // door starts in stasis
-      door->topheight = P_FindLowestCeilingSurrounding(sector);
-      door->topheight -= 4 * FRACUNIT;
+      door->topheight = P_FindLowestCeilingSurrounding(sec);
+      door->topheight -= 4*FRACUNIT;
       door->topcountdown = dd->topcountdown; // wait to start
-      if(door->speed >= VDOORSPEED * 4)
+      if(door->speed >= VDOORSPEED*4)
          door->type = paramBlazeRaiseIn;
       else
          door->type = paramRaiseIn;
@@ -1396,7 +1388,7 @@
       // parameterized "close in" type
       door->direction    = plat_stop;        // door starts in wait
       door->topcountdown = dd->topcountdown; // wait to start
-      if(door->speed >= VDOORSPEED * 4)
+      if(door->speed >= VDOORSPEED*4)
          door->type = paramBlazeCloseIn;
       else
          door->type = paramCloseIn;
@@ -1408,9 +1400,13 @@
 
    if(serverside)
    {
-      CS_ObtainDoorNetID(door);
+      NetDoors.add(door);
       if(CS_SERVER)
-         SV_BroadcastMapSpecialSpawned(door, dd, line, ms_door_param);
+      {
+         SV_BroadcastMapSpecialSpawned(
+            door, dd, line, door->sector, ms_door_param
+         );
+      }
    }
 
    return door;
@@ -1429,7 +1425,7 @@
 int EV_DoGenLockedDoor(line_t *line)
 {
    doordata_t dd = { 0 };
-   unsigned value = (unsigned int)line->special - GenLockedBase;
+   unsigned int value = (unsigned int)line->special - GenLockedBase;
 
    // parse the bit fields in the line's special type
    
@@ -2289,7 +2285,7 @@
       // clear special if line is not repeatable
       if(!reuse)
          line->special = 0;
-
+      
       // change switch textures where appropriate
       if(spac == SPAC_USE || spac == SPAC_IMPACT)
          P_ChangeSwitchTexture(line, reuse, side);
