// Emacs style mode select   -*- C -*- vi:sw=3 ts=3:
//-----------------------------------------------------------------------------
//
// Copyright(C) 2000 James Haley
//
// This program is free software; you can redistribute it and/or modify
// it under the terms of the GNU General Public License as published by
// the Free Software Foundation; either version 2 of the License, or
// (at your option) any later version.
// 
// This program is distributed in the hope that it will be useful,
// but WITHOUT ANY WARRANTY; without even the implied warranty of
// MERCHANTABILITY or FITNESS FOR A PARTICULAR PURPOSE.  See the
// GNU General Public License for more details.
// 
// You should have received a copy of the GNU General Public License
// along with this program; if not, write to the Free Software
// Foundation, Inc., 59 Temple Place, Suite 330, Boston, MA  02111-1307  USA
//
//--------------------------------------------------------------------------
//
// DESCRIPTION:
//  Generalized linedef type handlers
//  Floors, Ceilings, Doors, Locked Doors, Lifts, Stairs, Crushers
//
//-----------------------------------------------------------------------------

#include "doomstat.h"
#include "r_main.h"
#include "p_info.h"
#include "p_spec.h"
#include "p_tick.h"
#include "p_xenemy.h"
#include "m_random.h"
#include "s_sound.h"
#include "s_sndseq.h"
#include "sounds.h"
#include "a_small.h"
#include "e_exdata.h"
#include "acs_intr.h"
#include "c_runcmd.h"
#include "c_io.h"
#include "c_net.h"
#include "g_game.h"

// [CG] Added.
#include "cs_netid.h"
#include "cs_spec.h"
#include "sv_main.h"

//////////////////////////////////////////////////////////
//
// Generalized Linedef Type handlers
//
//////////////////////////////////////////////////////////

int EV_DoParamFloor(line_t *line, int tag, floordata_t *fd)
{
   int         secnum;
   int         rtn = 0;
   boolean     manual = false;
   sector_t    *sec;
   floormove_t *floor;

   // check if a manual trigger, if so do just the sector on the backside
   // haleyjd 05/07/04: only line actions can be manual
   if(fd->trigger_type == PushOnce || fd->trigger_type == PushMany)
   {
      if(!line || !(sec = line->backsector))
         return rtn;
      secnum = sec - sectors;
      manual = true;
      goto manual_floor;
   }

   secnum = -1;
   // if not manual do all sectors tagged the same as the line
   while((secnum = P_FindSectorFromTag(tag, secnum)) >= 0)
   {
      sec = &sectors[secnum];
      
manual_floor:                
      // Do not start another function if floor already moving
      if(P_SectorActive(floor_special,sec))
      {
         if(manual)
            return rtn;
         continue;
      }

      // new floor thinker
      rtn = 1;
      floor = P_SpawnParamFloor(line, sec, fd);

      if(manual)
         return rtn;
   }
   return rtn;
}


floormove_t* P_SpawnParamFloor(line_t *line, sector_t *sector, floordata_t *fd)
{
   size_t secnum = sector - sectors;
   floormove_t *floor = (floormove_t *)(Z_Calloc(
      1, sizeof(*floor), PU_LEVSPEC, 0
   ));

   P_AddThinker(&floor->thinker);
   sector->floordata = floor;
   
   floor->thinker.function = T_MoveFloor;
   floor->crush = fd->crush;
   floor->direction = fd->direction ? plat_up : plat_down;
   floor->sector = sector;
   floor->texture = sector->floorpic;
   //jff 3/14/98 transfer old special field too
   P_SetupSpecialTransfer(sector, &(floor->special));
   floor->type = genFloor;

   // set the speed of motion
   switch(fd->speed_type)
   {
   case SpeedSlow:
      floor->speed = FLOORSPEED;
      break;
   case SpeedNormal:
      floor->speed = FLOORSPEED * 2;
      break;
   case SpeedFast:
      floor->speed = FLOORSPEED * 4;
      break;
   case SpeedTurbo:
      floor->speed = FLOORSPEED * 8;
      break;
   case SpeedParam: // haleyjd 05/07/04: parameterized extension
      floor->speed = fd->speed_value;
      break;
   default:
      break;
   }

   // set the destination height
   switch(fd->target_type)
   {
   case FtoHnF:
      floor->floordestheight = P_FindHighestFloorSurrounding(sector);
      break;
   case FtoLnF:
      floor->floordestheight = P_FindLowestFloorSurrounding(sector);
      break;
   case FtoNnF:
      floor->floordestheight = fd->direction ?
         P_FindNextHighestFloor(sector, sector->floorheight) :
         P_FindNextLowestFloor(sector, sector->floorheight);
      break;
   case FtoLnC:
      floor->floordestheight = P_FindLowestCeilingSurrounding(sector);
      break;
   case FtoC:
      floor->floordestheight = sector->ceilingheight;
      break;
   case FbyST:
      floor->floordestheight = 
         (floor->sector->floorheight>>FRACBITS) + floor->direction * 
         (P_FindShortestTextureAround(secnum) >> FRACBITS);
      if(floor->floordestheight > 32000)  //jff 3/13/98 prevent overflow
         floor->floordestheight = 32000;    // wraparound in floor height
      if(floor->floordestheight < -32000)
         floor->floordestheight = -32000;
      floor->floordestheight<<=FRACBITS;
      break;
   case Fby24:
      floor->floordestheight = floor->sector->floorheight +
         floor->direction * 24 * FRACUNIT;
      break;
   case Fby32:
      floor->floordestheight = floor->sector->floorheight +
         floor->direction * 32 * FRACUNIT;
      break;
   
      // haleyjd 05/07/04: parameterized extensions
      //         05/20/05: added FtoAbs, FInst
   case FbyParam: 
      floor->floordestheight = floor->sector->floorheight +
         floor->direction * fd->height_value;
      break;
   case FtoAbs:
      floor->floordestheight = fd->height_value;
      // adjust direction appropriately (instant movement not possible)
      if(floor->floordestheight > floor->sector->floorheight)
         floor->direction = plat_up;
      else
         floor->direction = plat_down;
      break;
   case FInst:
      floor->floordestheight = floor->sector->floorheight +
         floor->direction * fd->height_value;
      // adjust direction appropriately (always instant)
      if(floor->floordestheight > floor->sector->floorheight)
         floor->direction = plat_down;
      else
         floor->direction = plat_up;
      break;
   default:
      break;
   }

   // set texture/type change properties
   if(fd->change_type)   // if a texture change is indicated
   {
      if(fd->change_model) // if a numeric model change
      {
         sector_t *sec;

         //jff 5/23/98 find model with ceiling at target height
         //if target is a ceiling type
         sec = (fd->target_type == FtoLnC || fd->target_type == FtoC)?
            P_FindModelCeilingSector(floor->floordestheight,secnum) :
            P_FindModelFloorSector(floor->floordestheight,secnum);
         
         if(sec)
         {
            floor->texture = sec->floorpic;
            switch(fd->change_type)
            {
            case FChgZero:  // zero type
               //jff 3/14/98 change old field too
               P_ZeroSpecialTransfer(&(floor->special));
               floor->type = genFloorChg0;
               break;
            case FChgTyp:   // copy type
               //jff 3/14/98 change old field too
               P_SetupSpecialTransfer(sec, &(floor->special));
               floor->type = genFloorChgT;
               break;
            case FChgTxt:   // leave type be
               floor->type = genFloorChg;
               break;
            default:
               break;
            }
         }
      }
      else     // else if a trigger model change
      {
         if(line) // haleyjd 05/07/04: only line actions can use this
         {
            floor->texture = line->frontsector->floorpic;
            switch(fd->change_type)
            {
            case FChgZero:    // zero type
               //jff 3/14/98 change old field too
               P_ZeroSpecialTransfer(&(floor->special));
               floor->type = genFloorChg0;
               break;
            case FChgTyp:     // copy type
               //jff 3/14/98 change old field too
               P_SetupSpecialTransfer(line->frontsector, &(floor->special));
               floor->type = genFloorChgT;
               break;
            case FChgTxt:     // leave type be
               floor->type = genFloorChg;
            default:
               break;
            }
         } // end if(line)
      }
   }

   P_FloorSequence(floor->sector);

   if(serverside)
   {
      CS_ObtainFloorNetID(floor);
      if(CS_SERVER)
         SV_BroadcastMapSpecialSpawned(floor, fd, line, ms_floor_param);
   }

   return floor;
}

//
// EV_DoGenFloor()
//
// Handle generalized floor types
//
// Passed the line activating the generalized floor function
// Returns true if a thinker is created
//
// jff 02/04/98 Added this routine (and file) to handle generalized
// floor movers using bit fields in the line special type.
//
// haleyjd 05/07/04: rewritten to use EV_DoParamFloor
//
int EV_DoGenFloor(line_t *line)
{
   floordata_t fd;
   unsigned value = (unsigned int)line->special - GenFloorBase;

   // parse the bit fields in the line's special type
   
   fd.crush        = ((value & FloorCrush) >> FloorCrushShift) ? 10 : -1;
   fd.change_type  = (value & FloorChange) >> FloorChangeShift;
   fd.target_type  = (value & FloorTarget) >> FloorTargetShift;
   fd.direction    = (value & FloorDirection) >> FloorDirectionShift;
   fd.change_model = (value & FloorModel) >> FloorModelShift;
   fd.speed_type   = (value & FloorSpeed) >> FloorSpeedShift;
   fd.trigger_type = (value & TriggerType) >> TriggerTypeShift;

   // 08/25/09: initialize unused fields
   fd.height_value = 0;
   fd.speed_value  = 0;

   return EV_DoParamFloor(line, line->tag, &fd);
}

ceiling_t* P_SpawnParamCeiling(line_t *line, sector_t *sector,
                               ceilingdata_t *cd)
{
   fixed_t targheight = sector->ceilingheight;
   size_t secnum = sector - sectors;
   ceiling_t *ceiling = (ceiling_t *)(Z_Calloc(
      1, sizeof(*ceiling), PU_LEVSPEC, 0
   ));

   P_AddThinker(&ceiling->thinker);
   sector->ceilingdata = ceiling; //jff 2/22/98

   ceiling->thinker.function = T_MoveCeiling;
   ceiling->crush = cd->crush;
   ceiling->direction = cd->direction ? plat_up : plat_down;
   ceiling->sector = sector;
   ceiling->texture = sector->ceilingpic;
   //jff 3/14/98 change old field too
   P_SetupSpecialTransfer(sector, &(ceiling->special));
   ceiling->tag = sector->tag;
   ceiling->type = genCeiling;

   // set speed of motion
   switch(cd->speed_type)
   {
   case SpeedSlow:
      ceiling->speed = CEILSPEED;
      break;
   case SpeedNormal:
      ceiling->speed = CEILSPEED*2;
      break;
   case SpeedFast:
      ceiling->speed = CEILSPEED*4;
      break;
   case SpeedTurbo:
      ceiling->speed = CEILSPEED*8;
      break;
   case SpeedParam: // haleyjd 10/06/05: parameterized extension
      ceiling->speed = cd->speed_value;
      break;
   default:
      break;
   }

   // set destination target height
   switch(cd->target_type)
   {
   case CtoHnC:
      targheight = P_FindHighestCeilingSurrounding(sector);
      break;
   case CtoLnC:
      targheight = P_FindLowestCeilingSurrounding(sector);
      break;
   case CtoNnC:
      targheight = cd->direction ?
         P_FindNextHighestCeiling(sector, sector->ceilingheight) :
         P_FindNextLowestCeiling(sector, sector->ceilingheight);
      break;
   case CtoHnF:
      targheight = P_FindHighestFloorSurrounding(sector);
      break;
   case CtoF:
      targheight = sector->floorheight;
      break;
   case CbyST:
      targheight = (ceiling->sector->ceilingheight >> FRACBITS) +
                   ceiling->direction *
                   (P_FindShortestUpperAround(secnum) >> FRACBITS);
      if(targheight > 32000)  // jff 3/13/98 prevent overflow
         targheight = 32000;  // wraparound in ceiling height
      if(targheight < -32000)
         targheight = -32000;
      targheight <<= FRACBITS;
      break;
   case Cby24:
      targheight = ceiling->sector->ceilingheight +
         ceiling->direction * 24*FRACUNIT;
      break;
   case Cby32:
      targheight = ceiling->sector->ceilingheight +
         ceiling->direction * 32*FRACUNIT;
      break;

      // haleyjd 10/06/05: parameterized extensions
   case CbyParam:
      targheight = ceiling->sector->ceilingheight +
         ceiling->direction * cd->height_value;
      break;
   case CtoAbs:
      targheight = cd->height_value;
      // adjust direction appropriately (instant movement not possible)
      if(targheight > ceiling->sector->ceilingheight)
         ceiling->direction = plat_up;
      else
         ceiling->direction = plat_down;
      break;
   case CInst:
      targheight = ceiling->sector->ceilingheight +
         ceiling->direction * cd->height_value;
      // adjust direction appropriately (always instant)
      if(targheight > ceiling->sector->ceilingheight)
         ceiling->direction = plat_down;
      else
         ceiling->direction = plat_up;
      break;
   default:
      break;
   }
 
   if(ceiling->direction == plat_up)
      ceiling->topheight = targheight;
   else
      ceiling->bottomheight = targheight;

   // set texture/type change properties
   if(cd->change_type)     // if a texture change is indicated
   {
      if(cd->change_model)   // if a numeric model change
      {
         sector_t *sec;

         // jff 5/23/98 find model with floor at target height if 
         // target is a floor type
         sec = (cd->target_type == CtoHnF || cd->target_type == CtoF) ?
                  P_FindModelFloorSector(targheight, secnum) :
                  P_FindModelCeilingSector(targheight, secnum);
         if(sec)
         {
            ceiling->texture = sec->ceilingpic;
            switch(cd->change_type)
            {
            case CChgZero:  // type is zeroed
               //jff 3/14/98 change old field too
               P_ZeroSpecialTransfer(&(ceiling->special));
               ceiling->type = genCeilingChg0;
               break;
            case CChgTyp:   // type is copied
               //jff 3/14/98 change old field too
               P_SetupSpecialTransfer(sec, &(ceiling->special));
               ceiling->type = genCeilingChgT;
               break;
            case CChgTxt:   // type is left alone
               ceiling->type = genCeilingChg;
               break;
            default:
               break;
            }
         }
      }
      else        // else if a trigger model change
      {
         if(line) // haleyjd 10/05/05: only line actions can use this
         {
            ceiling->texture = line->frontsector->ceilingpic;
            switch(cd->change_type)
            {
            case CChgZero:    // type is zeroed
               //jff 3/14/98 change old field too
               P_ZeroSpecialTransfer(&(ceiling->special));
               ceiling->type = genCeilingChg0;
               break;
            case CChgTyp:     // type is copied
               //jff 3/14/98 change old field too
               P_SetupSpecialTransfer(line->frontsector, &(ceiling->special));
               ceiling->type = genCeilingChgT;
               break;
            case CChgTxt:     // type is left alone
               ceiling->type = genCeilingChg;
               break;
            default:
               break;
            }
         }
      }
   }

   P_CeilingSequence(ceiling->sector, CNOISE_NORMAL); // haleyjd 09/29/06

   if(serverside)
   {
      P_AddActiveCeiling(ceiling); // add this ceiling to the active list
      if(CS_SERVER)
         SV_BroadcastMapSpecialSpawned(ceiling, cd, line, ms_ceiling_param);
   }

   return ceiling;
}

//
// EV_DoParamCeiling
//
int EV_DoParamCeiling(line_t *line, int tag, ceilingdata_t *cd)
{
   int       secnum;
   int       rtn = 0;
   boolean   manual = false;
   sector_t  *sec;
   ceiling_t *ceiling;

   // check if a manual trigger, if so do just the sector on the backside
   if(cd->trigger_type == PushOnce || cd->trigger_type == PushMany)
   {
      if(!line || !(sec = line->backsector))
         return rtn;
      secnum = sec - sectors;
      manual = true;
      goto manual_ceiling;
   }

   secnum = -1;
   // if not manual do all sectors tagged the same as the line
   while((secnum = P_FindSectorFromTag(tag, secnum)) >= 0)
   {
      sec = &sectors[secnum];

manual_ceiling:                
      // Do not start another function if ceiling already moving
      if(P_SectorActive(ceiling_special, sec)) //jff 2/22/98
      {
         if(manual)
            return rtn;
         continue;
      }

      // new ceiling thinker
      rtn = 1;
      ceiling = P_SpawnParamCeiling(line, sec, cd);

      if(manual)
         return rtn;
   }
   return rtn;
}

//
// EV_DoGenCeiling()
//
// Handle generalized ceiling types
//
// Passed the linedef activating the ceiling function
// Returns true if a thinker created
//
// jff 02/04/98 Added this routine (and file) to handle generalized
// floor movers using bit fields in the line special type.
//
int EV_DoGenCeiling(line_t *line)
{
   ceilingdata_t cd;
   unsigned value = (unsigned int)line->special - GenCeilingBase;

   // parse the bit fields in the line's special type
   
   cd.crush        = ((value & CeilingCrush) >> CeilingCrushShift) ? 10 : -1;
   cd.change_type  = (value & CeilingChange) >> CeilingChangeShift;
   cd.target_type  = (value & CeilingTarget) >> CeilingTargetShift;
   cd.direction    = (value & CeilingDirection) >> CeilingDirectionShift;
   cd.change_model = (value & CeilingModel) >> CeilingModelShift;
   cd.speed_type   = (value & CeilingSpeed) >> CeilingSpeedShift;
   cd.trigger_type = (value & TriggerType) >> TriggerTypeShift;

   // 08/25/09: initialize unused values
   cd.height_value = 0;
   cd.speed_value  = 0;

   return EV_DoParamCeiling(line, line->tag, &cd);
}

//
// EV_DoGenLift()
//
// Handle generalized lift types
//
// Passed the linedef activating the lift
// Returns true if a thinker is created
//
int EV_DoGenLift(line_t *line)
{
   plat_t   *plat;
   int      secnum;
   int      rtn;
   boolean  manual;
   sector_t *sec;
   secnum = -1;
   rtn = 0;
   
   unsigned value = (unsigned int)line->special - GenLiftBase;

   // parse the bit fields in the line's special type
   
   int Targ = (value & LiftTarget) >> LiftTargetShift;
   int Dely = (value & LiftDelay) >> LiftDelayShift;
   int Sped = (value & LiftSpeed) >> LiftSpeedShift;
   int Trig = (value & TriggerType) >> TriggerTypeShift;

   // Activate all <type> plats that are in_stasis
   
   if(Targ == LnF2HnF)
      P_ActivateInStasis(line->tag);
        
   // check if a manual trigger, if so do just the sector on the backside
   manual = false;
   if(Trig == PushOnce || Trig == PushMany)
   {
      if (!(sec = line->backsector))
         return rtn;
      secnum = sec-sectors;
      manual = true;
      goto manual_lift;
   }

   // if not manual do all sectors tagged the same as the line
   while((secnum = P_FindSectorFromLineTag(line, secnum)) >= 0)
   {
      sec = &sectors[secnum];
      
manual_lift:
      // Do not start another function if floor already moving
      if(P_SectorActive(floor_special, sec))
      {
         if(!manual)
            continue;
         else
            return rtn;
      }
      
      // Setup the plat thinker
      rtn = 1;
      plat = P_SpawnGenPlatform(line, sec);
   
      if(manual)
         return rtn;
   }
   return rtn;
}

<<<<<<< HEAD
plat_t* P_SpawnGenPlatform(line_t *line, sector_t *sector)
{
   unsigned value = (unsigned int)line->special - GenLiftBase;
=======
      // setup the target destination height
      switch(Targ)
      {
      case F2LnF:
         plat->low = P_FindLowestFloorSurrounding(sec);
         if(plat->low > sec->floorheight)
            plat->low = sec->floorheight;
         break;
      case F2NnF:
         plat->low = P_FindNextLowestFloor(sec,sec->floorheight);
         break;
      case F2LnC:
         plat->low = P_FindLowestCeilingSurrounding(sec);
         if(plat->low > sec->floorheight)
            plat->low = sec->floorheight;
         break;
      case LnF2HnF:
         plat->type = genPerpetual;
         plat->low = P_FindLowestFloorSurrounding(sec);
         if(plat->low > sec->floorheight)
            plat->low = sec->floorheight;
         plat->high = P_FindHighestFloorSurrounding(sec);
         if(plat->high < sec->floorheight)
            plat->high = sec->floorheight;
         plat->status = (P_Random(pr_genlift)&1) ? down : up;
         break;
      default:
         break;
      }
>>>>>>> b7a9c6ed

   // parse the bit fields in the line's special type
   
   int Targ = (value & LiftTarget) >> LiftTargetShift;
   int Dely = (value & LiftDelay) >> LiftDelayShift;
   int Sped = (value & LiftSpeed) >> LiftSpeedShift;
   int Trig = (value & TriggerType) >> TriggerTypeShift;

   plat_t *plat = (plat_t *)(Z_Calloc(1, sizeof(*plat), PU_LEVSPEC, 0));

   P_AddThinker(&plat->thinker);
   
   plat->sector = sector;
   plat->sector->floordata = plat;
   plat->thinker.function = T_PlatRaise;
   plat->crush = -1;
   plat->tag = line->tag;
   
   plat->type = genLift;
   plat->high = sector->floorheight;
   plat->status = down;

   // setup the target destination height
   switch(Targ)
   {
   case F2LnF:
      plat->low = P_FindLowestFloorSurrounding(sector);
      if(plat->low > sector->floorheight)
         plat->low = sector->floorheight;
      break;
   case F2NnF:
      plat->low = P_FindNextLowestFloor(sector, sector->floorheight);
      break;
   case F2LnC:
      plat->low = P_FindLowestCeilingSurrounding(sector);
      if(plat->low > sector->floorheight)
         plat->low = sector->floorheight;
      break;
   case LnF2HnF:
      plat->type = genPerpetual;
      plat->low = P_FindLowestFloorSurrounding(sector);
      if(plat->low > sector->floorheight)
         plat->low = sector->floorheight;
      plat->high = P_FindHighestFloorSurrounding(sector);
      if(plat->high < sector->floorheight)
         plat->high = sector->floorheight;
      plat->status = P_Random(pr_genlift)&1;
      break;
   default:
      break;
   }

   // setup the speed of motion
   switch(Sped)
   {
   case SpeedSlow:
      plat->speed = PLATSPEED * 2;
      break;
   case SpeedNormal:
      plat->speed = PLATSPEED * 4;
      break;
   case SpeedFast:
      plat->speed = PLATSPEED * 8;
      break;
   case SpeedTurbo:
      plat->speed = PLATSPEED * 16;
      break;
   default:
      break;
   }

   // setup the delay time before the floor returns
   switch(Dely)
   {
   case 0:
      plat->wait = 1*35;
      break;
   case 1:
      plat->wait = PLATWAIT*35;
      break;
   case 2:
      plat->wait = 5*35;
      break;
   case 3:
      plat->wait = 10*35;
      break;
   }

   P_PlatSequence(plat->sector, "EEPlatNormal"); // haleyjd

   if(serverside)
   {
      P_AddActivePlat(plat); // add this plat to the list of active plats
      if(CS_SERVER)
         SV_BroadcastMapSpecialSpawned(plat, NULL, line, ms_platform_gen);
   }

   return plat;
}

//
// EV_DoParamStairs()
//
// Handle parameterized stair building
//
// Returns true if a thinker is created
//
int EV_DoParamStairs(line_t *line, int tag, stairdata_t *sd)
{
   int      secnum;
   int      osecnum; //jff 3/4/98 preserve loop index
   int      height;
   int      i;
   int      newsecnum;
   int      texture;
   int      ok;
   int      rtn = 0;
   boolean  manual = false;
    
   sector_t *sec;
   sector_t *tsec;
   
   floormove_t *floor;
   
   fixed_t  stairsize;
   fixed_t  speed;  
   
   // check if a manual trigger, if so do just the sector on the backside
   // haleyjd 10/06/05: only line actions can be manual
   if(sd->trigger_type == PushOnce || sd->trigger_type == PushMany)
   {
      if(!line || !(sec = line->backsector))
         return rtn;
      secnum = sec - sectors;
      manual = true;
      goto manual_stair;
   }

   secnum = -1;
   // if not manual do all sectors tagged the same as the line
   while((secnum = P_FindSectorFromTag(tag, secnum)) >= 0)
   {
      sec = &sectors[secnum];
      
manual_stair:          
      //Do not start another function if floor already moving
      //jff 2/26/98 add special lockout condition to wait for entire
      //staircase to build before retriggering
      if(P_SectorActive(floor_special, sec) || sec->stairlock)
      {
         if(manual)
            return rtn;
         continue;
      }
      
      // new floor thinker
      rtn = 1;
      floor = (floormove_t *)(Z_Calloc(1, sizeof(*floor), PU_LEVSPEC, NULL));
      P_AddThinker(&floor->thinker);
      sec->floordata = floor;

      floor->thinker.function = T_MoveFloor;
      floor->direction = sd->direction ? plat_up : plat_down;
      floor->sector = sec;

      // setup speed of stair building
      switch(sd->speed_type)
      {
      default:
      case SpeedSlow:
         floor->speed = FLOORSPEED/4;
         break;
      case SpeedNormal:
         floor->speed = FLOORSPEED/2;
         break;
      case SpeedFast:
         floor->speed = FLOORSPEED*2;
         break;
      case SpeedTurbo:
         floor->speed = FLOORSPEED*4;
         break;
      case SpeedParam:
         // haleyjd 10/06/05: parameterized extension
         floor->speed = sd->speed_value;
         if(floor->speed == 0)
            floor->speed = FLOORSPEED/4; // no zero-speed stairs
         break;
      }

      // setup stepsize for stairs
      switch(sd->stepsize_type)
      {
      default:
      case StepSize4:
         stairsize = 4*FRACUNIT;
         break;
      case StepSize8:
         stairsize = 8*FRACUNIT;
         break;
      case StepSize16:
         stairsize = 16*FRACUNIT;
         break;
      case StepSize24:
         stairsize = 24*FRACUNIT;
         break;
      case StepSizeParam:
         // haleyjd 10/06/05: parameterized extension
         stairsize = sd->stepsize_value;
         if(stairsize <= 0) // no zero-or-less stairs
            stairsize = 4*FRACUNIT;
         break;
      }

      speed = floor->speed;
      height = sec->floorheight + floor->direction * stairsize;
      floor->floordestheight = height;
      texture = sec->floorpic;
      floor->crush = -1;
      floor->type = genBuildStair; // jff 3/31/98 do not leave uninited

      // haleyjd 10/13/05: init reset and delay properties
      floor->resetTime     = sd->reset_value;
      floor->resetHeight   = sec->floorheight;
      floor->delayTime     = sd->delay_value;      
      floor->stepRaiseTime = FixedDiv(stairsize, speed) >> FRACBITS;
      floor->delayTimer    = floor->delayTime ? floor->stepRaiseTime : 0;

      sec->stairlock = -2;         // jff 2/26/98 set up lock on current sector
      sec->nextsec   = -1;
      sec->prevsec   = -1;

      P_FloorSequence(floor->sector);
      
      osecnum = secnum;            // jff 3/4/98 preserve loop index  
      // Find next sector to raise
      // 1.     Find 2-sided line with same sector side[0]
      // 2.     Other side is the next sector to raise
      do
      {
         ok = 0;
         for(i = 0; i < sec->linecount; ++i)
         {
            if(!((sec->lines[i])->backsector))
               continue;
            
            tsec = (sec->lines[i])->frontsector;
            newsecnum = tsec-sectors;
            
            if(secnum != newsecnum)
               continue;
            
            tsec = (sec->lines[i])->backsector;
            newsecnum = tsec - sectors;
            
            if(!sd->ignore && tsec->floorpic != texture)
               continue;

            // jff 6/19/98 prevent double stepsize
            // killough 10/98: corrected use of demo compatibility flag
            if(demo_version < 202)
               height += floor->direction * stairsize;

            //jff 2/26/98 special lockout condition for retriggering
            if(P_SectorActive(floor_special, tsec) || tsec->stairlock)
               continue;

            // jff 6/19/98 increase height AFTER continue        
            // killough 10/98: corrected use of demo compatibility flag
            if(demo_version >= 202)
               height += floor->direction * stairsize;

            // jff 2/26/98
            // link the stair chain in both directions
            // lock the stair sector until building complete
            sec->nextsec = newsecnum; // link step to next
            tsec->prevsec = secnum;   // link next back
            tsec->nextsec = -1;       // set next forward link as end
            tsec->stairlock = -2;     // lock the step
            
            sec = tsec;
            secnum = newsecnum;
            floor = (floormove_t *)(Z_Calloc(1, sizeof(*floor), PU_LEVSPEC, NULL));
            
            P_AddThinker(&floor->thinker);
            
            sec->floordata = floor;
            floor->thinker.function = T_MoveFloor;
            floor->direction = sd->direction ? plat_up : plat_down;
            floor->sector = sec;

            // haleyjd 10/06/05: support synchronized stair raising
            if(sd->sync_value)
            {
               floor->speed = 
                  D_abs(FixedMul(speed, 
                        FixedDiv(height - sec->floorheight, stairsize)));
            }
            else
               floor->speed = speed;
            
            floor->floordestheight = height;
            floor->crush = -1;
            floor->type = genBuildStair; // jff 3/31/98 do not leave uninited

            // haleyjd 10/13/05: init reset and delay properties
            floor->resetTime     = sd->reset_value;
            floor->resetHeight   = sec->floorheight;
            floor->delayTime     = sd->delay_value;      
            floor->stepRaiseTime = FixedDiv(stairsize, speed) >> FRACBITS;            
            floor->delayTimer    = floor->delayTime ? floor->stepRaiseTime : 0;

            P_FloorSequence(floor->sector);
            
            ok = 1;
            break;
         }
      } while(ok);
      if(manual)
         return rtn;
      secnum = osecnum; //jff 3/4/98 restore old loop index
   }

   return rtn;
}

//
// EV_DoGenStairs()
//
// Handle generalized stair building
//
// Passed the linedef activating the stairs
// Returns true if a thinker is created
//
int EV_DoGenStairs(line_t *line)
{
   stairdata_t sd;
   int         rtn;
   unsigned    value = (unsigned int)line->special - GenStairsBase;

   // parse the bit fields in the line's special type
   
   sd.ignore        = (value & StairIgnore) >> StairIgnoreShift;
   sd.direction     = (value & StairDirection) >> StairDirectionShift;
   sd.stepsize_type = (value & StairStep) >> StairStepShift;
   sd.speed_type    = (value & StairSpeed) >> StairSpeedShift;
   sd.trigger_type  = (value & TriggerType) >> TriggerTypeShift;
   
   // haleyjd 10/06/05: generalized stairs don't support the following
   sd.sync_value     = 0;
   sd.delay_value    = 0;
   sd.reset_value    = 0;
   sd.speed_value    = 0;
   sd.stepsize_value = 0;

   rtn = EV_DoParamStairs(line, line->tag, &sd);

   // retriggerable generalized stairs build up or down alternately
   if(rtn)
      line->special ^= StairDirection; // alternate dir on succ activations

   return rtn;
}

//
// EV_DoGenCrusher()
//
// Handle generalized crusher types
//
// Passed the linedef activating the crusher
// Returns true if a thinker created
//
int EV_DoGenCrusher(line_t *line)
{
   int       secnum;
   int       rtn;
   boolean   manual;
   sector_t  *sec;
   ceiling_t *ceiling;
   unsigned  value = (unsigned int)line->special - GenCrusherBase;
   
   // parse the bit fields in the line's special type
   
   int Slnt = (value & CrusherSilent) >> CrusherSilentShift;
   int Sped = (value & CrusherSpeed) >> CrusherSpeedShift;
   int Trig = (value & TriggerType) >> TriggerTypeShift;

   //jff 2/22/98  Reactivate in-stasis ceilings...for certain types.
   //jff 4/5/98 return if activated
   rtn = P_ActivateInStasisCeiling(line);

   // check if a manual trigger, if so do just the sector on the backside
   manual = false;
   if(Trig==PushOnce || Trig==PushMany)
   {
      if(!(sec = line->backsector))
         return rtn;
      secnum = sec-sectors;
      manual = true;
      goto manual_crusher;
   }
   
   secnum = -1;
   // if not manual do all sectors tagged the same as the line
   while((secnum = P_FindSectorFromLineTag(line,secnum)) >= 0)
   {
      sec = &sectors[secnum];
      
manual_crusher:                
      // Do not start another function if ceiling already moving
      if(P_SectorActive(ceiling_special,sec)) //jff 2/22/98
      {
         if(!manual)
            continue;
         else
            return rtn;
      }

      // new ceiling thinker
      rtn = 1;
      ceiling = (ceiling_t *)(Z_Calloc(1, sizeof(*ceiling), PU_LEVSPEC, 0));
      P_AddThinker (&ceiling->thinker);
      sec->ceilingdata = ceiling; //jff 2/22/98
      ceiling->thinker.function = T_MoveCeiling;
      ceiling->crush = 10;
      ceiling->direction = plat_down;
      ceiling->sector = sec;
      ceiling->texture = sec->ceilingpic;
      // haleyjd: note: transfer isn't actually used by crushers...
      P_SetupSpecialTransfer(sec, &(ceiling->special));
      ceiling->tag = sec->tag;
      ceiling->type = Slnt? genSilentCrusher : genCrusher;
      ceiling->topheight = sec->ceilingheight;
      ceiling->bottomheight = sec->floorheight + (8*FRACUNIT);

      // setup ceiling motion speed
      switch (Sped)
      {
      case SpeedSlow:
         ceiling->speed = CEILSPEED;
         break;
      case SpeedNormal:
         ceiling->speed = CEILSPEED*2;
         break;
      case SpeedFast:
         ceiling->speed = CEILSPEED*4;
         break;
      case SpeedTurbo:
         ceiling->speed = CEILSPEED*8;
         break;
      default:
         break;
      }
      ceiling->oldspeed=ceiling->speed;

      P_AddActiveCeiling(ceiling); // add to list of active ceilings
      // haleyjd 09/29/06
      P_CeilingSequence(ceiling->sector, Slnt ? CNOISE_SILENT : CNOISE_NORMAL);

      if(manual)
         return rtn;
   }
   return rtn;
}

// haleyjd 02/23/04: yuck, a global -- this is necessary because
// I can't change the prototype of EV_DoGenDoor
mobj_t *genDoorThing;

//
// GenDoorRetrigger
//
// haleyjd 02/23/04: This function handles retriggering of certain
// active generalized door types, a functionality which was neglected 
// in BOOM. To be retriggerable, the door must fit these criteria:
// 1. The thinker on the sector must be a T_VerticalDoor
// 2. The door type must be raise, not open or close
// 3. The activation trigger must be PushMany
//
// ** genDoorThing must be set before the calling routine is
//    executed! If it is NULL, no retrigger can occur.
//
static int GenDoorRetrigger(vldoor_t *door, int trig)
{
   if(genDoorThing && door->thinker.function == T_VerticalDoor &&
      (door->type == genRaise || door->type == genBlazeRaise) &&
      trig == PushMany)
   {
      if(door->direction == plat_down) // door is closing
         door->direction = plat_up;
      else
      {
         // monsters will not close doors
         if(!genDoorThing->player)
            return 0;
         door->direction = plat_down;
      }

      // haleyjd: squash the sector's sound sequence
      S_SquashSectorSequence(door->sector, true);
      
      return 1;
   }

   return 0;
}

//
// EV_DoParamDoor
//
// haleyjd 05/04/04: Parameterized extension of the generalized
// door types. Absorbs code from the below two functions and adds
// the ability to pass in fully customized data. Values for the
// speed and delay types that are outside the range representable
// in BOOM generalized lines are used to indicate that full values 
// are contained in the doordata structure and should be used 
// instead of the hardcoded generalized options.
//
// Parameters:
// line -- pointer to originating line; may be NULL
// tag  -- tag of sectors to affect (may come from line or elsewhere)
// dd   -- pointer to full parameter info for door
//
int EV_DoParamDoor(line_t *line, int tag, doordata_t *dd)
{
   int secnum, rtn = 0;
   sector_t *sec;
   vldoor_t *door;
   boolean manual = false;

   // check if a manual trigger, if so do just the sector on the backside
   // haleyjd 05/04/04: door actions with no line can't be manual
   if(dd->trigger_type == PushOnce || dd->trigger_type == PushMany)
   {
      if(!line || !(sec = line->backsector))
         return rtn;
      secnum = sec - sectors;
      manual = true;
      goto manual_door;
   }

   secnum = -1;
   rtn = 0;

   // if not manual do all sectors tagged the same as the line
   while((secnum = P_FindSectorFromTag(tag, secnum)) >= 0)
   {
      sec = &sectors[secnum];
manual_door:
      // Do not start another function if ceiling already moving
      if(P_SectorActive(ceiling_special, sec)) //jff 2/22/98
      {
         if(manual)
         {
            // haleyjd 02/23/04: allow repushing of certain generalized
            // doors
            if(demo_version >= 331)
               rtn = GenDoorRetrigger((vldoor_t *)(sec->ceilingdata), dd->trigger_type);

            return rtn;
         }
         continue;
      }

      // new door thinker
      rtn = 1;
      door = P_SpawnParamDoor(line, sec, dd);
      if(manual)
         return rtn;
   }
   return rtn;
}

vldoor_t* P_SpawnParamDoor(line_t *line, sector_t *sector, doordata_t *dd)
{
   boolean turbo;
   vldoor_t *door = (vldoor_t *)(Z_Calloc(1, sizeof(*door), PU_LEVSPEC, 0));

   P_AddThinker(&door->thinker);
   sector->ceilingdata = door; //jff 2/22/98
   
   door->thinker.function = T_VerticalDoor;
   door->sector = sector;
   
   // setup delay for door remaining open/closed
   switch(dd->delay_type)
   {
   default:
   case doorWaitOneSec:
      door->topwait = 35;
      break;
   case doorWaitStd:
      door->topwait = VDOORWAIT;
      break;
   case doorWaitStd2x:
      door->topwait = 2 * VDOORWAIT;
      break;
   case doorWaitStd7x:
      door->topwait = 7 * VDOORWAIT;
      break;
   case doorWaitParam: // haleyjd 05/04/04: parameterized wait
      door->topwait = dd->delay_value;
      break;
   }

   // setup speed of door motion
   switch(dd->speed_type)
   {
   default:
   case SpeedSlow:
      door->speed = VDOORSPEED;
      break;
   case SpeedNormal:
      door->speed = VDOORSPEED * 2;
      break;
   case SpeedFast:
      door->speed = VDOORSPEED * 4;
      break;
   case SpeedTurbo:
      door->speed = VDOORSPEED * 8;
      break;
   case SpeedParam: // haleyjd 05/04/04: parameterized speed
      door->speed = dd->speed_value;
      break;
   }
   door->line = line; // jff 1/31/98 remember line that triggered us

   // killough 10/98: implement gradual lighting
   // haleyjd 02/28/05: support light changes from alternate tag
   if(dd->usealtlighttag)
      door->lighttag = dd->altlighttag;
   else
      door->lighttag = !comp[comp_doorlight] && line && 
         (line->special & 6) == 6 && 
         line->special > GenLockedBase ? line->tag : 0;
   
   // set kind of door, whether it opens then close, opens, closes etc.
   // assign target heights accordingly
   // haleyjd 05/04/04: fixed sound playing; was totally messed up!
   switch(dd->kind)
   {
   case OdCDoor:
      door->direction = plat_up;
      door->topheight = P_FindLowestCeilingSurrounding(sector);
      door->topheight -= 4 * FRACUNIT;
      if(door->speed >= VDOORSPEED * 4)
      {
         door->type = genBlazeRaise;
         turbo = true;
      }
      else
      {
         door->type = genRaise;
         turbo = false;
      }
      if(door->topheight != sector->ceilingheight)
         P_DoorSequence(true, turbo, false, door->sector); // haleyjd
      break;
   case ODoor:
      door->direction = plat_up;
      door->topheight = P_FindLowestCeilingSurrounding(sector);
      door->topheight -= 4 * FRACUNIT;
      if(door->speed >= VDOORSPEED * 4)
      {
         door->type = genBlazeOpen;
         turbo = true;
      }
      else
      {
         door->type = genOpen;
         turbo = false;
      }
      if(door->topheight != sector->ceilingheight)
         P_DoorSequence(true, turbo, false, door->sector); // haleyjd
      break;
   case CdODoor:
      door->topheight = sector->ceilingheight;
      door->direction = plat_down;
      if(door->speed >= VDOORSPEED * 4)
      {
         door->type = genBlazeCdO;
         turbo = true;;
      }
      else
      {
         door->type = genCdO;
         turbo = false;
      }
      P_DoorSequence(false, turbo, false, door->sector); // haleyjd
      break;
   case CDoor:
      door->topheight = P_FindLowestCeilingSurrounding(sector);
      door->topheight -= 4 * FRACUNIT;
      door->direction = plat_down;
      if(door->speed >= VDOORSPEED * 4)
      {
         door->type = genBlazeClose;
         turbo = true;
      }
      else
      {
         door->type = genClose;
         turbo = false;
      }
      P_DoorSequence(false, turbo, false, door->sector); // haleyjd
      break;
   
   // haleyjd: The following door types are parameterized only
   case pDOdCDoor:
      // parameterized "raise in" type
      door->direction = plat_special; // door starts in stasis
      door->topheight = P_FindLowestCeilingSurrounding(sector);
      door->topheight -= 4 * FRACUNIT;
      door->topcountdown = dd->topcountdown; // wait to start
      if(door->speed >= VDOORSPEED * 4)
         door->type = paramBlazeRaiseIn;
      else
         door->type = paramRaiseIn;
      break;
   case pDCDoor:
      // parameterized "close in" type
      door->direction    = plat_stop;        // door starts in wait
      door->topcountdown = dd->topcountdown; // wait to start
      if(door->speed >= VDOORSPEED * 4)
         door->type = paramBlazeCloseIn;
      else
         door->type = paramCloseIn;
      break;
      break;
   default:
      break;
   }

   if(serverside)
   {
      CS_ObtainDoorNetID(door);
      if(CS_SERVER)
         SV_BroadcastMapSpecialSpawned(door, dd, line, ms_door_param);
   }

   return door;
}

//
// EV_DoGenLockedDoor()
//
// Handle generalized locked door types
//
// Passed the linedef activating the generalized locked door
// Returns true if a thinker created
//
// haleyjd 05/04/04: rewritten to use EV_DoParamDoor
//
int EV_DoGenLockedDoor(line_t *line)
{
   doordata_t dd = { 0 };
   unsigned value = (unsigned int)line->special - GenLockedBase;

   // parse the bit fields in the line's special type
   
   dd.delay_type   = doorWaitStd;
   dd.kind         = (value & LockedKind ) >> LockedKindShift;
   dd.speed_type   = (value & LockedSpeed) >> LockedSpeedShift;
   dd.trigger_type = (value & TriggerType) >> TriggerTypeShift;
   dd.usealtlighttag = false;
   
   return EV_DoParamDoor(line, line->tag, &dd);
}

//
// EV_DoGenDoor()
//
// Handle generalized door types
//
// Passed the linedef activating the generalized door
// Returns true if a thinker created
//
// haleyjd 05/04/04: rewritten to use EV_DoParamDoor
//
int EV_DoGenDoor(line_t* line)
{
   doordata_t dd = { 0 };
   unsigned int value = (unsigned int)line->special - GenDoorBase;

   // parse the bit fields in the line's special type
   
   dd.delay_type   = (value & DoorDelay  ) >> DoorDelayShift;
   dd.kind         = (value & DoorKind   ) >> DoorKindShift;
   dd.speed_type   = (value & DoorSpeed  ) >> DoorSpeedShift;
   dd.trigger_type = (value & TriggerType) >> TriggerTypeShift;
   dd.usealtlighttag = false;

   return EV_DoParamDoor(line, line->tag, &dd);
}

//
// haleyjd 02/28/05: Parameterized Line Special System
//
// This is the code that dispatches requests to execute parameterized
// line specials, which work very similar to Hexen's line specials.
// Parameterized specials try to avoid code explosion by absorbing the
// generalized line code as special cases and then allowing fully
// customized data to be passed into the EV_ functions above inside
// new structs that hold all the parameters. This is a lot easier and
// more compatible than converting generalized lines into parameterized
// specials at run-time.
//

//
// pspec_TriggerType
//
// Routine to get a generalized line trigger type for a given
// parameterized special activation.
//
static int pspec_TriggerType(int spac, int tag, boolean reuse)
{
   int trig = 0;

   // zero tags must always be treated as push types
   if(!tag)
      return (reuse ? PushMany : PushOnce);

   switch(spac)
   {
   case SPAC_USE:
      trig = (reuse ? SwitchMany : SwitchOnce);
      break;
   case SPAC_IMPACT:
      trig = (reuse ? GunMany : GunOnce);
      break;
   case SPAC_CROSS:
      trig = (reuse ? WalkMany : WalkOnce);
      break;
   case SPAC_PUSH:
      // TODO
      break;
   }

   return trig;
}

// parameterized door trigger type lookup table

static int param_door_kinds[6] =
{
   OdCDoor, ODoor, CDoor, CdODoor, pDOdCDoor, pDCDoor
};

//
// pspec_Door
//
// Parses arguments for parameterized Door specials.
//
static boolean pspec_Door(line_t *line, mobj_t *thing, int *args, 
                          int16_t special, int trigger_type)
{
   int kind;
   doordata_t dd;

#ifdef RANGECHECK
   if(special < 300 || special > 305)
      I_Error("pspec_Door: parameterized door special out of range\n");
#endif

   kind = param_door_kinds[special - 300];

   // speed is always second parameter
   // value is eighths of a unit per tic
   dd.speed_type  = SpeedParam;
   dd.speed_value = args[1] * FRACUNIT / 8;
  
   // all param doors support alternate light tagging
   dd.usealtlighttag = true;

   // initialize values that aren't used everywhere:
   dd.delay_value  = 0;
   dd.topcountdown = 0;

   // OdC and CdO doors support wait as third param.
   // pDCDoor has topcountdown as third param
   // pDOdCDoor has delay and countdown as third and fourth
   // Other door types have light tag as third param.
   switch(kind)
   {
   case OdCDoor:
   case CdODoor:
      dd.delay_type  = doorWaitParam;
      dd.delay_value = args[2];
      dd.altlighttag = args[3];
      break;
   case pDCDoor:
      dd.delay_type   = doorWaitStd; // not used by this door type
      dd.topcountdown = args[2];
      dd.altlighttag  = args[3];
      break;
   case pDOdCDoor:
      dd.delay_type   = doorWaitParam;
      dd.delay_value  = args[2];
      dd.topcountdown = args[3];
      dd.altlighttag  = args[4];
      break;
   default:
      dd.delay_type  = doorWaitStd; // not used by this door type
      dd.altlighttag = args[2];
      break;
   }

   dd.kind = kind;
   dd.trigger_type = trigger_type;

   // set genDoorThing in case of manual retrigger
   genDoorThing = thing;

   return !!EV_DoParamDoor(line, args[0], &dd);
}

//
// Tablified data for parameterized floor types
//

static int param_floor_data[17][2] =
{
//  dir trigger
   { 1, FtoHnF   }, // 306: Floor_RaiseToHighest
   { 0, FtoHnF   }, // 307: Floor_LowerToHighest
   { 1, FtoLnF   }, // 308: Floor_RaiseToLowest
   { 0, FtoLnF   }, // 309: Floor_LowerToLowest
   { 1, FtoNnF   }, // 310: Floor_RaiseToNearest
   { 0, FtoNnF   }, // 311: Floor_LowerToNearest
   { 1, FtoLnC   }, // 312: Floor_RaiseToLowestCeiling
   { 0, FtoLnC   }, // 313: Floor_LowerToLowestCeiling
   { 1, FtoC     }, // 314: Floor_RaiseToCeiling
   { 1, FbyST    }, // 315: Floor_RaiseByTexture
   { 0, FbyST    }, // 316: Floor_LowerByTexture
   { 1, FbyParam }, // 317: Floor_RaiseByValue
   { 0, FbyParam }, // 318: Floor_LowerByValue
   { 1, FtoAbs   }, // 319: Floor_MoveToValue (note: this dir not used)
   { 1, FInst    }, // 320: Floor_RaiseInstant
   { 0, FInst    }, // 321: Floor_LowerInstant
   { 0, FtoC     }, // 322: Floor_ToCeilingInstant
};

static int fchgdata[7][2] =
{
//   model          change type
   { FTriggerModel, FNoChg },
   { FTriggerModel, FChgZero },
   { FNumericModel, FChgZero },
   { FTriggerModel, FChgTxt  },
   { FNumericModel, FChgTxt  },
   { FTriggerModel, FChgTyp  },
   { FNumericModel, FChgTyp  },
};

//
// pspec_Floor
//
// Parses arguments for parameterized Floor specials.
//
static boolean pspec_Floor(line_t *line, int *args, int16_t special, 
                           int trigger_type)
{
   floordata_t fd = { 0 };
   int normspec;

#ifdef RANGECHECK
   if(special < 306 || special > 322)
      I_Error("pspec_Floor: parameterized floor trigger out of range\n");
#endif

   normspec = special - 306;

   fd.direction   = param_floor_data[normspec][0];
   fd.target_type = param_floor_data[normspec][1];
   fd.trigger_type = trigger_type;
   fd.crush = -1;

   switch(special)
   {
      // (tag, speed, change, [crush])
   case 306: // Floor_RaiseToHighest
   case 310: // Floor_RaiseToNearest
   case 312: // Floor_RaiseToLowestCeiling
   case 314: // Floor_RaiseToCeiling
   case 315: // Floor_RaiseByTexture
      fd.crush = args[3];
      // fall through:
   case 307: // Floor_LowerToHighest
   case 309: // Floor_LowerToLowest
   case 311: // Floor_LowerToNearest
   case 313: // Floor_LowerToLowestCeiling
   case 316: // Floor_LowerByTexture
      fd.speed_type   = SpeedParam;
      fd.speed_value  = args[1] * FRACUNIT / 8;
      if(args[2] >= 0 && args[2] < 7)
      {
         fd.change_model = fchgdata[args[2]][0];
         fd.change_type  = fchgdata[args[2]][1];
      }
      else
      {
         fd.change_model = 0;
         fd.change_type  = 0;
      }
      break;
 
      // (tag, change, crush)
   case 308: // Floor_RaiseToLowest -- special case, always instant
   case 322: // ToCeilingInstant
      fd.speed_type   = SpeedNormal; // not used
      if(args[1] >= 0 && args[1] < 7)
      {
         fd.change_model = fchgdata[args[1]][0];
         fd.change_type  = fchgdata[args[1]][1];
      }
      else
      {
         fd.change_model = 0;
         fd.change_type  = 0;
      }
      fd.crush = args[2];
      break;

      // (tag, speed, height, change, [crush])
   case 317: // Floor_RaiseByValue
   case 319: // Floor_MoveToValue
      fd.crush = args[4];
      // fall through:
   case 318: // Floor_LowerByValue
      fd.speed_type   = SpeedParam;
      fd.speed_value  = args[1] * FRACUNIT / 8;
      fd.height_value = args[2] * FRACUNIT;
      if(args[3] >= 0 && args[3] < 7)
      {
         fd.change_model = fchgdata[args[3]][0];
         fd.change_type  = fchgdata[args[3]][1];
      }
      else
      {
         fd.change_model = 0;
         fd.change_type  = 0;
      }
      break;

      // (tag, height, change, [crush])
   case 320: // Floor_RaiseInstant
      fd.crush = args[3];
      // fall through:
   case 321: // Floor_LowerInstant
      fd.speed_type   = SpeedNormal; // not really used
      fd.height_value = args[1] * FRACUNIT;
      if(args[2] >= 0 && args[2] < 7)
      {
         fd.change_model = fchgdata[args[2]][0];
         fd.change_type  = fchgdata[args[2]][1];
      }
      else
      {
         fd.change_model = 0;
         fd.change_type  = 0;
      }
      break;
   }

   return !!EV_DoParamFloor(line, args[0], &fd);
}

//
// Tablified data for parameterized ceiling types
//

static int param_ceiling_data[17][2] =
{
//  dir trigger
   { 1, CtoHnC   }, // 323: Ceiling_RaiseToHighest
   { 0, CtoHnC   }, // 324: Ceiling_ToHighestInstant
   { 1, CtoNnC   }, // 325: Ceiling_RaiseToNearest
   { 0, CtoNnC   }, // 326: Ceiling_LowerToNearest
   { 1, CtoLnC   }, // 327: Ceiling_RaiseToLowest
   { 0, CtoLnC   }, // 328: Ceiling_LowerToLowest
   { 1, CtoHnF   }, // 329: Ceiling_RaiseToHighestFloor
   { 0, CtoHnF   }, // 330: Ceiling_LowerToHighestFloor
   { 1, CtoF     }, // 331: Ceiling_ToFloorInstant
   { 0, CtoF     }, // 332: Ceiling_LowerToFloor
   { 1, CbyST    }, // 333: Ceiling_RaiseByTexture
   { 0, CbyST    }, // 334: Ceiling_LowerByTexture
   { 1, CbyParam }, // 335: Ceiling_RaiseByValue
   { 0, CbyParam }, // 336: Ceiling_LowerByValue
   { 1, CtoAbs   }, // 337: Ceiling_MoveToValue (note: this dir not used)
   { 1, CInst    }, // 338: Ceiling_RaiseInstant
   { 0, CInst    }, // 339: Ceiling_LowerInstant
};

static int cchgdata[7][2] =
{
//   model          change type
   { CTriggerModel, CNoChg },
   { CTriggerModel, CChgZero },
   { CNumericModel, CChgZero },
   { CTriggerModel, CChgTxt  },
   { CNumericModel, CChgTxt  },
   { CTriggerModel, CChgTyp  },
   { CNumericModel, CChgTyp  },
};

//
// pspec_Ceiling
//
// Parses arguments for parameterized Ceiling specials.
//
static boolean pspec_Ceiling(line_t *line, int *args, int16_t special, 
                             int trigger_type)
{
   ceilingdata_t cd = { 0 };
   int normspec;

#ifdef RANGECHECK
   if(special < 323 || special > 339)
      I_Error("pspec_Ceiling: parameterized ceiling trigger out of range\n");
#endif

   normspec = special - 323;

   cd.direction    = param_ceiling_data[normspec][0];
   cd.target_type  = param_ceiling_data[normspec][1];
   cd.trigger_type = trigger_type;
   cd.speed_value  = 0;
   cd.crush        = -1;

   switch(special)
   {
      // (tag, speed, change, [crush])
   case 326: // Ceiling_LowerToNearest
   case 328: // Ceiling_LowerToLowest
   case 330: // Ceiling_LowerToHighestFloor
   case 332: // Ceiling_LowerToFloor
   case 334: // Ceiling_LowerByTexture
      cd.crush = args[3];
      // fall through:
   case 323: // Ceiling_RaiseToHighest
   case 325: // Ceiling_RaiseToNearest
   case 327: // Ceiling_RaiseToLowest
   case 329: // Ceiling_RaiseToHighestFloor
   case 333: // Ceiling_RaiseByTexture
      cd.speed_type   = SpeedParam;
      cd.speed_value  = args[1] * FRACUNIT / 8;
      if(args[2] >= 0 && args[2] < 7)
      {
         cd.change_model = cchgdata[args[2]][0];
         cd.change_type  = cchgdata[args[2]][1];
      }
      else
      {
         cd.change_model = 0;
         cd.change_type  = 0;
      }
      break;
      
      // (tag, change, crush)
   case 324: // Ceiling_ToHighestInstant -- special case, always instant
   case 331: // Ceiling_ToFloorInstant
      cd.speed_type   = SpeedNormal; // not used
      if(args[1] >= 0 && args[1] < 7)
      {
         cd.change_model = cchgdata[args[1]][0];
         cd.change_type  = cchgdata[args[1]][1];
      }
      else
      {
         cd.change_model = 0;
         cd.change_type  = 0;
      }
      cd.crush = args[2];
      break;

      // (tag, speed, height, change, [crush])
   case 336: // Ceiling_LowerByValue
   case 337: // Ceiling_MoveToValue
      cd.crush = args[4];
      // fall through:
   case 335: // Ceiling_RaiseByValue
      cd.speed_type   = SpeedParam;
      cd.speed_value  = args[1] * FRACUNIT / 8;
      cd.height_value = args[2] * FRACUNIT;
      if(args[3] >= 0 && args[3] < 7)
      {
         cd.change_model = cchgdata[args[3]][0];
         cd.change_type  = cchgdata[args[3]][1];
      }
      else
      {
         cd.change_model = 0;
         cd.change_type  = 0;
      }
      break;

      // (tag, height, change, [crush])
   case 339: // Ceiling_LowerInstant
      cd.crush = args[3];
      // fall through:
   case 338: // Ceiling_RaiseInstant
      cd.speed_type   = SpeedNormal; // not really used
      cd.height_value = args[1] * FRACUNIT;
      if(args[2] >= 0 && args[2] < 7)
      {
         cd.change_model = cchgdata[args[2]][0];
         cd.change_type  = cchgdata[args[2]][1];
      }
      else
      {
         cd.change_model = 0;
         cd.change_type  = 0;
      }
      break;
   }

   return !!EV_DoParamCeiling(line, args[0], &cd);
}

//
// pspec_Stairs
//
// Parses arguments for parameterized Stair specials.
//
static boolean pspec_Stairs(line_t *line, int *args, int16_t special, 
                            int trigger_type)
{
   stairdata_t sd = { 0 };

   sd.trigger_type  = trigger_type;
   sd.direction     = 0;
   sd.speed_type    = SpeedParam;
   sd.stepsize_type = StepSizeParam;
   
   // haleyjd: eventually this will depend on the special type; right
   // now, all are set to not ignore texture differences
   sd.ignore        = 0;

   switch(special)
   {
   case 340: // Stairs_BuildUpDoom
      sd.direction = 1;
      // fall through
   case 341: // Stairs_BuildDownDoom
      sd.sync_value  = 0;
      sd.delay_value = args[3];
      sd.reset_value = args[4];
      break;
   case 342: // Stairs_BuildUpDoomSync
      sd.direction = 1;
      // fall through
   case 343: // Stairs_BuildDownDoomSync
      sd.sync_value  = 1;
      sd.delay_value = 0;       // 10/02/06 sync'd stairs can't delay >_<
      sd.reset_value = args[3];
      break;
   }

   // all stair types take the same arguments:
   //    (tag, speed, stepsize, delay, reset)
   sd.speed_value    = args[1] * FRACUNIT / 8;
   sd.stepsize_value = args[2] * FRACUNIT;

   return !!EV_DoParamStairs(line, args[0], &sd);
}

//
// pspec_PolyDoor
//
// Parses arguments for parameterized polyobject door types
//
static boolean pspec_PolyDoor(int *args, int16_t special)
{
   polydoordata_t pdd = { 0 };

   pdd.polyObjNum = args[0]; // polyobject id
   
   switch(special)
   {
   case 350: // Polyobj_DoorSlide
      pdd.doorType = POLY_DOOR_SLIDE;
      pdd.speed    = args[1] * FRACUNIT / 8;
      pdd.angle    = args[2]; // angle of motion (byte angle)
      pdd.distance = args[3] * FRACUNIT;
      pdd.delay    = args[4]; // delay in tics
      break;
   case 351: // Polyobj_DoorSwing
      pdd.doorType = POLY_DOOR_SWING;
      pdd.speed    = args[1]; // angular speed (byte angle)
      pdd.distance = args[2]; // angular distance (byte angle)
      pdd.delay    = args[3]; // delay in tics
      break;
   default:
      return 0; // ???
   }

   return !!EV_DoPolyDoor(&pdd);
}

//
// pspec_PolyMove
//
// Parses arguments for parameterized polyobject move specials
//
static boolean pspec_PolyMove(int *args, int16_t special)
{
   polymovedata_t pmd;

   pmd.polyObjNum = args[0];
   pmd.speed      = args[1] * FRACUNIT / 8;
   pmd.angle      = args[2]; // byteangle
   pmd.distance   = args[3] * FRACUNIT;

   pmd.overRide = (special == 353); // Polyobj_OR_Move

   return !!EV_DoPolyObjMove(&pmd);
}

//
// pspec_PolyRotate
//
// Parses arguments for parameterized polyobject rotate specials
//
static boolean pspec_PolyRotate(int *args, int16_t special)
{
   polyrotdata_t prd;

   prd.polyObjNum = args[0];
   prd.speed      = args[1]; // angular speed (byteangle)
   prd.distance   = args[2]; // angular distance (byteangle)

   // Polyobj_(OR_)RotateRight have dir == -1
   prd.direction = (special == 354 || special == 355) ? -1 : 1;
   
   // Polyobj_OR types have override set to true
   prd.overRide  = (special == 355 || special == 357);

   return !!EV_DoPolyObjRotate(&prd);
}

//
// pspec_Pillar
//
// joek
// Parses arguments for hexen style parameterized Pillar specials.
//
// haleyjd: rewritten to use pillardata_t struct
//
static boolean pspec_Pillar(line_t *line, int *args, int16_t special)
{
   pillardata_t pd;
   
   pd.tag   = args[0];
   pd.crush = 0;

   switch(special)
   {
   case 363:
      pd.crush  = args[3];
      // fall through
   case 362:
      pd.speed  = args[1] ? args[1] * FRACUNIT / 8 : FRACUNIT; // no 0 speed!
      pd.height = args[2] * FRACUNIT;
      return !!EV_PillarBuild(line, &pd);

   case 364:
      pd.speed = args[1] ? args[1] * FRACUNIT / 8 : FRACUNIT;
      pd.fdist = args[2] * FRACUNIT;
      pd.cdist = args[3] * FRACUNIT;
      return !!EV_PillarOpen(line, &pd);

   default:
      return false;
   }
}

//
// pspec_ACSExecute
//
// haleyjd 01/07/07: Runs an ACS script.
//
static boolean pspec_ACSExecute(line_t *line, int *args, int16_t special,
                                int side, mobj_t *thing)
{
   int snum, mnum;
   int script_args[NUMLINEARGS] = { 0, 0, 0, 0, 0 };


   snum           = args[0];
   mnum           = args[1];
   script_args[0] = args[2]; // transfer last three line args to script args
   script_args[1] = args[3];
   script_args[2] = args[4];

   return ACS_StartScript(snum, mnum, script_args, thing, line, side, NULL);
}

//
// P_ExecParamLineSpec
//
// Executes a parameterized line special.
//
// line:    Pointer to line being activated. May be NULL in this context.
// thing:   Pointer to thing doing activation. May be NULL in this context.
// special: Special to execute.
// args:    Arguments to special.
// side:    Side of line activated. May be ignored.
// reuse:   if action is repeatable
//
boolean P_ExecParamLineSpec(line_t *line, mobj_t *thing, int16_t special, 
                            int *args, int side, int spac, boolean reuse)
{
   boolean success = false;

   int trigger_type = pspec_TriggerType(spac, args[0], reuse);

   switch(special)
   {
   case 300: // Door_Raise
   case 301: // Door_Open
   case 302: // Door_Close
   case 303: // Door_CloseWaitOpen
   case 304: // Door_WaitRaise
   case 305: // Door_WaitClose
      success = pspec_Door(line, thing, args, special, trigger_type);
      break;
   case 306: // Floor_RaiseToHighest
   case 307: // Floor_LowerToHighest
   case 308: // Floor_RaiseToLowest
   case 309: // Floor_LowerToLowest
   case 310: // Floor_RaiseToNearest
   case 311: // Floor_LowerToNearest
   case 312: // Floor_RaiseToLowestCeiling
   case 313: // Floor_LowerToLowestCeiling
   case 314: // Floor_RaiseToCeiling
   case 315: // Floor_RaiseByTexture
   case 316: // Floor_LowerByTexture
   case 317: // Floor_RaiseByValue
   case 318: // Floor_LowerByValue
   case 319: // Floor_MoveToValue
   case 320: // Floor_RaiseInstant
   case 321: // Floor_LowerInstant
   case 322: // Floor_ToCeilingInstant
      success = pspec_Floor(line, args, special, trigger_type);
      break;
   case 323: // Ceiling_RaiseToHighest
   case 324: // Ceiling_ToHighestInstant
   case 325: // Ceiling_RaiseToNearest
   case 326: // Ceiling_LowerToNearest
   case 327: // Ceiling_RaiseToLowest
   case 328: // Ceiling_LowerToLowest
   case 329: // Ceiling_RaiseToHighestFloor
   case 330: // Ceiling_LowerToHighestFloor
   case 331: // Ceiling_ToFloorInstant
   case 332: // Ceiling_LowerToFloor
   case 333: // Ceiling_RaiseByTexture
   case 334: // Ceiling_LowerByTexture
   case 335: // Ceiling_RaiseByValue
   case 336: // Ceiling_LowerByValue
   case 337: // Ceiling_MoveToValue
   case 338: // Ceiling_RaiseInstant
   case 339: // Ceiling_LowerInstant
      success = pspec_Ceiling(line, args, special, trigger_type);
      break;
   case 340: // Stairs_BuildUpDoom
   case 341: // Stairs_BuildDownDoom
   case 342: // Stairs_BuildUpDoomSync
   case 343: // Stairs_BuildDownDoomSync
      success = pspec_Stairs(line, args, special, trigger_type);
      break;
   case 350: // Polyobj_DoorSlide
   case 351: // Polyobj_DoorSwing
      success = pspec_PolyDoor(args, special);
      break;
   case 352: // Polyobj_Move
   case 353: // Polyobj_OR_Move
      success = pspec_PolyMove(args, special);
      break;
   case 354: // Polyobj_RotateRight
   case 355: // Polyobj_OR_RotateRight
   case 356: // Polyobj_RotateLeft
   case 357: // Polyobj_OR_RotateLeft
      success = pspec_PolyRotate(args, special);
      break;
   case 362: // Pillar_Build
   case 363: // Pillar_BuildAndCrush
   case 364: // Pillar_Open
      success = pspec_Pillar(line, args, special);
      break;
   case 365: // ACS_Execute
      success = pspec_ACSExecute(line, args, special, side, thing);
      break;
   case 366: // ACS_Suspend
      success = ACS_SuspendScript(args[0], args[1]);
      break;
   case 367: // ACS_Terminate
      success = ACS_TerminateScript(args[0], args[1]);
      break;
   case 368: // Light_RaiseByValue
      success = !!EV_SetLight(line, args[0], setlight_add, args[1]);
      break;
   case 369: // Light_LowerByValue
      success = !!EV_SetLight(line, args[0], setlight_sub, args[1]);
      break;
   case 370: // Light_ChangeToValue
      success = !!EV_SetLight(line, args[0], setlight_set, args[1]);
      break;
   case 371: // Light_Fade
      success = !!EV_FadeLight(line, args[0], args[1], args[2]);
      break;
   case 372: // Light_Glow
      success = !!EV_GlowLight(line, args[0], args[1], args[2], args[3]);
      break;
   case 373: // Light_Flicker
      success = !!EV_FlickerLight(line, args[0], args[1], args[2]);
      break;
   case 374: // Light_Strobe
      success = !!EV_StrobeLight(line, args[0], args[1], args[2], args[3], args[4]);
      break;
   case 375: // Radius_Quake
      success = P_StartQuake(args);
      break;
   case 397: // Floor_Waggle
      success = !!EV_StartFloorWaggle(line, args[0], args[1], args[2], args[3], args[4]);
      break;
   case 398: // Thing_Spawn
   case 399: // Thing_SpawnNoFog
      success = !!EV_ThingSpawn(args, (special == 398));
      break;
   case 400: // Teleport_EndGame
      G_ForceFinale();
      success = true;
      break;
   default:
      break;
   }

   return success;
}

//
// P_ActivateParamLine
//
// Handles a param line activation and executes the appropriate
// parameterized line special.
//
// line:  The line being activated. Never NULL in this context.
// thing: The thing that wants to activate this line. Never NULL in this context.
// side:  Side of line activated, 0 or 1.
// spac:  Type of activation. This is de-wed from the special with
//        parameterized lines using the ExtraData extflags line field.
//
boolean P_ActivateParamLine(line_t *line, mobj_t *thing, int side, int spac)
{
   boolean success = false, reuse = false;
   int flags = 0;

   // check player / monster / missile enable flags
   if(thing->player)                   // treat as player?
      flags |= EX_ML_PLAYER;
   if(thing->flags3 & MF3_SPACMISSILE) // treat as missile?
      flags |= EX_ML_MISSILE;
   if(thing->flags3 & MF3_SPACMONSTER) // treat as monster?
      flags |= EX_ML_MONSTER;

   if(!(line->extflags & flags))
      return false;

   // check activation flags -- can we activate this line this way?
   switch(spac)
   {
   case SPAC_CROSS:
      flags = EX_ML_CROSS;
      break;
   case SPAC_USE:
      flags = EX_ML_USE;
      break;
   case SPAC_IMPACT:
      flags = EX_ML_IMPACT;
      break;
   case SPAC_PUSH:
      flags = EX_ML_PUSH;
      break;
   }

   if(!(line->extflags & flags))
      return false;

   // check 1S only flag -- if set, must be activated from first side
   if((line->extflags & EX_ML_1SONLY) && side != 0)
      return false;

   // is action reusable?
   if(line->extflags & EX_ML_REPEAT)
      reuse = true;

   // execute the special
   success = P_ExecParamLineSpec(line, thing, line->special, line->args,
                                 side, spac, reuse);

   // actions to take if line activation was successful:
   if(success)
   {
      // clear special if line is not repeatable
      if(!reuse)
         line->special = 0;

      // change switch textures where appropriate
      if(spac == SPAC_USE || spac == SPAC_IMPACT)
         P_ChangeSwitchTexture(line, reuse, side);
   }

   return success;
}

// ChangeLineTex texture position numbers
enum
{
   CLT_TEX_UPPER,
   CLT_TEX_MIDDLE,
   CLT_TEX_LOWER,
};

//
// EV_ChangeLineTex
//
// Sets the indicated texture on all lines of lineid tag (if usetag false) or of
// the given tag (if usetag true)
//
void P_ChangeLineTex(const char *texture, int pos, int side, int tag, boolean usetag)
{
   line_t *l = NULL;
   int linenum = -1, texnum;
   
   texnum = R_FindWall(texture);
   linenum = -1;

   while((l = P_FindLine(tag, &linenum)) != NULL)
   {
      if(l->sidenum[side] == -1)
         continue;

      switch(pos)
      {
      case CLT_TEX_UPPER:
         sides[l->sidenum[side]].toptexture = texnum;
         break;
      case CLT_TEX_MIDDLE:
         sides[l->sidenum[side]].midtexture = texnum;
         break;
      case CLT_TEX_LOWER:
         sides[l->sidenum[side]].bottomtexture = texnum;
         break;
      }
   }
}

#ifndef EE_NO_SMALL_SUPPORT
//
// Small Natives
//

//
// sm_specialmode
//
// Deprecated: does nothing
//
static cell AMX_NATIVE_CALL sm_specialmode(AMX *amx, cell *params)
{
   return 0;
}

//
// sm_changecelingtex  -- joek 9/11/07
//
// - small func to change our ceiling texture
//
static cell AMX_NATIVE_CALL sm_changeceilingtex(AMX *amx, cell *params)
{
   char *flat;
   int tag, err;

   if(gamestate != GS_LEVEL)
   {
      amx_RaiseError(amx, SC_ERR_GAMEMODE | SC_ERR_MASK);
      return -1;
   }

   tag = params[1];

   if((err = SM_GetSmallString(amx, &flat, params[2])) != AMX_ERR_NONE)
   {
      amx_RaiseError(amx, err);
      return -1;
   }

   P_ChangeCeilingTex(flat, tag);

   Z_Free(flat);

   return 0;
}

//
// sm_changefloortex  -- joek 9/11/07
//
// - small func to change our floor texture
//
static cell AMX_NATIVE_CALL sm_changefloortex(AMX *amx, cell *params)
{
   char *flat;
   int err, tag;

   if(gamestate != GS_LEVEL)
   {
      amx_RaiseError(amx, SC_ERR_GAMEMODE | SC_ERR_MASK);
      return -1;
   }

   tag = params[1];

   if((err = SM_GetSmallString(amx, &flat, params[2])) != AMX_ERR_NONE)
   {
      amx_RaiseError(amx, err);
      return -1;
   }

   P_ChangeFloorTex(flat, tag);

   Z_Free(flat);


   return 0;
}

//
// sm_changelinetex  -- joek 9/11/07
//
// - small func to change our line texture by lineid
//
static cell AMX_NATIVE_CALL sm_changelinetex(AMX *amx, cell *params)
{
   char *texname;
   int err, lineid, side, pos;

   if(gamestate != GS_LEVEL)
   {
      amx_RaiseError(amx, SC_ERR_GAMEMODE | SC_ERR_MASK);
      return -1;
   }

   lineid = params[1];        // lineid of lines to affect
   side = params[2];       // Front/Back
   pos = params[3];    // Upper/Middle/Lower

   if((err = SM_GetSmallString(amx, &texname, params[4])) != AMX_ERR_NONE)
   {
      amx_RaiseError(amx, err);
      return -1;
   }

   P_ChangeLineTex(texname, pos, side, lineid, false);

   Z_Free(texname);


   return 0;
}

//
// sm_changelinetextag  -- joek 9/11/07
//
// - small func to change our line texture by tag
//
static cell AMX_NATIVE_CALL sm_changelinetextag(AMX *amx, cell *params)
{
   char *texname;
   int err, tag, side, pos;

   if(gamestate != GS_LEVEL)
   {
      amx_RaiseError(amx, SC_ERR_GAMEMODE | SC_ERR_MASK);
      return -1;
   }

   tag = params[1];        // lineid of lines to affect
   side = params[2];       // Front/Back
   pos = params[3];    // Upper/Middle/Lower

   if((err = SM_GetSmallString(amx, &texname, params[4])) != AMX_ERR_NONE)
   {
      amx_RaiseError(amx, err);
      return -1;
   }

   P_ChangeLineTex(texname, pos, side, tag, true);

   Z_Free(texname);


   return 0;
}

//
// P_ScriptSpec
//
// haleyjd 05/20/05
//
// Thunks from Small script params to line special args and executes
// the indicated special. All functions using this must take the
// same arguments in the same order as the line special.
//
static int P_ScriptSpec(int16_t spec, AMX *amx, cell *params)
{
   int args[NUMLINEARGS] = { 0, 0, 0, 0, 0 };
   int i, numparams = params[0] / sizeof(cell);
   SmallContext_t *ctx;
   line_t *line  = NULL;
   mobj_t *thing = NULL;

   if(gamestate != GS_LEVEL)
   {
      amx_RaiseError(amx, SC_ERR_GAMEMODE | SC_ERR_MASK);
      return -1;
   }

   ctx = SM_GetContextForAMX(amx);

   // If invocation type is SC_INVOKE_LINE, we can pass on the line and
   // thing that triggered this script. This results in the action acting
   // exactly like it belongs to the line normally.

   if(ctx->invocationData.invokeType == SC_INVOKE_LINE)
   {
      line  = ctx->invocationData.line;
      thing = ctx->invocationData.trigger;
   }

   for(i = 0; i < numparams; ++i)
      args[i] = params[i + 1];

   // FIXME: spac important?
   return P_ExecParamLineSpec(line, thing, spec, args, 0, SPAC_CROSS, true);
}
#endif

//
// Console Command to execute line specials
//

CONSOLE_COMMAND(p_linespec, cf_notnet|cf_level)
{
   int16_t spec;
   int args[NUMLINEARGS] = { 0, 0, 0, 0, 0 };
   int i, numargs;

   if(!Console.argc)
   {
      C_Printf("usage: p_linespec name args\n");
      return;
   }

   spec = E_LineSpecForName(QStrConstPtr(&Console.argv[0]));

   numargs = Console.argc - 1;

   for(i = 0; i < numargs; ++i)
      args[i] = QStrAtoi(&Console.argv[i + 1]);

   P_ExecParamLineSpec(NULL, players[Console.cmdsrc].mo, spec, args, 0, 
                       SPAC_CROSS, true);
}

void P_AddGenLineCommands(void)
{
   C_AddCommand(p_linespec);
}

#ifndef EE_NO_SMALL_SUPPORT
//
// Small Param Line Special Wrappers
//

#define SCRIPT_SPEC(num, name) \
static cell AMX_NATIVE_CALL sm_ ## name(AMX *amx, cell *params) \
{ \
   return P_ScriptSpec((num), amx, params); \
}

SCRIPT_SPEC(300, door_raise)
SCRIPT_SPEC(301, door_open)
SCRIPT_SPEC(302, door_close)
SCRIPT_SPEC(303, door_closewaitopen)
SCRIPT_SPEC(304, door_waitraise)
SCRIPT_SPEC(305, door_waitclose)
SCRIPT_SPEC(306, floor_raisetohighest)
SCRIPT_SPEC(307, floor_lowertohighest)
SCRIPT_SPEC(308, floor_raisetolowest)
SCRIPT_SPEC(309, floor_lowertolowest)
SCRIPT_SPEC(310, floor_raisetonearest)
SCRIPT_SPEC(311, floor_lowertonearest)
SCRIPT_SPEC(312, floor_raisetolowestceiling)
SCRIPT_SPEC(313, floor_lowertolowestceiling)
SCRIPT_SPEC(314, floor_raisetoceiling)
SCRIPT_SPEC(315, floor_raisebytexture)
SCRIPT_SPEC(316, floor_lowerbytexture)
SCRIPT_SPEC(317, floor_raisebyvalue)
SCRIPT_SPEC(318, floor_lowerbyvalue)
SCRIPT_SPEC(319, floor_movetovalue)
SCRIPT_SPEC(320, floor_raiseinstant)
SCRIPT_SPEC(321, floor_lowerinstant)
SCRIPT_SPEC(322, floor_toceilinginstant)
SCRIPT_SPEC(323, ceiling_raisetohighest)
SCRIPT_SPEC(324, ceiling_tohighestinstant)
SCRIPT_SPEC(325, ceiling_raisetonearest)
SCRIPT_SPEC(326, ceiling_lowertonearest)
SCRIPT_SPEC(327, ceiling_raisetolowest)
SCRIPT_SPEC(328, ceiling_lowertolowest)
SCRIPT_SPEC(329, ceiling_raisetohighestfloor)
SCRIPT_SPEC(330, ceiling_lowertohighestfloor)
SCRIPT_SPEC(331, ceiling_tofloorinstant)
SCRIPT_SPEC(332, ceiling_lowertofloor)
SCRIPT_SPEC(333, ceiling_raisebytexture)
SCRIPT_SPEC(334, ceiling_lowerbytexture)
SCRIPT_SPEC(335, ceiling_raisebyvalue)
SCRIPT_SPEC(336, ceiling_lowerbyvalue)
SCRIPT_SPEC(337, ceiling_movetovalue)
SCRIPT_SPEC(338, ceiling_raiseinstant)
SCRIPT_SPEC(339, ceiling_lowerinstant)
SCRIPT_SPEC(340, stairs_buildupdoom)
SCRIPT_SPEC(341, stairs_builddowndoom)
SCRIPT_SPEC(342, stairs_buildupdoomsync)
SCRIPT_SPEC(343, stairs_builddowndoomsync)
SCRIPT_SPEC(350, polyobj_doorslide)
SCRIPT_SPEC(351, polyobj_doorswing)
SCRIPT_SPEC(352, polyobj_move)
SCRIPT_SPEC(353, polyobj_or_move)
SCRIPT_SPEC(354, polyobj_rotateright)
SCRIPT_SPEC(355, polyobj_or_rotateright)
SCRIPT_SPEC(356, polyobj_rotateleft)
SCRIPT_SPEC(357, polyobj_or_rotateleft)
SCRIPT_SPEC(362, pillar_build)
SCRIPT_SPEC(363, pillar_buildandcrush)
SCRIPT_SPEC(364, pillar_open)
SCRIPT_SPEC(365, acs_execute)
SCRIPT_SPEC(366, acs_suspend)
SCRIPT_SPEC(367, acs_terminate)
SCRIPT_SPEC(368, light_raisebyvalue)
SCRIPT_SPEC(369, light_lowerbyvalue)
SCRIPT_SPEC(370, light_changetovalue)
SCRIPT_SPEC(371, light_fade)
SCRIPT_SPEC(372, light_glow)
SCRIPT_SPEC(373, light_flicker)
SCRIPT_SPEC(374, light_strobe)
SCRIPT_SPEC(375, radius_quake)
SCRIPT_SPEC(397, floor_waggle)
SCRIPT_SPEC(398, thing_spawn)
SCRIPT_SPEC(399, thing_spawnnofog)

AMX_NATIVE_INFO genlin_Natives[] =
{
   { "_SpecialMode",                 sm_specialmode                 },
   { "_Door_Raise",                  sm_door_raise                  },
   { "_Door_Open",                   sm_door_open                   },
   { "_Door_Close",                  sm_door_close                  },
   { "_Door_CloseWaitOpen",          sm_door_closewaitopen          },
   { "_Door_WaitRaise",              sm_door_waitraise              },
   { "_Door_WaitClose",              sm_door_waitclose              },
   { "_Floor_RaiseToHighest",        sm_floor_raisetohighest        },
   { "_Floor_LowerToHighest",        sm_floor_lowertohighest        },
   { "_Floor_RaiseToLowest",         sm_floor_raisetolowest         },
   { "_Floor_LowerToLowest",         sm_floor_lowertolowest         },
   { "_Floor_RaiseToNearest",        sm_floor_raisetonearest        },
   { "_Floor_LowerToNearest",        sm_floor_lowertonearest        },
   { "_Floor_RaiseToLowestCeiling",  sm_floor_raisetolowestceiling  },
   { "_Floor_LowerToLowestCeiling",  sm_floor_lowertolowestceiling  },
   { "_Floor_RaiseToCeiling",        sm_floor_raisetoceiling        },
   { "_Floor_RaiseByTexture",        sm_floor_raisebytexture        },
   { "_Floor_LowerByTexture",        sm_floor_lowerbytexture        },
   { "_Floor_RaiseByValue",          sm_floor_raisebyvalue          },
   { "_Floor_LowerByValue",          sm_floor_lowerbyvalue          },
   { "_Floor_MoveToValue",           sm_floor_movetovalue           },
   { "_Floor_RaiseInstant",          sm_floor_raiseinstant          },
   { "_Floor_LowerInstant",          sm_floor_lowerinstant          },
   { "_Floor_ToCeilingInstant",      sm_floor_toceilinginstant      },
   { "_Ceiling_RaiseToHighest",      sm_ceiling_raisetohighest      },
   { "_Ceiling_ToHighestInstant",    sm_ceiling_tohighestinstant    },
   { "_Ceiling_RaiseToNearest",      sm_ceiling_raisetonearest      },
   { "_Ceiling_LowerToNearest",      sm_ceiling_lowertonearest      },
   { "_Ceiling_RaiseToLowest",       sm_ceiling_raisetolowest       },
   { "_Ceiling_LowerToLowest",       sm_ceiling_lowertolowest       },
   { "_Ceiling_RaiseToHighestFloor", sm_ceiling_raisetohighestfloor },
   { "_Ceiling_LowerToHighestFloor", sm_ceiling_lowertohighestfloor },
   { "_Ceiling_ToFloorInstant",      sm_ceiling_tofloorinstant      },
   { "_Ceiling_LowerToFloor",        sm_ceiling_lowertofloor        },
   { "_Ceiling_RaiseByTexture",      sm_ceiling_raisebytexture      },
   { "_Ceiling_LowerByTexture",      sm_ceiling_lowerbytexture      },
   { "_Ceiling_RaiseByValue",        sm_ceiling_raisebyvalue        },
   { "_Ceiling_LowerByValue",        sm_ceiling_lowerbyvalue        },
   { "_Ceiling_MoveToValue",         sm_ceiling_movetovalue         },
   { "_Ceiling_RaiseInstant",        sm_ceiling_raiseinstant        },
   { "_Ceiling_LowerInstant",        sm_ceiling_lowerinstant        },
   { "_Stairs_BuildUpDoom",          sm_stairs_buildupdoom          },
   { "_Stairs_BuildDownDoom",        sm_stairs_builddowndoom        },
   { "_Stairs_BuildUpDoomSync",      sm_stairs_buildupdoomsync      },
   { "_Stairs_BuildDownDoomSync",    sm_stairs_builddowndoomsync    },
   { "_Polyobj_DoorSlide",           sm_polyobj_doorslide           },
   { "_Polyobj_DoorSwing",           sm_polyobj_doorswing           },
   { "_Polyobj_Move",                sm_polyobj_move                },
   { "_Polyobj_OR_Move",             sm_polyobj_or_move             },
   { "_Polyobj_RotateRight",         sm_polyobj_rotateright         },
   { "_Polyobj_OR_RotateRight",      sm_polyobj_or_rotateright      },
   { "_Polyobj_RotateLeft",          sm_polyobj_rotateleft          },
   { "_Polyobj_OR_RotateLeft",       sm_polyobj_or_rotateleft       },
   { "_Pillar_Build",                sm_pillar_build                },
   { "_Pillar_BuildAndCrush",        sm_pillar_buildandcrush        },
   { "_Pillar_Open",                 sm_pillar_open                 },
   { "_ACS_Execute",                 sm_acs_execute                 },
   { "_ACS_Suspend",                 sm_acs_suspend                 },
   { "_ACS_Terminate",               sm_acs_terminate               },
   { "_Light_RaiseByValue",          sm_light_raisebyvalue          },
   { "_Light_LowerByValue",          sm_light_lowerbyvalue          },
   { "_Light_ChangeToValue",         sm_light_changetovalue         },
   { "_Light_Fade",                  sm_light_fade                  },
   { "_Light_Glow",                  sm_light_glow                  },
   { "_Light_Flicker",               sm_light_flicker               },
   { "_Light_Strobe",                sm_light_strobe                },
   { "_Radius_Quake",                sm_radius_quake                },
   { "_ChangeFloor",                 sm_changefloortex              },
   { "_ChangeCeiling",               sm_changeceilingtex            },
   { "_SetLineTexture",              sm_changelinetex               },
   { "_SetLineTextureTag",           sm_changelinetextag            },
   { "_Floor_Waggle",                sm_floor_waggle                },
   { "_Thing_Spawn",                 sm_thing_spawn                 },
   { "_Thing_SpawnNoFog",            sm_thing_spawnnofog            },
   { NULL, NULL }
};
#endif

//----------------------------------------------------------------------------
//
// $Log: p_genlin.c,v $
// Revision 1.18  1998/05/23  10:23:23  jim
// Fix numeric changer loop corruption
//
// Revision 1.17  1998/05/08  03:34:56  jim
// formatted/documented p_genlin
//
// Revision 1.16  1998/05/03  23:05:56  killough
// Fix #includes at the top, nothing else
//
// Revision 1.15  1998/04/16  06:25:23  killough
// Fix generalized doors' opening sounds
//
// Revision 1.14  1998/04/05  13:54:10  jim
// fixed switch change on second activation
//
// Revision 1.13  1998/03/31  16:52:15  jim
// Fixed uninited type field in stair builders
//
// Revision 1.12  1998/03/20  14:24:28  jim
// Gen ceiling target now shortest UPPER texture
//
// Revision 1.11  1998/03/15  14:40:14  jim
// added pure texture change linedefs & generalized sector types
//
// Revision 1.10  1998/03/13  14:05:56  jim
// Fixed arith overflow in some linedef types
//
// Revision 1.9  1998/03/04  11:56:30  jim
// Fix multiple sector stair raise
//
// Revision 1.8  1998/02/27  11:50:59  jim
// Fixes for stairs
//
// Revision 1.7  1998/02/23  23:46:50  jim
// Compatibility flagged multiple thinker support
//
// Revision 1.6  1998/02/23  00:41:46  jim
// Implemented elevators
//
// Revision 1.4  1998/02/17  06:07:56  killough
// Change RNG calling sequence
//
// Revision 1.3  1998/02/13  03:28:36  jim
// Fixed W1,G1 linedefs clearing untriggered special, cosmetic changes
//
//
// Revision 1.1.1.1  1998/02/04  09:19:00  jim
// Lee's Jan 19 sources
//
//
//----------------------------------------------------------------------------

<|MERGE_RESOLUTION|>--- conflicted
+++ resolved
@@ -650,41 +650,9 @@
    return rtn;
 }
 
-<<<<<<< HEAD
 plat_t* P_SpawnGenPlatform(line_t *line, sector_t *sector)
 {
    unsigned value = (unsigned int)line->special - GenLiftBase;
-=======
-      // setup the target destination height
-      switch(Targ)
-      {
-      case F2LnF:
-         plat->low = P_FindLowestFloorSurrounding(sec);
-         if(plat->low > sec->floorheight)
-            plat->low = sec->floorheight;
-         break;
-      case F2NnF:
-         plat->low = P_FindNextLowestFloor(sec,sec->floorheight);
-         break;
-      case F2LnC:
-         plat->low = P_FindLowestCeilingSurrounding(sec);
-         if(plat->low > sec->floorheight)
-            plat->low = sec->floorheight;
-         break;
-      case LnF2HnF:
-         plat->type = genPerpetual;
-         plat->low = P_FindLowestFloorSurrounding(sec);
-         if(plat->low > sec->floorheight)
-            plat->low = sec->floorheight;
-         plat->high = P_FindHighestFloorSurrounding(sec);
-         if(plat->high < sec->floorheight)
-            plat->high = sec->floorheight;
-         plat->status = (P_Random(pr_genlift)&1) ? down : up;
-         break;
-      default:
-         break;
-      }
->>>>>>> b7a9c6ed
 
    // parse the bit fields in the line's special type
    
