// Emacs style mode select   -*- C++ -*-
//-----------------------------------------------------------------------------
//
// Copyright (C) 2013 James Haley et al.
//
// This program is free software: you can redistribute it and/or modify
// it under the terms of the GNU General Public License as published by
// the Free Software Foundation, either version 3 of the License, or
// (at your option) any later version.
//
// This program is distributed in the hope that it will be useful,
// but WITHOUT ANY WARRANTY; without even the implied warranty of
// MERCHANTABILITY or FITNESS FOR A PARTICULAR PURPOSE.  See the
// GNU General Public License for more details.
//
// You should have received a copy of the GNU General Public License
// along with this program.  If not, see http://www.gnu.org/licenses/
//
//----------------------------------------------------------------------------
//
// DESCRIPTION:
//   
//  Hardware Abstraction Layer for Video
//  haleyjd 05/08/11
//
//-----------------------------------------------------------------------------

#include "../z_zone.h"   /* memory allocation wrappers -- killough */

// Need platform defines
#include "i_platform.h"

#include "../am_map.h"
#include "../c_runcmd.h"
#include "../d_gi.h"
#include "../d_main.h"
#include "../doomstat.h"
#include "../f_wipe.h"
#include "../i_system.h"
#include "../i_video.h"
#include "../in_lude.h"
#include "../m_argv.h"
#include "../m_misc.h"
#include "../m_qstr.h"
#include "../r_main.h"
#include "../st_stuff.h"
#include "../v_misc.h"
#include "../v_video.h"

// Platform-Specific Video Drivers:
#ifdef _SDL_VER
#include "../sdl/i_sdlvideo.h"
#ifdef EE_FEATURE_OPENGL
#include "../sdl/i_sdlgl2d.h"
#endif
#endif

//=============================================================================
//
// Video Driver Object Pointer
//

HALVideoDriver *i_video_driver = NULL;

//=============================================================================
//
// ioanch 20160424: "None" video driver: for batch demo testing
//

class NoneVideoDriver : public HALVideoDriver
{
protected:
   virtual void SetPrimaryBuffer() {}
   virtual void UnsetPrimaryBuffer() {}

public:
   virtual void FinishUpdate() {}
   virtual void ReadScreen(byte *scr) {}
   virtual void SetPalette(byte *pal) {}
   virtual void ShutdownGraphics() {}
   virtual void ShutdownGraphicsPartway() {}
   virtual bool InitGraphicsMode() {return false;}
};

static NoneVideoDriver i_nonedriver;

//=============================================================================
//
// Video Driver Table
//

// Config variable to select backend video driver module
int i_videodriverid = -1;

struct haldriveritem_t
{
   int id;                 // unique ID # assigned here by the HAL
   const char *name;       // descriptive name of this driver
   HALVideoDriver *driver; // driver object
};

// Help string for system.cfg:
const char *const i_videohelpstr = 
  "Select video backend (-1 = default"
#ifdef _SDL_VER
  ", 0 = SDL Software"
#ifdef EE_FEATURE_OPENGL
  ", 1 = SDL GL2D"
#endif
#endif
  ")";

// Driver table
static haldriveritem_t halVideoDriverTable[VDR_MAXDRIVERS] =
{
   // SDL GL2D Driver
   {
      VDR_SDLGL2D,
      "SDL GL2D",
#if defined(_SDL_VER) && defined(EE_FEATURE_OPENGL)
      &i_sdlgl2dvideodriver
#else
      NULL
#endif
   },

   // SDL Software Driver
   {
      VDR_SDLSOFT,
      "SDL Software",
#ifdef _SDL_VER
      &i_sdlvideodriver
#else
      NULL
#endif
   },
};

//
// Find the currently selected video driver by ID
//
static haldriveritem_t *I_FindHALVDRByID(int id)
{
   for(unsigned int i = 0; i < VDR_MAXDRIVERS; i++)
   {
<<<<<<< HEAD
      VDR_SDLGL2D,
      "SDL GL2D",
#if defined(_SDL_VER) && defined(EE_FEATURE_OPENGL)
      &i_sdlgl2dvideodriver
#else
      NULL
#endif
   },

   // ioanch 20160424: demo testing
   {
      VDR_NONE,
      "None",
      &i_nonedriver
=======
      if(halVideoDriverTable[i].id == id && halVideoDriverTable[i].driver)
         return &halVideoDriverTable[i];
>>>>>>> 35344b7d
   }

   return nullptr;
}

//
// I_DefaultVideoDriver
//
// Chooses the default video driver based on user specifications, or on preset
// platform-specific defaults when there is no user specification.
//
static haldriveritem_t *I_DefaultVideoDriver()
{
   haldriveritem_t *item;

<<<<<<< HEAD
   // ioanch 20160424: demo test with no drawing allowed
   if(M_CheckParm("-nodraw") && M_CheckParm("-demolog"))
   {
      i_videodriverid = VDR_NONE;
   }

   if(i_videodriverid < 0 || i_videodriverid >= VDR_MAXDRIVERS ||
      halVideoDriverTable[i_videodriverid].driver == NULL)
=======
   if(!(item = I_FindHALVDRByID(i_videodriverid)))
>>>>>>> 35344b7d
   {
      // Default or plain invalid setting, or unsupported driver on current
      // compile. Find the lowest-numbered valid driver and use it.
      for(unsigned int i = 0; i < VDR_MAXDRIVERS; i++)
      {
         if(halVideoDriverTable[i].driver)
         {
            item = &halVideoDriverTable[i];
            break;
         }
      }

      // Nothing?! Somebody borked up their configure/makefile.
      if(!item)
        I_Error("I_DefaultVideoDriver: no valid drivers for this platform!\n");
   }

   return item;
}

//=============================================================================
//
// WM-related stuff (see i_input.c)
//

extern int  grabmouse;
extern int  usemouse;   // killough 10/98
extern bool fullscreen;

void I_InitKeyboard();
void I_InitMouse();

//=============================================================================
//
// Graphics Code
//

int  use_vsync;     // killough 2/8/98: controls whether vsync is called
bool noblit;

bool in_graphics_mode;

// haleyjd 07/15/09
char *i_default_videomode;
char *i_videomode;

// haleyjd 06/17/11: software-mode bitdepth setting (for better -8in32)
int i_softbitdepth;

// haleyjd 03/30/14: support for letterboxing narrow resolutions
bool i_letterbox;

//
// I_FinishUpdate
//
void I_FinishUpdate()
{
   if(!noblit && in_graphics_mode)
      i_video_driver->FinishUpdate();
}

//
// I_ReadScreen
//
void I_ReadScreen(byte *scr)
{
   i_video_driver->ReadScreen(scr);
}

//
// I_SetPalette
//
void I_SetPalette(byte *palette)
{
   if(in_graphics_mode)             // killough 8/11/98
      i_video_driver->SetPalette(palette);
}

void I_ShutdownGraphics()
{
   if(in_graphics_mode)
   {
      i_video_driver->ShutdownGraphics();
      in_graphics_mode = false;
      in_textmode = true;
   }
}

#define BADVID "video mode not supported"

extern bool setsizeneeded;

// states for geometry parser
enum
{
   STATE_WIDTH,
   STATE_HEIGHT,
   STATE_FLAGS
};

//
// I_ParseGeom
//
// Function to parse geometry description strings in the form [wwww]x[hhhh][f].
// This is now the primary way in which Eternity stores its video mode setting.
//
void I_ParseGeom(const char *geom, int *w, int *h, bool *fs, bool *vs, bool *hw,
                 bool *wf)
{
   const char *c = geom;
   int state = STATE_WIDTH;
   int tmpwidth = 320, tmpheight = 200;
   qstring qstr;
   bool errorflag = false;

   while(*c)
   {
      switch(state)
      {
      case STATE_WIDTH:
         if(*c >= '0' && *c <= '9')
            qstr += *c;
         else
         {
            int width = qstr.toInt();
            if(width < 320 || width > MAX_SCREENWIDTH)
            {
               state = STATE_FLAGS;
               errorflag = true;
            }
            else
            {
               tmpwidth = width;
               qstr.clear();
               state = STATE_HEIGHT;
            }
         }
         break;
      case STATE_HEIGHT:
         if(*c >= '0' && *c <= '9')
            qstr += *c;
         else
         {
            int height = qstr.toInt();
            if(height < 200 || height > MAX_SCREENHEIGHT)
            {
               state = STATE_FLAGS;
               errorflag = true;
            }
            else
            {
               tmpheight = height;
               state = STATE_FLAGS;
               continue; // don't increment the pointer
            }
         }
         break;
      case STATE_FLAGS:
         switch(ectype::toLower(*c))
         {
         case 'w': // window
            *fs = false;
            break;
         case 'f': // fullscreen
            *fs = true;
            break;
         case 'a': // async update
            *vs = false;
            break;
         case 'v': // vsync update
            *vs = true;
            break;
         case 's': // software
            *hw = false;
            break;
         case 'h': // hardware 
            *hw = true;
            break;
         case 'n': // noframe
            *wf = false;
            break;
         default:
            break;
         }
         break;
      }
      ++c;
   }

   // handle termination of loop during STATE_HEIGHT (no flags)
   if(state == STATE_HEIGHT)
   {
      int height = qstr.toInt();

      if(height < 200 || height > MAX_SCREENHEIGHT)
         errorflag = true;
      else
         tmpheight = height;
   }

   // if an error occurs setting w/h, we default.
   if(errorflag)
   {
      tmpwidth  = 640;
      tmpheight = 480;
   }

   *w = tmpwidth;
   *h = tmpheight;
}

//
// I_CheckVideoCmds
//
// Checks for all video-mode-related command-line parameters in one
// convenient location. Though called from I_InitGraphicsMode, this
// function will only run once at startup. Resolution changes made at
// runtime want to use the precise settings specified through the UI
// instead.
//
void I_CheckVideoCmds(int *w, int *h, bool *fs, bool *vs, bool *hw, bool *wf)
{
   static bool firsttime = true;
   int p;

   if(firsttime)
   {
      firsttime = false;

      if((p = M_CheckParm("-geom")) && p < myargc - 1)
         I_ParseGeom(myargv[p + 1], w, h, fs, vs, hw, wf);

      if((p = M_CheckParm("-vwidth")) && p < myargc - 1 &&
         (p = atoi(myargv[p + 1])) >= 320 && p <= MAX_SCREENWIDTH)
         *w = p;
      
      if((p = M_CheckParm("-vheight")) && p < myargc - 1 &&
         (p = atoi(myargv[p + 1])) >= 200 && p <= MAX_SCREENHEIGHT)
         *h = p;
      
      if(M_CheckParm("-fullscreen"))
         *fs = true;
      if(M_CheckParm("-nofullscreen") || M_CheckParm("-window"))
         *fs = false;
      
      if(M_CheckParm("-vsync"))
         *vs = true;
      if(M_CheckParm("-novsync"))
         *vs = false;

      if(M_CheckParm("-hardware"))
         *hw = true;
      if(M_CheckParm("-software"))
         *hw = false;

      if(M_CheckParm("-frame"))
         *wf = true;
      if(M_CheckParm("-noframe"))
         *wf = false;
   }
}

#ifdef _MSC_VER
extern void I_DisableSysMenu();
#endif

//
// I_InitGraphicsMode
//
// killough 11/98: New routine, for setting hires and page flipping
// sf: now returns true if an error occurred
//
static bool I_InitGraphicsMode()
{
   bool result; 

   if(!i_default_videomode)
      i_default_videomode = estrdup("640x480w");

   if(!i_videomode)
      i_videomode = estrdup(i_default_videomode);

   // A false return value from HALVideoDriver::InitGraphicsMode means that no
   // errors have occured and we should continue with initialization.
   if(!(result = i_video_driver->InitGraphicsMode()))
   {
      // Reset renderer field of view
      R_ResetFOV(video.width, video.height);

#ifdef _MSC_VER
      // Win32 specific hacks
      I_DisableSysMenu();
#endif

      V_Init();                 // initialize high-level video

      in_graphics_mode = true;  // now in graphics mode
      in_textmode      = false; // no longer in text mode
      setsizeneeded    = true;  // should initialize screen size
   }

   return result;
}

//
// I_ResetScreen
//
// Changes the resolution by getting out of the old mode and into the new one,
// and then waking up any interested game-code modules that need to know about
// the screen resolution.
//
static void I_ResetScreen()
{
   // Switch out of old graphics mode
   if(in_graphics_mode)
   {
      i_video_driver->ShutdownGraphicsPartway();
      in_graphics_mode = false;
      in_textmode = true;
   }
   
   // Switch to new graphics mode
   // check for errors -- we may be setting to a different mode instead
   if(I_InitGraphicsMode())
      return;
   
   // reset other modules
   
   // Reset automap dimensions
   if(automapactive)
      AM_Start();
   
   // Reset palette
   ST_Start();

   // haleyjd: reset wipe engine
   Wipe_ScreenReset();
   
   // A LOT of heap activity just happened, so check it.
   Z_CheckHeap();
}

void I_InitGraphics()
{
   static int firsttime = true;
   haldriveritem_t *driveritem = NULL;
   
   if(!firsttime)
      return;
   
   firsttime = false;
   
   // Select video driver based on configuration (out of those available in 
   // the current compile), or get the default driver if unspecified
   if(!(driveritem = I_DefaultVideoDriver()))
   {
      I_Error("I_InitGraphics: invalid video driver %d\n", i_videodriverid);
   }
   else
   {
      i_video_driver  = driveritem->driver;
      i_videodriverid = driveritem->id;
      usermsg(" (using video driver '%s')", driveritem->name);
   }
   
   // haleyjd: not a good idea for SDL :(
   // if(nodrawers) // killough 3/2/98: possibly avoid gfx mode
   //    return;

   // init keyboard
   I_InitKeyboard();

   // haleyjd 05/10/11: init mouse
   I_InitMouse();

   //
   // enter graphics mode
   //
   
   atexit(I_ShutdownGraphics);
   
   I_SetMode();
   
   Z_CheckHeap();
}

void I_SetMode()
{
   static int firsttime = true;    // the first time to set mode
   
   if(firsttime)
      I_InitGraphicsMode();
   else
      I_ResetScreen();
   
   firsttime = false;
}

//
// I_VideoShouldLetterbox
//
// Determine from the screen aspect ratio and user settings whether or not 
// letterboxing should be active.
//
bool I_VideoShouldLetterbox(int w, int h)
{
   fixed_t aspect = w * FRACUNIT / h;
   fixed_t cutoff = 5 * FRACUNIT / 4; // 5:4 is the upper bound of letterboxed aspects

   return (i_letterbox && aspect <= cutoff);
}

//
// I_VideoLetterboxHeight
//
// Calculate the height of a 4:3 subregion for a letterboxed resolution.
//
int I_VideoLetterboxHeight(int w)
{
   return (((w * 3 / 4) + 1) & ~1); // round up and make even
}

//
// I_VideoLetterboxOffset
//
// Given the real height and the letterboxed height, calculates the vertical
// offset of the letterboxed subregion.
//
int I_VideoLetterboxOffset(int h, int hl)
{
   return ((h - hl) / 2);
}

/************************
        CONSOLE COMMANDS
 ************************/

VARIABLE_BOOLEAN(use_vsync, NULL,  yesno);

CONSOLE_VARIABLE(v_retrace, use_vsync, 0)
{
   I_SetMode();
}

VARIABLE_BOOLEAN(usemouse,    NULL, yesno);

CONSOLE_VARIABLE(i_usemouse, usemouse, 0) {}

// haleyjd 03/27/06: mouse grabbing
VARIABLE_BOOLEAN(grabmouse, NULL, yesno);
CONSOLE_VARIABLE(i_grabmouse, grabmouse, 0) {}

VARIABLE_STRING(i_videomode, NULL, UL);
CONSOLE_VARIABLE(i_videomode, i_videomode, cf_buffered)
{
   I_SetMode();

   if(i_default_videomode)
      efree(i_default_videomode);

   i_default_videomode = estrdup(i_videomode);
}

static const char *i_videodrivernames[] = 
{
   "default",
   "SDL Software",
   "SDL GL2D"
};

VARIABLE_INT(i_videodriverid, NULL, -1, VDR_MAXDRIVERS-1, i_videodrivernames);
CONSOLE_VARIABLE(i_videodriverid, i_videodriverid, 0) {}

VARIABLE_INT(i_softbitdepth, NULL, 8, 32, NULL);
CONSOLE_VARIABLE(i_softbitdepth, i_softbitdepth, 0) {}

VARIABLE_TOGGLE(i_letterbox, NULL, yesno);
CONSOLE_VARIABLE(i_letterbox, i_letterbox, cf_buffered)
{
   I_SetMode();
}

// EOF
<|MERGE_RESOLUTION|>--- conflicted
+++ resolved
@@ -134,34 +134,24 @@
       NULL
 #endif
    },
-};
-
-//
-// Find the currently selected video driver by ID
-//
-static haldriveritem_t *I_FindHALVDRByID(int id)
-{
-   for(unsigned int i = 0; i < VDR_MAXDRIVERS; i++)
-   {
-<<<<<<< HEAD
-      VDR_SDLGL2D,
-      "SDL GL2D",
-#if defined(_SDL_VER) && defined(EE_FEATURE_OPENGL)
-      &i_sdlgl2dvideodriver
-#else
-      NULL
-#endif
-   },
 
    // ioanch 20160424: demo testing
    {
       VDR_NONE,
       "None",
       &i_nonedriver
-=======
+   }
+};
+
+//
+// Find the currently selected video driver by ID
+//
+static haldriveritem_t *I_FindHALVDRByID(int id)
+{
+   for(unsigned int i = 0; i < VDR_MAXDRIVERS; i++)
+   {
       if(halVideoDriverTable[i].id == id && halVideoDriverTable[i].driver)
          return &halVideoDriverTable[i];
->>>>>>> 35344b7d
    }
 
    return nullptr;
@@ -177,18 +167,13 @@
 {
    haldriveritem_t *item;
 
-<<<<<<< HEAD
    // ioanch 20160424: demo test with no drawing allowed
    if(M_CheckParm("-nodraw") && M_CheckParm("-demolog"))
    {
       i_videodriverid = VDR_NONE;
    }
 
-   if(i_videodriverid < 0 || i_videodriverid >= VDR_MAXDRIVERS ||
-      halVideoDriverTable[i_videodriverid].driver == NULL)
-=======
    if(!(item = I_FindHALVDRByID(i_videodriverid)))
->>>>>>> 35344b7d
    {
       // Default or plain invalid setting, or unsupported driver on current
       // compile. Find the lowest-numbered valid driver and use it.
