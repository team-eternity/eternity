// Emacs style mode select   -*- C++ -*-
//-----------------------------------------------------------------------------
//
// Copyright(C) 2006 James Haley
//
// This program is free software; you can redistribute it and/or modify
// it under the terms of the GNU General Public License as published by
// the Free Software Foundation; either version 2 of the License, or
// (at your option) any later version.
// 
// This program is distributed in the hope that it will be useful,
// but WITHOUT ANY WARRANTY; without even the implied warranty of
// MERCHANTABILITY or FITNESS FOR A PARTICULAR PURPOSE.  See the
// GNU General Public License for more details.
// 
// You should have received a copy of the GNU General Public License
// along with this program; if not, write to the Free Software
// Foundation, Inc., 59 Temple Place, Suite 330, Boston, MA  02111-1307  USA
//
//--------------------------------------------------------------------------
//
// DESCRIPTION:  Sound Sequences
//
// Sound Sequences, which are powered by EDF-defined data, implement a way to
// script the sound behavior of sectors and global ambience effects. Measures
// have been taken to keep it all fully backward-compatible, as well as to
// make it more flexible than Hexen's implementation.
//
//-----------------------------------------------------------------------------

#include "z_zone.h"
#include "i_system.h"
#include "c_runcmd.h"
#include "p_mobjcol.h"
#include "s_sndseq.h"
#include "e_things.h"
#include "r_state.h"

// Global data

DLListItem<SndSeq_t> *SoundSequences; // head of running sndseq list

SndSeq_t *EnviroSequence; // currently playing environmental sequence

int s_enviro_volume; // controls volume of sequences using randomplayvol, 0-16

// Macros

#define SECTOR_ORIGIN(s, b) \
   ((b) ? &((s)->csoundorg) : &((s)->soundorg))

//
// S_CheckSequenceLoop
//
// Returns true if the thing is playing a sequence and the sequence is looping,
// and false in any other circumstance.
//
bool S_CheckSequenceLoop(PointThinker *mo)
{
   DLListItem<SndSeq_t> *link = SoundSequences, *next;

   while(link)
   {
      next = link->dllNext;

      if(link->dllObject->origin == mo)
         return ((link->dllObject->flags & SEQ_FLAG_LOOPING) == SEQ_FLAG_LOOPING);

      link = next;
   }

   return false; // if no sequence is playing, it's sure not looping o_O
}

//
// S_CheckSectorSequenceLoop
//
// Convenience routine.
//
bool S_CheckSectorSequenceLoop(sector_t *s, bool floorOrCeiling)
{
   return S_CheckSequenceLoop(SECTOR_ORIGIN(s, floorOrCeiling));
}

//
// S_StopSequence
//
// Stops any sound sequence being played by the given object.
//
void S_StopSequence(PointThinker *mo)
{
   DLListItem<SndSeq_t> *link = SoundSequences, *next;
   SndSeq_t *curSeq;

   while(link)
   {
      next   = link->dllNext;
      curSeq = link->dllObject;

      if(curSeq->origin == mo)
      {
         // if allowed, stop any other sound playing
         if(curSeq->sequence->nostopcutoff == false)
            S_StopSound(curSeq->origin, CHAN_ALL);

         // if a stopsound is defined, play it
         if(curSeq->sequence->stopsound)
         {
            S_StartSfxInfo(curSeq->origin, curSeq->sequence->stopsound,
                           curSeq->volume, curSeq->attenuation, false,
                           CHAN_AUTO);
         }

         // unlink and delete this object
         curSeq->link.remove();
         Z_Free(curSeq);
      }

      link = next;
   }
}

//
// S_SquashSequence
//
// Stops any sound sequence being played without playing the stop sound or
// cutting off the currently playing sound. This is needed by doors when
// they bounce, or weird stuff happens.
//
void S_SquashSequence(PointThinker *mo)
{
   DLListItem<SndSeq_t> *link = SoundSequences, *next;

   while(link)
   {
      next = link->dllNext;

      if(link->dllObject->origin == mo)
      {
         // unlink and delete this object
         link->remove();
         Z_Free(link->dllObject);
      }

      link = next;
   }
}

//
// S_KillSequence
//
// Totally kills any sound sequence being played by the object.
// Not only is the stop sound not played, but any sound being currently played
// is cut off regardless of the nostopcutoff value.
//
void S_KillSequence(PointThinker *mo)
{
   DLListItem<SndSeq_t> *link = SoundSequences, *next;

   while(link)
   {
      next = link->dllNext;

      if(link->dllObject->origin == mo)
      {
         // stop any sound playing
         S_StopSound(link->dllObject->origin, CHAN_ALL);

         // unlink and delete this object
         link->remove();
         Z_Free(link->dllObject);
      }

      link = next;
   }
}

//
// S_StopSectorSequence
//
// Convenience routine.
//
void S_StopSectorSequence(sector_t *s, bool floorOrCeiling)
{
   S_StopSequence(SECTOR_ORIGIN(s, floorOrCeiling));
}

//
// S_SquashSectorSequence
//
// Convenience routine.
//
void S_SquashSectorSequence(sector_t *s, bool floorOrCeiling)
{
   S_SquashSequence(SECTOR_ORIGIN(s, floorOrCeiling));
}

//
// S_StopPolySequence
//
// Convenience routine.
//
void S_StopPolySequence(polyobj_t *po)
{
   S_StopSequence(&po->spawnSpot);
}

//
// S_StartSequenceNum
//
// Starts a sound sequence by index number. The actual sequence started may be
// altered by sound sequence redirects, depending on the sequence activation
// type.
//
void S_StartSequenceNum(PointThinker *mo, int seqnum, int seqtype, int seqOriginType,
                        int seqOriginIdx)
{
   ESoundSeq_t *edfSeq;
   SndSeq_t *newSeq;

   // find sequence by number, if none, return
   if(!(edfSeq = E_SequenceForNumType(seqnum, seqtype)))
      return;

   // check for redirection for certain activation types
   // this allows a single sector to have different sequences for different
   // action types; more flexible than what "other ports" have implemented
   switch(seqtype)
   {
   case SEQ_DOOR:
      if(edfSeq->doorseq)
         edfSeq = edfSeq->doorseq;
      break;
   case SEQ_PLAT:
      if(edfSeq->platseq)
         edfSeq = edfSeq->platseq;
      break;
   case SEQ_FLOOR:
      if(edfSeq->floorseq)
         edfSeq = edfSeq->floorseq;
      break;
   case SEQ_CEILING:
      if(edfSeq->ceilseq)
         edfSeq = edfSeq->ceilseq;
      break;
   default:
      break;
   }

   // stop any sequence the object is already playing
   S_StopSequence(mo);

   // allocate a new SndSeq object and link it
   newSeq = (SndSeq_t *)(Z_Calloc(1, sizeof(SndSeq_t), PU_LEVEL, NULL));

   newSeq->link.insert(newSeq, &SoundSequences);

   // set up all fields
   newSeq->origin       = mo;                  // set origin
   newSeq->sequence     = edfSeq;              // set sequence pointer
   newSeq->cmdPtr       = edfSeq->commands;    // set command pointer
   newSeq->attenuation  = edfSeq->attenuation; // use starting attenuation
   newSeq->delayCounter = 0;                   // no delay at start
   newSeq->flags        = 0;                   // no special flags
   newSeq->originType   = seqOriginType;       // set origin type
   newSeq->originIdx    = seqOriginIdx;        // set origin index

   // 06/16/06: possibly randomize starting volume
   newSeq->volume = 
      edfSeq->randvol ? M_RangeRandom(edfSeq->minvolume, edfSeq->volume)
                      : edfSeq->volume;
}

//
// S_StartSectorSequence
//
// Convenience routine. Starts the sequence indicated in the sector by number.
//
void S_StartSectorSequence(sector_t *s, int seqtype)
{
<<<<<<< HEAD
   boolean ceil = (seqtype == SEQ_CEILING || seqtype == SEQ_DOOR);

=======
   bool ceil = (seqtype == SEQ_CEILING || seqtype == SEQ_DOOR);
   
>>>>>>> d9611a97
   S_StartSequenceNum(SECTOR_ORIGIN(s, ceil), s->sndSeqID, seqtype,
                      ceil ? SEQ_ORIGIN_SECTOR_C : SEQ_ORIGIN_SECTOR_F, 
                      s - sectors);
}

//
// S_ReplaceSectorSequence
//
// Squashes any currently playing sequence and starts a new one.
// Used by bouncing doors.
//
void S_ReplaceSectorSequence(sector_t *s, int seqtype)
{
   bool ceil = (seqtype == SEQ_CEILING || seqtype == SEQ_DOOR);

   S_SquashSectorSequence(s, ceil);
   
   S_StartSequenceNum(SECTOR_ORIGIN(s, ceil), s->sndSeqID, seqtype,
                      ceil ? SEQ_ORIGIN_SECTOR_C : SEQ_ORIGIN_SECTOR_F, 
                      s - sectors);
}

//
// S_StartPolySequence
//
// Convenience routine. Starts a polyobject sound sequence
//
void S_StartPolySequence(polyobj_t *po)
{
   S_StartSequenceNum(&po->spawnSpot, po->seqId, SEQ_DOOR, 
                      SEQ_ORIGIN_POLYOBJ, po->id);
}

//
// S_StartSequenceName
//
// Starts the named sound sequence.
//
void S_StartSequenceName(PointThinker *mo, const char *seqname, int seqOriginType, 
                         int seqOriginIdx)
{
   ESoundSeq_t *edfSeq;
   SndSeq_t *newSeq;

   // find sequence by name, if none, return
   if(!(edfSeq = E_SequenceForName(seqname)))
      return;

   // note that we do *not* do any redirections when playing sequences by name;
   // starting a sequence by name should be unambiguous at all times, and is
   // only done via scripting or by the game engine itself

   // stop any sequence the object is already playing
   S_StopSequence(mo);

   // allocate a new SndSeq object and link it
   newSeq = (SndSeq_t *)(Z_Calloc(1, sizeof(SndSeq_t), PU_LEVEL, NULL));

   newSeq->link.insert(newSeq, &SoundSequences);

   // set up all fields
   newSeq->origin       = mo;                  // set origin
   newSeq->sequence     = edfSeq;              // set sequence pointer
   newSeq->cmdPtr       = edfSeq->commands;    // set command pointer
   newSeq->attenuation  = edfSeq->attenuation; // use starting attenuation
   newSeq->delayCounter = 0;                   // no delay at start
   newSeq->flags        = 0;                   // no special flags
   newSeq->originType   = seqOriginType;       // origin type
   newSeq->originIdx    = seqOriginIdx;        // origin index

   // possibly randomize starting volume
   newSeq->volume = 
      edfSeq->randvol ? M_RangeRandom(edfSeq->minvolume, edfSeq->volume)
                      : edfSeq->volume;
}

//
// S_StartSectorSequenceName
//
// Convenience routine for starting a sector sequence by name.
//
void S_StartSectorSequenceName(sector_t *s, const char *seqname, bool fOrC)
{
   S_StartSequenceName(SECTOR_ORIGIN(s, fOrC), seqname, 
                       fOrC ? SEQ_ORIGIN_SECTOR_C : SEQ_ORIGIN_SECTOR_F, 
                       s - sectors);
}

//
// S_ReplaceSectorSequenceName
//
// Convenience routine for starting a sector sequence by name without playing
// the stop sound of any currently playing sequence.
//
void S_ReplaceSectorSequenceName(sector_t *s, const char *seqname, bool fOrC)
{
   S_SquashSectorSequence(s, fOrC);

   S_StartSequenceName(SECTOR_ORIGIN(s, fOrC), seqname, 
                       fOrC ? SEQ_ORIGIN_SECTOR_C : SEQ_ORIGIN_SECTOR_F, 
                       s - sectors);
}

//
// S_StartSeqSound
//
// Starts a sound in the usual manner for a sound sequence.
//
static void S_StartSeqSound(SndSeq_t *seq, bool loop)
{
   if(seq->currentSound)
   {
      // haleyjd 01/12/11: randomplayvol supports proper Heretic randomization
      if(seq->sequence->randomplayvol && !(seq->flags & SEQ_FLAG_NORANDOM))
         seq->volume = M_Random() / 4 + 96 * s_enviro_volume / 16;

      // clear the NORANDOM flag
      seq->flags &= ~SEQ_FLAG_NORANDOM;

      S_StartSfxInfo(seq->origin, seq->currentSound, seq->volume, 
                     seq->attenuation, loop, CHAN_AUTO);
   }
}

// Command argument macros: we peek ahead in the command stream.

#define CMD_ARG1(field) ((curSeq->cmdPtr + 1)-> field )
#define CMD_ARG2(field) ((curSeq->cmdPtr + 2)-> field )

// when true, the current environmental sequence has ended
static bool enviroSeqFinished;

//
// S_RunSequence
//
// Runs a single sound sequence. This is another one of those miniature
// virtual machines, although this one's not so miniature really O_O
//
static void S_RunSequence(SndSeq_t *curSeq)
{
   bool isPlaying = false;
   
   // if delaying, count down delay
   if(curSeq->delayCounter)
   {
      curSeq->delayCounter--;
      return;
   }

   // see if a sound is playing
   if(curSeq->currentSound)
      isPlaying = S_CheckSoundPlaying(curSeq->origin, curSeq->currentSound);

   // set looping to false here; looping instructions will set it to true
   curSeq->flags &= ~SEQ_FLAG_LOOPING;

   switch(curSeq->cmdPtr->data)
   {
   case SEQ_CMD_PLAY: // basic "play sound" using all parameters
      if(!isPlaying)
      {
         curSeq->currentSound = CMD_ARG1(sfx);
         S_StartSeqSound(curSeq, false);
      }
      curSeq->cmdPtr += 2;
      break;
   case SEQ_CMD_WAITSOUND: // waiting on a sound to finish
      if(!isPlaying)
      {
         curSeq->cmdPtr += 1;
         curSeq->currentSound = NULL;
      }
      break;
   case SEQ_CMD_PLAYREPEAT: // play the sound continuously (doesn't advance)
      if(!isPlaying)
      {
         curSeq->currentSound = CMD_ARG1(sfx);
         S_StartSeqSound(curSeq, true);
      }
      curSeq->flags |= SEQ_FLAG_LOOPING;
      break;
   case SEQ_CMD_PLAYLOOP: // play sound in a delay loop (doesn't advance)
      curSeq->flags |= SEQ_FLAG_LOOPING;
      curSeq->currentSound = CMD_ARG1(sfx);
      curSeq->delayCounter = CMD_ARG2(data);
      S_StartSeqSound(curSeq, false);
      break;
   case SEQ_CMD_DELAY: // delay for a while
      curSeq->currentSound = NULL;
      curSeq->delayCounter = CMD_ARG1(data);
      curSeq->cmdPtr += 2;
      break;
   case SEQ_CMD_DELAYRANDOM: // delay a random amount within given range
      curSeq->currentSound = NULL;
      {
         int min = CMD_ARG1(data);
         int max = CMD_ARG2(data);
         curSeq->delayCounter = (int)M_RangeRandomEx(min, max);
      }
      curSeq->cmdPtr += 3;
      break;
   case SEQ_CMD_SETVOLUME: // set volume
      curSeq->volume = CMD_ARG1(data);
      curSeq->cmdPtr += 2;
      if(curSeq->volume < 0)
         curSeq->volume = 0;
      else if(curSeq->volume > 127)
         curSeq->volume = 127;
      curSeq->flags |= SEQ_FLAG_NORANDOM; // don't randomize the next volume
      break;
   case SEQ_CMD_SETVOLUMEREL: // set relative volume
      curSeq->volume += CMD_ARG1(data);
      curSeq->cmdPtr += 2;
      if(curSeq->volume < 0)
         curSeq->volume = 0;
      else if(curSeq->volume > 127)
         curSeq->volume = 127;
      curSeq->flags |= SEQ_FLAG_NORANDOM; // don't randomize the next volume
      break;
   case SEQ_CMD_SETATTENUATION: // set attenuation
      curSeq->attenuation = CMD_ARG1(data);
      curSeq->cmdPtr += 2;
      break;
   case SEQ_CMD_RESTART: // restart the sequence
      curSeq->cmdPtr = curSeq->sequence->commands;
      break;
   case SEQ_CMD_END:
      // sequences without a stopsound are ended here
      if(curSeq == EnviroSequence)
         enviroSeqFinished = true;
      else if(curSeq->sequence->stopsound == NULL)
      {
         // if allowed, stop any other sound playing
         if(curSeq->sequence->nostopcutoff == false)
            S_StopSound(curSeq->origin, CHAN_ALL);
         
         // unlink and delete this object
         curSeq->link.remove();
         Z_Free(curSeq);
      }
      break;
   default: // unknown command? (shouldn't happen)
      I_Error("S_RunSequence: internal error - unknown sequence command\n");
      break;
   }
}

// prototypes for enviro functions from below
static void S_RunEnviroSequence(void);
static void S_StopEnviroSequence(void);

//
// S_RunSequences
//
// Updates all running sound sequences.
//
void S_RunSequences(void)
{
   DLListItem<SndSeq_t> *link = SoundSequences;

   while(link)
   {
      DLListItem<SndSeq_t> *next = link->dllNext;

      S_RunSequence(link->dllObject);

      link = next;
   } // end while

   // run the environmental sequence, if any exists
   S_RunEnviroSequence();
}

//
// S_StopAllSequences
//
// Stops all running sound sequences. Called at the end of a level.
//
void S_StopAllSequences(void)
{
   // Because everything is allocated PU_LEVEL, simply disconnecting the list
   // head is all that is needed to stop all sequences from playing. The sndseq
   // nodes will all be destroyed by P_SetupLevel.
   SoundSequences = NULL;

   // also stop any running environmental sequence
   S_StopEnviroSequence();
}

//=============================================================================
//
// Environmental Ambience Sequences
//
// haleyjd 06/06/06: At long last, I can implement Heretic's global ambience
// effects, but folded within the Hexen-like sound sequence engine.
//

// The environment sequence manager data. This is overridable via a special
// block in EDF.
EnviroSeqMgr_t EnviroSeqManager =
{
   10*TICRATE,        // minimum start wait
   10*TICRATE + 31,   // maximum start wait
    6*TICRATE,        // minimum wait between sequences
    6*TICRATE + 255,  // maximum wait between sequences
};

static MobjCollection enviroSpots;
static int enviroTics;
static Mobj *nextEnviroSpot;

static SndSeq_t enviroSeq;

//
// S_ResetEnviroSeqEngine
//
// Resets the environmental sequence engine.
//
static void S_ResetEnviroSeqEngine(void)
{
   EnviroSequence    = NULL;
   enviroSeqFinished = true;

   if(!enviroSpots.isEmpty())
      nextEnviroSpot = enviroSpots.getRandom(pr_misc);
   else
      nextEnviroSpot = NULL; // broken, but shouldn't matter

   enviroTics = (int)M_RangeRandomEx(EnviroSeqManager.minStartWait,
                                     EnviroSeqManager.maxStartWait);
}

//
// S_InitEnviroSpots
//
// Puts all the environmental sequence spots on the map into an MobjCollection
// and gets the environmental sequence engine ready to run.
//
void S_InitEnviroSpots(void)
{
   int enviroType = E_ThingNumForName("EEEnviroSequence");

   enviroSpots.setMobjType(enviroType);
   enviroSpots.makeEmpty();

   if(enviroType != NUMMOBJTYPES)
      enviroSpots.collectThings();

   S_ResetEnviroSeqEngine();
}

//
// S_RunEnviroSequence
//
// Runs the current environmental sound sequence, or schedules another to run
// if it has finished. Note that environmental sequences can't use looping
// commands or else they'll lock out any other sequence for the rest of the
// map.
//
static void S_RunEnviroSequence(void)
{
   // nothing to do?
   if(enviroSpots.isEmpty())
      return;

   // if waiting, count down the wait time
   if(enviroTics)
   {
      enviroTics--;
      return;
   }

   // are we currently playing a sequence?
   if(EnviroSequence)
   {
      // is it finished?
      if(enviroSeqFinished)
      {
         memset(&enviroSeq, 0, sizeof(SndSeq_t));
         EnviroSequence = NULL;
         enviroTics = (int)M_RangeRandomEx(EnviroSeqManager.minEnviroWait,
                                           EnviroSeqManager.maxEnviroWait);
         nextEnviroSpot = enviroSpots.getRandom(pr_misc);
      }
      else
         S_RunSequence(EnviroSequence);
   }
   else if(nextEnviroSpot) // next spot must be valid (always should be)
   {
      // start a new sequence
      ESoundSeq_t *edfSeq = E_EnvironmentSequence(nextEnviroSpot->args[0]);

      if(!edfSeq) // woops, bad sequence, try another next time.
      {
         nextEnviroSpot = enviroSpots.getRandom(pr_misc);
         return;
      }

      enviroSeq.sequence     = edfSeq;
      enviroSeq.cmdPtr       = edfSeq->commands;
      enviroSeq.currentSound = NULL;
      enviroSeq.origin       = nextEnviroSpot;
      enviroSeq.attenuation  = edfSeq->attenuation;
      enviroSeq.delayCounter = 0;
      enviroSeq.flags        = SEQ_FLAG_ENVIRO; // started by enviro engine
      enviroSeq.originType   = SEQ_ORIGIN_OTHER;
      enviroSeq.originIdx    = -1;

      // possibly randomize the starting volume
      enviroSeq.volume = 
         edfSeq->randvol ? M_RangeRandom(edfSeq->minvolume, edfSeq->volume)
                         : edfSeq->volume;

      EnviroSequence    = &enviroSeq; // now playing an enviro sequence
      enviroSeqFinished = false;      // sequence is not finished
   }
}

//
// S_StopEnviroSequence
//
// Unconditionally stops the environmental sequence engine. Called from
// S_StopAllSequences above.
//
static void S_StopEnviroSequence(void)
{
   // stomp on everything to stop it from running any more sequences
   EnviroSequence = NULL;     // no playing sequence
   nextEnviroSpot = NULL;     // no spot chosen
   enviroSeqFinished = true;  // finished playing
   enviroTics = D_MAXINT;     // wait more or less forever
}

//=============================================================================
//
// Savegame Loading Stuff
//

//
// S_SetSequenceStatus
//
// Restores a sound sequence's status using data extracted from a game save.
//
void S_SetSequenceStatus(SndSeq_t *seq)
{
   // if it is an environment sequence, copy this sequence into the enviro
   // sequence and then destroy the one that was created by the savegame code
   if(seq->flags & SEQ_FLAG_ENVIRO)
   {
      memcpy(&enviroSeq, seq, sizeof(SndSeq_t));
      EnviroSequence = &enviroSeq;
      enviroSeqFinished = false;
      enviroTics = 0;

      Z_Free(seq);
   }
   else
   {
      // link this sequence
      seq->link.insert(seq, &SoundSequences);
   }
}

//
// S_SequenceGameLoad
//
// This is called from the savegame loading code to reset the sound sequence
// engine.
//
void S_SequenceGameLoad(void)
{
   DLListItem<SndSeq_t> *link;

   // kill all running sequences
   // note the loop restarts from the beginning each time because S_KillSequence
   // modifies the double-linked list; it'll stop running when the last sequence
   // is deleted.
   while((link = SoundSequences))
      S_KillSequence(link->dllObject->origin);

   // reset the enviro sequence engine in a way that lets it start up again
   S_ResetEnviroSeqEngine();
}

//=============================================================================
//
// Console commands
//

VARIABLE_INT(s_enviro_volume, NULL, 0, 16, NULL);
CONSOLE_VARIABLE(s_enviro_volume, s_enviro_volume, 0) {}

void S_AddSeqCommands(void)
{
   C_AddCommand(s_enviro_volume);
}

// EOF
<|MERGE_RESOLUTION|>--- conflicted
+++ resolved
@@ -1,4 +1,4 @@
-// Emacs style mode select   -*- C++ -*-
+// Emacs style mode select   -*- C++ -*- vi:sw=3 ts=3:
 //-----------------------------------------------------------------------------
 //
 // Copyright(C) 2006 James Haley
@@ -278,13 +278,8 @@
 //
 void S_StartSectorSequence(sector_t *s, int seqtype)
 {
-<<<<<<< HEAD
-   boolean ceil = (seqtype == SEQ_CEILING || seqtype == SEQ_DOOR);
-
-=======
    bool ceil = (seqtype == SEQ_CEILING || seqtype == SEQ_DOOR);
    
->>>>>>> d9611a97
    S_StartSequenceNum(SECTOR_ORIGIN(s, ceil), s->sndSeqID, seqtype,
                       ceil ? SEQ_ORIGIN_SECTOR_C : SEQ_ORIGIN_SECTOR_F, 
                       s - sectors);
