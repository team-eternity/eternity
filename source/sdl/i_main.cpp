// Emacs style mode select   -*- C++ -*-
//-----------------------------------------------------------------------------
//
// Copyright(C) 2000 James Haley
//
// This program is free software; you can redistribute it and/or modify
// it under the terms of the GNU General Public License as published by
// the Free Software Foundation; either version 2 of the License, or
// (at your option) any later version.
// 
// This program is distributed in the hope that it will be useful,
// but WITHOUT ANY WARRANTY; without even the implied warranty of
// MERCHANTABILITY or FITNESS FOR A PARTICULAR PURPOSE.  See the
// GNU General Public License for more details.
// 
// You should have received a copy of the GNU General Public License
// along with this program; if not, write to the Free Software
// Foundation, Inc., 59 Temple Place, Suite 330, Boston, MA  02111-1307  USA
//
//----------------------------------------------------------------------------
//
// DESCRIPTION:
//      Main program, simply calls D_DoomMain high level loop.
//
//-----------------------------------------------------------------------------

#include "SDL.h"
#include "SDL_net.h"
#include "SDL_mixer.h"

#include "../z_zone.h"
#include "../doomdef.h"
#include "../m_argv.h"
#include "../d_main.h"
#include "../i_system.h"

#if defined(_WIN32) && !defined(_WIN32_WCE)

// haleyjd: we do not need SDL_main under Win32.
#undef main

// haleyjd 07/23/09:
// in release mode, rename this function to common_main and use the main 
// defined in i_w32main.c, which contains an exception handler to replace
// the useless SDL parachute.
#ifndef _DEBUG
#define main common_main
#endif

#endif

void I_Quit(void);

// SoM 3/11/2002: Disable the parachute for debugging.
// haleyjd 07/06/04: changed to a macro to eliminate local variable
// note: sound init is handled separately in i_sound.c

#define BASE_INIT_FLAGS (SDL_INIT_VIDEO | SDL_INIT_JOYSTICK)

#if defined(_WIN32) || defined(_DEBUG)
#define INIT_FLAGS (BASE_INIT_FLAGS | SDL_INIT_NOPARACHUTE)
#else
#define INIT_FLAGS BASE_INIT_FLAGS
#endif

static void VerifySDLVersions(void);

int SDLIsInit;

int main(int argc, char **argv)
{
   myargc = argc;
   myargv = argv;

<<<<<<< HEAD
=======
   // Set SDL video centering
   putenv("SDL_VIDEO_WINDOW_POS=center");
   putenv("SDL_VIDEO_CENTERED=1");
   
>>>>>>> d9611a97
   // SoM: From CHOCODOOM Thank you fraggle!!
#ifdef _WIN32
   // Allow -gdi as a shortcut for using the windib driver.
   
   //!
   // @category video 
   // @platform windows
   //
   // Use the Windows GDI driver instead of DirectX.
   //
      
   // SoM: the gdi interface is much faster for windowed modes which are more
   // commonly used. Thus, GDI is default.
   if(M_CheckParm("-directx"))
      putenv("SDL_VIDEODRIVER=directx");
   else if(M_CheckParm("-gdi") || getenv("SDL_VIDEODRIVER") == NULL)
      putenv("SDL_VIDEODRIVER=windib");
#endif

   if(M_CheckParm("-csserve") && !M_CheckParm("-showserverwindow"))
   {
       putenv("SDL_VIDEODRIVER=dummy");
       putenv("SDL_AUDIODRIVER=dummy");
   }

   // haleyjd 04/15/02: added check for failure
   if(SDL_Init(INIT_FLAGS) == -1)
   {
      puts("Failed to initialize SDL library.\n");
      return -1;
   }

   SDLIsInit = 1;

#ifdef _DEBUG
   // in debug builds, verify SDL versions are the same
   VerifySDLVersions();
#endif

   Z_Init();
   atexit(I_Quit);
   
   D_DoomMain();
   
   return 0;
}

#ifdef _DEBUG

// error flags for VerifySDLVersions
enum
{
   ERROR_SDL       = 0x01,
   ERROR_SDL_MIXER = 0x02,
   ERROR_SDL_NET   = 0x04,
};

//
// VerifySDLVersions
//
// haleyjd 10/17/07: Tired of issues caused by the runtime version
// differing from the compiled version of SDL libs, I am writing
// this function to warn about such a thing.
//
static void VerifySDLVersions(void)
{
   SDL_version cv;       // compiled version
   const SDL_version *lv; // linked version
   int error = 0;

   // expected versions
   // must update these when SDL is updated.
   static SDL_version ex_vers[3] = 
   {
      { 1, 2, 14 }, // SDL
      { 1, 2, 11 }, // SDL_mixer
      { 1, 2,  7 }, // SDL_net
   };

   // test SDL
   SDL_VERSION(&cv);
   lv = SDL_Linked_Version();

   if(cv.major != lv->major || cv.minor != lv->minor || cv.patch != lv->patch)
   {
      error |= ERROR_SDL;
      printf("WARNING: SDL linked and compiled versions do not match!\n"
             "%d.%d.%d (compiled) != %d.%d.%d (linked)\n\n",
             cv.major, cv.minor, cv.patch, lv->major, lv->minor, lv->patch);
   }

   if(lv->major != ex_vers[0].major || lv->minor != ex_vers[0].minor ||
      lv->patch != ex_vers[0].patch)
   {
      error |= ERROR_SDL;
      printf("WARNING: SDL linked version is not the expected version\n"
             "%d.%d.%d (linked) != %d.%d.%d (expected)\n",
             lv->major, lv->minor, lv->patch,
             ex_vers[0].major, ex_vers[0].minor, ex_vers[0].patch);
   }

   if(!(error & ERROR_SDL))
      printf("DEBUG: Using SDL version %d.%d.%d\n",
             lv->major, lv->minor, lv->patch);

   // test SDL_mixer
   SDL_MIXER_VERSION(&cv);
   lv = Mix_Linked_Version();

   if(cv.major != lv->major || cv.minor != lv->minor || cv.patch != lv->patch)
   {
      error |= ERROR_SDL_MIXER;
      printf("WARNING: SDL_mixer linked and compiled versions do not match!\n"
             "%d.%d.%d (compiled) != %d.%d.%d (linked)\n\n",
             cv.major, cv.minor, cv.patch, lv->major, lv->minor, lv->patch);
   }
   
   if(lv->major != ex_vers[1].major || lv->minor != ex_vers[1].minor ||
      lv->patch != ex_vers[1].patch)
   {
      error |= ERROR_SDL_MIXER;
      printf("WARNING: SDL_mixer linked version is not the expected version\n"
             "%d.%d.%d (linked) != %d.%d.%d (expected)\n",
             lv->major, lv->minor, lv->patch,
             ex_vers[1].major, ex_vers[1].minor, ex_vers[1].patch);
   }
   
   if(!(error & ERROR_SDL_MIXER))
      printf("DEBUG: Using SDL_mixer version %d.%d.%d\n",
             lv->major, lv->minor, lv->patch);

   SDL_NET_VERSION(&cv);
   lv = SDLNet_Linked_Version();

   if(cv.major != lv->major || cv.minor != lv->minor || cv.patch != lv->patch)
   {
      error |= ERROR_SDL_NET;
      printf("WARNING: SDL_net linked and compiled versions do not match!\n"
             "%d.%d.%d (compiled) != %d.%d.%d (linked)\n\n",
             cv.major, cv.minor, cv.patch, lv->major, lv->minor, lv->patch);
   }

   if(lv->major != ex_vers[2].major || lv->minor != ex_vers[2].minor ||
      lv->patch != ex_vers[2].patch)
   {
      error |= ERROR_SDL_NET;
      printf("WARNING: SDL_net linked version is not the expected version\n"
             "%d.%d.%d (linked) != %d.%d.%d (expected)\n\n",
             lv->major, lv->minor, lv->patch,
             ex_vers[2].major, ex_vers[2].minor, ex_vers[2].patch);
   }
   
   if(!(error & ERROR_SDL_NET))
      printf("DEBUG: Using SDL_net version %d.%d.%d\n",
             lv->major, lv->minor, lv->patch);
}
#endif

// EOF
<|MERGE_RESOLUTION|>--- conflicted
+++ resolved
@@ -72,13 +72,10 @@
    myargc = argc;
    myargv = argv;
 
-<<<<<<< HEAD
-=======
    // Set SDL video centering
    putenv("SDL_VIDEO_WINDOW_POS=center");
    putenv("SDL_VIDEO_CENTERED=1");
    
->>>>>>> d9611a97
    // SoM: From CHOCODOOM Thank you fraggle!!
 #ifdef _WIN32
    // Allow -gdi as a shortcut for using the windib driver.
@@ -98,12 +95,6 @@
       putenv("SDL_VIDEODRIVER=windib");
 #endif
 
-   if(M_CheckParm("-csserve") && !M_CheckParm("-showserverwindow"))
-   {
-       putenv("SDL_VIDEODRIVER=dummy");
-       putenv("SDL_AUDIODRIVER=dummy");
-   }
-
    // haleyjd 04/15/02: added check for failure
    if(SDL_Init(INIT_FLAGS) == -1)
    {
