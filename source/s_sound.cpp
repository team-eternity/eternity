// Emacs style mode select   -*- C++ -*-
//-----------------------------------------------------------------------------
//
// Copyright (C) 2013 James Haley et al.
//
// This program is free software: you can redistribute it and/or modify
// it under the terms of the GNU General Public License as published by
// the Free Software Foundation, either version 3 of the License, or
// (at your option) any later version.
//
// This program is distributed in the hope that it will be useful,
// but WITHOUT ANY WARRANTY; without even the implied warranty of
// MERCHANTABILITY or FITNESS FOR A PARTICULAR PURPOSE.  See the
// GNU General Public License for more details.
//
// You should have received a copy of the GNU General Public License
// along with this program.  If not, see http://www.gnu.org/licenses/
//
//-----------------------------------------------------------------------------
//
// DESCRIPTION:  Platform-independent sound code
//
//-----------------------------------------------------------------------------

// killough 3/7/98: modified to allow arbitrary listeners in spy mode
// killough 5/2/98: reindented, removed useless code, beautified

#include "z_zone.h"

#include "a_small.h"
#include "c_io.h"
#include "c_runcmd.h"
#include "d_dehtbl.h"
#include "d_gi.h"
#include "d_io.h"     // SoM 3/14/2002: strncasecmp
#include "d_main.h"
#include "doomstat.h"
#include "e_reverbs.h"
#include "e_sound.h"
#include "i_sound.h"
#include "i_system.h"
#include "m_compare.h"
#include "m_random.h"
#include "m_queue.h"
#include "p_chase.h"
#include "p_info.h"
#include "p_portal.h"
#include "p_skin.h"
#include "p_spec.h"
#include "p_tick.h"
#include "r_defs.h"
#include "r_main.h"
#include "r_state.h"
#include "s_reverb.h"
#include "s_sound.h"
#include "v_misc.h"
#include "v_video.h"
#include "w_wad.h"

// haleyjd 07/13/05: redefined to use sound-specific attenuation params
#define S_ATTENUATOR ((sfx->clipping_dist - sfx->close_dist) >> FRACBITS)

// Adjustable by menu.
#define NORM_PITCH 128
#define NORM_PRIORITY 64
#define NORM_SEP 128
#define S_STEREO_SWING (96<<FRACBITS)

// sf: sound/music hashing
// use sound_hash for music hash too

static inline int sound_hash(const char *s)
{
   return D_HashTableKey(s) % SOUND_HASHSLOTS;
}

//jff 1/22/98 make sound enabling variables readable here
extern int snd_card, mus_card;
extern bool nosfxparm, nomusicparm;
//jff end sound enabling variables readable here

struct channel_t
{
  sfxinfo_t *sfxinfo;      // sound information (if null, channel avail.)
  sfxinfo_t *aliasinfo;    // original sound name if using an alias
  const PointThinker *origin;    // origin of sound
  int subchannel;          // haleyjd 06/12/08: origin subchannel
  int volume;              // volume scale value for effect -- haleyjd 05/29/06
  int attenuation;         // attenuation type -- haleyjd 05/29/06
  int pitch;               // pitch modifier -- haleyjd 06/03/06
  int handle;              // handle of the sound being played
  int o_priority;          // haleyjd 09/27/06: stored priority value
  int priority;            // current priority value
  int singularity;         // haleyjd 09/27/06: stored singularity value
  int idnum;               // haleyjd 09/30/06: unique id num for sound event
  bool looping;            // haleyjd 10/06/06: is this channel looping?
};

// the set of channels available
static channel_t *channels;

// Maximum volume of a sound effect.
// Internal default is max out of 0-15.
int snd_SfxVolume = 15;

// Maximum volume of music.
int snd_MusicVolume = 15;

// precache sounds ?
int s_precache = 1;

// whether songs are mus_paused
static bool mus_paused;

// music currently being played
static musicinfo_t *mus_playing;

// following is set
//  by the defaults code in M_misc:
// number of channels available
int numChannels;
int default_numChannels;  // killough 9/98

//jff 3/17/98 to keep track of last IDMUS specified music num
int idmusnum;

// haleyjd 05/18/14: music randomization
bool s_randmusic = false;

// sf:
// haleyjd: sound hashing is now kept up by EDF
musicinfo_t *musicinfos[SOUND_HASHSLOTS];

// haleyjd 12/24/11: hi-def music support
bool s_hidefmusic;

//
// Internals.
//

//
// S_StopChannel
//
// Stops a sound channel.
//
static void S_StopChannel(int cnum)
{
#ifdef RANGECHECK
   if(cnum < 0 || cnum >= numChannels)
      I_Error("S_StopChannel: handle %d out of range\n", cnum);
#endif

   channel_t *c = &channels[cnum];

   if(c->sfxinfo)
   {
      I_StopSound(c->handle, c->idnum); // stop the sound playing
      
      // haleyjd 09/27/06: clear the entire channel
      memset(c, 0, sizeof(channel_t));
   }
}

//
// S_CheckSectorKill
//
// haleyjd: isolated code to check for sector sound killing.
// Returns true if the sound should be killed.
//
static bool S_CheckSectorKill(const sector_t *earsec, const PointThinker *src)
{
   // haleyjd 05/29/06: moved up to here and fixed a major bug
   if(gamestate == GS_LEVEL)
   { 
      // are we in a killed-sound sector?
      if(earsec && earsec->flags & SECF_KILLSOUND)
         return true;
      
      // source in a killed-sound sector?
      if(src &&
         R_PointInSubsector(src->x, src->y)->sector->flags & SECF_KILLSOUND)
         return true;
   }

   return false;
}

//
// S_AdjustSoundParams
//
// Alters a playing sound's volume and stereo separation to account for
// the position and angle of the listener relative to the source.
//
// sf: listener now a camera_t for external cameras
// haleyjd: added sfx parameter for custom attenuation data
// haleyjd: added channel volume scale value
// haleyjd: added priority scaling
//
static int S_AdjustSoundParams(camera_t *listener, const PointThinker *source,
                               int chanvol, int chanattn, int *vol, int *sep,
                               int *pitch, int *pri, sfxinfo_t *sfx)
{
   fixed_t adx = 0, ady = 0, dist = 0;
   angle_t angle;
   fixed_t sx, sy;
   int attenuator = 0, basevolume;            // haleyjd
   fixed_t close_dist = 0, clipping_dist = 0; // haleyjd

   // haleyjd 08/12/04: we cannot adjust a sound for a NULL listener.
   if(!listener)
      return 1;

   // haleyjd 05/29/06: this function isn't supposed to be called for NULL sources
#ifdef RANGECHECK
   if(!source)
      I_Error("S_AdjustSoundParams: NULL source\n");
#endif
   
   // calculate the distance to sound origin
   //  and clip it if necessary
   //
   // killough 11/98: scale coordinates down before calculations start
   // killough 12/98: use exact distance formula instead of approximation

   sx = source->x;
   sy = source->y;
      
   if(useportalgroups && listener->groupid != source->groupid)
   {
      // The listener and the source are not in the same subspace, so offset
      // the sound origin so it will sound correct to the player.
      linkoffset_t *link = P_GetLinkOffset(source->groupid, listener->groupid);
      sx += link->x;
      sy += link->y;
   }

   adx = D_abs((listener->x >> FRACBITS) - (sx >> FRACBITS));
   ady = D_abs((listener->y >> FRACBITS) - (sy >> FRACBITS));
   
   if(ady > adx)
   {
      dist = adx;
      adx = ady;
      ady = dist;
   }

   dist = adx ? FixedDiv(adx, finesine[(tantoangle_acc[FixedDiv(ady,adx) >> DBITS]
                                        + ANG90) >> ANGLETOFINESHIFT]) : 0;   
   
   // haleyjd 05/29/06: allow per-channel volume scaling
   basevolume = (snd_SfxVolume * chanvol) / 15;

   // haleyjd 05/30/06: allow per-channel attenuation behavior
   switch(chanattn)
   {
   case ATTN_NORMAL: // use sfxinfo_t data
      attenuator = S_ATTENUATOR;
      close_dist = sfx->close_dist;
      clipping_dist = sfx->clipping_dist;
      break;
   case ATTN_IDLE: // use DOOM's original values
      attenuator = S_CLIPPING_DIST_I - S_CLOSE_DIST_I;
      close_dist = S_CLOSE_DIST;
      clipping_dist = S_CLIPPING_DIST;
      break;
   case ATTN_STATIC: // fade fast
      attenuator = 448;
      close_dist = 64 << FRACBITS;
      clipping_dist = 512 << FRACBITS;
      break;
   case ATTN_NONE: // Moooo! Useful for ambient sounds.
      attenuator = close_dist = clipping_dist = 0;
      break;
   }

   // killough 11/98:   handle zero-distance as special case
   // haleyjd 07/13/05: handle case of zero-or-less attenuation as well
   if(!dist || attenuator <= 0)
   {
      *sep = NORM_SEP;
      *vol = basevolume; // haleyjd 05/29/06: use scaled basevolume
      return *vol > 0;
   }

   if(dist > clipping_dist >> FRACBITS)
      return 0;

   // angle of source to listener
   // sf: use listenx, listeny
   
   angle = R_PointToAngle2(listener->x, listener->y, sx, sy);

   if(angle <= listener->angle)
      angle += 0xffffffff;
   angle -= listener->angle;
   angle >>= ANGLETOFINESHIFT;

   // stereo separation
   *sep = NORM_SEP - FixedMul(S_STEREO_SWING >> FRACBITS, finesine[angle]);
   
   // volume calculation
   *vol = dist < close_dist >> FRACBITS ? basevolume :
      basevolume * ((clipping_dist >> FRACBITS) - dist) / attenuator;

   // haleyjd 09/27/06: decrease priority with volume attenuation
   // haleyjd 04/27/10: special treatment for priorities <= 0
   if(*pri > 0)
      *pri = *pri + (127 - *vol);
   
   if(*pri > 255) // cap to 255
      *pri = 255;

   return *vol > 0;
}

//
// S_getChannel
//
//   If none available, return -1.  Otherwise channel #.
//   haleyjd 09/27/06: fixed priority/singularity bugs
//   Note that a higher priority number means lower priority!
//
static int S_getChannel(const PointThinker *origin, sfxinfo_t *sfxinfo,
                        int priority, int singularity, int schan,
                        bool nocutoff)
{
   // channel number to use
   int cnum;
   int lowestpriority = D_MININT; // haleyjd
   int lpcnum = -1;
   bool origin_equivalent;

   // haleyjd 09/28/06: moved this here. If we kill a sound already
   // being played, we can use that channel. There is no need to
   // search for a free one again because we already know of one.

   // kill old sound?
   if(nocutoff)
      cnum = numChannels;
   else
   {
      // killough 12/98: replace is_pickup hack with singularity flag
      // haleyjd 06/12/08: only if subchannel matches
      for(cnum = 0; cnum < numChannels; cnum++)
      {
         // haleyjd 04/09/11: Allow different sounds played on NULL
         // channel to not cut each other off
         if(origin == NULL)
            origin_equivalent = (channels[cnum].sfxinfo == sfxinfo);
         else
            origin_equivalent = (channels[cnum].origin == origin);

         if(channels[cnum].sfxinfo &&
            channels[cnum].singularity == singularity &&
            origin_equivalent &&
            channels[cnum].subchannel == schan)
         {
            S_StopChannel(cnum);
            break;
         }
      }
   }
   
   // Find an open channel
   if(cnum == numChannels)
   {
      // haleyjd 09/28/06: it isn't necessary to look for playing sounds in
      // the same singularity class again, as we just did that above. Here
      // we are looking for an open channel. We will also keep track of the
      // channel found with the lowest sound priority while doing this.
      for(cnum = 0; cnum < numChannels && channels[cnum].sfxinfo; cnum++)
      {
         if(channels[cnum].priority > lowestpriority)
         {
            lowestpriority = channels[cnum].priority;
            lpcnum = cnum;
         }
      }
   }

   // None available?
   if(cnum == numChannels)
   {
      // Look for lower priority
      // haleyjd: we have stored the channel found with the lowest priority
      // in the loop above
      if(priority > lowestpriority)
         return -1;                  // No lower priority.  Sorry, Charlie.
      else
      {
         S_StopChannel(lpcnum);      // Otherwise, kick out lowest priority.
         cnum = lpcnum;
      }
   }

#ifdef RANGECHECK
   if(cnum >= numChannels)
      I_Error("S_getChannel: handle %d out of range\n", cnum);
#endif
   
   return cnum;
}

//
// S_countChannels
//
// haleyjd 04/28/10: gets a count of the currently active sound channels.
//
static int S_countChannels()
{
   int numchannels = 0;

   for(int cnum = 0; cnum < numChannels; cnum++)
      if(channels[cnum].sfxinfo)
         ++numchannels;

   return numchannels;
}

//
// S_StartSfxInfo
//
// The main sound starting function.
// haleyjd 05/29/06: added volume scaling value. Allows sounds to be
// started and to persist at differing volume levels. volumeScale should
// range from 0 to 127. Also added customizable attenuation types.
// haleyjd 06/03/06: added ability to loop sound samples
//
void S_StartSfxInfo(const soundparams_t &params)
{
   int  sep = 0, pitch, singularity, cnum, handle, o_priority, priority, chancount;
   int  volume         = snd_SfxVolume;
   int  volumeScale    = params.volumeScale;
   int  subchannel     = params.subchannel;
   bool priority_boost = false;
   bool extcamera      = false;
   bool nocutoff       = false;
   camera_t      playercam;
   camera_t     *listener = &playercam;
   sector_t     *earsec   = NULL;
   sfxinfo_t    *sfx      = params.sfx;
   const PointThinker *origin   = params.origin;
   const Mobj *mo;

   // haleyjd 09/03/03: allow NULL sounds to fall through
   if(!sfx)
      return;
   
   //jff 1/22/98 return if sound is not enabled
   if(!snd_card || nosfxparm)
      return;

   // haleyjd 09/24/06: Sound aliases. These are similar to links, but we skip
   // through them now, up here, instead of below. This allows aliases to simply
   // serve as alternate names for the same sounds, in contrast to links which
   // provide a way of playing the same sound with different parameters.

   // haleyjd 05/12/09: Randomized sounds. Like aliases, these are links to 
   // other sounds, but we choose one at random.

   sfxinfo_t *aliasinfo = sfx;

   while(sfx->alias || sfx->randomsounds)
   {
      if(sfx->alias)
         sfx = sfx->alias;
      else if(sfx->randomsounds)
      {
         // make sure the sound we get is valid
         if(!(sfx = sfx->randomsounds[M_Random() % sfx->numrandomsounds]))
            return;
      }
   }

   // haleyjd:  we must weed out degenMobj's before trying to 
   // dereference these fields -- a thinker check perhaps?
   if((mo = thinker_cast<const Mobj *>(origin)))
   {
      // haleyjd 08/11/13: check for no cut off flag
      if(mo->flags4 & MF4_NOSOUNDCUTOFF)
         nocutoff = true;

      if(sfx->skinsound) // check for skin sounds
      {
         const char *sndname = "";

         // haleyjd: monster skins don't support sound replacements
         if(mo->skin && mo->skin->type == SKIN_PLAYER)
         {         
            sndname = mo->skin->sounds[sfx->skinsound - 1];
            sfx = S_SfxInfoForName(sndname);
         }

         if(!sfx)
         {
            doom_printf(FC_ERROR "S_StartSfxInfo: skin sound %s not found\n", sndname);
            return;
         }
      }

      // haleyjd: give local client sounds high priority
      if(mo == players[displayplayer].mo || 
         (mo->flags & MF_MISSILE && 
          mo->target == players[displayplayer].mo))
      {
         priority_boost = true;
      }
   }

   // Initialize sound parameters
   if(sfx->link)
   {
      pitch        = sfx->pitch;
      volumeScale += sfx->volume;   // haleyjd: now modifies volumeScale
   }
   else
      pitch = NORM_PITCH;

   // haleyjd 09/29/06: rangecheck volumeScale now!
   volumeScale = eclamp(volumeScale, 0, 127);

   // haleyjd 04/28/10: adjust volume for channel overload
   if((chancount = S_countChannels()) >= 4)
   {
      // don't make 0
      if(volumeScale > chancount)
         volumeScale -= chancount;
   }
   
   // haleyjd: modified so that priority value is always used
   // haleyjd: also modified to get and store proper singularity value
   // haleyjd: allow priority boost for local client sounds
   o_priority = priority = priority_boost ? 0 : sfx->priority;
   singularity = sfx->singularity;

   // haleyjd: setup playercam
   if(gamestate == GS_LEVEL)
   {     
      if(camera) // an external camera is active
      {
         playercam = *camera; // assign directly
         extcamera = true;
      }
      else
      {
         Mobj *pmo = players[displayplayer].mo;

         // haleyjd 10/20/07: do not crash in multiplayer trying to
         // adjust sounds for a player that hasn't been spawned yet!
         if(pmo)
         {
            playercam.x = pmo->x; 
            playercam.y = pmo->y; 
            playercam.z = pmo->z;
            playercam.angle = pmo->angle;
            playercam.groupid = pmo->groupid;
         }
         else
         {
            memset(&playercam, 0, sizeof(playercam));
            listener = NULL;
         }
      }

      earsec = R_PointInSubsector(playercam.x, playercam.y)->sector;
   }

   // haleyjd 09/29/06: check for sector sound kill here.
   if(S_CheckSectorKill(earsec, origin))
      return;

   // Check to see if it is audible, modify the params
   // killough 3/7/98, 4/25/98: code rearranged slightly
   // haleyjd 08/12/04: add extcamera check
   
   if(!origin || (!extcamera && origin == players[displayplayer].mo))
   {
      sep = NORM_SEP;
      volume = (volume * volumeScale) / 15; // haleyjd 05/29/06: scale volume
      volume = eclamp(volume, 0, 127);
      if(volume < 1) // clip due to inaudibility
         return;
   }
   else
   {     
      // use an external cam?
      if(!S_AdjustSoundParams(listener, origin, volumeScale, params.attenuation,
                              &volume, &sep, &pitch, &priority, sfx))
         return;
      else if(origin->x == playercam.x && origin->y == playercam.y)
         sep = NORM_SEP;
   }
  
   if(pitched_sounds)
   {
      switch(sfx->pitch_type)
      {
      case sfxinfo_t::pitch_doom:
         pitch += 16 - (M_Random() & 31);
         break;
      case sfxinfo_t::pitch_doomsaw:
         pitch += 8 - (M_Random() & 15);
         break;
      case sfxinfo_t::pitch_heretic:
         pitch += M_Random() & 31;
         pitch -= M_Random() & 31;
         break;
      case sfxinfo_t::pitch_hticamb:
         pitch += M_Random() & 15;
         pitch -= M_Random() & 15;
         break;
      case sfxinfo_t::pitch_none:
      default:
         break;
      }

      pitch = eclamp(pitch, 0, 255);
   }

   // haleyjd 06/12/08: determine subchannel. If auto, try using the sound's
   // preferred subchannel (which is also auto by default).
   if(subchannel == CHAN_AUTO)
      subchannel = sfx->subchannel;

   // try to find a channel
   if((cnum = S_getChannel(origin, sfx, priority, singularity, subchannel, nocutoff)) < 0)
      return;

#ifdef RANGECHECK
   if(cnum < 0 || cnum >= numChannels)
      I_Error("S_StartSfxInfo: handle %d out of range\n", cnum);
#endif

   channels[cnum].sfxinfo = sfx;
   channels[cnum].aliasinfo = aliasinfo;
   channels[cnum].origin  = origin;

   while(sfx->link)
      sfx = sfx->link;     // sf: skip thru link(s)

   // Assigns the handle to one of the channels in the mix/output buffer.
   handle = I_StartSound(sfx, cnum, volume, sep, pitch, priority, params.loop, params.reverb);

   // haleyjd: check to see if the sound was started
   if(handle >= 0)
   {
      channels[cnum].handle = handle;
      
      // haleyjd 05/29/06: record volume scale value and attenuation type
      // haleyjd 06/03/06: record pitch too (wtf is going on here??)
      // haleyjd 09/27/06: store priority and singularity values (!!!)
      // haleyjd 06/12/08: store subchannel
      channels[cnum].volume      = volumeScale;
      channels[cnum].attenuation = params.attenuation;
      channels[cnum].pitch       = pitch;
      channels[cnum].o_priority  = o_priority;  // original priority
      channels[cnum].priority    = priority;    // scaled priority
      channels[cnum].singularity = singularity;
      channels[cnum].looping     = params.loop;
      channels[cnum].subchannel  = subchannel;
      channels[cnum].idnum       = I_SoundID(handle); // unique instance id
   }
   else // haleyjd: the sound didn't start, so clear the channel info
   {
      memset(&channels[cnum], 0, sizeof(channel_t));
   }
}

//
// S_StartSoundAtVolume
//
// haleyjd 05/29/06: Actually, DOOM had a routine named this, but it was
// removed, apparently by the BOOM team, because it was never used for 
// anything useful (it was always called with snd_SfxVolume...).
//
void S_StartSoundAtVolume(const PointThinker *origin, int sfx_id,
                          int volume, int attn, int subchannel)
{
   soundparams_t params;

   // haleyjd: changed to use EDF DeHackEd number hashing,
   // to enable full use of dynamically defined sounds ^_^
   if((params.sfx = E_SoundForDEHNum(sfx_id)))
   {
      params.origin      = origin;
      params.volumeScale = volume;
      params.attenuation = attn;
      params.loop        = false;
      params.subchannel  = subchannel;
      params.reverb      = true;

      S_StartSfxInfo(params);
   }
}

//
// S_StartSound
//
// The classic DOOM sound routine, which now accepts an EDF-defined sound
// DeHackEd number. This allows it to extend to all sounds seamlessly yet
// retains full compatibility.
// haleyjd 05/29/06: reimplemented in terms of the above function.
//
void S_StartSound(const PointThinker *origin, int sfx_id)
{
   S_StartSoundAtVolume(origin, sfx_id, 127, ATTN_NORMAL, CHAN_AUTO);
}

//
// S_StartSoundNameAtVolume
//
// haleyjd 05/29/06: as below, but allows volume scaling.
//
void S_StartSoundNameAtVolume(const PointThinker *origin, const char *name,
                              int volume, int attn, int subchannel)
{
   soundparams_t params;
   
   // haleyjd 03/17/03: allow NULL sound names to fall through
   if(!name)
      return;

   if((params.sfx = S_SfxInfoForName(name)))
   {
      params.origin      = origin;
      params.volumeScale = volume;
      params.attenuation = attn;
      params.loop        = false;
      params.subchannel  = subchannel;
      params.reverb      = true;
      S_StartSfxInfo(params);
   }
}

//
// S_StartSoundName
//
// Starts a sound by its EDF mnemonic. This is used by some newer
// engine features, particularly ones that use implicitly defined
// WAD sounds.
// haleyjd 05/29/06: reimplemented in terms of the above function.
//
void S_StartSoundName(const PointThinker *origin, const char *name)
{
   S_StartSoundNameAtVolume(origin, name, 127, ATTN_NORMAL, CHAN_AUTO);
}

//
// S_StartSoundLooped
//
// haleyjd 06/03/06: support playing looped sounds.
//
// FIXME: unused?
//
static void S_StartSoundLooped(PointThinker *origin, char *name, int volume,
                               int attn, int subchannel)
{
   soundparams_t params;
   
   if(!name)
      return;

   if((params.sfx = S_SfxInfoForName(name)))
   {
      params.origin      = origin;
      params.volumeScale = volume;
      params.attenuation = attn;
      params.loop        = true;
      params.subchannel  = subchannel;
      params.reverb      = true;
      S_StartSfxInfo(params);
   }
}

//
// S_StartInterfaceSound(int)
//
// Start an interface sound by DeHackEd number.
//
void S_StartInterfaceSound(int sound_id)
{
   soundparams_t params;

   if((params.sfx = E_SoundForDEHNum(sound_id)))
   {
      params.setNormalDefaults(NULL);
      params.reverb = false;
      S_StartSfxInfo(params);
   }
}

//
// S_StartInterfaceSound(const char *)
//
// Start an interface sound by name.
//
void S_StartInterfaceSound(const char *name)
{
   soundparams_t params;

   if((params.sfx = E_SoundForName(name)))
   {
      params.setNormalDefaults(NULL);
      params.reverb = false;
      S_StartSfxInfo(params);
   }
}

//
// S_StopSound
//
void S_StopSound(const PointThinker *origin, int subchannel)
{
   int cnum;
   
   //jff 1/22/98 return if sound is not enabled
   if(!snd_card || nosfxparm)
      return;

   for(cnum = 0; cnum < numChannels; cnum++)
   {
      if(channels[cnum].sfxinfo && channels[cnum].origin == origin &&
         channels[cnum].idnum == I_SoundID(channels[cnum].handle) &&
         (subchannel == CHAN_ALL || channels[cnum].subchannel == subchannel))
      {
         S_StopChannel(cnum);
      }
   }
}

//
// S_PauseSound
//
// Stop music, during game PAUSE.
//
void S_PauseSound()
{
   if(mus_playing && !mus_paused)
   {
      I_PauseSong(mus_playing->handle);
      mus_paused = true;
   }
}

//
// S_ResumeSound
//
// Start music back up.
//
void S_ResumeSound()
{
   if(mus_playing && mus_paused)
   {
      I_ResumeSong(mus_playing->handle);
      mus_paused = false;
   }
}

// Currently active reverberation environment
static ereverb_t *s_currentEnvironment;

//
// S_updateEnvironment
//
// Update the active sound environment.
//
static void S_updateEnvironment(sector_t *earsec)
{
   ereverb_t *reverb;
   
   if(!earsec || gamestate != GS_LEVEL)
      reverb = E_GetDefaultReverb();
   else
      reverb = soundzones[earsec->soundzone].reverb;

   if(reverb != s_currentEnvironment)
   {
      s_currentEnvironment = reverb;
      S_ReverbSetState(reverb);
   }
}

//
// S_UpdateSounds
//
// Called from main loop. Updates digital sound positional effects.
//
void S_UpdateSounds(const Mobj *listener)
{
   // sf: a camera_t holding the information about the player
   camera_t playercam = { 0 }; 
   sector_t *earsec = NULL;

   //jff 1/22/98 return if sound is not enabled
   if(!snd_card || nosfxparm)
      return;

   if(listener)
   {
      // haleyjd 08/12/04: fix possible bugs with external cameras
      if(camera) // an external camera is active
      {
         playercam = *camera; // assign directly
      }
      else
      {
         playercam.x = listener->x;
         playercam.y = listener->y;
         playercam.z = listener->z;
         playercam.angle = listener->angle;
         playercam.groupid = listener->groupid;
      }
      earsec = R_PointInSubsector(playercam.x, playercam.y)->sector;
   }

   // update sound environment
   S_updateEnvironment(earsec);

   // now update each individual channel
   for(int cnum = 0; cnum < numChannels; cnum++)
   {
      channel_t *c = &channels[cnum];
      sfxinfo_t *sfx = c->sfxinfo;

      if(!sfx)
         continue;

      // haleyjd: has this software channel lost its hardware channel?
      if(c->idnum != I_SoundID(c->handle))
      {
         // clear the channel and keep going
         memset(c, 0, sizeof(channel_t));
         continue;
      }

      if(I_SoundIsPlaying(c->handle))
      {
         // initialize parameters
         int volume = snd_SfxVolume; // haleyjd: this gets scaled below.
         int pitch = c->pitch; // haleyjd 06/03/06: use channel's pitch!
         int sep = NORM_SEP;
         int pri = c->o_priority; // haleyjd 09/27/06: priority

         // check non-local sounds for distance clipping
         // or modify their params

         // sf again: use external camera if there is one
         // fix afterglows bug: segv because of NULL listener

         // haleyjd 09/29/06: major bug fix. fraggle's change to remove the
         // listener != origin check here causes player sounds to be adjusted
         // inappropriately. The only reason he changed this was to get to
         // the code in S_AdjustSoundParams that checks for sector sound
         // killing. We do that here now instead.
         if(listener && S_CheckSectorKill(earsec, c->origin))
            S_StopChannel(cnum);
         else if(c->origin && static_cast<const PointThinker *>(listener) != c->origin) // killough 3/20/98
         {
            // haleyjd 05/29/06: allow per-channel volume scaling
            // and attenuation type selection
            if(!S_AdjustSoundParams(listener ? &playercam : NULL,
                                    c->origin,
                                    c->volume,
                                    c->attenuation,
                                    &volume, &sep, &pitch, &pri, sfx))
            {
               S_StopChannel(cnum);
            }
            else
            {
               I_UpdateSoundParams(c->handle, volume, sep, pitch);
               c->priority = pri; // haleyjd
            }
         }
      }
      else   // if channel is allocated but sound has stopped, free it
         S_StopChannel(cnum);
   }
}

//
// S_CheckSoundPlaying
//
// haleyjd: rudimentary sound checking function
//
bool S_CheckSoundPlaying(const PointThinker *mo, sfxinfo_t *aliasinfo)
{
   int cnum;

   if(mo && aliasinfo)
<<<<<<< HEAD
   {   
      for(cnum = 0; cnum < numChannels; cnum++)
      {
         if(channels[cnum].origin == mo && channels[cnum].sfxinfo == aliasinfo)
=======
   {
      for(cnum = 0; cnum < numChannels; cnum++)
      {
         if(channels[cnum].origin == mo && channels[cnum].aliasinfo == aliasinfo)
>>>>>>> 421e0c75
         {
            if(I_SoundIsPlaying(channels[cnum].handle))
               return true;
         }
      }
   }
   
   return false;
}

//
// S_StopSounds
//
// Stops only sourced sounds, or all sounds if "killall" is true. This is called
// on transitions between levels, when going into console gamestate, and when
// resetting the state of EDF definitions.
//
void S_StopSounds(bool killall)
{
   int cnum;
   // kill all playing sounds at start of level
   //  (trust me - a good idea)

   // jff 1/22/98 skip sound init if sound not enabled
   // haleyjd 08/29/07: kill only sourced sounds.
   if(snd_card && !nosfxparm)
      for(cnum = 0; cnum < numChannels; ++cnum)
         if(channels[cnum].sfxinfo && (killall || channels[cnum].origin))
            S_StopChannel(cnum);
}

//
// S_StopLoopedSounds
//
// haleyjd 10/06/06: Looped sounds need to stop playing when the intermission
// starts up, or else they'll play all the way til the next level.
//
void S_StopLoopedSounds()
{
   int cnum;

   if(snd_card && !nosfxparm)
      for(cnum = 0; cnum < numChannels; ++cnum)
         if(channels[cnum].sfxinfo && channels[cnum].looping)
            S_StopChannel(cnum);
}

void S_SetSfxVolume(int volume)
{
   //jff 1/22/98 return if sound is not enabled
   if (!snd_card || nosfxparm)
      return;

#ifdef RANGECHECK
   if(volume < 0 || volume > 127)
      I_Error("Attempt to set sfx volume at %d\n", volume);
#endif

   snd_SfxVolume = volume;
}

//=============================================================================
//
// Sound Hashing
//

sfxinfo_t *S_SfxInfoForName(const char *name)
{   
   // haleyjd 09/03/03: now calls down to master EDF sound hash   
   sfxinfo_t *sfx = E_SoundForName(name);

   // haleyjd 03/26/11: if not found, check for an implicit wad sound
   if(!sfx)
   {
      char lumpname[16];
      if(strncasecmp(name, "DS", 2))
         psnprintf(lumpname, sizeof(lumpname), "DS%s", name);
      else
         psnprintf(lumpname, sizeof(lumpname), "%s", name);

      if(W_CheckNumForName(lumpname) > 0)
         sfx = E_NewWadSound(lumpname);
   }

   return sfx;
}

//
// S_Chgun
//
// Delinks the chgun sound effect when a DSCHGUN lump has been
// detected. This allows the sound to be used separately without 
// use of EDF.
//
void S_Chgun()
{
   sfxinfo_t *s_chgun = E_SoundForName("chgun");

   if(!s_chgun)
      return;

   s_chgun->link = NULL;
   s_chgun->pitch = -1;
   s_chgun->volume = -1;
}

// free sound and reload
// also check to see if a new sound name has been found
// (ie. not one in the original game). If so, we create
// a new sfxinfo_t and hook it into the hashtable for use
// by scripting and skins

// haleyjd 03/26/2011: this is now done on-demand rather than by scanning
// through the wad directory.

//=============================================================================
//
// Music
//

void S_SetMusicVolume(int volume)
{
   //jff 1/22/98 return if music is not enabled
   if(!mus_card || nomusicparm)
      return;

#ifdef RANGECHECK
   if(volume < 0 || volume > 16)
      I_Error("Attempt to set music volume at %d\n", volume);
#endif

   I_SetMusicVolume(volume);
   snd_MusicVolume = volume;
}

//
// S_ChangeMusic
//
void S_ChangeMusic(musicinfo_t *music, int looping)
{
   int lumpnum;
   char namebuf[16];

   //jff 1/22/98 return if music is not enabled
   if(!mus_card || nomusicparm)
      return;

   // same as the one playing ?
   if(mus_playing == music)
      return;  

   // shutdown old music
   S_StopMusic();

   if(music->prefix)
   {
      psnprintf(namebuf, sizeof(namebuf), "%s%s", 
                GameModeInfo->musPrefix, music->name);
   }
   else
      psnprintf(namebuf, sizeof(namebuf), "%s", music->name);

   if((lumpnum = W_CheckNumForName(namebuf)) == -1)
   {
      doom_printf(FC_ERROR "bad music name '%s'\n", music->name);
      return;
   }

   // load & register it
   // haleyjd: changed to PU_STATIC
   // julian: added lump length

   music->data = wGlobalDir.cacheLumpNum(lumpnum, PU_STATIC);   

   if(music->data)
   {
      music->handle = I_RegisterSong(music->data, W_LumpLength(lumpnum));
      
      // play it
      if(music->handle)
      {
         I_PlaySong(music->handle, looping);
         mus_playing = music;
      }
      else
      {
         Z_Free(music->data);
         music->data = NULL;
         mus_playing = NULL;
      }
   }
   else
      mus_playing = NULL;
}

//
// S_ChangeMusicNum
//
// sf: created changemusicnum, not limited to original musics
// change by music number
// removed mus_new
//
void S_ChangeMusicNum(int musnum, int looping)
{
   musicinfo_t *music;

   // haleyjd 05/18/14: check for Tarnsman's random music
   if(s_randmusic && 
      musnum >= GameModeInfo->randMusMin && musnum <= GameModeInfo->randMusMax)
   {
      musnum = M_RangeRandomEx(GameModeInfo->randMusMin, GameModeInfo->randMusMax);
   }
   
   if(musnum <= GameModeInfo->musMin || musnum >= GameModeInfo->numMusic)
   {
      doom_printf(FC_ERROR "Bad music number %d\n", musnum);
      return;
   }
   
   music = &(GameModeInfo->s_music[musnum]);
   
   S_ChangeMusic(music, looping);
}

//
// Starts some music with the music id found in sounds.h.
//
void S_StartMusic(int m_id)
{
   S_ChangeMusicNum(m_id, false);
}

//
// S_ChangeMusicName
//
// change by name
//
void S_ChangeMusicName(const char *name, int looping)
{
   musicinfo_t *music;
   
   music = S_MusicForName(name);
   
   if(music)
      S_ChangeMusic(music, looping);
   else
   {
      C_Printf(FC_ERROR "music not found: %s\n", name);
      S_StopMusic(); // stop music anyway
   }
}

//
// S_StopMusic
//
void S_StopMusic()
{
   if(!mus_playing || !mus_playing->data)
      return;

   if(mus_paused)
      I_ResumeSong(mus_playing->handle);

   I_StopSong(mus_playing->handle);
   I_UnRegisterSong(mus_playing->handle);
   Z_Free(mus_playing->data);
   
   mus_playing->data = NULL;
   mus_playing = NULL;
}

//=============================================================================
//
// S_Start Music Handlers
//
// haleyjd 07/04/09: These are pointed to by GameModeInfo.
//

//
// Doom
//
// Probably the most complicated music determination, between the 
// original episodes and the addition of episode 4, which is all 
// over the place.
//
int S_MusicForMapDoom()
{
   static const int spmus[] =     // Song - Who? - Where?
   {
      mus_e3m4,     // American     e4m1
      mus_e3m2,     // Romero       e4m2
      mus_e3m3,     // Shawn        e4m3
      mus_e1m5,     // American     e4m4
      mus_e2m7,     // Tim          e4m5
      mus_e2m4,     // Romero       e4m6
      mus_e2m6,     // J.Anderson   e4m7 CHIRON.WAD
      mus_e2m5,     // Shawn        e4m8
      mus_e1m9      // Tim          e4m9
   };

   int episode = eclamp(gameepisode, 1, 4);
   int map     = eclamp(gamemap,     1, 9);
            
   // sf: simplified
   return episode < 4 ? mus_e1m1 + (episode-1)*9 + map-1 : spmus[map-1];
}

//
// Doom 2
//
// Drastically simpler.
//
int S_MusicForMapDoom2()
{
   int map = eclamp(gamemap, 1, 35);
   return (mus_runnin + map - 1);
}

//
// Heretic
//
// Also simple, thanks to H_Mus_Matrix, which is my own invention.
//
int S_MusicForMapHtic()
{
   // ensure bounds just for safety
   int gep = eclamp(gameepisode, 1, 6);
   int gmp = eclamp(gamemap,     1, 9);
     
   return H_Mus_Matrix[gep - 1][gmp - 1];
}

//
// S_Start
//
// Per level startup code.
// Kills playing sounds at start of level,
//  determines music if any, changes music.
//
void S_Start()
{
   int mnum;
   
   S_StopSounds(false);
   
   //jff 1/22/98 return if music is not enabled
   if(!mus_card || nomusicparm)
      return;
   
   // start new music for the level
   mus_paused = 0;
   
   if(!*LevelInfo.musicName && gamemap == 0)
   {
      // dont know what music to play
      // we need a default
      LevelInfo.musicName = GameModeInfo->defMusName;
   }
   
   // sf: replacement music
   if(*LevelInfo.musicName)
      S_ChangeMusicName(LevelInfo.musicName, true);
   else
   {
      if(idmusnum != -1)
         mnum = idmusnum; //jff 3/17/98 reload IDMUS music if not -1
      else
         mnum = GameModeInfo->MusicForMap();
         
      // start music
      S_ChangeMusicNum(mnum, true);
   }
}

//=============================================================================
//
// Music Cheat Routines
//

int S_DoomMusicCheat(const char *buf)
{
   int input = (buf[0] - '1') * 9 + (buf[1] - '1');
          
   // jff 4/11/98: prevent IDMUS0x IDMUSx0 in DOOM I and greater than introa
   if(buf[0] < '1' || buf[1] < '1' || input > 31)
      return -1;
   else
      return mus_e1m1 + input;
}

int S_Doom2MusicCheat(const char *buf)
{
   int input = (buf[0] - '0') * 10 + buf[1] - '0';

   // jff 4/11/98: prevent IDMUS00 in DOOM II and IDMUS36 or greater
   if(input < 1 || input > 35)
      return -1;
   else
      return mus_runnin + input - 1;
}

int S_HereticMusicCheat(const char *buf)
{
   // haleyjd 03/10/03: heretic support
   // use H_Mus_Matrix for easy access
   int episodenum = (buf[0] - '0') - 1;
   int mapnum     = (buf[1] - '0') - 1;

   if(episodenum < 0 || episodenum > 5 || mapnum < 0 || mapnum > 8)
      return -1;
   else
      return H_Mus_Matrix[episodenum][mapnum];
}

//=============================================================================
//
// Sound Initialization
//

static void S_HookMusic(musicinfo_t *);

//
// S_Init
// 
// Initializes sound stuff, including volume
// Sets channels, SFX and music volume,
//  allocates channel buffer, sets S_sfx lookup.
//
void S_Init(int sfxVolume, int musicVolume)
{
   // haleyjd 09/03/03: the sound hash is now maintained by EDF

   //jff 1/22/98 skip sound init if sound not enabled
   if(snd_card && !nosfxparm)
   {
      usermsg("\tdefault sfx volume %d", sfxVolume);  // killough 8/8/98

      S_SetSfxVolume(sfxVolume);

      // Allocating the internal channels for mixing
      // (the maximum numer of sounds rendered
      // simultaneously) within zone memory.

      // killough 10/98:
      numChannels = default_numChannels;
      channels = ecalloc(channel_t *, numChannels, sizeof(channel_t));
   }

   if(s_precache)        // sf: option to precache sounds
   {
      E_PreCacheSounds();
      usermsg("\tprecached all sounds.");
   }
   else
      usermsg("\tsounds to be cached dynamically.");

   if(!mus_card || nomusicparm)
      return;

   S_SetMusicVolume(musicVolume);
   
   // no sounds are playing, and they are not mus_paused
   mus_paused = 0;

   // hook in all natively defined music
   for(int i = 0; i < GameModeInfo->numMusic; i++)
      S_HookMusic(&(GameModeInfo->s_music[i]));
}

//=============================================================================
//
// Music Hashing
//

static void S_HookMusic(musicinfo_t *music)
{
   int hashslot;
   
   if(!music || !music->name) 
      return;
   
   hashslot = sound_hash(music->name);
   
   music->next = musicinfos[hashslot];
   musicinfos[hashslot] = music;
}

//
// S_MusicForName
//
// Returns a musicinfo_t structure given a music entry name.
// Returns NULL if not found.
//
musicinfo_t *S_MusicForName(const char *name)
{
   int hashnum, lumpnum;
   musicinfo_t *mus = NULL;
   bool nameHasPrefix, lumpHasPrefix;
   const char *nameToUse;
   qstring tempname;
   size_t prefixlen = strlen(GameModeInfo->musPrefix);
   size_t namelen   = strlen(name);

   tempname = name;
   tempname.toUpper(); // uppercase for insensitivity

   // If the gamemode-dependent music prefix is present, skip past it
   if(prefixlen > 0 && namelen > prefixlen && 
      tempname.findSubStr(GameModeInfo->musPrefix) == tempname.constPtr())
   {      
      nameToUse = name + prefixlen;
      nameHasPrefix = true;
   }
   else
   {
      nameToUse = name;
      nameHasPrefix = false;
   }

   tempname = nameToUse;

   hashnum = sound_hash(tempname.constPtr());
  
   for(mus = musicinfos[hashnum]; mus; mus = mus->next)
   {
      if(!tempname.strCaseCmp(mus->name))
         return mus;
   }

   if(nameHasPrefix) // name is prefixed? use it unconditionally as provided.
   {
      lumpnum = W_CheckNumForName(name);
      lumpHasPrefix = true;
   }
   else // name is unprefixed; try with prefix first, then without.
   {
      tempname.clear() << GameModeInfo->musPrefix << name;
      tempname.toUpper();
      lumpnum = W_CheckNumForName(tempname.constPtr());

      if(lumpnum < 0) // try, try again...
      {
         lumpnum = W_CheckNumForName(name);
         lumpHasPrefix = false;
      }
      else
         lumpHasPrefix = true;
   }
   
   // Not found? Create a new musicinfo if the indicated lump is found.
   if(lumpnum >= 0)
   {
      mus = estructalloc(musicinfo_t, 1);
      mus->name   = estrdup(nameToUse);
      mus->prefix = lumpHasPrefix;
      S_HookMusic(mus);
   }
   
   return mus;
}

//=============================================================================
//
// Console Commands
//

VARIABLE_BOOLEAN(s_precache,      NULL, onoff);
VARIABLE_BOOLEAN(pitched_sounds,  NULL, onoff);
VARIABLE_INT(default_numChannels, NULL, 1, 32,  NULL);
VARIABLE_INT(snd_SfxVolume,       NULL, 0, 15,  NULL);
VARIABLE_INT(snd_MusicVolume,     NULL, 0, 15,  NULL);
VARIABLE_BOOLEAN(forceFlipPan,    NULL, onoff);
VARIABLE_TOGGLE(s_hidefmusic,     NULL, onoff);

CONSOLE_VARIABLE(s_precache, s_precache, 0) {}
CONSOLE_VARIABLE(s_pitched, pitched_sounds, 0) {}
CONSOLE_VARIABLE(snd_channels, default_numChannels, 0) {}

CONSOLE_VARIABLE(sfx_volume, snd_SfxVolume, 0)
{
   S_SetSfxVolume(snd_SfxVolume);
}

CONSOLE_VARIABLE(music_volume, snd_MusicVolume, 0)
{
   S_SetMusicVolume(snd_MusicVolume);
}

// haleyjd 12/08/01: allow user to force reversal of audio channels
CONSOLE_VARIABLE(s_flippan, forceFlipPan, 0) {}

CONSOLE_VARIABLE(s_hidefmusic, s_hidefmusic, 0) {}

VARIABLE_TOGGLE(s_randmusic,      NULL, onoff);
CONSOLE_VARIABLE(s_randmusic, s_randmusic, 0) {}

CONSOLE_COMMAND(s_playmusic, 0)
{
   musicinfo_t *music;
   char namebuf[16];

   if(Console.argc < 1)
   {
      C_Printf(FC_ERROR "A music name is required.\a\n");
      return;
   }

   // check to see if there's a music by this name
   if(!(music = S_MusicForName(Console.argv[0]->constPtr())))
   {
      C_Printf(FC_ERROR "Unknown music %s\a\n", Console.argv[0]->constPtr());
      return;
   }

   // check to see if the lump exists to avoid stopping the current music if it
   // is missing
   if(music->prefix)
   {
      psnprintf(namebuf, sizeof(namebuf), "%s%s", 
                GameModeInfo->musPrefix, music->name);
   }
   else
      psnprintf(namebuf, sizeof(namebuf), "%s", music->name);

   if(W_CheckNumForName(namebuf) < 0)
   {
      C_Printf(FC_ERROR "Lump %s not found for music %s\a\n", namebuf, 
               Console.argv[0]->constPtr());
      return;
   }

   S_ChangeMusic(music, true);
}

#if 0
//
// Small native functions
//

static cell AMX_NATIVE_CALL sm_globalsound(AMX *amx, cell *params)
{
   int err;
   char *sndname;

   // get sound name
   if((err = SM_GetSmallString(amx, &sndname, params[1])) != AMX_ERR_NONE)
   {
      amx_RaiseError(amx, err);
      return 0;
   }

   S_StartSoundName(NULL, sndname);

   Z_Free(sndname);

   return 0;
}

static cell AMX_NATIVE_CALL sm_glblsoundnum(AMX *amx, cell *params)
{
   int soundnum = (int)params[1];

   S_StartSound(NULL, soundnum);

   return 0;
}

static cell AMX_NATIVE_CALL sm_sectorsound(AMX *amx, cell *params)
{
   int err, tag, secnum = -1;
   char *sndname;

   if(gamestate != GS_LEVEL)
   {
      amx_RaiseError(amx, SC_ERR_GAMEMODE | SC_ERR_MASK);
      return -1;
   }

   if((err = SM_GetSmallString(amx, &sndname, params[1])) != AMX_ERR_NONE)
   {
      amx_RaiseError(amx, err);
      return 0;
   }

   tag = params[2];

   while((secnum = P_FindSectorFromTag(tag, secnum)) >= 0)
   {
      sector_t *sector = &sectors[secnum];
      
      S_StartSoundName(&sector->soundorg, sndname);
   }

   Z_Free(sndname);

   return 0;
}

static cell AMX_NATIVE_CALL sm_sectorsoundnum(AMX *amx, cell *params)
{
   int tag, sndnum;
   int secnum = -1;

   sndnum  = params[1];
   tag     = params[2];

   if(gamestate != GS_LEVEL)
   {
      amx_RaiseError(amx, SC_ERR_GAMEMODE | SC_ERR_MASK);
      return -1;
   }
   
   while((secnum = P_FindSectorFromTag(tag, secnum)) >= 0)
   {
      sector_t *sector = &sectors[secnum];
      
      S_StartSound(&sector->soundorg, sndnum);
   }

   return 0;
}

AMX_NATIVE_INFO sound_Natives[] =
{
   { "_SoundGlobal",    sm_globalsound },
   { "_SoundGlobalNum", sm_glblsoundnum },
   { "_SectorSound",    sm_sectorsound },
   { "_SectorSoundNum", sm_sectorsoundnum },
   { NULL, NULL }
};
#endif

//----------------------------------------------------------------------------
//
// $Log: s_sound.c,v $
// Revision 1.11  1998/05/03  22:57:06  killough
// beautification, #include fix
//
// Revision 1.10  1998/04/27  01:47:28  killough
// Fix pickups silencing player weapons
//
// Revision 1.9  1998/03/23  03:39:12  killough
// Fix spy-mode sound effects
//
// Revision 1.8  1998/03/17  20:44:25  jim
// fixed idmus non-restore, space bug
//
// Revision 1.7  1998/03/09  07:32:57  killough
// ATTEMPT to support hearing with displayplayer's hears
//
// Revision 1.6  1998/03/04  07:46:10  killough
// Remove full-volume sound hack from MAP08
//
// Revision 1.5  1998/03/02  11:45:02  killough
// Make missing sounds non-fatal
//
// Revision 1.4  1998/02/02  13:18:48  killough
// stop incorrect looping of music (e.g. bunny scroll)
//
// Revision 1.3  1998/01/26  19:24:52  phares
// First rev with no ^Ms
//
// Revision 1.2  1998/01/23  01:50:49  jim
// Added music/sound options, and enables
//
// Revision 1.1.1.1  1998/01/19  14:03:04  rand
// Lee's Jan 19 sources
//
//----------------------------------------------------------------------------<|MERGE_RESOLUTION|>--- conflicted
+++ resolved
@@ -988,17 +988,10 @@
    int cnum;
 
    if(mo && aliasinfo)
-<<<<<<< HEAD
-   {   
-      for(cnum = 0; cnum < numChannels; cnum++)
-      {
-         if(channels[cnum].origin == mo && channels[cnum].sfxinfo == aliasinfo)
-=======
    {
       for(cnum = 0; cnum < numChannels; cnum++)
       {
          if(channels[cnum].origin == mo && channels[cnum].aliasinfo == aliasinfo)
->>>>>>> 421e0c75
          {
             if(I_SoundIsPlaying(channels[cnum].handle))
                return true;
