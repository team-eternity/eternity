// Emacs style mode select   -*- C++ -*-
//-----------------------------------------------------------------------------
//
// Copyright(C) 2000 James Haley
//
// This program is free software; you can redistribute it and/or modify
// it under the terms of the GNU General Public License as published by
// the Free Software Foundation; either version 2 of the License, or
// (at your option) any later version.
// 
// This program is distributed in the hope that it will be useful,
// but WITHOUT ANY WARRANTY; without even the implied warranty of
// MERCHANTABILITY or FITNESS FOR A PARTICULAR PURPOSE.  See the
// GNU General Public License for more details.
// 
// You should have received a copy of the GNU General Public License
// along with this program; if not, write to the Free Software
// Foundation, Inc., 59 Temple Place, Suite 330, Boston, MA  02111-1307  USA
//
//--------------------------------------------------------------------------
//
// DESCRIPTION:  Platform-independent sound code
//
//-----------------------------------------------------------------------------

// killough 3/7/98: modified to allow arbitrary listeners in spy mode
// killough 5/2/98: reindented, removed useless code, beautified

#include "z_zone.h"
#include "i_system.h"

#include "a_small.h"
#include "c_io.h"
#include "c_runcmd.h"
#include "d_gi.h"
#include "d_io.h"     // SoM 3/14/2002: strncasecmp
#include "d_main.h"
#include "doomstat.h"
#include "e_sound.h"
#include "i_sound.h"
#include "m_random.h"
#include "m_queue.h"
#include "p_chase.h"
#include "p_info.h"
#include "p_portal.h"
#include "p_skin.h"
#include "p_spec.h"
#include "p_tick.h"
#include "r_defs.h"
#include "r_main.h"
#include "r_state.h"
#include "s_sound.h"
#include "v_misc.h"
#include "v_video.h"
#include "w_wad.h"

// haleyjd 07/13/05: redefined to use sound-specific attenuation params
#define S_ATTENUATOR ((sfx->clipping_dist - sfx->close_dist) >> FRACBITS)

// Adjustable by menu.
#define NORM_PITCH 128
#define NORM_PRIORITY 64
#define NORM_SEP 128
#define S_STEREO_SWING (96<<FRACBITS)

// sf: sound/music hashing
// use sound_hash for music hash too

static inline int sound_hash(const char *s)
{
   int i = 0, hash;
   const char *t = s;

   hash = toupper(*t);
   t++;

   while(*t && i < 8)
   {
      hash = hash * 3 + toupper(*t);
      i++; t++;
   }

   return hash % SOUND_HASHSLOTS;
}

//jff 1/22/98 make sound enabling variables readable here
extern int snd_card, mus_card;
extern bool nosfxparm, nomusicparm;
//jff end sound enabling variables readable here

typedef struct channel_s
{
  sfxinfo_t *sfxinfo;      // sound information (if null, channel avail.)
  PointThinker *origin;    // origin of sound
  int subchannel;          // haleyjd 06/12/08: origin subchannel
  int volume;              // volume scale value for effect -- haleyjd 05/29/06
  int attenuation;         // attenuation type -- haleyjd 05/29/06
  int pitch;               // pitch modifier -- haleyjd 06/03/06
  int handle;              // handle of the sound being played
  int o_priority;          // haleyjd 09/27/06: stored priority value
  int priority;            // current priority value
  int singularity;         // haleyjd 09/27/06: stored singularity value
  int idnum;               // haleyjd 09/30/06: unique id num for sound event
  bool looping;            // haleyjd 10/06/06: is this channel looping?
} channel_t;

// the set of channels available
static channel_t *channels;

// Maximum volume of a sound effect.
// Internal default is max out of 0-15.
int snd_SfxVolume = 15;

// Maximum volume of music.
int snd_MusicVolume = 15;

// precache sounds ?
int s_precache = 1;

// whether songs are mus_paused
static bool mus_paused;

// music currently being played
static musicinfo_t *mus_playing;

// following is set
//  by the defaults code in M_misc:
// number of channels available
int numChannels;
int default_numChannels;  // killough 9/98

//jff 3/17/98 to keep track of last IDMUS specified music num
int idmusnum;

// sf:
// haleyjd: sound hashing is now kept up by EDF
musicinfo_t *musicinfos[SOUND_HASHSLOTS];

// haleyjd 12/24/11: hi-def music support
bool s_hidefmusic;

//
// Internals.
//

//
// S_StopChannel
//
// Stops a sound channel.
//
static void S_StopChannel(int cnum)
{
#ifdef RANGECHECK
   if(cnum < 0 || cnum >= numChannels)
      I_Error("S_StopChannel: handle %d out of range\n", cnum);
#endif

   channel_t *c = &channels[cnum];

   if(c->sfxinfo)
   {
      I_StopSound(c->handle, c->idnum); // stop the sound playing
      
      // haleyjd 08/13/10: sound origins should count as thinker references
      if(demo_version >= 337 && c->origin)
         P_SetTarget<PointThinker>(&(c->origin), NULL);

      // haleyjd 09/27/06: clear the entire channel
      memset(c, 0, sizeof(channel_t));
   }
}

//
// S_CheckSectorKill
//
// haleyjd: isolated code to check for sector sound killing.
// Returns true if the sound should be killed.
//
static bool S_CheckSectorKill(const camera_t *ear, const PointThinker *src)
{
   // haleyjd 05/29/06: moved up to here and fixed a major bug
   if(gamestate == GS_LEVEL)
   { 
      // are we in a killed-sound sector?
      if(ear && 
         R_PointInSubsector(ear->x, ear->y)->sector->flags & SECF_KILLSOUND)
         return true;
      
      // source in a killed-sound sector?
      if(src &&
         R_PointInSubsector(src->x, src->y)->sector->flags & SECF_KILLSOUND)
         return true;
   }

   return false;
}

//
// S_AdjustSoundParams
//
// Alters a playing sound's volume and stereo separation to account for
// the position and angle of the listener relative to the source.
//
// sf: listener now a camera_t for external cameras
// haleyjd: added sfx parameter for custom attenuation data
// haleyjd: added channel volume scale value
// haleyjd: added priority scaling
//
static int S_AdjustSoundParams(camera_t *listener, const PointThinker *source,
                               int chanvol, int chanattn, int *vol, int *sep,
                               int *pitch, int *pri, sfxinfo_t *sfx)
{
   fixed_t adx = 0, ady = 0, dist = 0;
   angle_t angle;
   fixed_t sx, sy;
   int attenuator = 0, basevolume;            // haleyjd
   fixed_t close_dist = 0, clipping_dist = 0; // haleyjd

   // haleyjd 08/12/04: we cannot adjust a sound for a NULL listener.
   if(!listener)
      return 1;

   // haleyjd 05/29/06: this function isn't supposed to be called for NULL sources
#ifdef RANGECHECK
   if(!source)
      I_Error("S_AdjustSoundParams: NULL source\n");
#endif
   
   // calculate the distance to sound origin
   //  and clip it if necessary
   //
   // killough 11/98: scale coordinates down before calculations start
   // killough 12/98: use exact distance formula instead of approximation

   sx = source->x;
   sy = source->y;
      
   if(useportalgroups && listener->groupid != source->groupid)
   {
      // The listener and the source are not in the same subspace, so offset
      // the sound origin so it will sound correct to the player.
<<<<<<< HEAD
      linkoffset_t *link = P_GetLinkOffset(listener->groupid, source->groupid);
=======
      linkoffset_t *link = P_GetLinkOffset(source->groupid, listener->groupid);
>>>>>>> 93d5089b
      sx += link->x;
      sy += link->y;
   }

   adx = D_abs((listener->x >> FRACBITS) - (sx >> FRACBITS));
   ady = D_abs((listener->y >> FRACBITS) - (sy >> FRACBITS));
   
   if(ady > adx)
      dist = adx, adx = ady, ady = dist;

   dist = adx ? FixedDiv(adx, finesine[(tantoangle_acc[FixedDiv(ady,adx) >> DBITS]
                                        + ANG90) >> ANGLETOFINESHIFT]) : 0;   
   
   // haleyjd 05/29/06: allow per-channel volume scaling
   basevolume = (snd_SfxVolume * chanvol) / 15;

   // haleyjd 05/30/06: allow per-channel attenuation behavior
   switch(chanattn)
   {
   case ATTN_NORMAL: // use sfxinfo_t data
      attenuator = S_ATTENUATOR;
      close_dist = sfx->close_dist;
      clipping_dist = sfx->clipping_dist;
      break;
   case ATTN_IDLE: // use DOOM's original values
      attenuator = S_CLIPPING_DIST_I - S_CLOSE_DIST_I;
      close_dist = S_CLOSE_DIST;
      clipping_dist = S_CLIPPING_DIST;
      break;
   case ATTN_STATIC: // fade fast
      attenuator = 448;
      close_dist = 64 << FRACBITS;
      clipping_dist = 512 << FRACBITS;
      break;
   case ATTN_NONE: // Moooo! Useful for ambient sounds.
      attenuator = close_dist = clipping_dist = 0;
      break;
   }

   // killough 11/98:   handle zero-distance as special case
   // haleyjd 07/13/05: handle case of zero-or-less attenuation as well
   if(!dist || attenuator <= 0)
   {
      *sep = NORM_SEP;
      *vol = basevolume; // haleyjd 05/29/06: use scaled basevolume
      return *vol > 0;
   }

   if(dist > clipping_dist >> FRACBITS)
      return 0;

   // angle of source to listener
   // sf: use listenx, listeny
   
   angle = R_PointToAngle2(listener->x, listener->y, sx, sy);

   if(angle <= listener->angle)
      angle += 0xffffffff;
   angle -= listener->angle;
   angle >>= ANGLETOFINESHIFT;

   // stereo separation
   *sep = NORM_SEP - FixedMul(S_STEREO_SWING >> FRACBITS, finesine[angle]);
   
   // volume calculation
   *vol = dist < close_dist >> FRACBITS ? basevolume :
      basevolume * ((clipping_dist >> FRACBITS) - dist) / attenuator;

   // haleyjd 09/27/06: decrease priority with volume attenuation
   // haleyjd 04/27/10: special treatment for priorities <= 0
   if(*pri > 0)
      *pri = *pri + (127 - *vol);
   
   if(*pri > 255) // cap to 255
      *pri = 255;

   return *vol > 0;
}

//
// S_getChannel
//
//   If none available, return -1.  Otherwise channel #.
//   haleyjd 09/27/06: fixed priority/singularity bugs
//   Note that a higher priority number means lower priority!
//
static int S_getChannel(const PointThinker *origin, sfxinfo_t *sfxinfo,
                        int priority, int singularity, int schan,
                        bool nocutoff)
{
   // channel number to use
   int cnum;
   int lowestpriority = D_MININT; // haleyjd
   int lpcnum = -1;
   bool origin_equivalent;

   // haleyjd 09/28/06: moved this here. If we kill a sound already
   // being played, we can use that channel. There is no need to
   // search for a free one again because we already know of one.

   // kill old sound?
   if(nocutoff)
      cnum = numChannels;
   else
   {
      // killough 12/98: replace is_pickup hack with singularity flag
      // haleyjd 06/12/08: only if subchannel matches
      for(cnum = 0; cnum < numChannels; cnum++)
      {
         // haleyjd 04/09/11: Allow different sounds played on NULL
         // channel to not cut each other off
         if(origin == NULL)
            origin_equivalent = (channels[cnum].sfxinfo == sfxinfo);
         else
            origin_equivalent = (channels[cnum].origin == origin);

         if(channels[cnum].sfxinfo &&
            channels[cnum].singularity == singularity &&
            origin_equivalent &&
            channels[cnum].subchannel == schan)
         {
            S_StopChannel(cnum);
            break;
         }
      }
   }
   
   // Find an open channel
   if(cnum == numChannels)
   {
      // haleyjd 09/28/06: it isn't necessary to look for playing sounds in
      // the same singularity class again, as we just did that above. Here
      // we are looking for an open channel. We will also keep track of the
      // channel found with the lowest sound priority while doing this.
      for(cnum = 0; cnum < numChannels && channels[cnum].sfxinfo; cnum++)
      {
         if(channels[cnum].priority > lowestpriority)
         {
            lowestpriority = channels[cnum].priority;
            lpcnum = cnum;
         }
      }
   }

   // None available?
   if(cnum == numChannels)
   {
      // Look for lower priority
      // haleyjd: we have stored the channel found with the lowest priority
      // in the loop above
      if(priority > lowestpriority)
         return -1;                  // No lower priority.  Sorry, Charlie.
      else
      {
         S_StopChannel(lpcnum);      // Otherwise, kick out lowest priority.
         cnum = lpcnum;
      }
   }

#ifdef RANGECHECK
   if(cnum >= numChannels)
      I_Error("S_getChannel: handle %d out of range\n", cnum);
#endif
   
   return cnum;
}

//
// S_countChannels
//
// haleyjd 04/28/10: gets a count of the currently active sound channels.
//
static int S_countChannels(void)
{
   int cnum;
   int numchannels = 0;

   for(cnum = 0; cnum < numChannels; ++cnum)
      if(channels[cnum].sfxinfo)
         ++numchannels;

   return numchannels;
}

//
// S_StartSfxInfo
//
// The main sound starting function.
// haleyjd 05/29/06: added volume scaling value. Allows sounds to be
// started and to persist at differing volume levels. volumeScale should
// range from 0 to 127. Also added customizable attenuation types.
// haleyjd 06/03/06: added ability to loop sound samples
//
void S_StartSfxInfo(PointThinker *origin, sfxinfo_t *sfx, 
                    int volumeScale, int attenuation, bool loop, int subchannel)
{
   int  sep = 0, pitch, singularity, cnum, handle, o_priority, priority, chancount;
   int  volume         = snd_SfxVolume;
   bool priority_boost = false;
   bool extcamera      = false;
   bool nocutoff       = false;
   camera_t playercam;
   camera_t *listener = &playercam;
   Mobj *mo;

   // haleyjd 09/03/03: allow NULL sounds to fall through
   if(!sfx)
      return;
   
   //jff 1/22/98 return if sound is not enabled
   if(!snd_card || nosfxparm)
      return;

   // haleyjd 09/24/06: Sound aliases. These are similar to links, but we skip
   // through them now, up here, instead of below. This allows aliases to simply
   // serve as alternate names for the same sounds, in contrast to links which
   // provide a way of playing the same sound with different parameters.

   // haleyjd 05/12/09: Randomized sounds. Like aliases, these are links to 
   // other sounds, but we choose one at random.

   while(sfx->alias || sfx->randomsounds)
   {
      if(sfx->alias)
         sfx = sfx->alias;
      else if(sfx->randomsounds)
      {
         // make sure the sound we get is valid
         if(!(sfx = sfx->randomsounds[M_Random() % sfx->numrandomsounds]))
            return;
      }
   }

   // haleyjd:  we must weed out degenMobj's before trying to 
   // dereference these fields -- a thinker check perhaps?
   if((mo = thinker_cast<Mobj *>(origin)))
   {
      // haleyjd 08/11/13: check for no cut off flag
      if(mo->flags4 & MF4_NOSOUNDCUTOFF)
         nocutoff = true;

      if(sfx->skinsound) // check for skin sounds
      {
         const char *sndname = "";

         // haleyjd: monster skins don't support sound replacements
         if(mo->skin && mo->skin->type == SKIN_PLAYER)
         {         
            sndname = mo->skin->sounds[sfx->skinsound - 1];
            sfx = S_SfxInfoForName(sndname);
         }

         if(!sfx)
         {
            doom_printf(FC_ERROR "S_StartSfxInfo: skin sound %s not found\n", sndname);
            return;
         }
      }

      // haleyjd: give local client sounds high priority
      if(mo == players[displayplayer].mo || 
         (mo->flags & MF_MISSILE && 
          mo->target == players[displayplayer].mo))
      {
         priority_boost = true;
      }
   }

   // Initialize sound parameters
   if(sfx->link)
   {
      pitch        = sfx->pitch;
      volumeScale += sfx->volume;   // haleyjd: now modifies volumeScale
   }
   else
      pitch = NORM_PITCH;

   // haleyjd 09/29/06: rangecheck volumeScale now!
   if(volumeScale < 0)
      volumeScale = 0;
   else if(volumeScale > 127)
      volumeScale = 127;

   // haleyjd 04/28/10: adjust volume for channel overload
   if((chancount = S_countChannels()) >= 4)
   {
      // don't make 0
      if(volumeScale > chancount)
         volumeScale -= chancount;
   }
   
   // haleyjd: modified so that priority value is always used
   // haleyjd: also modified to get and store proper singularity value
   // haleyjd: allow priority boost for local client sounds
   o_priority = priority = priority_boost ? 0 : sfx->priority;
   singularity = sfx->singularity;

   // haleyjd: setup playercam
   if(gamestate == GS_LEVEL)
   {     
      if(camera) // an external camera is active
      {
         playercam = *camera; // assign directly
         extcamera = true;
      }
      else
      {
         Mobj *pmo = players[displayplayer].mo;

         // haleyjd 10/20/07: do not crash in multiplayer trying to
         // adjust sounds for a player that hasn't been spawned yet!
         if(pmo)
         {
            playercam.x = pmo->x; 
            playercam.y = pmo->y; 
            playercam.z = pmo->z;
            playercam.angle = pmo->angle;
            playercam.groupid = pmo->groupid;
         }
         else
         {
            memset(&playercam, 0, sizeof(playercam));
            listener = NULL;
         }
      }
   }

   // haleyjd 09/29/06: check for sector sound kill here.
   if(S_CheckSectorKill(listener, origin))
      return;

   // Check to see if it is audible, modify the params
   // killough 3/7/98, 4/25/98: code rearranged slightly
   // haleyjd 08/12/04: add extcamera check
   
   if(!origin || (!extcamera && origin == players[displayplayer].mo))
   {
      sep = NORM_SEP;
      volume = (volume * volumeScale) / 15; // haleyjd 05/29/06: scale volume
      if(volume < 1)
         return;
      if(volume > 127)
         volume = 127;
   }
   else
   {     
      // use an external cam?
      if(!S_AdjustSoundParams(listener, origin, volumeScale, attenuation,
                              &volume, &sep, &pitch, &priority, sfx))
         return;
      else if(origin->x == playercam.x && origin->y == playercam.y)
         sep = NORM_SEP;
   }
  
   if(pitched_sounds)
   {
      switch(sfx->pitch_type)
      {
      case sfxinfo_t::pitch_doom:
         pitch += 16 - (M_Random() & 31);
         break;
      case sfxinfo_t::pitch_doomsaw:
         pitch += 8 - (M_Random() & 15);
         break;
      case sfxinfo_t::pitch_heretic:
         pitch += M_Random() & 31;
         pitch -= M_Random() & 31;
         break;
      case sfxinfo_t::pitch_hticamb:
         pitch += M_Random() & 15;
         pitch -= M_Random() & 15;
         break;
      case sfxinfo_t::pitch_none:
      default:
         break;
      }

      if(pitch < 0)
         pitch = 0;
      
      if(pitch > 255)
         pitch = 255;
   }

   // haleyjd 06/12/08: determine subchannel. If auto, try using the sound's
   // preferred subchannel (which is also auto by default).
   if(subchannel == CHAN_AUTO)
      subchannel = sfx->subchannel;

   // try to find a channel
   if((cnum = S_getChannel(origin, sfx, priority, singularity, subchannel, nocutoff)) < 0)
      return;

#ifdef RANGECHECK
   if(cnum < 0 || cnum >= numChannels)
      I_Error("S_StartSfxInfo: handle %d out of range\n", cnum);
#endif

   channels[cnum].sfxinfo = sfx;
   if(demo_version >= 337) // haleyjd 08/13/10: sound channels are thinker references.
      P_SetTarget<PointThinker>(&(channels[cnum].origin), origin);
   else
      channels[cnum].origin = origin;

   while(sfx->link)
      sfx = sfx->link;     // sf: skip thru link(s)

   // Assigns the handle to one of the channels in the mix/output buffer.
   handle = I_StartSound(sfx, cnum, volume, sep, pitch, priority, loop);

   // haleyjd: check to see if the sound was started
   if(handle >= 0)
   {
      channels[cnum].handle = handle;
      
      // haleyjd 05/29/06: record volume scale value and attenuation type
      // haleyjd 06/03/06: record pitch too (wtf is going on here??)
      // haleyjd 09/27/06: store priority and singularity values (!!!)
      // haleyjd 06/12/08: store subchannel
      channels[cnum].volume      = volumeScale;
      channels[cnum].attenuation = attenuation;
      channels[cnum].pitch       = pitch;
      channels[cnum].o_priority  = o_priority;  // original priority
      channels[cnum].priority    = priority;    // scaled priority
      channels[cnum].singularity = singularity;
      channels[cnum].looping     = loop;
      channels[cnum].subchannel  = subchannel;
      channels[cnum].idnum       = I_SoundID(handle); // unique instance id
   }
   else // haleyjd: the sound didn't start, so clear the channel info
   {
      if(demo_version >= 337)
         P_SetTarget<PointThinker>(&(channels[cnum].origin), NULL);
      memset(&channels[cnum], 0, sizeof(channel_t));
   }
}

//
// S_StartSoundAtVolume
//
// haleyjd 05/29/06: Actually, DOOM had a routine named this, but it was
// removed, apparently by the BOOM team, because it was never used for 
// anything useful (it was always called with snd_SfxVolume...).
//
void S_StartSoundAtVolume(PointThinker *origin, int sfx_id, 
                          int volume, int attn, int subchannel)
{
   // haleyjd: changed to use EDF DeHackEd number hashing,
   // to enable full use of dynamically defined sounds ^_^
   sfxinfo_t *sfx = E_SoundForDEHNum(sfx_id);

   // ignore any invalid sounds
   if(!sfx)
      return;

   S_StartSfxInfo(origin, sfx, volume, attn, false, subchannel);
}

//
// S_StartSound
//
// The classic DOOM sound routine, which now accepts an EDF-defined sound
// DeHackEd number. This allows it to extend to all sounds seamlessly yet
// retains full compatibility.
// haleyjd 05/29/06: reimplemented in terms of the above function.
//
void S_StartSound(PointThinker *origin, int sfx_id)
{
   S_StartSoundAtVolume(origin, sfx_id, 127, ATTN_NORMAL, CHAN_AUTO);
}

//
// S_StartSoundNameAtVolume
//
// haleyjd 05/29/06: as below, but allows volume scaling.
//
void S_StartSoundNameAtVolume(PointThinker *origin, const char *name, 
                              int volume, int attn, int subchannel)
{
   sfxinfo_t *sfx;
   
   // haleyjd 03/17/03: allow NULL sound names to fall through
   if(!name)
      return;

   if((sfx = S_SfxInfoForName(name)))
      S_StartSfxInfo(origin, sfx, volume, attn, false, subchannel);
}

//
// S_StartSoundName
//
// Starts a sound by its EDF mnemonic. This is used by some newer
// engine features, particularly ones that use implicitly defined
// WAD sounds.
// haleyjd 05/29/06: reimplemented in terms of the above function.
//
void S_StartSoundName(PointThinker *origin, const char *name)
{
   S_StartSoundNameAtVolume(origin, name, 127, ATTN_NORMAL, CHAN_AUTO);
}

//
// S_StartSoundLooped
//
// haleyjd 06/03/06: support playing looped sounds.
//
void S_StartSoundLooped(PointThinker *origin, char *name, int volume, 
                        int attn, int subchannel)
{
   sfxinfo_t *sfx;
   
   if(!name)
      return;

   if((sfx = S_SfxInfoForName(name)))
      S_StartSfxInfo(origin, sfx, volume, attn, true, subchannel);
}

//
// S_StopSound
//
void S_StopSound(const PointThinker *origin, int subchannel)
{
   int cnum;
   
   //jff 1/22/98 return if sound is not enabled
   if(!snd_card || nosfxparm)
      return;

   for(cnum = 0; cnum < numChannels; cnum++)
   {
      if(channels[cnum].sfxinfo && channels[cnum].origin == origin &&
         channels[cnum].idnum == I_SoundID(channels[cnum].handle) &&
         (subchannel == CHAN_ALL || channels[cnum].subchannel == subchannel))
      {
         S_StopChannel(cnum);
      }
   }
}

//
// S_PauseSound
//
// Stop music, during game PAUSE.
//
void S_PauseSound(void)
{
   if(mus_playing && !mus_paused)
   {
      I_PauseSong(mus_playing->handle);
      mus_paused = true;
   }
}

//
// S_ResumeSound
//
// Start music back up.
//
void S_ResumeSound(void)
{
   if(mus_playing && mus_paused)
   {
      I_ResumeSong(mus_playing->handle);
      mus_paused = false;
   }
}

//
// S_UpdateSounds
//
// Called from main loop. Updates digital sound positional effects.
//
void S_UpdateSounds(const Mobj *listener)
{
   int cnum;

   // sf: a camera_t holding the information about the player
   camera_t playercam = { 0 }; 

   //jff 1/22/98 return if sound is not enabled
   if(!snd_card || nosfxparm)
      return;

   if(listener)
   {
      // haleyjd 08/12/04: fix possible bugs with external cameras
      
      if(camera) // an external camera is active
      {
         playercam = *camera; // assign directly
      }
      else
      {
         playercam.x = listener->x;
         playercam.y = listener->y;
         playercam.z = listener->z;
         playercam.angle = listener->angle;
         playercam.groupid = listener->groupid;
      }      
   }

   // now update each individual channel
   for(cnum = 0; cnum < numChannels; ++cnum)
   {
      channel_t *c = &channels[cnum];
      sfxinfo_t *sfx = c->sfxinfo;

      if(!sfx)
         continue;

      // haleyjd: has this software channel lost its hardware channel?
      if(c->idnum != I_SoundID(c->handle))
      {
         // clear the channel and keep going
         if(demo_version >= 337 && c->origin)
            P_SetTarget<PointThinker>(&(c->origin), NULL);
         memset(c, 0, sizeof(channel_t));
         continue;
      }

      if(I_SoundIsPlaying(c->handle))
      {
         // initialize parameters
         int volume = snd_SfxVolume; // haleyjd: this gets scaled below.
         int pitch = c->pitch; // haleyjd 06/03/06: use channel's pitch!
         int sep = NORM_SEP;
         int pri = c->o_priority; // haleyjd 09/27/06: priority

         // check non-local sounds for distance clipping
         // or modify their params

         // sf again: use external camera if there is one
         // fix afterglows bug: segv because of NULL listener

         // haleyjd 09/29/06: major bug fix. fraggle's change to remove the
         // listener != origin check here causes player sounds to be adjusted
         // inappropriately. The only reason he changed this was to get to
         // the code in S_AdjustSoundParams that checks for sector sound
         // killing. We do that here now instead.
         if(listener && S_CheckSectorKill(&playercam, c->origin))
            S_StopChannel(cnum);
         else if(c->origin && (PointThinker *)listener != c->origin) // killough 3/20/98
         {
            // haleyjd 05/29/06: allow per-channel volume scaling
            // and attenuation type selection
            if(!S_AdjustSoundParams(listener ? &playercam : NULL,
                                    c->origin,
                                    c->volume,
                                    c->attenuation,
                                    &volume, &sep, &pitch, &pri, sfx))
            {
               S_StopChannel(cnum);
            }
            else
            {
               I_UpdateSoundParams(c->handle, volume, sep, pitch);
               c->priority = pri; // haleyjd
            }
         }
      }
      else   // if channel is allocated but sound has stopped, free it
         S_StopChannel(cnum);
   }
}

//
// S_CheckSoundPlaying
//
// haleyjd: rudimentary sound checking function
//
bool S_CheckSoundPlaying(PointThinker *mo, sfxinfo_t *sfx)
{
   int cnum;

   if(mo && sfx)
   {   
      for(cnum = 0; cnum < numChannels; ++cnum)
      {
         if(channels[cnum].origin == mo && channels[cnum].sfxinfo == sfx)
         {
            if(I_SoundIsPlaying(channels[cnum].handle))
               return true;
         }
      }
   }
   
   return false;
}

//
// S_StopSounds
//
// Stops only sourced sounds, or all sounds if "killall" is true. This is called
// on transitions between levels, when going into console gamestate, and when
// resetting the state of EDF definitions.
//
void S_StopSounds(bool killall)
{
   int cnum;
   // kill all playing sounds at start of level
   //  (trust me - a good idea)

   // jff 1/22/98 skip sound init if sound not enabled
   // haleyjd 08/29/07: kill only sourced sounds.
   if(snd_card && !nosfxparm)
      for(cnum = 0; cnum < numChannels; ++cnum)
         if(channels[cnum].sfxinfo && (killall || channels[cnum].origin))
            S_StopChannel(cnum);
}

//
// S_StopLoopedSounds
//
// haleyjd 10/06/06: Looped sounds need to stop playing when the intermission
// starts up, or else they'll play all the way til the next level.
//
void S_StopLoopedSounds(void)
{
   int cnum;

   if(snd_card && !nosfxparm)
      for(cnum = 0; cnum < numChannels; ++cnum)
         if(channels[cnum].sfxinfo && channels[cnum].looping)
            S_StopChannel(cnum);
}

void S_SetSfxVolume(int volume)
{
   //jff 1/22/98 return if sound is not enabled
   if (!snd_card || nosfxparm)
      return;

#ifdef RANGECHECK
   if(volume < 0 || volume > 127)
      I_Error("Attempt to set sfx volume at %d\n", volume);
#endif

   snd_SfxVolume = volume;
}

//=============================================================================
//
// Sound Hashing
//

sfxinfo_t *S_SfxInfoForName(const char *name)
{   
   // haleyjd 09/03/03: now calls down to master EDF sound hash   
   sfxinfo_t *sfx = E_SoundForName(name);

   // haleyjd 03/26/11: if not found, check for an implicit wad sound
   if(!sfx)
   {
      char lumpname[16];
      if(strncasecmp(name, "DS", 2))
         psnprintf(lumpname, sizeof(lumpname), "DS%s", name);
      else
         psnprintf(lumpname, sizeof(lumpname), "%s", name);

      if(W_CheckNumForName(lumpname) > 0)
         sfx = E_NewWadSound(lumpname);
   }

   return sfx;
}

//
// S_Chgun
//
// Delinks the chgun sound effect when a DSCHGUN lump has been
// detected. This allows the sound to be used separately without 
// use of EDF.
//
void S_Chgun(void)
{
   sfxinfo_t *s_chgun = E_SoundForName("chgun");

   if(!s_chgun)
      return;

   s_chgun->link = NULL;
   s_chgun->pitch = -1;
   s_chgun->volume = -1;
}

// free sound and reload
// also check to see if a new sound name has been found
// (ie. not one in the original game). If so, we create
// a new sfxinfo_t and hook it into the hashtable for use
// by scripting and skins

// haleyjd 03/26/2011: this is now done on-demand rather than by scanning
// through the wad directory.

//=============================================================================
//
// Music
//

void S_SetMusicVolume(int volume)
{
   //jff 1/22/98 return if music is not enabled
   if(!mus_card || nomusicparm)
      return;

#ifdef RANGECHECK
   if(volume < 0 || volume > 16)
      I_Error("Attempt to set music volume at %d\n", volume);
#endif

   I_SetMusicVolume(volume);
   snd_MusicVolume = volume;
}

//
// S_ChangeMusic
//
void S_ChangeMusic(musicinfo_t *music, int looping)
{
   int lumpnum;
   char namebuf[16];

   //jff 1/22/98 return if music is not enabled
   if(!mus_card || nomusicparm)
      return;

   // same as the one playing ?
   if(mus_playing == music)
      return;  

   // shutdown old music
   S_StopMusic();

   if(music->prefix)
   {
      psnprintf(namebuf, sizeof(namebuf), "%s%s", 
                GameModeInfo->musPrefix, music->name);
   }
   else
      psnprintf(namebuf, sizeof(namebuf), "%s", music->name);

   if((lumpnum = W_CheckNumForName(namebuf)) == -1)
   {
      doom_printf(FC_ERROR "bad music name '%s'\n", music->name);
      return;
   }

   // load & register it
   // haleyjd: changed to PU_STATIC
   // julian: added lump length

   music->data = wGlobalDir.cacheLumpNum(lumpnum, PU_STATIC);   

   if(music->data)
   {
      music->handle = I_RegisterSong(music->data, W_LumpLength(lumpnum));
      
      // play it
      if(music->handle)
      {
         I_PlaySong(music->handle, looping);
         mus_playing = music;
      }
      else
      {
         Z_Free(music->data);
         music->data = NULL;
         mus_playing = NULL;
      }
   }
   else
      mus_playing = NULL;
}

//
// S_ChangeMusicNum
//
// sf: created changemusicnum, not limited to original musics
// change by music number
// removed mus_new
//
void S_ChangeMusicNum(int musnum, int looping)
{
   musicinfo_t *music;
   
   if(musnum <= GameModeInfo->musMin || musnum >= GameModeInfo->numMusic)
   {
      doom_printf(FC_ERROR "Bad music number %d\n", musnum);
      return;
   }
   
   music = &(GameModeInfo->s_music[musnum]);
   
   S_ChangeMusic(music, looping);
}

//
// Starts some music with the music id found in sounds.h.
//
void S_StartMusic(int m_id)
{
   S_ChangeMusicNum(m_id, false);
}

//
// S_ChangeMusicName
//
// change by name
//
void S_ChangeMusicName(const char *name, int looping)
{
   musicinfo_t *music;
   
   music = S_MusicForName(name);
   
   if(music)
      S_ChangeMusic(music, looping);
   else
   {
      C_Printf(FC_ERROR "music not found: %s\n", name);
      S_StopMusic(); // stop music anyway
   }
}

//
// S_StopMusic
//
void S_StopMusic(void)
{
   if(!mus_playing || !mus_playing->data)
      return;

   if(mus_paused)
      I_ResumeSong(mus_playing->handle);

   I_StopSong(mus_playing->handle);
   I_UnRegisterSong(mus_playing->handle);
   Z_Free(mus_playing->data);
   
   mus_playing->data = NULL;
   mus_playing = NULL;
}

//=============================================================================
//
// S_Start Music Handlers
//
// haleyjd 07/04/09: These are pointed to by GameModeInfo.
//

//
// Doom
//
// Probably the most complicated music determination, between the 
// original episodes and the addition of episode 4, which is all 
// over the place.
//
int S_MusicForMapDoom(void)
{
   static const int spmus[] =     // Song - Who? - Where?
   {
      mus_e3m4,     // American     e4m1
      mus_e3m2,     // Romero       e4m2
      mus_e3m3,     // Shawn        e4m3
      mus_e1m5,     // American     e4m4
      mus_e2m7,     // Tim          e4m5
      mus_e2m4,     // Romero       e4m6
      mus_e2m6,     // J.Anderson   e4m7 CHIRON.WAD
      mus_e2m5,     // Shawn        e4m8
      mus_e1m9      // Tim          e4m9
   };
            
   // sf: simplified
   return 
      gameepisode < 4 ?
         mus_e1m1 + (gameepisode-1)*9 + gamemap-1 :
         spmus[gamemap-1];
}

//
// Doom 2
//
// Drastically simpler.
//
int S_MusicForMapDoom2(void)
{
   return (mus_runnin + gamemap - 1);
}

//
// Heretic
//
// Also simple, thanks to H_Mus_Matrix, which is my own invention.
//
int S_MusicForMapHtic(void)
{
   int gep = gameepisode;
   int gmp = gamemap;
   
   // ensure bounds just for safety
   if(gep < 1) gep = 1;
   if(gep > 6) gep = 6;
   
   if(gmp < 1) gmp = 1;
   if(gmp > 9) gmp = 9;
   
   return H_Mus_Matrix[gep - 1][gmp - 1];
}

//
// S_Start
//
// Per level startup code.
// Kills playing sounds at start of level,
//  determines music if any, changes music.
//
void S_Start()
{
   int mnum;
   
   S_StopSounds(false);
   
   //jff 1/22/98 return if music is not enabled
   if(!mus_card || nomusicparm)
      return;
   
   // start new music for the level
   mus_paused = 0;
   
   if(!*LevelInfo.musicName && gamemap == 0)
   {
      // dont know what music to play
      // we need a default
      LevelInfo.musicName = GameModeInfo->defMusName;
   }
   
   // sf: replacement music
   if(*LevelInfo.musicName)
      S_ChangeMusicName(LevelInfo.musicName, true);
   else
   {
      if(idmusnum != -1)
         mnum = idmusnum; //jff 3/17/98 reload IDMUS music if not -1
      else
         mnum = GameModeInfo->MusicForMap();
         
      // start music
      S_ChangeMusicNum(mnum, true);
   }
}

static void S_HookMusic(musicinfo_t *);

//
// S_Init
// 
// Initializes sound stuff, including volume
// Sets channels, SFX and music volume,
//  allocates channel buffer, sets S_sfx lookup.
//
void S_Init(int sfxVolume, int musicVolume)
{
   // haleyjd 09/03/03: the sound hash is now maintained by
   // EDF

   //jff 1/22/98 skip sound init if sound not enabled
   if(snd_card && !nosfxparm)
   {
      usermsg("\tdefault sfx volume %d", sfxVolume);  // killough 8/8/98

      S_SetSfxVolume(sfxVolume);

      // Allocating the internal channels for mixing
      // (the maximum numer of sounds rendered
      // simultaneously) within zone memory.

      // killough 10/98:
      numChannels = default_numChannels;
      channels = ecalloc(channel_t *, numChannels, sizeof(channel_t));
   }

   if(s_precache)        // sf: option to precache sounds
   {
      E_PreCacheSounds();
      usermsg("\tprecached all sounds.");
   }
   else
      usermsg("\tsounds to be cached dynamically.");

   if(!mus_card || nomusicparm)
      return;

   S_SetMusicVolume(musicVolume);
   
   // no sounds are playing, and they are not mus_paused
   mus_paused = 0;

   // hook in all natively defined music
   for(int i = 0; i < GameModeInfo->numMusic; i++)
      S_HookMusic(&(GameModeInfo->s_music[i]));
}

//=============================================================================
//
// Music Hashing
//

static void S_HookMusic(musicinfo_t *music)
{
   int hashslot;
   
   if(!music || !music->name) 
      return;
   
   hashslot = sound_hash(music->name);
   
   music->next = musicinfos[hashslot];
   musicinfos[hashslot] = music;
}

//
// S_MusicForName
//
// Returns a musicinfo_t structure given a music entry name.
// Returns NULL if not found.
//
musicinfo_t *S_MusicForName(const char *name)
{
   int hashnum, lumpnum;
   musicinfo_t *mus = NULL;
   bool nameHasPrefix, lumpHasPrefix;
   const char *nameToUse;
   qstring tempname;
   size_t prefixlen = strlen(GameModeInfo->musPrefix);
   size_t namelen   = strlen(name);

   tempname = name;
   tempname.toUpper(); // uppercase for insensitivity

   // If the gamemode-dependent music prefix is present, skip past it
   if(prefixlen > 0 && namelen > prefixlen && 
      tempname.findSubStr(GameModeInfo->musPrefix) == tempname.constPtr())
   {      
      nameToUse = name + prefixlen;
      nameHasPrefix = true;
   }
   else
   {
      nameToUse = name;
      nameHasPrefix = false;
   }

   tempname = nameToUse;

   hashnum = sound_hash(tempname.constPtr());
  
   for(mus = musicinfos[hashnum]; mus; mus = mus->next)
   {
      if(!tempname.strCaseCmp(mus->name))
         return mus;
   }

   if(nameHasPrefix) // name is prefixed? use it unconditionally as provided.
   {
      lumpnum = W_CheckNumForName(name);
      lumpHasPrefix = true;
   }
   else // name is unprefixed; try with prefix first, then without.
   {
      tempname.clear() << GameModeInfo->musPrefix << name;
      tempname.toUpper();
      lumpnum = W_CheckNumForName(tempname.constPtr());

      if(lumpnum < 0) // try, try again...
      {
         lumpnum = W_CheckNumForName(name);
         lumpHasPrefix = false;
      }
      else
         lumpHasPrefix = true;
   }
   
   // Not found? Create a new musicinfo if the indicated lump is found.
   if(lumpnum >= 0)
   {
      mus = ecalloc(musicinfo_t *, 1, sizeof(musicinfo_t));
      mus->name = estrdup(nameToUse);

      // The music code should prefix the sound name to get the lump if:
      // 1. The sound name does not have the prefix, AND
      // 2. The lump does DOES have the prefix.
      mus->prefix = (!nameHasPrefix && lumpHasPrefix);
      S_HookMusic(mus);
   }
   
   return mus;
}

//=============================================================================
//
// Console Commands
//

VARIABLE_BOOLEAN(s_precache,      NULL, onoff);
VARIABLE_BOOLEAN(pitched_sounds,  NULL, onoff);
VARIABLE_INT(default_numChannels, NULL, 1, 32,  NULL);
VARIABLE_INT(snd_SfxVolume,       NULL, 0, 15,  NULL);
VARIABLE_INT(snd_MusicVolume,     NULL, 0, 15,  NULL);
VARIABLE_BOOLEAN(forceFlipPan,    NULL, onoff);
VARIABLE_TOGGLE(s_hidefmusic,     NULL, onoff);

CONSOLE_VARIABLE(s_precache, s_precache, 0) {}
CONSOLE_VARIABLE(s_pitched, pitched_sounds, 0) {}
CONSOLE_VARIABLE(snd_channels, default_numChannels, 0) {}

CONSOLE_VARIABLE(sfx_volume, snd_SfxVolume, 0)
{
   S_SetSfxVolume(snd_SfxVolume);
}

CONSOLE_VARIABLE(music_volume, snd_MusicVolume, 0)
{
   S_SetMusicVolume(snd_MusicVolume);
}

// haleyjd 12/08/01: allow user to force reversal of audio channels
CONSOLE_VARIABLE(s_flippan, forceFlipPan, 0) {}

CONSOLE_VARIABLE(s_hidefmusic, s_hidefmusic, 0) {}

CONSOLE_COMMAND(s_playmusic, 0)
{
   musicinfo_t *music;
   char namebuf[16];

   if(Console.argc < 1)
   {
      C_Printf(FC_ERROR "A music name is required.\a\n");
      return;
   }

   // check to see if there's a music by this name
   if(!(music = S_MusicForName(Console.argv[0]->constPtr())))
   {
      C_Printf(FC_ERROR "Unknown music %s\a\n", Console.argv[0]->constPtr());
      return;
   }

   // check to see if the lump exists to avoid stopping the current music if it
   // is missing
   if(music->prefix)
   {
      psnprintf(namebuf, sizeof(namebuf), "%s%s", 
                GameModeInfo->musPrefix, music->name);
   }
   else
      psnprintf(namebuf, sizeof(namebuf), "%s", music->name);

   if(W_CheckNumForName(namebuf) < 0)
   {
      C_Printf(FC_ERROR "Lump %s not found for music %s\a\n", namebuf, 
               Console.argv[0]->constPtr());
      return;
   }

   S_ChangeMusic(music, true);
}

#if 0
//
// Small native functions
//

static cell AMX_NATIVE_CALL sm_globalsound(AMX *amx, cell *params)
{
   int err;
   char *sndname;

   // get sound name
   if((err = SM_GetSmallString(amx, &sndname, params[1])) != AMX_ERR_NONE)
   {
      amx_RaiseError(amx, err);
      return 0;
   }

   S_StartSoundName(NULL, sndname);

   Z_Free(sndname);

   return 0;
}

static cell AMX_NATIVE_CALL sm_glblsoundnum(AMX *amx, cell *params)
{
   int soundnum = (int)params[1];

   S_StartSound(NULL, soundnum);

   return 0;
}

static cell AMX_NATIVE_CALL sm_sectorsound(AMX *amx, cell *params)
{
   int err, tag, secnum = -1;
   char *sndname;

   if(gamestate != GS_LEVEL)
   {
      amx_RaiseError(amx, SC_ERR_GAMEMODE | SC_ERR_MASK);
      return -1;
   }

   if((err = SM_GetSmallString(amx, &sndname, params[1])) != AMX_ERR_NONE)
   {
      amx_RaiseError(amx, err);
      return 0;
   }

   tag = params[2];

   while((secnum = P_FindSectorFromTag(tag, secnum)) >= 0)
   {
      sector_t *sector = &sectors[secnum];
      
      S_StartSoundName(&sector->soundorg, sndname);
   }

   Z_Free(sndname);

   return 0;
}

static cell AMX_NATIVE_CALL sm_sectorsoundnum(AMX *amx, cell *params)
{
   int tag, sndnum;
   int secnum = -1;

   sndnum  = params[1];
   tag     = params[2];

   if(gamestate != GS_LEVEL)
   {
      amx_RaiseError(amx, SC_ERR_GAMEMODE | SC_ERR_MASK);
      return -1;
   }
   
   while((secnum = P_FindSectorFromTag(tag, secnum)) >= 0)
   {
      sector_t *sector = &sectors[secnum];
      
      S_StartSound(&sector->soundorg, sndnum);
   }

   return 0;
}

AMX_NATIVE_INFO sound_Natives[] =
{
   { "_SoundGlobal",    sm_globalsound },
   { "_SoundGlobalNum", sm_glblsoundnum },
   { "_SectorSound",    sm_sectorsound },
   { "_SectorSoundNum", sm_sectorsoundnum },
   { NULL, NULL }
};
#endif

//----------------------------------------------------------------------------
//
// $Log: s_sound.c,v $
// Revision 1.11  1998/05/03  22:57:06  killough
// beautification, #include fix
//
// Revision 1.10  1998/04/27  01:47:28  killough
// Fix pickups silencing player weapons
//
// Revision 1.9  1998/03/23  03:39:12  killough
// Fix spy-mode sound effects
//
// Revision 1.8  1998/03/17  20:44:25  jim
// fixed idmus non-restore, space bug
//
// Revision 1.7  1998/03/09  07:32:57  killough
// ATTEMPT to support hearing with displayplayer's hears
//
// Revision 1.6  1998/03/04  07:46:10  killough
// Remove full-volume sound hack from MAP08
//
// Revision 1.5  1998/03/02  11:45:02  killough
// Make missing sounds non-fatal
//
// Revision 1.4  1998/02/02  13:18:48  killough
// stop incorrect looping of music (e.g. bunny scroll)
//
// Revision 1.3  1998/01/26  19:24:52  phares
// First rev with no ^Ms
//
// Revision 1.2  1998/01/23  01:50:49  jim
// Added music/sound options, and enables
//
// Revision 1.1.1.1  1998/01/19  14:03:04  rand
// Lee's Jan 19 sources
//
//----------------------------------------------------------------------------<|MERGE_RESOLUTION|>--- conflicted
+++ resolved
@@ -239,11 +239,7 @@
    {
       // The listener and the source are not in the same subspace, so offset
       // the sound origin so it will sound correct to the player.
-<<<<<<< HEAD
-      linkoffset_t *link = P_GetLinkOffset(listener->groupid, source->groupid);
-=======
       linkoffset_t *link = P_GetLinkOffset(source->groupid, listener->groupid);
->>>>>>> 93d5089b
       sx += link->x;
       sy += link->y;
    }
