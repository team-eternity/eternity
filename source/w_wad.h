// Emacs style mode select   -*- C++ -*- 
//-----------------------------------------------------------------------------
//
// Copyright(C) 2000 James Haley
//
// This program is free software; you can redistribute it and/or modify
// it under the terms of the GNU General Public License as published by
// the Free Software Foundation; either version 2 of the License, or
// (at your option) any later version.
// 
// This program is distributed in the hope that it will be useful,
// but WITHOUT ANY WARRANTY; without even the implied warranty of
// MERCHANTABILITY or FITNESS FOR A PARTICULAR PURPOSE.  See the
// GNU General Public License for more details.
// 
// You should have received a copy of the GNU General Public License
// along with this program; if not, write to the Free Software
// Foundation, Inc., 59 Temple Place, Suite 330, Boston, MA  02111-1307  USA
//
//--------------------------------------------------------------------------
//
// DESCRIPTION:
//      WAD I/O functions.
//
//-----------------------------------------------------------------------------

#ifndef __W_WAD__
#define __W_WAD__

#include <stdio.h>

//
// TYPES
//

typedef struct wadinfo_s
{
  char identification[4];                  // Should be "IWAD" or "PWAD".
  int  numlumps;
  int  infotableofs;
} wadinfo_t;

typedef struct filelump_s
{
  int  filepos;
  int  size;
  char name[8];
} filelump_t;

//
// WADFILE I/O related stuff.
//

// haleyjd 07/12/07: altered lumpinfo_t for separation of logical and physical
// lump fields.

typedef struct lumpinfo_s
{
   // haleyjd: logical lump data
   char   name[9];
   size_t size;
   
   // killough 1/31/98: hash table fields, used for ultra-fast hash table lookup
   int index, next;

   // killough 4/17/98: namespace tags, to prevent conflicts between resources
   enum 
   {
      ns_global = 0,
      ns_sprites,
      ns_flats,
      ns_colormaps,
      ns_translations,
      ns_fonts,
      ns_demos
   } li_namespace;
   
   void *cache;  //sf

   // haleyjd: lump type
   enum
   {
      lump_direct,  // lump accessed via stdio (physical file)
      lump_memory,  // lump is a memory buffer
      lump_numtypes
   } type;

   int source; // haleyjd: unique id # for source of this lump
   
   // haleyjd: physical lump data
   
   FILE *file;       // for a direct lump, a pointer to the file it is in
   const void *data; // for a memory lump, a pointer to its static memory buffer
   size_t position;  // for direct and memory lumps, offset into file/buffer

} lumpinfo_t;

// directory types
enum
{
   WADDIR_NORMAL,
   WADDIR_MANAGED
};

//
// haleyjd 03/01/09: Wad Directory structure
//
// Adding this allows a level of indirection to be added to the wad system,
// letting us have wads that are not part of the master directory.
//
typedef struct waddir_s
{
   lumpinfo_t **lumpinfo; // array of pointers to lumpinfo structures
   int        numlumps;   // number of lumps
   int        ispublic;   // if false, don't call D_NewWadLumps
   lumpinfo_t **infoptrs; // 06/06/10: track all allocations
   int        numallocs;  // number of entries in the infoptrs table
   int        numallocsa; // number of entries allocated for the infoptrs table   
   int        type;       // directory type
   void       *data;      // user data (mainly for w_levels code)
} waddir_t;

//
// haleyjd 10/09/09: wfileadd_t
//
// This structure is used to pass info down to W_InitMultipleFiles now so that
// certain files being added can be treated specially while being linked into
// the global wad directory.
//
typedef struct wfileadd_s
{
   const char *filename; // name of file
   int li_namespace;     // if not 0, special namespace to add file under
   FILE *f;              // pointer to file handle if this is a subfile
   size_t baseoffset;    // base offset if this is a subfile
   int privatedir;       // if not 0, has a private directory
} wfileadd_t;

extern waddir_t w_GlobalDir; // the global wad directory

<<<<<<< HEAD
void        W_InitMultipleFiles(waddir_t *dir, wfileadd_t *files);
int         W_AddNewFile(waddir_t *dir, char *filename); // sf: add a new wad file
int         W_CheckNumForNameInDir(waddir_t *dir, const char *name, int);
int         W_CheckNumForName(const char *name);   // killough 4/17/98
int         W_CheckNumForNameNS(const char *name, int li_namespace);
int         W_CheckNumForNameNSG(const char *name, int ns);
int         W_GetNumForName(const char* name);
lumpinfo_t *W_GetLumpNameChainInDir(waddir_t *dir, const char *name);
lumpinfo_t *W_GetLumpNameChain(const char *name);
int         W_LumpLength(int lump);
void        W_ReadLump(int lump, void *dest);
void       *W_CacheLumpNumInDir(waddir_t *dir, int lump, int tag);
void       *W_CacheLumpNum(int lump, int tag);
int         W_LumpCheckSum(int lumpnum);
int         W_ReadLumpHeader(int lump, void *dest, size_t size);
void        W_FreeDirectoryLumps(waddir_t *waddir); // haleyjd 06/27/09

#define W_CacheLumpName(name,tag) W_CacheLumpNum (W_GetNumForName(name),(tag))

unsigned int W_LumpNameHash(const char *s);           // killough 1/31/98
=======
void W_InitMultipleFiles(waddir_t *dir, wfileadd_t *files);

// sf: add a new wad file after the game has already begun
int W_AddNewFile(waddir_t *dir, char *filename);

// haleyjd 06/15/10: special private wad file support
int W_AddNewPrivateFile(waddir_t *dir, const char *filename);

// killough 4/17/98: if W_CheckNumForName() called with only
// one argument, pass ns_global as the default namespace

int     W_CheckNumForNameInDir(waddir_t *dir, const char *name, int);
int     W_CheckNumForName(const char *name);   // killough 4/17/98
int     W_CheckNumForNameNS(const char *name, int li_namespace);
int     W_CheckNumForNameNSG(const char *name, int ns);
int     W_GetNumForName(const char* name);
int     W_LumpLengthInDir(waddir_t *dir, int lump);
int     W_LumpLength(int lump);
void    W_ReadLumpInDir(waddir_t *dir, int lump, void *dest);
void    W_ReadLump(int lump, void *dest);
void   *W_CacheLumpNumInDir(waddir_t *dir, int lump, int tag);
void   *W_CacheLumpNum(int lump, int tag);
int     W_LumpCheckSum(int lumpnum);
int     W_ReadLumpHeader(int lump, void *dest, size_t size);

#define W_CacheLumpName(name,tag) W_CacheLumpNum (W_GetNumForName(name),(tag))

unsigned W_LumpNameHash(const char *s);           // killough 1/31/98

void W_FreeDirectoryLumps(waddir_t *waddir); // haleyjd 06/27/09
void W_FreeDirectoryAllocs(waddir_t *dir);   // haleyjd 06/06/10
>>>>>>> 9fd0d990

void I_BeginRead(void), I_EndRead(void); // killough 10/98

extern FILE *iwadhandle;
extern FILE *firstWadHandle; // haleyjd 06/21/04

#endif

//----------------------------------------------------------------------------
//
// $Log: w_wad.h,v $
// Revision 1.10  1998/05/06  11:32:05  jim
// Moved predefined lump writer info->w_wad
//
// Revision 1.9  1998/05/03  22:43:45  killough
// remove unnecessary #includes
//
// Revision 1.8  1998/05/01  14:55:54  killough
// beautification
//
// Revision 1.7  1998/04/27  02:05:30  killough
// Program beautification
//
// Revision 1.6  1998/04/19  01:14:36  killough
// Reinstate separate namespaces
//
// Revision 1.5  1998/04/17  16:52:21  killough
// back out namespace changes temporarily
//
// Revision 1.4  1998/04/17  10:33:50  killough
// Macroize W_CheckNumForName(), add namespace parameter to functional version
//
// Revision 1.3  1998/02/02  13:35:13  killough
// Improve lump hashing, add predefine lumps
//
// Revision 1.2  1998/01/26  19:28:01  phares
// First rev with no ^Ms
//
// Revision 1.1.1.1  1998/01/19  14:03:07  rand
// Lee's Jan 19 sources
//
//
//----------------------------------------------------------------------------<|MERGE_RESOLUTION|>--- conflicted
+++ resolved
@@ -138,7 +138,6 @@
 
 extern waddir_t w_GlobalDir; // the global wad directory
 
-<<<<<<< HEAD
 void        W_InitMultipleFiles(waddir_t *dir, wfileadd_t *files);
 int         W_AddNewFile(waddir_t *dir, char *filename); // sf: add a new wad file
 int         W_CheckNumForNameInDir(waddir_t *dir, const char *name, int);
@@ -148,7 +147,9 @@
 int         W_GetNumForName(const char* name);
 lumpinfo_t *W_GetLumpNameChainInDir(waddir_t *dir, const char *name);
 lumpinfo_t *W_GetLumpNameChain(const char *name);
+int         W_LumpLengthInDir(waddir_t *dir, int lump);
 int         W_LumpLength(int lump);
+void        W_ReadLumpInDir(waddir_t *dir, int lump, void *dest);
 void        W_ReadLump(int lump, void *dest);
 void       *W_CacheLumpNumInDir(waddir_t *dir, int lump, int tag);
 void       *W_CacheLumpNum(int lump, int tag);
@@ -156,42 +157,18 @@
 int         W_ReadLumpHeader(int lump, void *dest, size_t size);
 void        W_FreeDirectoryLumps(waddir_t *waddir); // haleyjd 06/27/09
 
-#define W_CacheLumpName(name,tag) W_CacheLumpNum (W_GetNumForName(name),(tag))
-
-unsigned int W_LumpNameHash(const char *s);           // killough 1/31/98
-=======
-void W_InitMultipleFiles(waddir_t *dir, wfileadd_t *files);
-
 // sf: add a new wad file after the game has already begun
 int W_AddNewFile(waddir_t *dir, char *filename);
 
 // haleyjd 06/15/10: special private wad file support
 int W_AddNewPrivateFile(waddir_t *dir, const char *filename);
 
-// killough 4/17/98: if W_CheckNumForName() called with only
-// one argument, pass ns_global as the default namespace
-
-int     W_CheckNumForNameInDir(waddir_t *dir, const char *name, int);
-int     W_CheckNumForName(const char *name);   // killough 4/17/98
-int     W_CheckNumForNameNS(const char *name, int li_namespace);
-int     W_CheckNumForNameNSG(const char *name, int ns);
-int     W_GetNumForName(const char* name);
-int     W_LumpLengthInDir(waddir_t *dir, int lump);
-int     W_LumpLength(int lump);
-void    W_ReadLumpInDir(waddir_t *dir, int lump, void *dest);
-void    W_ReadLump(int lump, void *dest);
-void   *W_CacheLumpNumInDir(waddir_t *dir, int lump, int tag);
-void   *W_CacheLumpNum(int lump, int tag);
-int     W_LumpCheckSum(int lumpnum);
-int     W_ReadLumpHeader(int lump, void *dest, size_t size);
-
 #define W_CacheLumpName(name,tag) W_CacheLumpNum (W_GetNumForName(name),(tag))
 
-unsigned W_LumpNameHash(const char *s);           // killough 1/31/98
+unsigned int W_LumpNameHash(const char *s);           // killough 1/31/98
 
 void W_FreeDirectoryLumps(waddir_t *waddir); // haleyjd 06/27/09
 void W_FreeDirectoryAllocs(waddir_t *dir);   // haleyjd 06/06/10
->>>>>>> 9fd0d990
 
 void I_BeginRead(void), I_EndRead(void); // killough 10/98
 
