--- conflicted
+++ resolved
@@ -120,12 +120,8 @@
    int        numallocsa; // number of entries allocated for the infoptrs table   
    int        type;       // directory type
    void       *data;      // user data (mainly for w_levels code)
-<<<<<<< HEAD
    int        numlumps_before_coalescing; // [CG] Used when freeing.
-} waddir_t;
-=======
 };
->>>>>>> 25e32304
 
 //
 // haleyjd 10/09/09: wfileadd_t
