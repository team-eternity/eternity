//
// Copyright(C) 2005-2014 Simon Howard
//
// This program is free software; you can redistribute it and/or
// modify it under the terms of the GNU General Public License
// as published by the Free Software Foundation; either version 2
// of the License, or (at your option) any later version.
//
// This program is distributed in the hope that it will be useful,
// but WITHOUT ANY WARRANTY; without even the implied warranty of
// MERCHANTABILITY or FITNESS FOR A PARTICULAR PURPOSE.  See the
// GNU General Public License for more details.
//

#include <ctype.h>
#include <stdio.h>
#include <stdlib.h>
#include <string.h>
#include <math.h>

#include "doomkeys.h"

#include "txt_spinctrl.h"
#include "txt_gui.h"
#include "txt_io.h"
#include "txt_main.h"
#include "txt_utf8.h"
#include "txt_window.h"

// Generate the format string to be used for displaying floats

static void FloatFormatString(float step, char *buf, size_t buf_len)
{
    int precision;

    precision = (int) ceil(-log(step) / log(10));

    if (precision > 0)
    {
        TXT_snprintf(buf, buf_len, "%%.%if", precision);
    }
    else
    {
        TXT_StringCopy(buf, "%.1f", buf_len);
    }
}

// Number of characters needed to represent a character 

static unsigned int IntWidth(int val)
{
    char buf[25];

    TXT_snprintf(buf, sizeof(buf), "%i", val);

    return (unsigned)strlen(buf);
}

static unsigned int FloatWidth(float val, float step)
{
    unsigned int precision;
    unsigned int result;

    // Calculate the width of the int value

    result = IntWidth((int) val);

    // Add a decimal part if the precision specifies it

    precision = (unsigned int) ceil(-log(step) / log(10));

    if (precision > 0)
    {
        result += precision + 1;
    }    

    return result;
}

// Returns the minimum width of the input box

static unsigned int SpinControlWidth(txt_spincontrol_t *spincontrol)
{
    unsigned int minw, maxw;

    switch (spincontrol->type)
    {
        case TXT_SPINCONTROL_FLOAT:
            minw = FloatWidth(spincontrol->min.f, spincontrol->step.f);
            maxw = FloatWidth(spincontrol->max.f, spincontrol->step.f);
            break;

        default:
        case TXT_SPINCONTROL_INT:
            minw = IntWidth(spincontrol->min.i);
            maxw = IntWidth(spincontrol->max.i);
            break;

    }
    
    // Choose the wider of the two values.  Add one so that there is always
    // space for the cursor when editing.

    if (minw > maxw)
    {
        return minw;
    }
    else
    {
        return maxw;
    }
}

static void TXT_SpinControlSizeCalc(TXT_UNCAST_ARG(spincontrol))
{
    TXT_CAST_ARG(txt_spincontrol_t, spincontrol);

    spincontrol->widget.w = SpinControlWidth(spincontrol) + 5;
    spincontrol->widget.h = 1;
}

static void SetBuffer(txt_spincontrol_t *spincontrol)
{
    char format[25];

    switch (spincontrol->type)
    {
        case TXT_SPINCONTROL_INT:
            TXT_snprintf(spincontrol->buffer, spincontrol->buffer_len,
                         "%i", spincontrol->value->i);
            break;

        case TXT_SPINCONTROL_FLOAT:
            FloatFormatString(spincontrol->step.f, format, sizeof(format));
            TXT_snprintf(spincontrol->buffer, spincontrol->buffer_len,
                         format, spincontrol->value->f);
            break;
    }
}

static void TXT_SpinControlDrawer(TXT_UNCAST_ARG(spincontrol))
{
    TXT_CAST_ARG(txt_spincontrol_t, spincontrol);
    unsigned int i;
    unsigned int padding;
    txt_saved_colors_t colors;
    int bw;
    int focused;

    focused = spincontrol->widget.focused;

    TXT_SaveColors(&colors);

    TXT_FGColor(TXT_COLOR_BRIGHT_CYAN);
    TXT_DrawCodePageString("\x1b ");

    TXT_RestoreColors(&colors);

    // Choose background color

    if (focused && spincontrol->editing)
    {
        TXT_BGColor(TXT_COLOR_BLACK, 0);
    }
    else
    {
        TXT_SetWidgetBG(spincontrol);
    }

    if (!spincontrol->editing)
    {
        SetBuffer(spincontrol);
    }

    i = 0;

<<<<<<< HEAD
    bw = TXT_UTF8_Strlen(spincontrol->buffer);
    padding = spincontrol->widget.w - bw - 4;
=======
    padding = (unsigned)(spincontrol->widget.w - strlen(spincontrol->buffer) - 4);
>>>>>>> f5a11a8e

    while (i < padding)
    {
        TXT_DrawString(" ");
        ++i;
    }

    TXT_DrawString(spincontrol->buffer);
    i += bw;

    while (i < spincontrol->widget.w - 4)
    {
        TXT_DrawString(" ");
        ++i;
    }

    TXT_RestoreColors(&colors);
    TXT_FGColor(TXT_COLOR_BRIGHT_CYAN);
    TXT_DrawCodePageString(" \x1a");
}

static void TXT_SpinControlDestructor(TXT_UNCAST_ARG(spincontrol))
{
    TXT_CAST_ARG(txt_spincontrol_t, spincontrol);

    free(spincontrol->buffer);
}

static void AddCharacter(txt_spincontrol_t *spincontrol, int key)
{
    if (TXT_UTF8_Strlen(spincontrol->buffer) < SpinControlWidth(spincontrol)
     && strlen(spincontrol->buffer) < spincontrol->buffer_len - 2)
    {
        spincontrol->buffer[strlen(spincontrol->buffer) + 1] = '\0';
        spincontrol->buffer[strlen(spincontrol->buffer)] = key;
    }
}

static void Backspace(txt_spincontrol_t *spincontrol)
{
    if (TXT_UTF8_Strlen(spincontrol->buffer) > 0)
    {
        spincontrol->buffer[strlen(spincontrol->buffer) - 1] = '\0';
    }
}

static void EnforceLimits(txt_spincontrol_t *spincontrol)
{
    switch (spincontrol->type)
    {
        case TXT_SPINCONTROL_INT:
            if (spincontrol->value->i > spincontrol->max.i)
                spincontrol->value->i = spincontrol->max.i;
            else if (spincontrol->value->i < spincontrol->min.i)
                spincontrol->value->i = spincontrol->min.i;
            break;

        case TXT_SPINCONTROL_FLOAT:
            if (spincontrol->value->f > spincontrol->max.f)
                spincontrol->value->f = spincontrol->max.f;
            else if (spincontrol->value->f < spincontrol->min.f)
                spincontrol->value->f = spincontrol->min.f;
            break;
    }
}

static void FinishEditing(txt_spincontrol_t *spincontrol)
{
    switch (spincontrol->type)
    {
        case TXT_SPINCONTROL_INT:
            spincontrol->value->i = atoi(spincontrol->buffer);
            break;

        case TXT_SPINCONTROL_FLOAT:
            spincontrol->value->f = (float) atof(spincontrol->buffer);
            break;
    }

    spincontrol->editing = 0;
    EnforceLimits(spincontrol);
}

static int TXT_SpinControlKeyPress(TXT_UNCAST_ARG(spincontrol), int key)
{
    TXT_CAST_ARG(txt_spincontrol_t, spincontrol);

    // Enter to enter edit mode

    if (spincontrol->editing)
    {
        if (key == KEY_ENTER)
        {
            FinishEditing(spincontrol);
            return 1;
        }

        if (key == KEY_ESCAPE)
        {
            // Abort without saving value
            spincontrol->editing = 0;
            return 1;
        }

        if (isdigit(key) || key == '-' || key == '.')
        {
            AddCharacter(spincontrol, key);
            return 1;
        }

        if (key == KEY_BACKSPACE)
        {
            Backspace(spincontrol);
            return 1;
        }
    }
    else
    {
        // Non-editing mode

        if (key == KEY_ENTER)
        {
            spincontrol->editing = 1;
            TXT_StringCopy(spincontrol->buffer, "", spincontrol->buffer_len);
            return 1;
        }
        if (key == KEY_LEFTARROW)
        {
            switch (spincontrol->type)
            {
                case TXT_SPINCONTROL_INT:
                    spincontrol->value->i -= spincontrol->step.i;
                    break;

                case TXT_SPINCONTROL_FLOAT:
                    spincontrol->value->f -= spincontrol->step.f;
                    break;
            }

            EnforceLimits(spincontrol);

            return 1;
        }
        
        if (key == KEY_RIGHTARROW)
        {
            switch (spincontrol->type)
            {
                case TXT_SPINCONTROL_INT:
                    spincontrol->value->i += spincontrol->step.i;
                    break;

                case TXT_SPINCONTROL_FLOAT:
                    spincontrol->value->f += spincontrol->step.f;
                    break;
            }

            EnforceLimits(spincontrol);

            return 1;
        }
    }

    return 0;
}

static void TXT_SpinControlMousePress(TXT_UNCAST_ARG(spincontrol),
                                   int x, int y, int b)
{
    TXT_CAST_ARG(txt_spincontrol_t, spincontrol);
    unsigned int rel_x;

    rel_x = x - spincontrol->widget.x;

    if (rel_x < 2)
    {
        TXT_SpinControlKeyPress(spincontrol, KEY_LEFTARROW);
    }
    else if (rel_x >= spincontrol->widget.w - 2)
    {
        TXT_SpinControlKeyPress(spincontrol, KEY_RIGHTARROW);
    }
}

static void TXT_SpinControlFocused(TXT_UNCAST_ARG(spincontrol), int focused)
{
    TXT_CAST_ARG(txt_spincontrol_t, spincontrol);

    FinishEditing(spincontrol);
}

txt_widget_class_t txt_spincontrol_class =
{
    TXT_AlwaysSelectable,
    TXT_SpinControlSizeCalc,
    TXT_SpinControlDrawer,
    TXT_SpinControlKeyPress,
    TXT_SpinControlDestructor,
    TXT_SpinControlMousePress,
    NULL,
    TXT_SpinControlFocused,
};

static txt_spincontrol_t *TXT_BaseSpinControl(void)
{
    txt_spincontrol_t *spincontrol;

    spincontrol = malloc(sizeof(txt_spincontrol_t));

    TXT_InitWidget(spincontrol, &txt_spincontrol_class);
    spincontrol->buffer_len = 25;
    spincontrol->buffer = malloc(spincontrol->buffer_len);
    TXT_StringCopy(spincontrol->buffer, "", spincontrol->buffer_len);
    spincontrol->editing = 0;

    return spincontrol;
}

txt_spincontrol_t *TXT_NewSpinControl(int *value, int min, int max)
{
    txt_spincontrol_t *spincontrol;

    spincontrol = TXT_BaseSpinControl();
    spincontrol->type = TXT_SPINCONTROL_INT;
    spincontrol->value = (void *) value;
    spincontrol->min.i = min;
    spincontrol->max.i = max;
    spincontrol->step.i = 1;

    return spincontrol;
}

txt_spincontrol_t *TXT_NewFloatSpinControl(float *value, float min, float max)
{
    txt_spincontrol_t *spincontrol;

    spincontrol = TXT_BaseSpinControl();
    spincontrol->type = TXT_SPINCONTROL_FLOAT;
    spincontrol->value = (void *) value;
    spincontrol->min.f = min;
    spincontrol->max.f = max;
    spincontrol->step.f = 0.1f;

    return spincontrol;
}
<|MERGE_RESOLUTION|>--- conflicted
+++ resolved
@@ -174,12 +174,8 @@
 
     i = 0;
 
-<<<<<<< HEAD
     bw = TXT_UTF8_Strlen(spincontrol->buffer);
     padding = spincontrol->widget.w - bw - 4;
-=======
-    padding = (unsigned)(spincontrol->widget.w - strlen(spincontrol->buffer) - 4);
->>>>>>> f5a11a8e
 
     while (i < padding)
     {
