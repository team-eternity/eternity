--- conflicted
+++ resolved
@@ -167,11 +167,7 @@
             TXT_DrawString(" ");
         }
     
-<<<<<<< HEAD
         TXT_GotoXY(x + (w - TXT_UTF8_Strlen(title)) / 2, y + 1);
-=======
-        TXT_GotoXY((int)(x + (w - strlen(title)) / 2), y + 1);
->>>>>>> f5a11a8e
         TXT_DrawString(title);
     }
 
