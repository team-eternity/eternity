--- conflicted
+++ resolved
@@ -1,4 +1,4 @@
-// Emacs style mode select   -*- C++ -*- 
+// Emacs style mode select   -*- C++ -*- vi:sw=3 ts=3: 
 //-----------------------------------------------------------------------------
 //
 // Copyright(C) 2000 James Haley
@@ -7,12 +7,12 @@
 // it under the terms of the GNU General Public License as published by
 // the Free Software Foundation; either version 2 of the License, or
 // (at your option) any later version.
-//
+// 
 // This program is distributed in the hope that it will be useful,
 // but WITHOUT ANY WARRANTY; without even the implied warranty of
 // MERCHANTABILITY or FITNESS FOR A PARTICULAR PURPOSE.  See the
 // GNU General Public License for more details.
-//
+// 
 // You should have received a copy of the GNU General Public License
 // along with this program; if not, write to the Free Software
 // Foundation, Inc., 59 Temple Place, Suite 330, Boston, MA  02111-1307  USA
@@ -31,6 +31,8 @@
 struct msecnode_t;
 struct player_t;
 struct sector_t;
+
+#include "m_fixed.h"
 
 #define USERANGE        (64*FRACUNIT)
 #define MELEERANGE      (64*FRACUNIT)
@@ -103,7 +105,7 @@
 
    fixed_t    secfloorz; // SoM: floorz considering only sector heights
    fixed_t    secceilz;  // SoM: ceilingz considering only sector heights
-
+   
    fixed_t    passfloorz; // SoM 11/6/02: UGHAH
    fixed_t    passceilz;
 
@@ -113,15 +115,9 @@
 
    // SoM: End of tm* list
    //==========================================================================
-<<<<<<< HEAD
-
-   boolean    floatok;   // If "floatok" true, move ok if within floorz - ceilingz
-   boolean    felldown;  // killough 11/98: if "felldown" true, object was pushed down ledge
-=======
    
    bool       floatok;   // If "floatok" true, move ok if within floorz - ceilingz   
    bool       felldown;  // killough 11/98: if "felldown" true, object was pushed down ledge
->>>>>>> d9611a97
 
    // keep track of the line that lowers the ceiling,
    // so missiles don't explode against sky hack walls
@@ -142,7 +138,7 @@
    fixed_t    opentop;      // top of line opening
    fixed_t    openbottom;   // bottom of line opening
    fixed_t    openrange;    // height of opening: top - bottom
-   fixed_t    lowfloor;     // lowest floorheight involved
+   fixed_t    lowfloor;     // lowest floorheight involved   
    fixed_t    opensecfloor; // SoM 11/3/02: considering only sector floor
    fixed_t    opensecceil;  // SoM 11/3/02: considering only sector ceiling
 
@@ -155,13 +151,8 @@
    // Temporary holder for thing_sectorlist threads
    // haleyjd: this is now *only* used inside P_CreateSecNodeList and callees
    msecnode_t *sector_list;     // phares 3/16/98
-<<<<<<< HEAD
-
-   Mobj     *BlockingMobj;    // haleyjd 1/17/00: global hit reference
-=======
    
    Mobj       *BlockingMobj;    // haleyjd 1/17/00: global hit reference
->>>>>>> d9611a97
 
 } doom_mapinter_t;
 
