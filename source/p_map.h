--- conflicted
+++ resolved
@@ -147,13 +147,8 @@
    // Temporary holder for thing_sectorlist threads
    // haleyjd: this is now *only* used inside P_CreateSecNodeList and callees
    msecnode_t *sector_list;     // phares 3/16/98
-<<<<<<< HEAD
 
-   mobj_t     *BlockingMobj;    // haleyjd 1/17/00: global hit reference
-=======
-   
    Mobj     *BlockingMobj;    // haleyjd 1/17/00: global hit reference
->>>>>>> 87e4a192
 
 } doom_mapinter_t;
 
