--- conflicted
+++ resolved
@@ -510,13 +510,9 @@
    // this only ever needs to be done once
    if(!flexTranInit)
    {
-<<<<<<< HEAD
-       // [CG] XXX XXX XXX Is this the source of the (small) on-the-fly WAD
-       //      XXX XXX XXX loading leak?!?!?!
-      byte *palette = W_CacheLumpName("PLAYPAL", PU_STATIC);
-=======
+      // [CG] XXX XXX XXX Is this the source of the (small) on-the-fly WAD
+      //      XXX XXX XXX loading leak?!?!?!
       byte *palette = (byte *)(W_CacheLumpName("PLAYPAL", PU_STATIC));
->>>>>>> 1ca1c51f
       V_InitFlexTranTable(palette);
       Z_ChangeTag(palette, PU_CACHE);
    }
