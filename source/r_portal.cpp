--- conflicted
+++ resolved
@@ -175,16 +175,9 @@
       window->dist[i]   = FLT_MAX;
    }
 
-<<<<<<< HEAD
-   window->child    = NULL;
-   window->next     = NULL;
-   window->portal   = NULL;
-=======
    window->child    = nullptr;
    window->next     = nullptr;
    window->portal   = nullptr;
-   window->seg      = nullptr;
->>>>>>> e4dd0ab2
    window->func     = R_RenderPortalNOP;
    window->clipfunc = nullptr;
    window->vx = window->vy = window->vz = 0;
@@ -211,11 +204,7 @@
    {
       ret = estructalloctag(pwindow_t, 1, PU_LEVEL);
       
-<<<<<<< HEAD
-      float *buf  = emalloctag(float *, 3*video.width*sizeof(float), PU_LEVEL, NULL);
-=======
-      float *buf  = emalloctag(float *, 2*video.width*sizeof(float), PU_LEVEL, nullptr);
->>>>>>> e4dd0ab2
+      float *buf  = emalloctag(float *, 3*video.width*sizeof(float), PU_LEVEL, nullptr);
       ret->top    = buf;
       ret->bottom = buf + video.width;
       ret->dist   = buf + 2 * video.width;
