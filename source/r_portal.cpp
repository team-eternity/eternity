// Emacs style mode select   -*- C++ -*- 
//-----------------------------------------------------------------------------
//
// Copyright(C) 2013 Stephen McGranahan et al.
//
// This program is free software: you can redistribute it and/or modify
// it under the terms of the GNU General Public License as published by
// the Free Software Foundation, either version 3 of the License, or
// (at your option) any later version.
//
// This program is distributed in the hope that it will be useful,
// but WITHOUT ANY WARRANTY; without even the implied warranty of
// MERCHANTABILITY or FITNESS FOR A PARTICULAR PURPOSE.  See the
// GNU General Public License for more details.
//
// You should have received a copy of the GNU General Public License
// along with this program.  If not, see http://www.gnu.org/licenses/
//
// Additional terms and conditions compatible with the GPLv3 apply. See the
// file COPYING-EE for details.
//
//-----------------------------------------------------------------------------
//
// DESCRIPTION:
//      Creating, managing, and rendering portals.
//      SoM created 12/8/03
//
//-----------------------------------------------------------------------------

#include "z_zone.h"
#include "i_system.h"

#include "c_io.h"
<<<<<<< HEAD
#include "p_maputl.h"
=======
#include "d_gi.h"
>>>>>>> a897467b
#include "r_bsp.h"
#include "r_draw.h"
#include "r_main.h"
#include "r_plane.h"
#include "r_portal.h"
#include "r_state.h"
#include "r_things.h"
#include "v_alloc.h"
#include "v_misc.h"

enum
{
   PORTAL_RECURSION_LIMIT = 128, // maximum times same portal is drawn in a
                                 // recursion
};

//=============================================================================
//
// Portal Spawning and Management
//

static portal_t *portals = NULL, *last = NULL;
static pwindow_t *unusedhead = NULL, *windowhead = NULL, *windowlast = NULL;

//
// VALLOCATION(portals)
//
// haleyjd 04/30/13: when the resolution changes, all portals need notification.
//
VALLOCATION(portals)
{
   for(portal_t *p = portals; p; p = p->next)
   {
      planehash_t *hash;

      // clear portal overlay visplane hash tables
      if((hash = p->poverlay))
      {
         for(int i = 0; i < hash->chaincount; i++)
            hash->chains[i] = NULL;
      }
   }

   // free portal window structures on the main list
   pwindow_t *rover = windowhead;
   while(rover)
   {
      pwindow_t *child = rover->child;
      pwindow_t *next;

      // free any child windows
      while(child)
      {
         next = child->child;
         efree(child->top);
         efree(child);
         child = next;
      }

      // free this window
      next = rover->next;
      efree(rover->top);
      efree(rover);
      rover = next;
   }

   // free portal window structures on the freelist
   rover = unusedhead;
   while(rover)
   {
      pwindow_t *next = rover->next;
      efree(rover->top);
      efree(rover);
      rover = next;
   }

   windowhead = windowlast = unusedhead = NULL;   
}

// This flag is set when a portal is being rendered. This flag is checked in 
// r_bsp.c when rendering camera portals (skybox, anchored, linked) so that an
// extra function (R_ClipSegToPortal) is called to prevent certain types of HOM
// in portals.

portalrender_t portalrender = { false, MAX_SCREENWIDTH, 0 };

static void R_RenderPortalNOP(pwindow_t *window)
{
   I_Error("R_RenderPortalNOP called\n");
}

static void R_SetPortalFunction(pwindow_t *window);

static void R_ClearPortalWindow(pwindow_t *window)
{
   window->maxx = 0;
   window->minx = viewwindow.width - 1;

   for(int i = 0; i < video.width; i++)
   {
      window->top[i]    = view.height;
      window->bottom[i] = -1.0f;
   }

   window->child    = NULL;
   window->next     = NULL;
   window->portal   = NULL;
   window->line     = NULL;
   window->func     = R_RenderPortalNOP;
   window->clipfunc = NULL;
   window->vx = window->vy = window->vz = 0;
   window->vangle = 0;
}

static pwindow_t *newPortalWindow()
{
   pwindow_t *ret;

   if(unusedhead)
   {
      ret = unusedhead;
      unusedhead = unusedhead->next;
   }
   else
   {
      ret = estructalloctag(pwindow_t, 1, PU_LEVEL);
      
      float *buf  = emalloctag(float *, 2*video.width*sizeof(float), PU_LEVEL, NULL);
      ret->top    = buf;
      ret->bottom = buf + video.width;
   }

   R_ClearPortalWindow(ret);
   
   return ret;
}

static pwindow_t *R_NewPortalWindow(portal_t *p, line_t *l, pwindowtype_e type)
{
   pwindow_t *ret = newPortalWindow();
   
   ret->portal = p;
   ret->line   = l;
   ret->type   = type;
   ret->head   = ret;
   
   R_SetPortalFunction(ret);
   
   if(!windowhead)
      windowhead = windowlast = ret;
   else
   {
      windowlast->next = ret;
      windowlast = ret;
   }
   
   return ret;
}

//
// R_CreateChildWindow
//
// Spawns a child portal for an existing portal. Each portal can only
// have one child.
//
static void R_CreateChildWindow(pwindow_t *parent)
{
#ifdef RANGECHECK
   if(parent->child)
      I_Error("R_CreateChildWindow: child portal displaced\n");
#endif

   auto child = newPortalWindow();

   parent->child   = child;
   child->head     = parent->head;
   child->portal   = parent->portal;
   child->line     = parent->line;
   child->type     = parent->type;
   child->func     = parent->func;
   child->clipfunc = parent->clipfunc;
}

//
// R_WindowAdd
//
// Adds a column to a portal for rendering. A child portal may
// be created.
//
void R_WindowAdd(pwindow_t *window, int x, float ytop, float ybottom)
{
   float windowtop, windowbottom;

#ifdef RANGECHECK
   if(!window)
      I_Error("R_WindowAdd: null portal window\n");

   if(x < 0 || x >= video.width)
      I_Error("R_WindowAdd: column out of bounds (%d)\n", x);

   if((ybottom >= view.height || ytop < 0) && ytop < ybottom)
   {
      I_Error("R_WindowAdd portal supplied with bad column data.\n"
              "\tx:%d, top:%f, bottom:%f\n", x, ytop, ybottom);
   }
#endif

   windowtop    = window->top[x];
   windowbottom = window->bottom[x];

#ifdef RANGECHECK
   if(windowbottom > windowtop && 
      (windowtop < 0 || windowbottom < 0 || 
       windowtop >= view.height || windowbottom >= view.height))
   {
      I_Error("R_WindowAdd portal had bad opening data.\n"
              "\tx:%i, top:%f, bottom:%f\n", x, windowtop, windowbottom);
   }
#endif

   if(ybottom < 0.0f || ytop >= view.height)
      return;

   if(x <= window->maxx && x >= window->minx)
   {
      // column falls inside the range of the portal.

      // check to see if the portal column isn't occupied
      if(windowtop > windowbottom)
      {
         window->top[x]    = ytop;
         window->bottom[x] = ybottom;
         return;
      }

      // if the column lays completely outside the existing portal, create child
      if(ytop > windowbottom || ybottom < windowtop)
      {
         if(!window->child)
            R_CreateChildWindow(window);

         R_WindowAdd(window->child, x, ytop, ybottom);
         return;
      }

      // because a check has already been made to reject the column, the columns
      // must intersect; expand as needed
      if(ytop < windowtop)
         window->top[x] = ytop;

      if(ybottom > windowbottom)
         window->bottom[x] = ybottom;
      return;
   }

   if(window->minx > window->maxx)
   {
      // Portal is empty so place the column anywhere (first column added to 
      // the portal)
      window->minx = window->maxx = x;
      window->top[x]    = ytop;
      window->bottom[x] = ybottom;

      // SoM 3/10/2005: store the viewz in the portal struct for later use
      window->vx = viewx;
      window->vy = viewy;
      window->vz = viewz;
      window->vangle = viewangle;
      return;
   }

   if(x > window->maxx)
   {
      window->maxx = x;

      window->top[x]    = ytop;
      window->bottom[x] = ybottom;
      return;
   }

   if(x < window->minx)
   {
      window->minx = x;

      window->top[x]    = ytop;
      window->bottom[x] = ybottom;
      return;
   }
}

//
// R_CreatePortal
//
// Function to internally create a new portal.
//
static portal_t *R_CreatePortal()
{
   portal_t *ret = estructalloctag(portal_t, 1, PU_LEVEL);

   if(!portals)
      portals = last = ret;
   else
   {
      last->next = ret;
      last = ret;
   }
   
   ret->poverlay  = R_NewPlaneHash(32);
   ret->globaltex = 1;

   return ret;
}

//
// R_CalculateDeltas
//
// Calculates the deltas (offset) between two linedefs.
//
static void R_CalculateDeltas(int markerlinenum, int anchorlinenum, 
                              fixed_t *dx, fixed_t *dy, fixed_t *dz)
{
   const line_t *m = lines + markerlinenum;
   const line_t *a = lines + anchorlinenum;

   *dx = ((m->v1->x + m->v2->x) / 2) - ((a->v1->x + a->v2->x) / 2);
   *dy = ((m->v1->y + m->v2->y) / 2) - ((a->v1->y + a->v2->y) / 2);
   *dz = 0; /// ???
}

static void R_calculateTransform(int markerlinenum, int anchorlinenum,
                                 portaltransform_t *transf)
{
   // TODO: define Z offset
   const line_t *m = lines + markerlinenum;
   const line_t *a = lines + anchorlinenum;

   // origin point
   double mx = (m->v1->fx + m->v2->fx) / 2;
   double my = (m->v1->fy + m->v2->fy) / 2;
   double ax = (a->v1->fx + a->v2->fx) / 2;
   double ay = (a->v1->fy + a->v2->fy) / 2;

   // angle delta between the normals behind the linedefs
   // TODO: add support for flipped anchors (line portals)
   double rot = atan2(-m->ny, -m->nx) - atan2(-a->ny, -a->nx);

   double cosval = cos(rot);
   double sinval = sin(rot);

   transf->rot[0][0] = cosval;
   transf->rot[0][1] = -sinval;
   transf->rot[1][0] = sinval;
   transf->rot[1][1] = cosval;
   transf->move.x = -ax * cosval + ay * sinval + mx;
   transf->move.y = -ax * sinval - ay * cosval + my;
   transf->move.z = 0;

   transf->angle = rot;
}

//
// R_GetAnchoredPortal
//
// Either finds a matching existing anchored portal matching the
// parameters, or creates a new one. Used in p_spec.c.
//
portal_t *R_GetAnchoredPortal(int markerlinenum, int anchorlinenum)
{
   portal_t *rover, *ret;
   edefstructvar(anchordata_t, adata);

   R_calculateTransform(markerlinenum, anchorlinenum, &adata.transform);

   adata.maker = markerlinenum;
   adata.anchor = anchorlinenum;

   for(rover = portals; rover; rover = rover->next)
   {
      if(rover->type != R_ANCHORED ||
         memcmp(&adata.transform, &rover->data.anchor.transform,
                sizeof(adata.transform)))
         continue;

      return rover;
   }

   ret = R_CreatePortal();
   ret->type = R_ANCHORED;
   ret->data.anchor = adata;

   // haleyjd: temporary debug
   ret->tainted = 0;

   return ret;
}

//
// R_GetTwoWayPortal
//
// Either finds a matching existing two-way anchored portal matching the
// parameters, or creates a new one. Used in p_spec.c.
//
portal_t *R_GetTwoWayPortal(int markerlinenum, int anchorlinenum)
{
   portal_t *rover, *ret;
   edefstructvar(anchordata_t, adata);

   R_calculateTransform(markerlinenum, anchorlinenum, &adata.transform);

   adata.maker = markerlinenum;
   adata.anchor = anchorlinenum;

   for(rover = portals; rover; rover = rover->next)
   {
      if(rover->type  != R_TWOWAY                  || 
         memcmp(&adata.transform, &rover->data.anchor.transform,
                sizeof(adata.transform)))
         continue;

      return rover;
   }

   ret = R_CreatePortal();
   ret->type = R_TWOWAY;
   ret->data.anchor = adata;

   // haleyjd: temporary debug
   ret->tainted = 0;

   return ret;
}

//
// R_GetSkyBoxPortal
//
// Either finds a portal for the provided camera object, or creates
// a new one for it. Used in p_spec.c.
//
portal_t *R_GetSkyBoxPortal(Mobj *camera)
{
   portal_t *rover, *ret;

   for(rover = portals; rover; rover = rover->next)
   {
      if(rover->type != R_SKYBOX || rover->data.camera != camera)
         continue;

      return rover;
   }

   ret = R_CreatePortal();
   ret->type = R_SKYBOX;
   ret->data.camera = camera;
   return ret;
}

//
// R_GetHorizonPortal
//
// Either finds an existing horizon portal matching the parameters,
// or creates a new one. Used in p_spec.c.
//
portal_t *R_GetHorizonPortal(int *floorpic, int *ceilingpic, 
                             fixed_t *floorz, fixed_t *ceilingz, 
                             int16_t *floorlight, int16_t *ceilinglight, 
                             fixed_t *floorxoff, fixed_t *flooryoff, 
                             fixed_t *ceilingxoff, fixed_t *ceilingyoff,
                             float *floorbaseangle, float *floorangle,
                             float *ceilingbaseangle, float *ceilingangle)
{
   portal_t *rover, *ret;
   edefstructvar(horizondata_t, horizon);

   if(!floorpic || !ceilingpic || !floorz || !ceilingz || 
      !floorlight || !ceilinglight || !floorxoff || !flooryoff || 
      !ceilingxoff || !ceilingyoff || !floorbaseangle || !floorangle ||
      !ceilingbaseangle || !ceilingangle)
      return NULL;

   horizon.ceilinglight     = ceilinglight;
   horizon.floorlight       = floorlight;
   horizon.ceilingpic       = ceilingpic;
   horizon.floorpic         = floorpic;
   horizon.ceilingz         = ceilingz;
   horizon.floorz           = floorz;
   horizon.ceilingxoff      = ceilingxoff;
   horizon.ceilingyoff      = ceilingyoff;
   horizon.floorxoff        = floorxoff;
   horizon.flooryoff        = flooryoff;
   horizon.floorbaseangle   = floorbaseangle; // haleyjd 01/05/08
   horizon.floorangle       = floorangle;
   horizon.ceilingbaseangle = ceilingbaseangle;
   horizon.ceilingangle     = ceilingangle;

   for(rover = portals; rover; rover = rover->next)
   {
      if(rover->type != R_HORIZON || 
         memcmp(&rover->data.horizon, &horizon, sizeof(horizon)))
         continue;

      return rover;
   }

   ret = R_CreatePortal();
   ret->type = R_HORIZON;
   ret->data.horizon = horizon;
   return ret;
}

//
// R_GetPlanePortal
//
// Either finds a plane portal matching the parameters, or creates a
// new one. Used in p_spec.c.
//
portal_t *R_GetPlanePortal(int *pic, fixed_t *delta, 
                           int16_t *lightlevel, 
                           fixed_t *xoff, fixed_t *yoff,
                           float *baseangle, float *angle)
{
   portal_t *rover, *ret;
   edefstructvar(skyplanedata_t, skyplane);

   if(!pic || !delta || !lightlevel || !xoff || !yoff || !baseangle || !angle)
      return NULL;
      
   skyplane.pic        = pic;
   skyplane.delta      = delta;
   skyplane.lightlevel = lightlevel;
   skyplane.xoff       = xoff;
   skyplane.yoff       = yoff;
   skyplane.baseangle  = baseangle; // haleyjd 01/05/08: flat angles
   skyplane.angle      = angle;    

   for(rover = portals; rover; rover = rover->next)
   {
      if(rover->type != R_PLANE || 
         memcmp(&rover->data.plane, &skyplane, sizeof(skyplane)))
         continue;

      return rover;
   }

   ret = R_CreatePortal();
   ret->type = R_PLANE;
   ret->data.plane = skyplane;
   return ret;
}

//
// R_InitPortals
//
// Called before P_SetupLevel to reset the portal list.
// Portals are allocated at PU_LEVEL cache level, so they'll
// be implicitly freed.
//
void R_InitPortals()
{
   portals = last = NULL;
   windowhead = unusedhead = windowlast = NULL;
}

//=============================================================================
//
// Plane and Horizon Portals
//

//
// R_RenderPlanePortal
//
static void R_RenderPlanePortal(pwindow_t *window)
{
   visplane_t *vplane;
   int x;
   float angle;
   portal_t *portal = window->portal;

   portalrender.curwindow = window;

   if(portal->type != R_PLANE)
      return;

   if(window->maxx < window->minx)
      return;

   // haleyjd 01/05/08: flat angle
   angle = *portal->data.plane.baseangle + *portal->data.plane.angle;

   vplane = R_FindPlane(*portal->data.plane.delta + viewz, 
                        *portal->data.plane.pic, 
                        *portal->data.plane.lightlevel, 
                        *portal->data.plane.xoff, 
                        *portal->data.plane.yoff,
                        angle, NULL, 0, 255, NULL);

   vplane = R_CheckPlane(vplane, window->minx, window->maxx);

   for(x = window->minx; x <= window->maxx; x++)
   {
      if(window->top[x] < window->bottom[x])
      {
         vplane->top[x]    = (int)window->top[x];
         vplane->bottom[x] = (int)window->bottom[x];
      }
   }

   if(window->head == window && window->portal->poverlay)
      R_PushPost(false, window->portal->poverlay);
      
   if(window->child)
      R_RenderPlanePortal(window->child);
}

//
// R_RenderHorizonPortal
//
static void R_RenderHorizonPortal(pwindow_t *window)
{
   fixed_t lastx, lasty, lastz; // SoM 3/10/2005
   float   lastxf, lastyf, lastzf, floorangle, ceilingangle;
   visplane_t *topplane, *bottomplane;
   int x;
   portal_t *portal = window->portal;

   portalrender.curwindow = window;

   if(portal->type != R_HORIZON)
      return;

   if(window->maxx < window->minx)
      return;

   // haleyjd 01/05/08: angles
   floorangle = *portal->data.horizon.floorbaseangle + 
                *portal->data.horizon.floorangle;

   ceilingangle = *portal->data.horizon.ceilingbaseangle +
                  *portal->data.horizon.ceilingangle;

   topplane = R_FindPlane(*portal->data.horizon.ceilingz, 
                          *portal->data.horizon.ceilingpic, 
                          *portal->data.horizon.ceilinglight, 
                          *portal->data.horizon.ceilingxoff, 
                          *portal->data.horizon.ceilingyoff,
                          ceilingangle, NULL, 0, 255, NULL);

   bottomplane = R_FindPlane(*portal->data.horizon.floorz, 
                             *portal->data.horizon.floorpic, 
                             *portal->data.horizon.floorlight, 
                             *portal->data.horizon.floorxoff, 
                             *portal->data.horizon.flooryoff,
                             floorangle, NULL, 0, 255, NULL);

   topplane = R_CheckPlane(topplane, window->minx, window->maxx);
   bottomplane = R_CheckPlane(bottomplane, window->minx, window->maxx);

   for(x = window->minx; x <= window->maxx; x++)
   {
      if(window->top[x] > window->bottom[x])
         continue;

      if(window->top[x]    <= view.ycenter - 1.0f && 
         window->bottom[x] >= view.ycenter)
      {
         topplane->top[x]       = (int)window->top[x];
         topplane->bottom[x]    = centery - 1;
         bottomplane->top[x]    = centery;
         bottomplane->bottom[x] = (int)window->bottom[x];
      }
      else if(window->top[x] <= view.ycenter - 1.0f)
      {
         topplane->top[x]    = (int)window->top[x];
         topplane->bottom[x] = (int)window->bottom[x];
      }
      else if(window->bottom[x] > view.ycenter - 1.0f)
      {
         bottomplane->top[x]    = (int)window->top[x];
         bottomplane->bottom[x] = (int)window->bottom[x];
      }
   }

   lastx  = viewx; 
   lasty  = viewy; 
   lastz  = viewz;
   lastxf = view.x;
   lastyf = view.y;
   lastzf = view.z;

   viewx = window->vx;   
   viewy = window->vy;   
   viewz = window->vz;   
   view.x = M_FixedToFloat(viewx);
   view.y = M_FixedToFloat(viewy);
   view.z = M_FixedToFloat(viewz);

   if(window->head == window && window->portal->poverlay)
      R_PushPost(false, window->portal->poverlay);
      
   if(window->child)
      R_RenderHorizonPortal(window->child);

   viewx  = lastx; 
   viewy  = lasty; 
   viewz  = lastz;
   view.x = lastxf;
   view.y = lastyf;
   view.z = lastzf;
}

//=============================================================================
//
// Skybox Portals
//

extern void R_ClearSlopeMark(int minx, int maxx, pwindowtype_e type);

//
// R_RenderSkyboxPortal
//
static void R_RenderSkyboxPortal(pwindow_t *window)
{
   fixed_t lastx, lasty, lastz, lastangle;
   float   lastxf, lastyf, lastzf, lastanglef;
   portal_t *portal = window->portal;

   portalrender.curwindow = window;

   if(portal->type != R_SKYBOX)
      return;

   if(window->maxx < window->minx)
      return;

#ifdef RANGECHECK
   for(int i = 0; i < video.width; i++)
   {
      if(window->bottom[i] > window->top[i] && (window->bottom[i] < -1 
         || window->bottom[i] > viewwindow.height || window->top[i] < -1 
         || window->top[i] > viewwindow.height))
      {
         I_Error("R_RenderSkyboxPortal: clipping array contained invalid "
                 "information:\n"
                 "   x:%i, ytop:%f, ybottom:%f\n", 
                 i, window->top[i], window->bottom[i]);
      }
   }
#endif

   if(!R_SetupPortalClipsegs(window->minx, window->maxx, window->top, window->bottom))
      return;

   R_ClearSlopeMark(window->minx, window->maxx, window->type);

   floorclip   = window->bottom;
   ceilingclip = window->top;
   
   R_ClearOverlayClips();

   portalrender.minx = window->minx;
   portalrender.maxx = window->maxx;

   ++validcount;
   R_SetMaskedSilhouette(ceilingclip, floorclip);

   lastx = viewx;
   lasty = viewy;
   lastz = viewz;
   lastangle = viewangle;
   lastxf = view.x;
   lastyf = view.y;
   lastzf = view.z;
   lastanglef = view.angle;

   viewx = portal->data.camera->x;
   viewy = portal->data.camera->y;
   viewz = portal->data.camera->z;
   view.x = M_FixedToFloat(viewx);
   view.y = M_FixedToFloat(viewy);
   view.z = M_FixedToFloat(viewz);

   // SoM: The viewangle should also be offset by the skybox camera angle.
   viewangle += portal->data.camera->angle;

   view.angle = (ANG90 - viewangle) * PI / ANG180;
   view.sin = (float)sin(view.angle);
   view.cos = (float)cos(view.angle);

   R_IncrementFrameid();
   R_RenderBSPNode(numnodes - 1);
   
   // Only push the overlay if this is the head window
   R_PushPost(true, window->head == window ? window->portal->poverlay : NULL);

   floorclip   = floorcliparray;
   ceilingclip = ceilingcliparray;

   // SoM: "pop" the view state.
   viewx = lastx;
   viewy = lasty;
   viewz = lastz;
   viewangle = lastangle;
   view.x = lastxf;
   view.y = lastyf;
   view.z = lastzf;
   view.angle = lastanglef;

   view.sin = (float)sin(view.angle);
   view.cos = (float)cos(view.angle);

   if(window->child)
      R_RenderSkyboxPortal(window->child);
}

//=============================================================================
//
// Anchored and Linked Portals
//

extern int    showtainted;

static void R_ShowTainted(pwindow_t *window)
{
   int y1, y2, count;

   if(window->line)
   {
      const sector_t *sector = window->line->frontsector;
      float floorangle = sector->floorbaseangle + sector->floorangle;
      float ceilingangle = sector->ceilingbaseangle + sector->ceilingangle;
      visplane_t *topplane = R_FindPlane(sector->ceilingheight, 
         sector->ceilingpic, sector->lightlevel, sector->ceiling_xoffs, 
         sector->ceiling_yoffs, ceilingangle, nullptr, 0, 255, nullptr);
      visplane_t *bottomplane = R_FindPlane(sector->floorheight,
         sector->floorpic, sector->lightlevel, sector->floor_xoffs,
         sector->floor_yoffs, floorangle, nullptr, 0, 255, nullptr);
      topplane = R_CheckPlane(topplane, window->minx, window->maxx);
      bottomplane = R_CheckPlane(bottomplane, window->minx, window->maxx);

      for(int x = window->minx; x <= window->maxx; x++)
      {
         if(window->top[x] > window->bottom[x])
            continue;
         if(window->top[x] <= view.ycenter - 1.0f && 
            window->bottom[x] >= view.ycenter)
         {
            topplane->top[x] = static_cast<int>(window->top[x]);
            topplane->bottom[x] = centery - 1;
            bottomplane->top[x] = centery;
            bottomplane->bottom[x] = static_cast<int>(window->bottom[x]);
         }
         else if(window->top[x] <= view.ycenter - 1.0f)
         {
            topplane->top[x] = static_cast<int>(window->top[x]);
            topplane->bottom[x] = static_cast<int>(window->bottom[x]);
         }
         else if(window->bottom[x] > view.ycenter - 1.0f)
         {
            bottomplane->top[x] = static_cast<int>(window->top[x]);
            bottomplane->bottom[x] = static_cast<int>(window->bottom[x]);
         }
      }
      
      return;
   }

   for(int i = window->minx; i <= window->maxx; i++)
   {
      byte *dest;

      y1 = (int)window->top[i];
      y2 = (int)window->bottom[i];

      count = y2 - y1 + 1;
      if(count <= 0)
         continue;

      dest = R_ADDRESS(i, y1);

      while(count > 0)
      {
         *dest = GameModeInfo->blackIndex;
         dest += video.pitch;

         count--;
      }
   }
}

//
// R_RenderAnchoredPortal
//
static void R_RenderAnchoredPortal(pwindow_t *window)
{
   fixed_t lastx, lasty, lastz;
   float   lastxf, lastyf, lastzf;
   portal_t *portal = window->portal;

   // ioanch 20160123: don't forget
   portalrender.curwindow = window;

   if(portal->type != R_ANCHORED && portal->type != R_TWOWAY)
      return;

   if(window->maxx < window->minx)
      return;

   // haleyjd: temporary debug
   if(portal->tainted > PORTAL_RECURSION_LIMIT)
   {
      R_ShowTainted(window);         

      portal->tainted++;
      return;
   } 

#ifdef RANGECHECK
   for(int i = 0; i < video.width; i++)
   {
      if(window->bottom[i] > window->top[i] && (window->bottom[i] < -1 
         || window->bottom[i] > viewwindow.height || window->top[i] < -1 
         || window->top[i] > viewwindow.height))
      {
         I_Error("R_RenderAnchoredPortal: clipping array contained invalid "
                 "information:\n" 
                 "   x:%i, ytop:%f, ybottom:%f\n", 
                 i, window->top[i], window->bottom[i]);
      }
   }
#endif
   
   if(!R_SetupPortalClipsegs(window->minx, window->maxx, window->top, window->bottom))
      return;

   R_ClearSlopeMark(window->minx, window->maxx, window->type);

   // haleyjd: temporary debug
   portal->tainted++;

   floorclip   = window->bottom;
   ceilingclip = window->top;

   R_ClearOverlayClips();
   
   portalrender.minx = window->minx;
   portalrender.maxx = window->maxx;

   ++validcount;
   R_SetMaskedSilhouette(ceilingclip, floorclip);

   lastx = viewx;
   lasty = viewy;
   lastz = viewz;
   lastxf = view.x;
   lastyf = view.y;
   lastzf = view.z;
   angle_t lastangle = viewangle;
   float lastanglef = view.angle;

   // SoM 3/10/2005: Use the coordinates stored in the portal struct
   const portaltransform_t &tr = portal->data.anchor.transform;
   double wx = M_FixedToDouble(window->vx);
   double wy = M_FixedToDouble(window->vy);
   double vx = tr.rot[0][0] * wx + tr.rot[0][1] * wy + tr.move.x;
   double vy = tr.rot[1][0] * wx + tr.rot[1][1] * wy + tr.move.y;
   double vz = M_FixedToDouble(window->vz) + tr.move.z;
   viewx = M_DoubleToFixed(vx);
   viewy = M_DoubleToFixed(vy);
   viewz = M_DoubleToFixed(vz);
   view.x = static_cast<float>(vx);
   view.y = static_cast<float>(vy);
   view.z = static_cast<float>(vz);

   viewangle = window->vangle + static_cast<angle_t>(tr.angle * ANG180 / PI);
   view.angle = (ANG90 - viewangle) * PI / ANG180;
   view.sin = sinf(view.angle);
   view.cos = cosf(view.angle);

   R_IncrementFrameid();
   R_RenderBSPNode(numnodes - 1);

   // Only push the overlay if this is the head window
   R_PushPost(true, window->head == window ? window->portal->poverlay : NULL);

   floorclip = floorcliparray;
   ceilingclip = ceilingcliparray;

   viewx  = lastx;
   viewy  = lasty;
   viewz  = lastz;
   viewangle = lastangle;
   view.x = lastxf;
   view.y = lastyf;
   view.z = lastzf;
   view.angle = lastanglef;

   view.sin = (float)sin(view.angle);
   view.cos = (float)cos(view.angle);

   if(window->child)
      R_RenderAnchoredPortal(window->child);
}

static void R_RenderLinkedPortal(pwindow_t *window)
{
   fixed_t lastx, lasty, lastz;
   float   lastxf, lastyf, lastzf;
   portal_t *portal = window->portal;

   // ioanch 20160123: keep track of window
   portalrender.curwindow = window;

   if(portal->type != R_LINKED || window->maxx < window->minx)
      return;

   // haleyjd: temporary debug
   if(portal->tainted > PORTAL_RECURSION_LIMIT)
   {
      R_ShowTainted(window);         

      portal->tainted++;
      return;
   } 

#ifdef RANGECHECK
   for(int i = 0; i < video.width; i++)
   {
      if(window->bottom[i] > window->top[i] && (window->bottom[i] < -1 
         || window->bottom[i] > viewwindow.height || window->top[i] < -1 
         || window->top[i] > viewwindow.height))
      {
         I_Error("R_RenderAnchoredPortal: clipping array contained invalid "
                 "information:\n" 
                 "   x:%i, ytop:%f, ybottom:%f\n", 
                 i, window->top[i], window->bottom[i]);
      }
   }
#endif
   
   if(!R_SetupPortalClipsegs(window->minx, window->maxx, window->top, window->bottom))
      return;

   R_ClearSlopeMark(window->minx, window->maxx, window->type);

   // haleyjd: temporary debug
   portal->tainted++;

   floorclip   = window->bottom;
   ceilingclip = window->top;

   R_ClearOverlayClips();
   
   portalrender.minx = window->minx;
   portalrender.maxx = window->maxx;

   ++validcount;
   R_SetMaskedSilhouette(ceilingclip, floorclip);

   lastx  = viewx;
   lasty  = viewy;
   lastz  = viewz;
   lastxf = view.x;
   lastyf = view.y;
   lastzf = view.z;

   // SoM 3/10/2005: Use the coordinates stored in the portal struct
   viewx  = window->vx + portal->data.link.deltax;
   viewy  = window->vy + portal->data.link.deltay;
   viewz  = window->vz + portal->data.link.deltaz;
   view.x = M_FixedToFloat(viewx);
   view.y = M_FixedToFloat(viewy);
   view.z = M_FixedToFloat(viewz);

   R_IncrementFrameid();
   R_RenderBSPNode(numnodes - 1);

   // Only push the overlay if this is the head window
   R_PushPost(true, window->head == window ? window->portal->poverlay : NULL);

   floorclip = floorcliparray;
   ceilingclip = ceilingcliparray;

   viewx  = lastx;
   viewy  = lasty;
   viewz  = lastz;
   view.x = lastxf;
   view.y = lastyf;
   view.z = lastzf;

   if(window->child)
      R_RenderLinkedPortal(window->child);
}

//
// R_UntaintPortals
//
// haleyjd: temporary debug (maybe)
// Clears the tainted count for all portals to zero.
// This allows the renderer to keep track of how many times a portal has been
// rendered during a frame. If that count exceeds a given limit (which is
// currently somewhat arbitrarily set to the screen width), the renderer will
// refuse to render the portal any more during that frame. This prevents run-
// away recursion between multiple portals, as well as run-away recursion into
// the same portal due to floor/ceiling overlap caused by using non-two-way
// anchored portals in two-way situations. Only anchored portals and skyboxes
// are susceptible to this problem.
//
void R_UntaintPortals()
{
   portal_t *r;

   for(r = portals; r; r = r->next)
   {
      r->tainted = 0;
   }
}

static void R_SetPortalFunction(pwindow_t *window)
{
   switch(window->portal->type)
   {
   case R_PLANE:
      window->func     = R_RenderPlanePortal;
      window->clipfunc = NULL;
      break;
   case R_HORIZON:
      window->func     = R_RenderHorizonPortal;
      window->clipfunc = NULL;
      break;
   case R_SKYBOX:
      window->func     = R_RenderSkyboxPortal;
      window->clipfunc = NULL;
      break;
   case R_ANCHORED:
   case R_TWOWAY:
      window->func     = R_RenderAnchoredPortal;
      window->clipfunc = segclipfuncs[window->type];
      break;
   case R_LINKED:
      window->func     = R_RenderLinkedPortal;
      window->clipfunc = segclipfuncs[window->type];
      break;
   default:
      window->func     = R_RenderPortalNOP;
      window->clipfunc = NULL;
      break;
   }
}

//
// R_Get*PortalWindow
//
// functions return a portal window based on the given parameters.
//
pwindow_t *R_GetFloorPortalWindow(portal_t *portal, fixed_t planez)
{
   pwindow_t *rover = windowhead;

   while(rover)
   {
      // SoM: TODO: There could be the possibility of multiple portals
      // being able to share a single window set.
      // ioanch: also added plane checks
      if(rover->portal == portal && rover->type == pw_floor &&
         rover->planez == planez && !rover->up)
      {
         return rover;
      }
   
      rover = rover->next;
   }

   // not found, so make it
   pwindow_t *window = R_NewPortalWindow(portal, NULL, pw_floor);
   window->planez = planez;
   window->up = false;
   return window;
}

pwindow_t *R_GetCeilingPortalWindow(portal_t *portal, fixed_t planez)
{
   pwindow_t *rover = windowhead;

   while(rover)
   {
      if(rover->portal == portal && rover->type == pw_ceiling &&
         rover->planez == planez && rover->up)
      {
         return rover;
      }

      rover = rover->next;
   }

   // not found, so make it
   pwindow_t *window = R_NewPortalWindow(portal, NULL, pw_ceiling);
   window->planez = planez;
   window->up = true;
   return window;
}

pwindow_t *R_GetLinePortalWindow(portal_t *portal, line_t *line)
{
   pwindow_t *rover = windowhead;

   while(rover)
   {
      if(rover->portal == portal && rover->type == pw_line && 
         rover->line == line)
         return rover;

      rover = rover->next;
   }

   // not found, so make it
   return R_NewPortalWindow(portal, line, pw_line);
}

//
// R_ClearPortals
//
// Called at the start of each frame
//
void R_ClearPortals()
{
   portal_t *r = portals;
   
   while(r)
   {
      R_ClearPlaneHash(r->poverlay);
      r = r->next;
   }
}

//
// R_RenderPortals
//
// Primary portal rendering function.
//
void R_RenderPortals()
{
   pwindow_t *w;

   while(windowhead)
   {
      portalrender.active = true;
      portalrender.w = windowhead;
      portalrender.segClipFunc = windowhead->clipfunc;
      portalrender.overlay = windowhead->portal->poverlay;
      portalrender.curwindow = windowhead;   // ioanch 20160123: for safety

      if(windowhead->maxx >= windowhead->minx)
         windowhead->func(windowhead);

      portalrender.active = false;
      portalrender.w = NULL;
      portalrender.segClipFunc = NULL;
      portalrender.overlay = NULL;
      portalrender.curwindow = nullptr;   // ioanch 20160123: reset it

      // free the window structs
      w = windowhead->child;
      while(w)
      {
         w->next = unusedhead;
         unusedhead = w;
         w = w->child;
         unusedhead->child = NULL;
      }

      w = windowhead->next;
      windowhead->next = unusedhead;
      unusedhead = windowhead;
      unusedhead->child = NULL;

      windowhead = w;
   }

   windowlast = windowhead;
}

//=============================================================================
//
// SoM: Begin linked portals
//

portal_t *R_GetLinkedPortal(int markerlinenum, int anchorlinenum, 
                            fixed_t planez,    int fromid,
                            int toid)
{
   portal_t *rover, *ret;
   edefstructvar(linkdata_t, ldata);

   ldata.fromid = fromid;
   ldata.toid   = toid;
   ldata.planez = planez;

   R_CalculateDeltas(markerlinenum, anchorlinenum, 
                     &ldata.deltax, &ldata.deltay, &ldata.deltaz);

   ldata.maker = markerlinenum;
   ldata.anchor = anchorlinenum;

   for(rover = portals; rover; rover = rover->next)
   {
      if(rover->type  != R_LINKED                || 
         ldata.deltax != rover->data.link.deltax ||
         ldata.deltay != rover->data.link.deltay ||
         ldata.deltaz != rover->data.link.deltaz ||
         ldata.fromid != rover->data.link.fromid ||
         ldata.toid   != rover->data.link.toid   ||
         ldata.planez != rover->data.link.planez)
         continue;

      return rover;
   }

   ret = R_CreatePortal();
   ret->type = R_LINKED;
   ret->data.link = ldata;

   // haleyjd: temporary debug
   ret->tainted = 0;

   return ret;
}

// EOF
<|MERGE_RESOLUTION|>--- conflicted
+++ resolved
@@ -31,11 +31,8 @@
 #include "i_system.h"
 
 #include "c_io.h"
-<<<<<<< HEAD
+#include "d_gi.h"
 #include "p_maputl.h"
-=======
-#include "d_gi.h"
->>>>>>> a897467b
 #include "r_bsp.h"
 #include "r_draw.h"
 #include "r_main.h"
