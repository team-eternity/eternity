--- conflicted
+++ resolved
@@ -872,7 +872,6 @@
    angle_t angle;
    float anglef;
 };
-<<<<<<< HEAD
 
 inline static savedview_t R_getLastView(const viewpoint_t &viewpoint, const cbviewpoint_t &cb_viewpoint)
 {
@@ -884,19 +883,6 @@
    return last;
 }
 
-=======
-
-inline static savedview_t R_getLastView(const viewpoint_t &viewpoint, const cbviewpoint_t &cb_viewpoint)
-{
-   savedview_t last = {};
-   last.pos = { viewpoint.x, viewpoint.y, viewpoint.z };
-   last.posf = { cb_viewpoint.x, cb_viewpoint.y, cb_viewpoint.z };
-   last.angle = viewpoint.angle;
-   last.anglef = cb_viewpoint.angle;
-   return last;
-}
-
->>>>>>> 0c868f5a
 inline static void R_restoreLastView(const savedview_t &last, viewpoint_t &viewpoint, cbviewpoint_t &cb_viewpoint)
 {
    viewpoint.x  = last.pos.x;
@@ -1118,7 +1104,6 @@
    portalcontext.portalrender.maxx = window->maxx;
 
    memset(spritecontext.sectorvisited, 0, sizeof(bool) * numsectors);
-<<<<<<< HEAD
 
    bool pushpost = !anchored || !R_windowIsWallPortal(*window);
    if(pushpost)
@@ -1126,13 +1111,6 @@
 
    savedview_t last = R_getLastView(viewpoint, cb_viewpoint);
 
-=======
-
-   R_SetMaskedSilhouette(bounds, planecontext.ceilingclip, planecontext.floorclip);
-
-   savedview_t last = R_getLastView(viewpoint, cb_viewpoint);
-
->>>>>>> 0c868f5a
    // SoM 3/10/2005: Use the coordinates stored in the portal struct
    if(portal->type == R_SKYBOX)
    {
@@ -1172,7 +1150,6 @@
       }
    }
    else  // visual portals can rotate view
-<<<<<<< HEAD
    {
       const portaltransform_t &tr = portal->data.anchor.transform;
       viewpoint.x = window->vx;
@@ -1200,24 +1177,6 @@
       portalcontext.portalrender.postbspbasepos.y = viewpoint.y;
       portalcontext.portalrender.postbspbasepos.z = viewpoint.z;
       portalcontext.portalrender.postbspbaseangle = viewpoint.angle;
-=======
-   {
-      const portaltransform_t &tr = portal->data.anchor.transform;
-      viewpoint.x = window->vx;
-      viewpoint.y = window->vy;
-      tr.applyTo(viewpoint.x, viewpoint.y, &cb_viewpoint.x, &cb_viewpoint.y);
-      double vz = M_FixedToDouble(window->vz) + tr.move.z;
-      viewpoint.z    = M_DoubleToFixed(vz);
-      cb_viewpoint.z = static_cast<float>(vz);
-      // IMPORTANT: cast the double first to signed integer, THEN to angle. Otherwise, on 32-bit MSVC
-      // at least, it will fail to convert, returning 0xFFFFFFFF instead!
-      viewpoint.angle = window->vangle + R_doubleToUint32(tr.angle * ANG180 / PI);
-      viewpoint.sin   = finesine[viewpoint.angle >> ANGLETOFINESHIFT];
-      viewpoint.cos   = finecosine[viewpoint.angle >> ANGLETOFINESHIFT];
-      cb_viewpoint.angle = cb_fixedAngleToFloat(viewpoint.angle);
-      cb_viewpoint.sin   = sinf(cb_viewpoint.angle);
-      cb_viewpoint.cos   = cosf(cb_viewpoint.angle);
->>>>>>> 0c868f5a
    }
 
    R_incrementRenderDepth(portalcontext.renderdepth);
