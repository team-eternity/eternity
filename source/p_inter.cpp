// Emacs style mode select   -*- C++ -*- vi:sw=3 ts=3:
//-----------------------------------------------------------------------------
//
// Copyright(C) 2000 James Haley
//
// This program is free software; you can redistribute it and/or modify
// it under the terms of the GNU General Public License as published by
// the Free Software Foundation; either version 2 of the License, or
// (at your option) any later version.
//
// This program is distributed in the hope that it will be useful,
// but WITHOUT ANY WARRANTY; without even the implied warranty of
// MERCHANTABILITY or FITNESS FOR A PARTICULAR PURPOSE.  See the
// GNU General Public License for more details.
//
// You should have received a copy of the GNU General Public License
// along with this program; if not, write to the Free Software
// Foundation, Inc., 59 Temple Place, Suite 330, Boston, MA  02111-1307  USA
//
//--------------------------------------------------------------------------
//
// DESCRIPTION:
//      Handling interactions (i.e., collisions).
//
//-----------------------------------------------------------------------------

#include "z_zone.h"
#include "c_io.h"
#include "d_mod.h"
#include "doomstat.h"
#include "dstrings.h"
#include "m_random.h"
#include "g_game.h"
#include "hu_stuff.h"
#include "hu_frags.h"
#include "am_map.h"
#include "r_main.h"
#include "r_segs.h"
#include "s_sound.h"
#include "sounds.h"
#include "p_tick.h"
#include "d_deh.h"  // Ty 03/22/98 - externalized strings
#include "d_player.h"
#include "p_inter.h"
#include "d_gi.h"
#include "g_dmflag.h"
#include "e_edf.h"
#include "e_states.h"
#include "p_map.h"
#include "a_small.h"
#include "e_mod.h"
#include "e_things.h"
#include "metaapi.h"
#include "p_maputl.h"

// [CG] Added
#include "cs_main.h"
#include "cs_ctf.h"
#include "cl_cmd.h"
#include "sv_main.h"

#define BONUSADD        6

// Ty 03/07/98 - add deh externals
// Maximums and such were hardcoded values.  Need to externalize those for
// dehacked support (and future flexibility).  Most var names came from the key
// strings used in dehacked.

int initial_health = 100;
int initial_bullets = 50;
int maxhealth = 100; // was MAXHEALTH as a #define, used only in this module
int max_armor = 200;
int green_armor_class = 1;  // these are involved with armortype below
int blue_armor_class = 2;
int max_soul = 200;
int soul_health = 100;
int mega_health = 200;
int god_health = 100;   // these are used in cheats (see st_stuff.c)
int idfa_armor = 200;
int idfa_armor_class = 2;
// not actually used due to pairing of cheat_k and cheat_fa
int idkfa_armor = 200;
int idkfa_armor_class = 2;

int bfgcells = 40;      // used in p_pspr.c
// Ty 03/07/98 - end deh externals

// a weapon is found with two clip loads,
// a big item has five clip loads
int maxammo[NUMAMMO]  = {200, 50, 300, 50};
int clipammo[NUMAMMO] = { 10,  4,  20,  1};

//
// GET STUFF
//

//
// P_GiveAmmo
//
// Num is the number of clip loads,
// not the individual count (0= 1/2 clip).
// Returns false if the ammo can't be picked up at all
//
boolean P_GiveAmmo(player_t *player, ammotype_t ammo, int num)
{
   int oldammo;
   int playernum = player - players;
   int old_pending_weapon = player->pendingweapon;

   if(ammo == am_noammo)
      return false;

   // haleyjd: Part of the campaign to eliminate unnecessary
   //   I_Error bombouts for things that can be ignored safely
   if((unsigned int)ammo >= NUMAMMO)
   {
      doom_printf(FC_ERROR "P_GiveAmmo: bad type %d\a\n", ammo);
      return false;
   }

   if(player->ammo[ammo] == player->maxammo[ammo])
      return false;

   if(num)
      num *= clipammo[ammo];
   else
      num = clipammo[ammo]/2;

   // give double ammo in trainer mode, you'll need in nightmare
   if(gameskill == sk_baby || gameskill == sk_nightmare)
      num <<= 1;

   oldammo = player->ammo[ammo];
   player->ammo[ammo] += num;

   if(player->ammo[ammo] > player->maxammo[ammo])
      player->ammo[ammo] = player->maxammo[ammo];

   // If non zero ammo, don't change up weapons, player was lower on purpose.
   if(oldammo)
      return true;

   // We were down to zero, so select a new weapon.
   // Preferences are not user selectable.
   // [CG] Preferences are now user selectable based on PWO.

   // WEAPON_FIXME: ammo reception behaviors

   if(GET_ASOP(playernum) == AMMO_SWITCH_VANILLA ||
      (clientserver &&
       ((dmflags2 & dmf_allow_no_weapon_switch_on_pickup) == 0)))
   {
      switch (ammo)
      {
      case am_clip:
         if(player->readyweapon == wp_fist)
         {
            if(player->weaponowned[wp_chaingun])
               player->pendingweapon = wp_chaingun;
            else
               player->pendingweapon = wp_pistol;
         }
         break;

      case am_shell:
         if(player->readyweapon == wp_fist || player->readyweapon == wp_pistol)
            if(player->weaponowned[wp_shotgun])
               player->pendingweapon = wp_shotgun;
         break;

      case am_cell:
         if(player->readyweapon == wp_fist || player->readyweapon == wp_pistol)
            if(player->weaponowned[wp_plasma])
               player->pendingweapon = wp_plasma;
         break;

      case am_misl:
         if(player->readyweapon == wp_fist)
            if(player->weaponowned[wp_missile])
               player->pendingweapon = wp_missile;
         break;

      default:
         break;
      }
   }
   else if(GET_ASOP(playernum) == AMMO_SWITCH_USE_PWO &&
           (!clientserver || (dmflags2 & dmf_allow_preferred_weapon_order)))
   {
      switch (ammo)
      {
      case am_clip:
         if(player->weaponowned[wp_chaingun] && player->weaponowned[wp_pistol])
         {
            if(CS_WeaponPreferred(playernum, wp_chaingun, wp_pistol))
            {
               if(CS_WeaponPreferred(playernum, wp_chaingun,
                                     player->readyweapon))
               {
                  player->pendingweapon = wp_chaingun;
               }
               else if(CS_WeaponPreferred(playernum, wp_pistol,
                                          player->readyweapon))
               {
                  player->pendingweapon = wp_pistol;
               }
            }
            else if(CS_WeaponPreferred(playernum, wp_pistol,
                                       player->readyweapon))
            {
               player->pendingweapon = wp_pistol;
            }
         }
         else if(player->weaponowned[wp_chaingun])
         {
            if(CS_WeaponPreferred(playernum, wp_chaingun, player->readyweapon))
            {
               player->pendingweapon = wp_chaingun;
            }
         }
         else if(player->weaponowned[wp_pistol])
         {
            if(CS_WeaponPreferred(playernum, wp_pistol, player->readyweapon))
            {
               player->pendingweapon = wp_pistol;
            }
         }
         break;

      case am_shell:
         if(player->weaponowned[wp_supershotgun] &&
            player->weaponowned[wp_shotgun])
         {
            if(CS_WeaponPreferred(playernum, wp_supershotgun, wp_shotgun))
            {
               if(CS_WeaponPreferred(playernum, wp_supershotgun,
                                     player->readyweapon))
               {
                  player->pendingweapon = wp_supershotgun;
               }
               else if(CS_WeaponPreferred(playernum, wp_shotgun,
                                          player->readyweapon))
               {
                  player->pendingweapon = wp_shotgun;
               }
            }
            else if(CS_WeaponPreferred(playernum, wp_shotgun,
                                       player->readyweapon))
            {
               player->pendingweapon = wp_shotgun;
            }
         }
         else if(player->weaponowned[wp_supershotgun])
         {
            if(CS_WeaponPreferred(playernum, wp_supershotgun,
                                  player->readyweapon))
            {
               player->pendingweapon = wp_supershotgun;
            }
         }
         else if(player->weaponowned[wp_plasma])
         {
            if(CS_WeaponPreferred(playernum, wp_plasma, player->readyweapon))
            {
               player->pendingweapon = wp_plasma;
            }
         }
         break;

      case am_cell:
         if(player->weaponowned[wp_bfg] && player->weaponowned[wp_plasma])
         {
            if(CS_WeaponPreferred(playernum, wp_bfg, wp_plasma))
            {
               if(CS_WeaponPreferred(playernum, wp_bfg, player->readyweapon))
               {
                  player->pendingweapon = wp_bfg;
               }
               else if(CS_WeaponPreferred(playernum, wp_plasma,
                                          player->readyweapon))
               {
                  player->pendingweapon = wp_plasma;
               }
            }
            else if(CS_WeaponPreferred(playernum, wp_plasma,
                                       player->readyweapon))
            {
               player->pendingweapon = wp_plasma;
            }
         }
         else if(player->weaponowned[wp_bfg])
         {
            if(CS_WeaponPreferred(playernum, wp_bfg, player->readyweapon))
            {
               player->pendingweapon = wp_bfg;
            }
         }
         else if(player->weaponowned[wp_plasma])
         {
            if(CS_WeaponPreferred(playernum, wp_plasma, player->readyweapon))
            {
               player->pendingweapon = wp_plasma;
            }
         }
         break;

      case am_misl:
         if(player->weaponowned[wp_missile])
         {
            if(CS_WeaponPreferred(playernum, wp_missile, player->readyweapon))
            {
               player->pendingweapon = wp_missile;
            }
         }
         break;

      default:
         break;
      }
   }

   if(CS_SERVER && player->pendingweapon != old_pending_weapon)
      SV_BroadcastPlayerScalarInfo(playernum, ci_pending_weapon);

   return true;
}

//
// P_GiveWeapon
//
// The weapon name may have a MF_DROPPED flag ored in.
//
boolean P_GiveWeapon(player_t *player, weapontype_t weapon, boolean dropped)
{
   int playernum = player - players;
   boolean gaveammo;

   if((dmflags & DM_WEAPONSTAY) && !dropped)
   {
      // leave placed weapons forever on net games
      if(player->weaponowned[weapon])
         return false;

      player->bonuscount += BONUSADD;
      player->weaponowned[weapon] = true;

      P_GiveAmmo(player, weaponinfo[weapon].ammo,
                 (GameType == gt_dm) ? 5 : 2);

      // [CG] Allow players to pick up weapons without switching to them.
      if(GET_WSOP(playernum) == WEAPON_SWITCH_ALWAYS ||
         (clientserver &&
          ((dmflags2 & dmf_allow_no_weapon_switch_on_pickup) == 0)))
      {
         player->pendingweapon = weapon;
      }
      else if(GET_WSOP(playernum) == WEAPON_SWITCH_USE_PWO &&
              (!clientserver || (dmflags2 & dmf_allow_preferred_weapon_order)))
      {
         if(CS_WeaponPreferred(playernum, weapon, player->readyweapon))
         {
            player->pendingweapon = weapon;
            if(CS_SERVER)
               SV_BroadcastPlayerScalarInfo(playernum, ci_pending_weapon);
         }
      }

      // [CG] Allow players to pickup weapons silently (they hear the noise
      //      themselves, but other players do not) if the server is so
      //      configured.
      if(!clientserver ||
         player == &players[consoleplayer] ||
         ((dmflags2 & dmf_silent_weapon_pickup) == 0))
      {
         S_StartSound(player->mo, sfx_wpnup); // killough 4/25/98, 12/98
      }

      // [CG] In traditional Deathmatch, weapon pickup messages are not
      //      printed.  This is not the way c/s Deathmatch works, however, so
      //      we must return true here if in c/s mode..
      if(clientserver)
         return true;
      else
         return false;
   }

   // give one clip with a dropped weapon, two clips with a found weapon
   gaveammo = weaponinfo[weapon].ammo != am_noammo &&
      P_GiveAmmo(player, weaponinfo[weapon].ammo, dropped ? 1 : 2);

   return !player->weaponowned[weapon] ?
      player->weaponowned[player->pendingweapon = weapon] = true : gaveammo;
}

//
// P_GiveBody
//
// Returns false if the body isn't needed at all
//
boolean P_GiveBody(player_t *player, int num)
{
   int maxhealthtouse;

   // haleyjd 11/14/09: compatibility fix.
   // The DeHackEd maxhealth setting was only supposed to affect health
   // potions, but when Ty replaced the MAXHEALTH define in this module,
   // he replaced all uses of it, including here. We need to handle
   // multiple cases for demo compatibility.
   if(demo_version >= 200 && demo_version < 335)
      maxhealthtouse = maxhealth;
   else
      maxhealthtouse = 100;

   if(player->health >= maxhealthtouse)
      return false; // Ty 03/09/98 externalized MAXHEALTH to maxhealth
   player->health += num;
   if(player->health > maxhealthtouse)
      player->health = maxhealthtouse;
   player->mo->health = player->health;
   return true;
}

//
// P_GiveArmor
//
// Returns false if the armor is worse
// than the current armor.
//
boolean P_GiveArmor(player_t *player, int armortype, boolean htic)
{
   int hits = armortype*100;

   if(player->armorpoints >= hits)
      return false;   // don't pick up

   player->armortype = armortype;
   player->armorpoints = hits;

   // haleyjd 10/10/02 -- TODO/FIXME: hack!
   player->hereticarmor = player->hereticarmor || htic;

   return true;
}

//
// P_GiveCard
//
void P_GiveCard(player_t *player, card_t card)
{
   if(player->cards[card])
      return;
   player->bonuscount = BONUSADD;
   player->cards[card] = 1;
}

//
// P_GivePower
//
// Rewritten by Lee Killough
//
boolean P_GivePower(player_t *player, int power)
{
   static const int tics[NUMPOWERS] =
   {
      INVULNTICS,
      1,          /* strength */
      INVISTICS,
      IRONTICS,
      1,          /* allmap */
      INFRATICS,
      INVISTICS,  /* haleyjd: totalinvis */
      INVISTICS,  /* haleyjd: ghost */
      1,          /* haleyjd: silencer */
   };

   switch(power)
   {
   case pw_invisibility:
      player->mo->flags |= MF_SHADOW;
      break;
   case pw_allmap:
      if(player->powers[pw_allmap])
         return false;
      break;
   case pw_strength:
      P_GiveBody(player,100);
      break;
   case pw_totalinvis:   // haleyjd: total invisibility
      player->mo->flags2 |= MF2_DONTDRAW;
      break;
   case pw_ghost:        // haleyjd: heretic ghost
      player->mo->flags3 |= MF3_GHOST;
      break;
   case pw_silencer:
      if(player->powers[pw_silencer])
         return false;
      break;
   }

   // Unless player has infinite duration cheat, set duration (killough)

   if(player->powers[power] >= 0)
      player->powers[power] = tics[power];
   return true;
}

//
// P_TouchSpecialThing
//
void P_TouchSpecialThing(Mobj *special, Mobj *toucher)
{
   player_t   *player;
   int        i, sound;
   const char *message = NULL;
   boolean    removeobj = true;
   boolean    pickup_fx = true; // haleyjd 04/14/03
   fixed_t    delta = special->z - toucher->z;

   // [CG] Only do this check serverside
   // if(delta > toucher->height || delta < -8*FRACUNIT)
   if(serverside && (delta > toucher->height || delta < -8 * FRACUNIT))
      return; // out of reach

   sound = sfx_itemup;

   // haleyjd: don't crash if a monster gets here.
   if(!(player = toucher->player))
      return;

   // Dead thing touching.
   // Can happen with a sliding player corpse.
   if(toucher->health <= 0)
      return;

   // haleyjd 05/11/03: EDF pickups modifications
   if(special->sprite < 0 || special->sprite >= NUMSPRITES)
      return;

   // [CG] Broadcast the touch.
   if(CS_SERVER)
      SV_BroadcastPlayerTouchedSpecial(player - players, special->net_id);

   // Identify by sprite.
   switch(pickupfx[special->sprite])
   {
      // armor
   case PFX_GREENARMOR:
      if(!P_GiveArmor(player, green_armor_class, false))
         return;
      message = DEH_String("GOTARMOR"); // Ty 03/22/98 - externalized
      break;

   case PFX_BLUEARMOR:
      if(!P_GiveArmor(player, blue_armor_class, false))
         return;
      message = DEH_String("GOTMEGA"); // Ty 03/22/98 - externalized
      break;

      // bonus items
   case PFX_POTION:
      // sf: removed beta
      player->health++;               // can go over 100%
      if(player->health > (maxhealth * 2))
         player->health = (maxhealth * 2);
      player->mo->health = player->health;
      message = DEH_String("GOTHTHBONUS"); // Ty 03/22/98 - externalized
      break;

   case PFX_ARMORBONUS:
      // sf: removed beta
      player->armorpoints++;          // can go over 100%
      if(player->armorpoints > max_armor)
         player->armorpoints = max_armor;
      if(!player->armortype)
         player->armortype = green_armor_class;
      message = DEH_String("GOTARMBONUS"); // Ty 03/22/98 - externalized
      break;

      // sf: removed beta items

   case PFX_SOULSPHERE:
      player->health += soul_health;
      if(player->health > max_soul)
         player->health = max_soul;
      player->mo->health = player->health;
      message = DEH_String("GOTSUPER"); // Ty 03/22/98 - externalized
      sound = sfx_getpow;
      break;

   case PFX_MEGASPHERE:
      if(demo_version < 335 && GameModeInfo->id != commercial)
         return;
      player->health = mega_health;
      player->mo->health = player->health;
      P_GiveArmor(player,blue_armor_class, false);
      message = DEH_String("GOTMSPHERE"); // Ty 03/22/98 - externalized
      sound = sfx_getpow;
      break;

      // cards
      // leave cards for everyone
   case PFX_BLUEKEY:
      if(!player->cards[it_bluecard])
         message = DEH_String("GOTBLUECARD"); // Ty 03/22/98 - externalized
      P_GiveCard(player, it_bluecard);
      if(clientserver)
         removeobj = pickup_fx = ((dmflags & dmf_leave_keys) == 0);
      else
         removeobj = pickup_fx = (GameType == gt_single);
      break;

   case PFX_YELLOWKEY:
      if(!player->cards[it_yellowcard])
         message = DEH_String("GOTYELWCARD"); // Ty 03/22/98 - externalized
      P_GiveCard(player, it_yellowcard);
      if(clientserver)
         removeobj = pickup_fx = ((dmflags & dmf_leave_keys) == 0);
      else
         removeobj = pickup_fx = (GameType == gt_single);
      break;

   case PFX_REDKEY:
      if(!player->cards[it_redcard])
         message = DEH_String("GOTREDCARD"); // Ty 03/22/98 - externalized
      P_GiveCard(player, it_redcard);
      if(clientserver)
         removeobj = pickup_fx = ((dmflags & dmf_leave_keys) == 0);
      else
         removeobj = pickup_fx = (GameType == gt_single);
      break;

   case PFX_BLUESKULL:
      if(!player->cards[it_blueskull])
         message = DEH_String("GOTBLUESKUL"); // Ty 03/22/98 - externalized
      P_GiveCard(player, it_blueskull);
      if(clientserver)
         removeobj = pickup_fx = ((dmflags & dmf_leave_keys) == 0);
      else
         removeobj = pickup_fx = (GameType == gt_single);
      break;

   case PFX_YELLOWSKULL:
      if(!player->cards[it_yellowskull])
         message = DEH_String("GOTYELWSKUL"); // Ty 03/22/98 - externalized
      P_GiveCard(player, it_yellowskull);
      if(clientserver)
         removeobj = pickup_fx = ((dmflags & dmf_leave_keys) == 0);
      else
         removeobj = pickup_fx = (GameType == gt_single);
      break;

   case PFX_REDSKULL:
      if(!player->cards[it_redskull])
         message = DEH_String("GOTREDSKULL"); // Ty 03/22/98 - externalized
      P_GiveCard(player, it_redskull);
      if(clientserver)
         removeobj = pickup_fx = ((dmflags & dmf_leave_keys) == 0);
      else
         removeobj = pickup_fx = (GameType == gt_single);
      break;

   // medikits, heals
   case PFX_STIMPACK:
      if(!P_GiveBody(player, 10))
         return;
      message = DEH_String("GOTSTIM"); // Ty 03/22/98 - externalized
      break;

   case PFX_MEDIKIT:
      if(!P_GiveBody(player, 25))
         return;
      // sf: fix medineed
      // (check for below 25, but medikit gives 25, so always > 25)
      message = DEH_String(player->health < 50 ? "GOTMEDINEED" : "GOTMEDIKIT");
      break;


      // power ups
   case PFX_INVULNSPHERE:
      if(!P_GivePower(player, pw_invulnerability))
         return;
      message = DEH_String("GOTINVUL"); // Ty 03/22/98 - externalized
      sound = sfx_getpow;
      break;

      // WEAPON_FIXME: berserk changes to fist
   case PFX_BERZERKBOX:
      if(!P_GivePower(player, pw_strength))
         return;
      message = DEH_String("GOTBERSERK"); // Ty 03/22/98 - externalized
      if(player->readyweapon != wp_fist)
         // sf: removed beta
         player->pendingweapon = wp_fist;
      sound = sfx_getpow;
      break;

   case PFX_INVISISPHERE:
      if(!P_GivePower (player, pw_invisibility))
         return;
      message = DEH_String("GOTINVIS"); // Ty 03/22/98 - externalized
      sound = sfx_getpow;
      break;

   case PFX_RADSUIT:
      if(!P_GivePower(player, pw_ironfeet))
         return;
      // sf:removed beta

      message = DEH_String("GOTSUIT"); // Ty 03/22/98 - externalized
      sound = sfx_getpow;
      break;

   case PFX_ALLMAP:
      if(!P_GivePower(player, pw_allmap))
         return;
      message = DEH_String("GOTMAP"); // Ty 03/22/98 - externalized
      sound = sfx_getpow;
      break;

   case PFX_LIGHTAMP:

      if(!P_GivePower(player, pw_infrared))
         return;
      // sf:removed beta
      sound = sfx_getpow;
      message = DEH_String("GOTVISOR"); // Ty 03/22/98 - externalized
      break;

      // ammo
   case PFX_CLIP:
      if(special->flags & MF_DROPPED)
      {
         if(!P_GiveAmmo(player,am_clip,0))
            return;
      }
      else
      {
         if(!P_GiveAmmo(player,am_clip,1))
            return;
      }
      message = DEH_String("GOTCLIP"); // Ty 03/22/98 - externalized
      break;

   case PFX_CLIPBOX:
      if(!P_GiveAmmo(player, am_clip,5))
         return;
      message = DEH_String("GOTCLIPBOX"); // Ty 03/22/98 - externalized
      break;

   case PFX_ROCKET:
      if(!P_GiveAmmo(player, am_misl,1))
         return;
      message = DEH_String("GOTROCKET"); // Ty 03/22/98 - externalized
      break;

   case PFX_ROCKETBOX:
      if(!P_GiveAmmo(player, am_misl,5))
         return;
      message = DEH_String("GOTROCKBOX"); // Ty 03/22/98 - externalized
      break;

   case PFX_CELL:
      if(!P_GiveAmmo(player, am_cell,1))
         return;
      message = DEH_String("GOTCELL"); // Ty 03/22/98 - externalized
      break;

   case PFX_CELLPACK:
      if(!P_GiveAmmo(player, am_cell,5))
         return;
      message = DEH_String("GOTCELLBOX"); // Ty 03/22/98 - externalized
      break;

   case PFX_SHELL:
      if(!P_GiveAmmo(player, am_shell,1))
         return;
      message = DEH_String("GOTSHELLS"); // Ty 03/22/98 - externalized
      break;

   case PFX_SHELLBOX:
      if(!P_GiveAmmo(player, am_shell,5))
         return;
      message = DEH_String("GOTSHELLBOX"); // Ty 03/22/98 - externalized
      break;

   case PFX_BACKPACK:
      if(!player->backpack)
      {
         for (i=0 ; i<NUMAMMO ; i++)
            player->maxammo[i] *= 2;
         player->backpack = true;
      }
      // EDF FIXME: needs a ton of work
#if 0
      if(special->flags & MF_DROPPED)
      {
         int i;
         for(i=0 ; i<NUMAMMO ; i++)
         {
            player->ammo[i] +=special->extradata.backpack->ammo[i];
            if(player->ammo[i]>player->maxammo[i])
               player->ammo[i]=player->maxammo[i];
         }
         P_GiveWeapon(player,special->extradata.backpack->weapon,true);
         Z_Free(special->extradata.backpack);
         message = "got player backpack";
      }
      else
#endif
      {
         for(i = 0; i < NUMAMMO; ++i)
            P_GiveAmmo(player, i, 1);
         message = DEH_String("GOTBACKPACK"); // Ty 03/22/98 - externalized
      }

      break;

      // weapons
   case PFX_BFG:
      if(!P_GiveWeapon(player, wp_bfg, false))
         return;
      removeobj = !clientserver || ((dmflags & dmf_leave_weapons) == 0);
      // FIXME: externalize all BFG pickup strings
      message = bfgtype==0 ? DEH_String("GOTBFG9000") // sf
                : bfgtype==1 ? "You got the BFG 2704!"
                : bfgtype==2 ? "You got the BFG 11K!"
                : bfgtype==3 ? "You got the Bouncing BFG!"
                : bfgtype==4 ? "You got the Plasma Burst BFG!"
                : "You got some kind of BFG";
      sound = sfx_wpnup;
      break;

   case PFX_CHAINGUN:
      if(!P_GiveWeapon(player, wp_chaingun, !!(special->flags & MF_DROPPED)))
         return;
      removeobj = special->flags & MF_DROPPED ||
                  ((dmflags & dmf_leave_weapons) == 0);
      message = DEH_String("GOTCHAINGUN"); // Ty 03/22/98 - externalized
      sound = sfx_wpnup;
      break;

   case PFX_CHAINSAW:
      if(!P_GiveWeapon(player, wp_chainsaw, false))
         return;
      removeobj = special->flags & MF_DROPPED ||
                  ((dmflags & dmf_leave_weapons) == 0);
      message = DEH_String("GOTCHAINSAW"); // Ty 03/22/98 - externalized
      sound = sfx_wpnup;
      break;

   case PFX_LAUNCHER:
      if(!P_GiveWeapon(player, wp_missile, false) )
         return;
      removeobj = special->flags & MF_DROPPED ||
                  ((dmflags & dmf_leave_weapons) == 0);
      message = DEH_String("GOTLAUNCHER"); // Ty 03/22/98 - externalized
      sound = sfx_wpnup;
      break;

   case PFX_PLASMA:
      if(!P_GiveWeapon(player, wp_plasma, false))
         return;
      removeobj = special->flags & MF_DROPPED ||
                  ((dmflags & dmf_leave_weapons) == 0);
      message = DEH_String("GOTPLASMA"); // Ty 03/22/98 - externalized
      sound = sfx_wpnup;
      break;

   case PFX_SHOTGUN:
      if(!P_GiveWeapon(player, wp_shotgun, !!(special->flags & MF_DROPPED)))
         return;
      removeobj = special->flags & MF_DROPPED ||
                  ((dmflags & dmf_leave_weapons) == 0);
      message = DEH_String("GOTSHOTGUN"); // Ty 03/22/98 - externalized
      sound = sfx_wpnup;
      break;

   case PFX_SSG:
      if(!P_GiveWeapon(player, wp_supershotgun, !!(special->flags & MF_DROPPED)))
         return;
      removeobj = special->flags & MF_DROPPED ||
                  ((dmflags & dmf_leave_weapons) == 0);
      message = DEH_String("GOTSHOTGUN2"); // Ty 03/22/98 - externalized
      sound = sfx_wpnup;
      break;

      // haleyjd 10/10/02: Heretic powerups

      // heretic keys: give both card and skull equivalent DOOM keys
   case PFX_HGREENKEY: // green key (red in doom)
      if(!player->cards[it_redcard])
         message = DEH_String("HGOTGREENKEY");
      P_GiveCard(player, it_redcard);
      P_GiveCard(player, it_redskull);
      if(clientserver)
      {
         removeobj = pickup_fx =
            !clientserver || ((dmflags & dmf_leave_keys) == 0);
      }
      else
         removeobj = pickup_fx = (GameType == gt_single);
      sound = sfx_keyup;
      break;

   case PFX_HBLUEKEY: // blue key (blue in doom)
      if(!player->cards[it_bluecard])
         message = DEH_String("HGOTBLUEKEY");
      P_GiveCard(player, it_bluecard);
      P_GiveCard(player, it_blueskull);
      if(clientserver)
      {
         removeobj = pickup_fx =
            !clientserver || ((dmflags & dmf_leave_keys) == 0);
      }
      else
         removeobj = pickup_fx = (GameType == gt_single);
      sound = sfx_keyup;
      break;

   case PFX_HYELLOWKEY: // yellow key (yellow in doom)
      if(!player->cards[it_yellowcard])
         message = DEH_String("HGOTYELLOWKEY");
      P_GiveCard(player, it_yellowcard);
      P_GiveCard(player, it_yellowskull);
      if(clientserver)
      {
         removeobj = pickup_fx =
            !clientserver || ((dmflags & dmf_leave_keys) == 0);
      }
      else
         removeobj = pickup_fx = (GameType == gt_single);
      sound = sfx_keyup;
      break;

   case PFX_HPOTION: // heretic potion
      if(!P_GiveBody(player, 10))
         return;
      message = DEH_String("HITEMHEALTH");
      sound = sfx_hitemup;
      break;

   case PFX_SILVERSHIELD: // heretic shield 1
      if(!P_GiveArmor(player, 1, true))
         return;
      message = DEH_String("HITEMSHIELD1");
      sound = sfx_hitemup;
      break;

   case PFX_ENCHANTEDSHIELD: // heretic shield 2
      if(!P_GiveArmor(player, 2, true))
         return;
      message = DEH_String("HITEMSHIELD2");
      sound = sfx_hitemup;
      break;

   case PFX_BAGOFHOLDING: // bag of holding
      // HTIC_TODO: bag of holding effects
      message = DEH_String("HITEMBAGOFHOLDING");
      sound = sfx_hitemup;
      break;

   case PFX_HMAP: // map scroll
      if(!P_GivePower(player, pw_allmap))
         return;
      message = DEH_String("HITEMSUPERMAP");
      sound = sfx_hitemup;
      break;

      // Heretic Ammo items
   case PFX_GWNDWIMPY:
      // HTIC_TODO: give ammo
      message = DEH_String("HAMMOGOLDWAND1");
      sound = sfx_hitemup;
      break;

   case PFX_GWNDHEFTY:
      // HTIC_TODO: give ammo
      message = DEH_String("HAMMOGOLDWAND2");
      sound = sfx_hitemup;
      break;

   case PFX_MACEWIMPY:
      // HTIC_TODO: give ammo
      message = DEH_String("HAMMOMACE1");
      sound = sfx_hitemup;
      break;

   case PFX_MACEHEFTY:
      // HTIC_TODO: give ammo
      message = DEH_String("HAMMOMACE2");
      sound = sfx_hitemup;
      break;

   case PFX_CBOWWIMPY:
      // HTIC_TODO: give ammo
      message = DEH_String("HAMMOCROSSBOW1");
      sound = sfx_hitemup;
      break;

   case PFX_CBOWHEFTY:
      // HTIC_TODO: give ammo
      message = DEH_String("HAMMOCROSSBOW2");
      sound = sfx_hitemup;
      break;

   case PFX_BLSRWIMPY:
      // HTIC_TODO: give ammo
      message = DEH_String("HAMMOBLASTER1");
      sound = sfx_hitemup;
      break;

   case PFX_BLSRHEFTY:
      // HTIC_TODO: give ammo
      message = DEH_String("HAMMOBLASTER2");
      sound = sfx_hitemup;
      break;

   case PFX_PHRDWIMPY:
      // HTIC_TODO: give ammo
      message = DEH_String("HAMMOPHOENIXROD1");
      sound = sfx_hitemup;
      break;

   case PFX_PHRDHEFTY:
      // HTIC_TODO: give ammo
      message = DEH_String("HAMMOPHOENIXROD2");
      sound = sfx_hitemup;
      break;

   case PFX_SKRDWIMPY:
      // HTIC_TODO: give ammo
      message = DEH_String("HAMMOSKULLROD1");
      sound = sfx_hitemup;
      break;

   case PFX_SKRDHEFTY:
      // HTIC_TODO: give ammo
      message = DEH_String("HAMMOSKULLROD2");
      sound = sfx_hitemup;
      break;

      // start new Eternity power-ups
   case PFX_TOTALINVIS:
      if(!P_GivePower(player, pw_totalinvis))
         return;
      message = "Total Invisibility!";
      sound = sfx_getpow;
      break;

   case PFX_BLUEFLAG:
   case PFX_DROPPEDBLUEFLAG:
      CS_HandleFlagTouch(player, team_color_blue);
      return;

   case PFX_REDFLAG:
   case PFX_DROPPEDREDFLAG:
      CS_HandleFlagTouch(player, team_color_red);
      return;

   default:
      // I_Error("P_SpecialThing: Unknown gettable thing");
      return;      // killough 12/98: suppress error message
   }

   // sf: display message using player_printf
   if(message)
      player_printf(player, "%s", message);

   // haleyjd 07/08/05: rearranged to avoid removing before
   // checking for COUNTITEM flag.
   if(special->flags & MF_COUNTITEM)
      player->itemcount++;

   if(serverside && removeobj)
   {
      if(CS_SERVER)
         SV_BroadcastActorRemoved(special);
      special->removeThinker();
   }

   // haleyjd 07/08/05: inverted condition
   if(pickup_fx)
   {
      player->bonuscount += BONUSADD;
      S_StartSound(player->mo, sound);   // killough 4/25/98, 12/98
   }
}

//
// P_KillMobj
//
<<<<<<< HEAD
// [CG] Un-static'd
// static void P_KillMobj(mobj_t *source, mobj_t *target, emod_t *mod)
void P_KillMobj(mobj_t *source, mobj_t *target, emod_t *mod)
=======
static void P_KillMobj(Mobj *source, Mobj *target, emod_t *mod)
>>>>>>> 87e4a192
{
   mobjtype_t item;
   Mobj     *mo;

   target->flags &= ~(MF_SHOOTABLE|MF_FLOAT|MF_SKULLFLY);
   target->flags2 &= ~MF2_INVULNERABLE; // haleyjd 04/09/99

   if(!(target->flags3 & MF3_DEADFLOAT))
      target->flags &= ~MF_NOGRAVITY;

   target->flags |= MF_CORPSE|MF_DROPOFF;
   target->height >>= 2;

   if(target->player && target->player->health > 0)
      target->player->health = 0;

   // killough 8/29/98: remove from threaded list
   target->updateThinker();

   if(source && source->player)
   {
      // count for intermission
      // killough 7/20/98: don't count friends
      if(!(target->flags & MF_FRIEND))
      {
         if(target->flags & MF_COUNTKILL)
            source->player->killcount++;
      }
      if(target->player)
      {
         source->player->frags[target->player-players]++;
<<<<<<< HEAD
         if(CS_TEAMDM)
         {
            // [CG] Subtract 1 from the team's score for suicides and team
            //      kills.
            if(source->player == target->player ||
               clients[source->player - players].team ==
               clients[target->player - players].team)
               team_scores[clients[source->player - players].team]--;
            else
               team_scores[clients[source->player - players].team]++;
         }
         HU_FragsupdateThinker();
=======
         HU_FragsUpdate();
>>>>>>> 87e4a192
      }
   }
   else if(GameType == gt_single && (target->flags & MF_COUNTKILL))
   {
      // count all monster deaths,
      // even those caused by other monsters
      // killough 7/20/98: don't count friends
      if(!(target->flags & MF_FRIEND))
         players->killcount++;
   }

   if(target->player)
   {
      // [CG] Keep track of deaths.
      clients[target->player - players].death_count++;

      // count environment kills against you
      if(!source)
      {
         target->player->frags[target->player-players]++;

         // [CG] Subtract 1 from the team's score for environment kills.
         if(CS_TEAMDM)
            team_scores[clients[target->player - players].team]--;

         HU_FragsUpdate();
      }

      // [CG] Drop the flag if the target was holding it.
      if(CS_CTF)
         CS_DropFlag(target->player - players);

      target->flags &= ~MF_SOLID;
      target->player->playerstate = PST_DEAD;

      // [CG] Only drop the player's weapon if their actor still exists.
      if(!clientserver || target->player->mo)
         P_DropWeapon(target->player);

      if(target->player == &players[consoleplayer] && automapactive)
      {
         if(!demoplayback) // killough 11/98: don't switch out in demos, though
            AM_Stop();     // don't die in auto map; switch view prior to dying
      }
   }

   if(target->health < -target->info->spawnhealth &&
      target->info->xdeathstate != NullStateNum)
      P_SetMobjState(target, target->info->xdeathstate);
   else
   {
      // haleyjd 06/05/08: damagetype death states
      statenum_t st = target->info->deathstate;
      state_t *state;

      if(mod->num > 0 && (state = E_StateForMod(target->info, "Death", mod)))
         st = state->index;

      P_SetMobjState(target, st);
   }

   // FIXME: make a flag? Also, probably not done in Heretic/Hexen.
   target->tics -= P_Random(pr_killtics) & 3;

   if(target->tics < 1)
      target->tics = 1;

   // Drop stuff.
   // This determines the kind of object spawned
   // during the death frame of a thing.

   if(target->info->droptype != -1)
   {
      if(target->player)
      {
         // players only drop backpacks if so indicated
         if(!(dmflags & DM_PLAYERDROP))
            return;
      }

      item = target->info->droptype;
   }
   else
      return;

   if(serverside)
   {
      mo = P_SpawnMobj(target->x, target->y, ONFLOORZ, item);
      mo->flags |= MF_DROPPED;    // special versions of items

      if(CS_SERVER)
         SV_BroadcastActorSpawned(mo);
   }

   // EDF FIXME: problematic, needed work to begin with
#if 0
   if(mo->type == MT_MISC24) // put all the players stuff into the
   {                         // backpack
      int a;
      mo->extradata.backpack = (backpack_t *)(Z_Malloc(sizeof(backpack_t), PU_LEVEL, NULL));
      for(a=0; a<NUMAMMO; a++)
         mo->extradata.backpack->ammo[a] = target->player->ammo[a];
      mo->extradata.backpack->weapon = target->player->readyweapon;
      // set the backpack moving slightly faster than the player

      // start it moving in a (fairly) random direction
      // i cant be bothered to create a new random number
      // class right now
      // haleyjd: not demo safe, fix later (TODO)
      /*
      mo->momx = target->momx * (gametic-basetic) % 5;
      mo->momy = target->momy * (gametic-basetic+30) % 5;
      */
   }
#endif
}

//
// P_GetDeathMessageString
//
// Retrieves the string to use for a given EDF damagetype.
//
static const char *P_GetDeathMessageString(emod_t *mod, boolean self)
{
   const char *str;
   boolean isbex;
   const char *ret;

   if(self)
   {
      str   = mod->selfobituary;
      isbex = mod->selfObitIsBexString;
   }
   else
   {
      str   = mod->obituary;
      isbex = mod->obitIsBexString;
   }

   if(isbex)
      ret = DEH_String(str);
   else
      ret = str;

   return ret;
}

//
// P_DeathMessage
//
// Implements obituaries based on the type of damage which killed a player.
//
<<<<<<< HEAD
void P_DeathMessage(mobj_t *source, mobj_t *target, mobj_t *inflictor,
                    emod_t *mod)
=======
static void P_DeathMessage(Mobj *source, Mobj *target, Mobj *inflictor, 
                           emod_t *mod)
>>>>>>> 87e4a192
{
   boolean friendly = false;
   const char *message = NULL;

   if(!target->player || !obituaries)
      return;

   if(GameType == gt_coop)
      friendly = true;

   // miscellaneous death types that cannot be determined
   // directly from the source or inflictor without difficulty

   if((source == NULL && inflictor == NULL) || mod->sourceless)
      message = P_GetDeathMessageString(mod, false);

   if(source && !message)
   {
      if(source == target)
      {
         // killed self
         message = P_GetDeathMessageString(mod, true);
      }
      else if(!source->player)
      {
         // monster kills

         switch(mod->num)
         {
         case MOD_HIT: // melee attack
            message = source->info->meleeobit;
            break;
         default: // other attack
            message = source->info->obituary;
            break;
         }

         // if the monster didn't define the proper obit, try the
         // obit defined by the mod of this attack
         if(!message)
            message = P_GetDeathMessageString(mod, false);
      }
   }

   // print message if any
   if(message)
   {
      doom_printf("%c%s %s", obcolour + 128, target->player->name, message);
      return;
   }

   if(source && source->player)
   {
      if(friendly)
      {
         // in coop mode, player kills are bad
         message = DEH_String("OB_COOP");
      }
      else
      {
         // deathmatch deaths
         message = P_GetDeathMessageString(mod, false);
      }
   }

   // use default message
   if(!message)
      message = DEH_String("OB_DEFAULT");

   // print message
   doom_printf("%c%s %s", obcolour + 128, target->player->name, message);
}

//=============================================================================
//
// Special damage type code -- see codepointer table below.
//

typedef struct dmgspecdata_s
{
   Mobj *source;
   Mobj *target;
   int     damage;
} dmgspecdata_t;

//
// P_MinotaurChargeHit
//
// Special damage action for Maulotaurs slamming into things.
//
static boolean P_MinotaurChargeHit(dmgspecdata_t *dmgspec)
{
   Mobj *source = dmgspec->source;
   Mobj *target = dmgspec->target;

   // only when charging
   if(source->flags & MF_SKULLFLY)
   {
      angle_t angle;
      fixed_t thrust;

      // SoM: TODO figure out if linked portals needs to worry about this. It
      // looks like target might not always be source->target
      angle = P_PointToAngle(source->x, source->y, target->x, target->y);
      thrust = 16*FRACUNIT + (P_Random(pr_mincharge) << 10);

      P_ThrustMobj(target, angle, thrust);
      P_DamageMobj(target, NULL, NULL,
                   ((P_Random(pr_mincharge) & 7) + 1) * 6,
                   MOD_UNKNOWN);

      if(target->player)
         target->reactiontime = 14 + (P_Random(pr_mincharge) & 7);

      return true; // return early from P_DamageMobj
   }

   return false; // just normal damage
}

//
// P_TouchWhirlwind
//
// Called when an Iron Lich whirlwind hits something. Does damage
// and may toss the target around violently.
//
static boolean P_TouchWhirlwind(dmgspecdata_t *dmgspec)
{
<<<<<<< HEAD
   mobj_t *target = dmgspec->target;

=======
   Mobj *target = dmgspec->target;
   
>>>>>>> 87e4a192
   // toss the target around

   target->angle += P_SubRandom(pr_whirlwind) << 20;
   target->momx  += P_SubRandom(pr_whirlwind) << 10;
   target->momy  += P_SubRandom(pr_whirlwind) << 10;

   // z momentum -- Bosses will not be tossed up.

   if((leveltime & 16) && !(target->flags2 & MF2_BOSS))
   {
      int randVal = P_Random(pr_whirlwind);

      if(randVal > 160)
         randVal = 160;

      target->momz += randVal << 10;

      if(target->momz > 12*FRACUNIT)
         target->momz = 12*FRACUNIT;
   }

   // do a small amount of damage (it adds up fast)
   if(!(leveltime & 7))
      P_DamageMobj(target, NULL, NULL, 3, MOD_UNKNOWN);

   return true; // always return from P_DamageMobj
}

//
// haleyjd: Damage Special codepointer lookup table
//
// mobjinfo::dmgspecial is an index into this table. The index is checked for
// validity during EDF processing. If the special returns true, P_DamageMobj
// returns immediately, assuming that the special did its own damage. If it
// returns false, P_DamageMobj continues, and the damage field of the
// dmgspecdata_t structure is used to possibly modify the damage that will be
// done.
//

typedef boolean (*dmgspecial_t)(dmgspecdata_t *);

static dmgspecial_t DamageSpecials[INFLICTOR_NUMTYPES] =
{
   NULL,                // none
   P_MinotaurChargeHit, // MinotaurCharge
   P_TouchWhirlwind,    // Whirlwind
};

//
// P_AdjustDamageType
//
// haleyjd 10/12/09: Handles special cases for damage types.
//
static int P_AdjustDamageType(Mobj *source, Mobj *inflictor, int mod)
{
   int newmod = mod;

   // inflictor-based adjustments

   if(inflictor)
   {
      // haleyjd 06/05/08: special adjustments to mod type based on inflictor
      // thingtype flags (I'd rather not do this at all, but it's necessary
      // since the FIREDAMAGE flag has been around forever).
      if(inflictor->flags3 & MF3_FIREDAMAGE)
         newmod = MOD_FIRE;
   }

   // source-based adjustments

   if(source)
   {
      // players
      if(source->player && mod == MOD_PLAYERMISC)
      {
         weaponinfo_t *weapon = P_GetReadyWeapon(source->player);

         // redirect based on weapon mod
         newmod = weapon->mod;
      }
   }

   return newmod;
}

//
// P_DamageMobj
//
// Damages both enemies and players
// "inflictor" is the thing that caused the damage
//  creature or missile, can be NULL (slime, etc)
// "source" is the thing to target after taking damage
//  creature or NULL
// Source and inflictor are the same for melee attacks.
// Source can be NULL for slime, barrel explosions
// and other environmental stuff.
//
// haleyjd 07/13/03: added method of death flag
//
<<<<<<< HEAD
void P_DamageMobj(mobj_t *target, mobj_t *inflictor, mobj_t *source,
=======
void P_DamageMobj(Mobj *target, Mobj *inflictor, Mobj *source, 
>>>>>>> 87e4a192
                  int damage, int mod)
{
   int armor_damage = 0;
   boolean dealt_damage = false;
   boolean just_hit = false;
   emod_t *emod;
   player_t *player;

   // [CG] This function has been significantly modified for c/s usage.

   // [CG] This function is only run serverside.
   if(!serverside)
      return;

   // killough 8/31/98: allow bouncers to take damage
   if(!(target->flags & (MF_SHOOTABLE | MF_BOUNCES)))
      return; // shouldn't happen...

   if(target->health <= 0)
      return;

   // haleyjd:
   // Invulnerability -- telestomp can still kill to avoid getting stuck
   // Dormancy -- things are invulnerable until they are awakened
   // No Friend Damage -- some things aren't hurt by friends
   // Invuln-Charge -- skullflying objects won't take damage (for Maulotaur)
   if(damage < 10000)
   {
      if(target->flags2 & (MF2_INVULNERABLE | MF2_DORMANT))
         return;

      if(target->flags3 & MF3_NOFRIENDDMG && source && source != target &&
         source->flags & MF_FRIEND)
         return;

      if(target->flags & MF_SKULLFLY && target->flags3 & MF3_INVULNCHARGE)
         return;
   }

   // a dormant thing being destroyed gets restored to normal first
   if(target->flags2 & MF2_DORMANT)
   {
      target->flags2 &= ~MF2_DORMANT;
      target->tics = 1;
   }

   if(target->flags & MF_SKULLFLY)
      target->momx = target->momy = target->momz = 0;

   player = target->player;
   if(player && gameskill == sk_baby)
      damage >>= 1;   // take half damage in trainer mode

   // haleyjd 08/01/04: dmgspecial -- special inflictor types
   if(inflictor && inflictor->info->dmgspecial)
   {
      dmgspecdata_t dmgspec;

      dmgspec.source = inflictor;
      dmgspec.target = target;
      dmgspec.damage = damage;

      // if the handler returns true, damage was taken care of by
      // the handler, otherwise, we go on as normal
      if(DamageSpecials[inflictor->info->dmgspecial](&dmgspec))
         return;

      // damage may be modified by the handler
      damage = dmgspec.damage;
   }

   // haleyjd 10/12/09: do all adjustments to mod now, and look up emod_t once
   mod  = P_AdjustDamageType(source, inflictor, mod);
   emod = E_DamageTypeForNum(mod);

   // haleyjd 10/12/09: damage factors
   if(mod != MOD_UNKNOWN)
   {
      MetaTable *meta = target->info->meta;
      double df = meta->getDouble(E_ModFieldName("damagefactor", emod), 1.0);

      damage = (int)(damage * df);
   }

   // Some close combat weapons should not
   // inflict thrust and push the victim out of reach,
   // thus kick away unless using the chainsaw.

   if(inflictor && !(target->flags & MF_NOCLIP) &&
      (!source || !source->player ||
       !(P_GetReadyWeapon(source->player)->flags & WPF_NOTHRUST)) &&
      !(inflictor->flags3 & MF3_NODMGTHRUST)) // haleyjd 11/14/02
   {
      // haleyjd: thrust factor differs for Heretic
      int16_t tf = GameModeInfo->thrustFactor;

      // SoM: restructured a bit
      fixed_t thrust = damage*(FRACUNIT>>3)*tf/target->info->mass;
#ifdef R_LINKEDPORTALS
      unsigned ang;

      {
         linkoffset_t *link;

         if(inflictor->groupid == target->groupid ||
            !(link = P_GetLinkOffset(inflictor->groupid, target->groupid)))
         {
            ang = P_PointToAngle (inflictor->x, inflictor->y,
                                   target->x, target->y);
         }
         else
         {
            ang = P_PointToAngle(inflictor->x, inflictor->y,
                                  target->x + link->x, target->y + link->y);
         }
      }
#else
      unsigned ang = P_PointToAngle (inflictor->x, inflictor->y,
                                      target->x, target->y);
#endif

      // make fall forwards sometimes
      if(damage < 40 && damage > target->health
         && target->z - inflictor->z > 64*FRACUNIT
         && P_Random(pr_damagemobj) & 1)
      {
         ang += ANG180;
         thrust *= 4;
      }

      P_ThrustMobj(target, ang, thrust);

      // killough 11/98: thrust objects hanging off ledges
      if(target->intflags & MIF_FALLING && target->gear >= MAXGEAR)
         target->gear = 0;
   }

   // player specific
   if(player)
   {
      // haleyjd 07/10/09: instagib
      if(source && dmflags2 & DM_INSTAGIB)
         damage = 10000;

      // [CG] Handle friendly damage.
      if(source && source->player && source->player != player)
      {
         if(friendly_damage_percentage < 100 && (GameType == gt_coop || (
            CS_TEAMS_ENABLED &&
            clients[target->player - players].team ==
            clients[source->player - players].team)))
         {
            damage *= cs_settings->friendly_damage_percentage;
            damage /= 100;
         }
      }

      // end of game hell hack
      if(target->subsector->sector->special == 11 && damage >= target->health)
         damage = target->health - 1;

      // Below certain threshold,
      // ignore damage in GOD mode, or with INVUL power.
      // killough 3/26/98: make god mode 100% god mode in non-compat mode

      if((damage < 1000 || (!comp[comp_god] && player->cheats&CF_GODMODE)) &&
         (player->cheats&CF_GODMODE || player->powers[pw_invulnerability]))
         return;

      if(player->armortype)
      {
         // haleyjd 10/10/02: heretic armor -- its better! :P
         // HTIC_FIXME
         if(player->hereticarmor)
            armor_damage = player->armortype == 1 ? damage/2 : (damage*3)/4;
         else
            armor_damage = player->armortype == 1 ? damage/3 : damage/2;

         if(player->armorpoints <= armor_damage)
         {
            // armor is used up
            armor_damage = player->armorpoints;
            player->armortype = 0;
            // haleyjd 10/10/02
            player->hereticarmor = false;
         }
         player->armorpoints -= armor_damage;
         damage -= armor_damage;
      }

      player->health -= damage;       // mirror mobj health here for Dave
      if(player->health < 0)
         player->health = 0;

      player->attacker = source;
      player->damagecount += damage;  // add damage after armor / invuln

      if(player->damagecount > 100)
         player->damagecount = 100;  // teleport stomp does 10k points...

      // haleyjd 10/14/09: we do not allow negative damagecount
      if(player->damagecount < 0)
         player->damagecount = 0;

#if 0
      // killough 11/98:
      // This is unused -- perhaps it was designed for
      // a hand-connected input device or VR helmet,
      // to pinch the player when they're hurt :)

      // haleyjd: this was for the "CyberMan" 3D mouse ^_^

      {
         int temp = damage < 100 ? damage : 100;

         if(player == &players[consoleplayer])
            I_Tactile(40,10,40+temp*2);
      }
#endif

   }

   // do the damage
   if(!(target->flags4 & MF4_NODAMAGE) || damage >= 10000)
   {
      target->health -= damage;
      dealt_damage = true;
   }

   // check for death
   if(target->health <= 0)
   {
      if(dealt_damage && CS_SERVER)
      {
         SV_BroadcastActorDamaged(target, inflictor, source, damage,
                                  armor_damage, mod, true, false);
      }
      // death messages for players
      if(player)
         P_DeathMessage(source, target, inflictor, emod);

      // haleyjd 09/29/07: wimpy death?
      if(damage <= 10)
         target->intflags |= MIF_WIMPYDEATH;

      P_KillMobj(source, target, emod);
      if(CS_SERVER)
         SV_BroadcastActorKilled(target, inflictor, source, damage, mod);
   }
   else
   {
      // [CG] Broke out P_HandleDamagedMobj from here.
      just_hit = P_HandleDamagedMobj(target, source, damage, mod, emod);

      if(dealt_damage && CS_SERVER)
      {
         SV_BroadcastActorDamaged(
            target, inflictor, source, damage, armor_damage, mod, false,
            just_hit
         );
      }
   }
}

// [CG] Broke out of P_DamageMobj.
boolean P_HandleDamagedMobj(mobj_t *target, mobj_t *source, int damage, int mod,
                            emod_t *emod)
{
   boolean justhit = false;  // killough 11/98
   boolean bossignore;       // haleyjd

   // haleyjd: special death hacks: if we got here, we didn't really die
   target->intflags &= ~(MIF_DIEDFALLING|MIF_WIMPYDEATH);

   // killough 9/7/98: keep track of targets so that friends can help friends
   if(demo_version >= 203)
   {
      // If target is a player, set player's target to source,
      // so that a friend can tell who's hurting a player
<<<<<<< HEAD
      if(target->player)
         P_SetTarget<mobj_t>(&target->target, source);

=======
      if(player)
         P_SetTarget<Mobj>(&target->target, source);
      
>>>>>>> 87e4a192
      // killough 9/8/98:
      // If target's health is less than 50%, move it to the front of its list.
      // This will slightly increase the chances that enemies will choose to
      // "finish it off", but its main purpose is to alert friends of danger.

      if(target->health * 2 < target->info->spawnhealth)
      {
<<<<<<< HEAD
         CThinker *cap = 
            &thinkerclasscap[target->flags & MF_FRIEND ?
=======
         Thinker *cap = 
            &thinkerclasscap[target->flags & MF_FRIEND ? 
>>>>>>> 87e4a192
                             th_friends : th_enemies];
         (target->cprev->cnext = target->cnext)->cprev = target->cprev;
         (target->cnext = cap->cnext)->cprev = target;
         (target->cprev = cap)->cnext = target;
      }
   }

   if(P_Random(pr_painchance) < target->info->painchance &&
      !(target->flags & MF_SKULLFLY))
   {
      //killough 11/98: see below
      if(demo_version >= 203)
         justhit = true;
      else
         target->flags |= MF_JUSTHIT;    // fight back!

      // haleyjd 10/06/99: remove pain for zero-damage projectiles
      // FIXME: this needs a comp flag
      if(damage > 0 || demo_version < 329)
      {
         statenum_t st = target->info->painstate;
         state_t *state = NULL;

         // haleyjd  06/05/08: check for special damagetype painstate
         if(mod > 0 && (state = E_StateForMod(target->info, "Pain", emod)))
            st = state->index;

         P_SetMobjState(target, st);
      }
   }

   target->reactiontime = 0;           // we're awake now...

   // killough 9/9/98: cleaned up, made more consistent:
   // haleyjd 11/24/02: added MF3_DMGIGNORED and MF3_BOSSIGNORE flags

   // EDF_FIXME: replace BOSSIGNORE with generalized infighting controls.
   // BOSSIGNORE flag will be made obsolete.

   // haleyjd: set bossignore
   if(source && (source->type != target->type) &&
      (source->flags3 & target->flags3 & MF3_BOSSIGNORE))
   {
      // ignore if friendliness matches
      bossignore = !((source->flags ^ target->flags) & MF_FRIEND);
   }
   else
      bossignore = false;

   // Set target based on the following criteria:
   // * Damage is sourced and source is not self.
   // * Source damage is not ignored via MF3_DMGIGNORED.
   // * Threshold is expired, or target has no threshold via MF3_NOTHRESHOLD.
   // * Things are not friends, or monster infighting is enabled.
   // * Things are not both friends while target is not a SUPERFRIEND

   // TODO: add fine-grained infighting control as metadata

   if(source && source != target                                     // source checks
      && !(source->flags3 & MF3_DMGIGNORED)                          // not ignored?
      && !bossignore                                                 // EDF_FIXME!
      && (!target->threshold || (target->flags3 & MF3_NOTHRESHOLD))  // threshold?
      && ((source->flags ^ target->flags) & MF_FRIEND ||             // friendliness?
           monster_infighting || demo_version < 203)
      && !(source->flags & target->flags & MF_FRIEND &&              // superfriend?
           target->flags3 & MF3_SUPERFRIEND))
   {
      // if not intent on another player, chase after this one
      //
      // killough 2/15/98: remember last enemy, to prevent
      // sleeping early; 2/21/98: Place priority on players
      // killough 9/9/98: cleaned up, made more consistent:

      if(!target->lastenemy || target->lastenemy->health <= 0 ||
         (demo_version < 203 ? !target->lastenemy->player :
          !((target->flags ^ target->lastenemy->flags) & MF_FRIEND) &&
             target->target != source)) // remember last enemy - killough
      {
         P_SetTarget<Mobj>(&target->lastenemy, target->target);
      }

      P_SetTarget<Mobj>(&target->target, source);       // killough 11/98
      target->threshold = BASETHRESHOLD;

      if(target->state == states[target->info->spawnstate] &&
         target->info->seestate != NullStateNum)
      {
         P_SetMobjState(target, target->info->seestate);
      }
   }

   // haleyjd 01/15/06: Fix for demo comp problem introduced in MBF
   // For MBF and above, set MF_JUSTHIT here
   // killough 11/98: Don't attack a friend, unless hit by that friend.
   if(!demo_compatibility && justhit &&
      (target->target == source || !target->target ||
       !(target->flags & target->target->flags & MF_FRIEND)))
   {
      target->flags |= MF_JUSTHIT;    // fight back!
   }

   return justhit;
}

//
// P_Whistle
//
// haleyjd 01/11/04:
// Inspired in part by Lee Killough's changelog, this allows the
// a friend to be teleported to the player's location.
//
void P_Whistle(Mobj *actor, int mobjtype)
{
   Mobj *mo;
   Thinker *th;
   fixed_t prevx, prevy, prevz, prestep, x, y, z;
   angle_t an;

   // look for a friend of the indicated type
   for(th = thinkercap.next; th != &thinkercap; th = th->next)
   {
      if(!(mo = thinker_cast<Mobj *>(th)))
         continue;

      // must be friendly, alive, and of the right type
      if(!(mo->flags & MF_FRIEND) || mo->health <= 0 ||
         mo->type != mobjtype)
         continue;

      prevx = mo->x;
      prevy = mo->y;
      prevz = mo->z;

      // pick a location a bit in front of the player
      an = actor->angle >> ANGLETOFINESHIFT;
      prestep = 4*FRACUNIT + 3*(actor->info->radius + mo->info->radius)/2;

      x = actor->x + FixedMul(prestep, finecosine[an]);
      y = actor->y + FixedMul(prestep, finesine[an]);
      z = actor->z;

      // don't cross "solid" lines
      if(Check_Sides(actor, x, y))
         return;

      // try the teleport
      // 06/06/05: use strict teleport now
      if(P_TeleportMoveStrict(mo, x, y, false))
      {
<<<<<<< HEAD
         mobj_t *fog;
=======
         Mobj *fog = P_SpawnMobj(prevx, prevy, 
                                   prevz + GameModeInfo->teleFogHeight,
                                   GameModeInfo->teleFogType);
         S_StartSound(fog, GameModeInfo->teleSound);
>>>>>>> 87e4a192

         if(serverside)
         {
            fog = P_SpawnMobj(
               prevx,
               prevy,
               prevz + GameModeInfo->teleFogHeight,
               GameModeInfo->teleFogType
            );
            if(CS_SERVER)
               SV_BroadcastActorSpawned(fog);
            S_StartSound(fog, GameModeInfo->teleSound);

            fog = P_SpawnMobj(
               x,
               y,
               z + GameModeInfo->teleFogHeight,
               GameModeInfo->teleFogType
            );
            if(CS_SERVER)
               SV_BroadcastActorSpawned(fog);
            S_StartSound(fog, GameModeInfo->teleSound);
         }

         // put the thing into its spawnstate and keep it still
         P_SetMobjState(mo, mo->info->spawnstate);
         mo->z = mo->floorz;
         mo->momx = mo->momy = mo->momz = 0;

         return;
      }
   }
}

#ifndef EE_NO_SMALL_SUPPORT
//
// Small natives
//

//
// sm_thingkill
//
// Implements ThingKill(tid, damagetype = 0, mod = 0)
//
static cell AMX_NATIVE_CALL sm_thingkill(AMX *amx, cell *params)
{
   SmallContext_t *context = SM_GetContextForAMX(amx);
   Mobj *rover = NULL;

   if(gamestate != GS_LEVEL)
   {
      amx_RaiseError(amx, SC_ERR_GAMEMODE | SC_ERR_MASK);
      return -1;
   }

   while((rover = P_FindMobjFromTID(params[1], rover,
                                    context->invocationData.trigger)))
   {
      int damage;

      switch(params[2])
      {
      case 1: // telefrag damage
         damage = 10000;
         break;
      default: // damage for health
         damage = rover->health;
         break;
      }

      P_DamageMobj(rover, NULL, NULL, damage, MOD_UNKNOWN);
   }

   return 0;
}

//
// sm_thinghurt
//
// Implements ThingHurt(tid, damage, mod = 0, inflictor = 0, source = 0)
//
static cell AMX_NATIVE_CALL sm_thinghurt(AMX *amx, cell *params)
{
   SmallContext_t *context = SM_GetContextForAMX(amx);
   Mobj *rover = NULL;
   Mobj *inflictor = NULL;
   Mobj *source = NULL;

   if(gamestate != GS_LEVEL)
   {
      amx_RaiseError(amx, SC_ERR_GAMEMODE | SC_ERR_MASK);
      return -1;
   }

   if(params[4] != 0)
   {
      inflictor = P_FindMobjFromTID(params[4], inflictor,
                                    context->invocationData.trigger);
   }

   if(params[5] != 0)
   {
      source = P_FindMobjFromTID(params[5], source,
                                 context->invocationData.trigger);
   }

   while((rover = P_FindMobjFromTID(params[1], rover, context->invocationData.trigger)))
   {
      P_DamageMobj(rover, inflictor, source, params[2], params[3]);
   }

   return 0;
}

//
// sm_thinghate
//
// Implements ThingHate(object, target)
//
static cell AMX_NATIVE_CALL sm_thinghate(AMX *amx, cell *params)
{
   SmallContext_t *context = SM_GetContextForAMX(amx);
   Mobj *obj = NULL, *targ = NULL;

   if(gamestate != GS_LEVEL)
   {
      amx_RaiseError(amx, SC_ERR_GAMEMODE | SC_ERR_MASK);
      return -1;
   }

   if(params[2] != 0)
      targ = P_FindMobjFromTID(params[2], targ, context->invocationData.trigger);

   while((obj = P_FindMobjFromTID(params[1], obj, context->invocationData.trigger)))
   {
      P_SetTarget<Mobj>(&(obj->target), targ);
   }

   return 0;
}

AMX_NATIVE_INFO pinter_Natives[] =
{
   { "_ThingKill", sm_thingkill },
   { "_ThingHurt", sm_thinghurt },
   { "_ThingHate", sm_thinghate },
   { NULL, NULL }
};
#endif

//----------------------------------------------------------------------------
//
// $Log: p_inter.c,v $
// Revision 1.10  1998/05/03  23:09:29  killough
// beautification, fix #includes, move some global vars here
//
// Revision 1.9  1998/04/27  01:54:43  killough
// Prevent pickup sounds from silencing player weapons
//
// Revision 1.8  1998/03/28  17:58:27  killough
// Fix spawn telefrag bug
//
// Revision 1.7  1998/03/28  05:32:41  jim
// Text enabling changes for DEH
//
// Revision 1.6  1998/03/23  03:25:44  killough
// Fix weapon pickup sounds in spy mode
//
// Revision 1.5  1998/03/10  07:15:10  jim
// Initial DEH support added, minus text
//
// Revision 1.4  1998/02/23  04:44:33  killough
// Make monsters smarter
//
// Revision 1.3  1998/02/17  06:00:54  killough
// Save last enemy, change RNG calling sequence
//
// Revision 1.2  1998/01/26  19:24:05  phares
// First rev with no ^Ms
//
// Revision 1.1.1.1  1998/01/19  14:02:59  rand
// Lee's Jan 19 sources
//
//----------------------------------------------------------------------------
<|MERGE_RESOLUTION|>--- conflicted
+++ resolved
@@ -1089,13 +1089,7 @@
 //
 // P_KillMobj
 //
-<<<<<<< HEAD
-// [CG] Un-static'd
-// static void P_KillMobj(mobj_t *source, mobj_t *target, emod_t *mod)
-void P_KillMobj(mobj_t *source, mobj_t *target, emod_t *mod)
-=======
-static void P_KillMobj(Mobj *source, Mobj *target, emod_t *mod)
->>>>>>> 87e4a192
+void P_KillMobj(Mobj *source, Mobj *target, emod_t *mod)
 {
    mobjtype_t item;
    Mobj     *mo;
@@ -1127,7 +1121,6 @@
       if(target->player)
       {
          source->player->frags[target->player-players]++;
-<<<<<<< HEAD
          if(CS_TEAMDM)
          {
             // [CG] Subtract 1 from the team's score for suicides and team
@@ -1139,10 +1132,7 @@
             else
                team_scores[clients[source->player - players].team]++;
          }
-         HU_FragsupdateThinker();
-=======
          HU_FragsUpdate();
->>>>>>> 87e4a192
       }
    }
    else if(GameType == gt_single && (target->flags & MF_COUNTKILL))
@@ -1295,13 +1285,8 @@
 //
 // Implements obituaries based on the type of damage which killed a player.
 //
-<<<<<<< HEAD
-void P_DeathMessage(mobj_t *source, mobj_t *target, mobj_t *inflictor,
+void P_DeathMessage(Mobj *source, Mobj *target, Mobj *inflictor,
                     emod_t *mod)
-=======
-static void P_DeathMessage(Mobj *source, Mobj *target, Mobj *inflictor, 
-                           emod_t *mod)
->>>>>>> 87e4a192
 {
    boolean friendly = false;
    const char *message = NULL;
@@ -1430,13 +1415,8 @@
 //
 static boolean P_TouchWhirlwind(dmgspecdata_t *dmgspec)
 {
-<<<<<<< HEAD
-   mobj_t *target = dmgspec->target;
-
-=======
    Mobj *target = dmgspec->target;
-   
->>>>>>> 87e4a192
+
    // toss the target around
 
    target->angle += P_SubRandom(pr_whirlwind) << 20;
@@ -1536,11 +1516,7 @@
 //
 // haleyjd 07/13/03: added method of death flag
 //
-<<<<<<< HEAD
-void P_DamageMobj(mobj_t *target, mobj_t *inflictor, mobj_t *source,
-=======
-void P_DamageMobj(Mobj *target, Mobj *inflictor, Mobj *source, 
->>>>>>> 87e4a192
+void P_DamageMobj(Mobj *target, Mobj *inflictor, Mobj *source,
                   int damage, int mod)
 {
    int armor_damage = 0;
@@ -1806,7 +1782,7 @@
 }
 
 // [CG] Broke out of P_DamageMobj.
-boolean P_HandleDamagedMobj(mobj_t *target, mobj_t *source, int damage, int mod,
+boolean P_HandleDamagedMobj(Mobj *target, Mobj *source, int damage, int mod,
                             emod_t *emod)
 {
    boolean justhit = false;  // killough 11/98
@@ -1820,15 +1796,9 @@
    {
       // If target is a player, set player's target to source,
       // so that a friend can tell who's hurting a player
-<<<<<<< HEAD
       if(target->player)
-         P_SetTarget<mobj_t>(&target->target, source);
-
-=======
-      if(player)
          P_SetTarget<Mobj>(&target->target, source);
-      
->>>>>>> 87e4a192
+
       // killough 9/8/98:
       // If target's health is less than 50%, move it to the front of its list.
       // This will slightly increase the chances that enemies will choose to
@@ -1836,13 +1806,8 @@
 
       if(target->health * 2 < target->info->spawnhealth)
       {
-<<<<<<< HEAD
-         CThinker *cap = 
+         Thinker *cap = 
             &thinkerclasscap[target->flags & MF_FRIEND ?
-=======
-         Thinker *cap = 
-            &thinkerclasscap[target->flags & MF_FRIEND ? 
->>>>>>> 87e4a192
                              th_friends : th_enemies];
          (target->cprev->cnext = target->cnext)->cprev = target->cprev;
          (target->cnext = cap->cnext)->cprev = target;
@@ -1992,14 +1957,7 @@
       // 06/06/05: use strict teleport now
       if(P_TeleportMoveStrict(mo, x, y, false))
       {
-<<<<<<< HEAD
-         mobj_t *fog;
-=======
-         Mobj *fog = P_SpawnMobj(prevx, prevy, 
-                                   prevz + GameModeInfo->teleFogHeight,
-                                   GameModeInfo->teleFogType);
-         S_StartSound(fog, GameModeInfo->teleSound);
->>>>>>> 87e4a192
+         Mobj *fog;
 
          if(serverside)
          {
