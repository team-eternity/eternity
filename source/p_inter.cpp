--- conflicted
+++ resolved
@@ -347,20 +347,8 @@
          if(ammogiven &&
             ((GameType == gt_dm && dmstayammo) || (GameType == gt_coop && coopstayammo)))
          {
-<<<<<<< HEAD
-            player->bonuscount += BONUSADD;
-            E_GiveWeapon(player, wp);
-            player->pendingweapon = wp;
-            player->pendingweaponslot = E_FindFirstWeaponSlot(player, wp);
-            S_StartSound(player->mo, sfx_wpnup); // killough 4/25/98, 12/98
-            P_consumeSpecial(player, special); // need to handle it here
-            dmstay = true;
-            firsttime = false;
-            staypick = true;
-=======
             gaveammo |= P_GiveAmmo(player, ammo,
                                    (GameType == gt_dm) ? dmstayammo : coopstayammo);
->>>>>>> e7b0bbe7
          }
       }
       else
