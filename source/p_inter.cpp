// Emacs style mode select   -*- C++ -*-
//-----------------------------------------------------------------------------
//
// Copyright (C) 2013 James Haley et al.
//
// This program is free software: you can redistribute it and/or modify
// it under the terms of the GNU General Public License as published by
// the Free Software Foundation, either version 3 of the License, or
// (at your option) any later version.
//
// This program is distributed in the hope that it will be useful,
// but WITHOUT ANY WARRANTY; without even the implied warranty of
// MERCHANTABILITY or FITNESS FOR A PARTICULAR PURPOSE.  See the
// GNU General Public License for more details.
//
// You should have received a copy of the GNU General Public License
// along with this program.  If not, see http://www.gnu.org/licenses/
//
//-----------------------------------------------------------------------------
//
// DESCRIPTION:
//      Handling interactions (i.e., collisions).
//
//-----------------------------------------------------------------------------

#include "z_zone.h"

#include "hal/i_gamepads.h"

#include "a_small.h"
#include "am_map.h"
#include "autodoom/b_analysis.h"
#include "autodoom/b_statistics.h"
#include "autodoom/b_think.h"
#include "autodoom/b_util.h"
#include "c_io.h"
#include "d_deh.h"     // Ty 03/22/98 - externalized strings
#include "d_dehtbl.h"
#include "d_gi.h"
#include "d_mod.h"
#include "d_player.h"
#include "doomstat.h"
#include "dstrings.h"
#include "e_edf.h"
#include "e_inventory.h"
#include "e_lib.h"
#include "e_metastate.h"
#include "e_mod.h"
#include "e_states.h"
#include "e_things.h"
#include "e_weapons.h"
#include "ev_specials.h"
#include "g_demolog.h"
#include "g_dmflag.h"
#include "g_game.h"
#include "hu_frags.h"
#include "hu_stuff.h"
#include "m_compare.h"
#include "m_random.h"
#include "metaapi.h"
#include "p_inter.h"
#include "p_map.h"
#include "p_maputl.h"
#include "p_portalcross.h"
#include "p_skin.h"
#include "p_tick.h"
#include "p_user.h"
#include "r_defs.h"
#include "r_main.h"
#include "r_segs.h"
#include "s_sound.h"
#include "sounds.h"
#include "v_misc.h"
#include "v_video.h"


#define BONUSADD        6

// Ty 03/07/98 - add deh externals
// Maximums and such were hardcoded values.  Need to externalize those for
// dehacked support (and future flexibility).  Most var names came from the key
// strings used in dehacked.

int god_health = 100;   // these are used in cheats (see st_stuff.c)

int bfgcells = 40;      // used in p_pspr.c
// Ty 03/07/98 - end deh externals

//
// GET STUFF
//

//
// P_GiveAmmo
//
// Returns false if the ammo can't be picked up at all
//
bool P_GiveAmmo(player_t *player, itemeffect_t *ammo, int num)
{
   if(!ammo)
      return false;

   // check if needed
   int oldammo   = E_GetItemOwnedAmount(player, ammo);
   int maxamount = E_GetMaxAmountForArtifact(player, ammo);

   if(oldammo == maxamount)
      return false;

   // give double ammo in trainer mode, you'll need in nightmare
   if(gameskill == sk_baby || gameskill == sk_nightmare)
      num <<= 1;

   if(!E_GiveInventoryItem(player, ammo, num))
      return false; // don't need this ammo
   
   // If non zero ammo, don't change up weapons, player was lower on purpose.
   if(oldammo)
      return true;

   // We were down to zero, so select a new weapon.
   // Preferences are not user selectable.
   
   // If the player is doing a demo w/ EDF-weapons and the weapon should be switched from,
   // try to do so, otherwise do the legacy ammo switch
   if(demo_version >= 401 &&
      (!player->readyweapon || (player->readyweapon->flags & WPF_AUTOSWITCHFROM)))
   {
      player->pendingweapon = E_FindBestWeaponUsingAmmo(player, ammo);
      if(player->pendingweapon)
         player->pendingweaponslot = E_FindFirstWeaponSlot(player, player->pendingweapon);
   }
   else if(!strcasecmp(ammo->getKey(), "AmmoClip"))
   {
      if(E_WeaponIsCurrentDEHNum(player, wp_fist))
      {
         if(E_PlayerOwnsWeaponForDEHNum(player, wp_chaingun))
            player->pendingweapon = E_WeaponForDEHNum(wp_chaingun);
         else
            player->pendingweapon = E_WeaponForDEHNum(wp_pistol);
      }
   }
   else if(!strcasecmp(ammo->getKey(), "AmmoShell"))
   {
      if(E_WeaponIsCurrentDEHNum(player, wp_fist) || E_WeaponIsCurrentDEHNum(player, wp_pistol))
         if(E_PlayerOwnsWeaponForDEHNum(player, wp_shotgun))
            player->pendingweapon = E_WeaponForDEHNum(wp_shotgun);
   }
   else if(!strcasecmp(ammo->getKey(), "AmmoCell"))
   {
      if(E_WeaponIsCurrentDEHNum(player, wp_fist) || E_WeaponIsCurrentDEHNum(player, wp_pistol))
         if(E_PlayerOwnsWeaponForDEHNum(player, wp_plasma))
            player->pendingweapon = E_WeaponForDEHNum(wp_plasma);
   }
   else if(!strcasecmp(ammo->getKey(), "AmmoMissile"))
   {
      if(E_WeaponIsCurrentDEHNum(player, wp_fist))
         if(E_PlayerOwnsWeaponForDEHNum(player, wp_missile))
            player->pendingweapon = E_WeaponForDEHNum(wp_missile);
   }

   return true;
}

//
// P_GiveAmmoPickup
//
// Give the player ammo from an ammoeffect pickup.
//
bool P_GiveAmmoPickup(player_t *player, itemeffect_t *pickup, bool dropped, int dropamount)
{
   if(!pickup)
      return false;

   itemeffect_t *give = E_ItemEffectForName(pickup->getString("ammo", ""));
   int giveamount     = pickup->getInt("amount", 0);

   if(dropped)
   {
      // actor may override dropamount
      if(dropamount)
         giveamount = dropamount;
      else
         giveamount = pickup->getInt("dropamount", giveamount);
   }

   return P_GiveAmmo(player, give, giveamount);
}

//
// P_giveBackpackAmmo
//
// ioanch 20151225: this calls P_GiveAmmo for each ammo type, using the backpack
// amount metatable value. It needs to work this way to have all side effects
// of the called function (double baby/nightmare ammo, weapon switching).
//
static bool P_giveBackpackAmmo(player_t *player)
{
   static MetaKeyIndex keyBackpackAmount("ammo.backpackamount");

   bool given = false;
   size_t numAmmo = E_GetNumAmmoTypes();
   for(size_t i = 0; i < numAmmo; ++i)
   {
      auto ammoType = E_AmmoTypeForIndex(i);
      int giveamount = ammoType->getInt(keyBackpackAmount, 0);
      given |= P_GiveAmmo(player, ammoType, giveamount);
   }

   return given;
}

//
// Executes a thing's special and zeroes it, like in Hexen. Useful for reusable
// things; they'll only execute their special once.
//
static void P_consumeSpecial(player_t *activator, Mobj *special)
{
   if(special->special)
   {
      EV_ActivateSpecialNum(special->special, special->args, activator->mo);
      special->special = 0;
   }
}

//
// Compat P_giveWeapon, to stop demos catching on fire for some reason
//
static bool P_giveWeaponCompat(player_t *player, itemeffect_t *giver, bool dropped, Mobj *special)
{
   bool gaveweapon = false;
   weaponinfo_t *wp = E_WeaponForName(giver->getString("weapon", ""));
   itemeffect_t *ammogiven = nullptr;
   itemeffect_t *ammo = nullptr;
   ammogiven = giver->getNextKeyAndTypeEx(ammogiven, "ammogiven");

   int giveammo, dropammo, dmstayammo, coopstayammo;
   if(ammogiven)
   {
      ammo = E_ItemEffectForName(ammogiven->getString("type", ""));
      giveammo = ammogiven->getInt("ammo.give", -1);
      if((dropammo = ammogiven->getInt("ammo.dropped", -1)) < 0)
         dropammo = giveammo;
      if((dmstayammo = ammogiven->getInt("ammo.dmstay", -1)) < 0)
         dmstayammo = giveammo;
      if((coopstayammo = ammogiven->getInt("ammo.coopstay", -1)) < 0)
         coopstayammo = giveammo;
   }
   else
   {
      ammo = nullptr;
      giveammo = dropammo = dmstayammo = coopstayammo = 0;
   }

   if((dmflags & DM_WEAPONSTAY) && !dropped)
   {
      // leave placed weapons forever on net games
      if(E_PlayerOwnsWeapon(player, wp))
         return false;

      player->bonuscount += BONUSADD;
      E_GiveWeapon(player, wp);
      P_GiveAmmo(player, ammo, (GameType == gt_dm) ? dmstayammo : coopstayammo);

      player->pendingweapon = wp;
      player->pendingweaponslot = E_FindFirstWeaponSlot(player, wp);
      S_StartSound(player->mo, sfx_wpnup); // killough 4/25/98, 12/98
      P_consumeSpecial(player, special); // need to handle it here
      return false;
   }

   // give one clip with a dropped weapon, two clips with a found weapon
   int  amount = dropped ? dropammo : giveammo;
   bool gaveammo = (ammo ? P_GiveAmmo(player, ammo, amount) : false);

   // haleyjd 10/4/11: de-Killoughized
   if(!E_PlayerOwnsWeapon(player, wp))
   {
      player->pendingweapon = wp;
      player->pendingweaponslot = E_FindFirstWeaponSlot(player, wp);
      E_GiveWeapon(player, wp);
      gaveweapon = true;
   }

   return gaveweapon || gaveammo;
}

//
// The weapon name may have a MF_DROPPED flag ored in.
//
static bool P_giveWeapon(player_t *player, itemeffect_t *giver, bool dropped, Mobj *special)
{
   if(demo_version < 401)
      return P_giveWeaponCompat(player, giver, dropped, special);

   bool gaveweapon = false, gaveammo = false, dmstay = false, firsttime = true;
   weaponinfo_t *wp = E_WeaponForName(giver->getString("weapon", ""));
   if(!wp)
   {
      doom_printf(FC_ERROR "Invalid weaponinfo given in weapongiver: '%s'\a\n",
                  giver->getKey());
      special->remove();
      return false;
   }

   itemeffect_t *ammogiven = nullptr;
   while(firsttime || (ammogiven = giver->getNextKeyAndTypeEx(ammogiven, "ammogiven")))
   {
      itemeffect_t *ammo = nullptr;
      int giveammo = 0, dropammo = 0, dmstayammo = 0, coopstayammo = 0;

      if(ammogiven)
      {
         if(!(ammo = E_ItemEffectForName(ammogiven->getString("type", ""))))
         {
            doom_printf(FC_ERROR "Invalid ammo type given in weapongiver: '%s'\a\n",
                        giver->getKey());
            special->remove();
            return false;
         }
         else if((giveammo = ammogiven->getInt("ammo.give", -1)) < 0)
         {
            doom_printf(FC_ERROR "Negative/unspecified ammo amount given for weapongiver: "
                        "'%s', ammo: '%s'\a\n", giver->getKey(), ammo->getKey());
            special->remove();
            return false;
         }
         // Congrats, the user didn't screw up defining their ammogiven
         // TODO: Automate Doom-style ratios with a flag?
         if((dropammo = ammogiven->getInt("ammo.dropped", -1)) < 0)
            dropammo = giveammo;
         if((dmstayammo = ammogiven->getInt("ammo.dmstay", -1)) < 0)
            dmstayammo = giveammo;
         if((coopstayammo = ammogiven->getInt("ammo.coopstay", -1)) < 0)
            coopstayammo = giveammo;
      }

      if((dmflags & DM_WEAPONSTAY) && !dropped)
      {
         // leave placed weapons forever on net games
         if(E_PlayerOwnsWeapon(player, wp))
            return false;

         if(ammogiven)
         {
            if((GameType == gt_dm && dmstayammo) || (GameType == gt_coop && coopstayammo))
            {
               gaveammo |= P_GiveAmmo(player, ammo,
                                      (GameType == gt_dm) ? dmstayammo : coopstayammo);
            }
         }

         if(firsttime)
         {
            player->bonuscount += BONUSADD;
            E_GiveWeapon(player, wp);
            player->pendingweapon = wp;
            player->pendingweaponslot = E_FindFirstWeaponSlot(player, wp);
            S_StartSound(player->mo, sfx_wpnup); // killough 4/25/98, 12/98
            P_consumeSpecial(player, special); // need to handle it here
            dmstay = true;
            firsttime = false;
         }
      }
      else
      {
         // give one clip with a dropped weapon, two clips with a found weapon
         const int  amount = dropped ? dropammo : giveammo;
         gaveammo |= (ammo && (amount ? P_GiveAmmo(player, ammo, amount) : false));

         // haleyjd 10/4/11: de-Killoughized
         if(firsttime)
         {
            if(!E_PlayerOwnsWeapon(player, wp))
            {
               weaponinfo_t *sister = wp->sisterWeapon;
               player->pendingweapon = wp;
               player->pendingweaponslot = E_FindFirstWeaponSlot(player, wp);
               if(player->powers[pw_weaponlevel2] && E_IsPoweredVariant(sister))
                  player->pendingweapon = sister;
               E_GiveWeapon(player, wp);
               gaveweapon = true;
            }
            firsttime = false;
         }
      }
   }

   // Deathmatch w/ weapons stay always returns false
   return !dmstay && (gaveweapon || gaveammo);
}

//
// P_GiveBody
//
// Returns false if the body isn't needed at all
//
bool P_GiveBody(player_t *player, itemeffect_t *effect)
{
   if(!effect)
      return false;

   int amount    = effect->getInt("amount",       0);
   int maxamount = effect->getInt("maxamount",    0);

   // haleyjd 11/14/09: compatibility fix - the DeHackEd maxhealth setting was
   // only supposed to affect health potions, but when Ty replaced the MAXHEALTH
   // define in this module, he replaced all uses of it, including here. We need
   // to handle multiple cases for demo compatibility.
   if(demo_version >= 200 && demo_version < 335)
   {
      // only applies to items that actually have this key added to them by
      // DeHackEd; otherwise, the behavior defined through EDF prevails
      if(effect->hasKey("compatmaxamount"))
         maxamount = effect->getInt("compatmaxamount", 0);
   }

   // if not alwayspickup, and have more health than the max, don't pick it up
   if(!effect->getInt("alwayspickup", 0) && player->health >= maxamount)
      return false;

   // give the health
   if(effect->getInt("sethealth", 0))
      player->health = amount;  // some items set health directly
   else
      player->health += amount; // most items add to health

   // cap to maxamount
   if(player->health > maxamount)
      player->health = maxamount;

   // propagate to player's Mobj
   player->mo->health = player->health;
   return true;
}

//
// EV_DoHealThing
//
// Returns false if the health isn't needed at all
//
bool EV_DoHealThing(Mobj *actor, int amount, int max)
{
   if(actor->health < max)
   {
      actor->health += amount;

      // cap to maxhealth
      if(actor->health > max)
         actor->health = max;


      // propagate to Mobj's player if it exists
      if(actor->player)
         actor->player->health = actor->health;

      return true;
   }
   return false;
}

//
// P_GiveArmor
//
// Returns false if the armor is worse
// than the current armor.
//
bool P_GiveArmor(player_t *player, itemeffect_t *effect)
{
   if(!effect)
      return false;

   int  hits          =   effect->getInt("saveamount",    0);
   int  savefactor    =   effect->getInt("savefactor",    1);
   int  savedivisor   =   effect->getInt("savedivisor",   3);
   int  maxsaveamount =   effect->getInt("maxsaveamount", 0);
   bool additive      = !!effect->getInt("additive",      0);

   // check for validity
   if(!hits || !savefactor || !savedivisor)
      return false;

   // check if needed
   if(!(effect->getInt("alwayspickup", 0)) &&
      player->armorpoints >= (additive ? maxsaveamount : hits))
      return false; // don't pick up

   if(additive)
   {
      player->armorpoints += hits;
      if(player->armorpoints > maxsaveamount)
         player->armorpoints = maxsaveamount;
   }
   else
      player->armorpoints = hits;

   // only set armour quality if the armour always sets it,
   // or if the player had no armour prior to this pickup
   if(!player->armorfactor || effect->getInt("setabsorption", 0))
   {
      player->armorfactor  = savefactor;
      player->armordivisor = savedivisor;
   }

   return true;
}

//
// P_GiveCard
//
static void P_GiveCard(player_t *player, itemeffect_t *card, Mobj *special)
{
   if(E_GetItemOwnedAmount(player, card))
      return;

   player->bonuscount = BONUSADD; // INVENTORY_TODO: hard-coded for now
   E_GiveInventoryItem(player, card);

   // Make sure to consume its special if the player needed it, even if it
   // may or may not be removed later.
   P_consumeSpecial(player, special);
}

/*
  pw_invulnerability,
  pw_strength,
  pw_invisibility,
  pw_ironfeet,
  pw_allmap,
  pw_infrared,
  pw_totalinvis,  // haleyjd: total invisibility
  pw_ghost,       // haleyjd: heretic ghost
  pw_silencer,    // haleyjd: silencer
  pw_flight,      // haleyjd: flight
  pw_torch,       // haleyjd: infrared w/flicker
  pw_weaponlevel2 // MaxW: power up weapons (e.g.: tome of power)
  NUMPOWERS
*/

//
// P_GivePower
//
// Rewritten by Lee Killough
//
bool P_GivePower(player_t *player, int power, int duration, bool additiveTime)
{
   switch(power)
   {
   case pw_invisibility:
      player->mo->flags |= MF_SHADOW;
      break;
   case pw_allmap:
      if(player->powers[pw_allmap])
         return false;
      break;
   case pw_totalinvis:   // haleyjd: total invisibility
      player->mo->flags2 |= MF2_DONTDRAW;
      player->mo->flags4 |= MF4_TOTALINVISIBLE;
      break;
   case pw_ghost:        // haleyjd: heretic ghost
      player->mo->flags3 |= MF3_GHOST;
      break;
   case pw_silencer:
      if(player->powers[pw_silencer])
         return false;
      break;
   case pw_flight:       // haleyjd: flight
      if(player->powers[pw_flight] < 0 || player->powers[pw_flight] > 4 * 32)
         return false;
      P_PlayerStartFlight(player, true);
      break;
   case pw_weaponlevel2:
      if(!E_IsPoweredVariant(player->readyweapon))
      {
         weaponinfo_t *sister = player->readyweapon->sisterWeapon;
         if(E_IsPoweredVariant(sister))
         {
            if(sister->readystate != player->readyweapon->readystate ||
               sister->flags & WPF_FORCETOREADY)
            {
               P_SetPsprite(player, ps_weapon, sister->readystate);
               player->refire = 0;
            }
            player->readyweapon = sister;
         }
      }
      break;
   }

   // Unless player has infinite duration cheat, set duration (killough)   
   if(player->powers[power] >= 0)
      player->powers[power] = additiveTime ? players->powers[power] + duration : duration;

   return true;
}

const char *powerStrings[NUMPOWERS] =
{
   POWER_INVULNERABLE,
   POWER_STRENGTH,
   POWER_PARTIALINVIS,
   POWER_IRONFEET,
   POWER_ALLMAP,
   POWER_INFRARED,
   POWER_TOTALINVIS,
   POWER_GHOST,
   POWER_SILENT,
   POWER_FLIGHT,
   POWER_TORCH,
   POWER_WEAPONLEVEL2
};


//
// P_GivePowerForItem
//
// Takes a powereffect and applies the power accordingly
//
bool P_GivePowerForItem(player_t *player, itemeffect_t *power)
{
   int powerNum;
   const char *powerStr;
   bool additiveTime = false;
   
   powerStr = power->getString("type", "");
   if(!powerStr || !strcmp(powerStr, ""))
      return false; // There hasn't been a designated power type
   if((powerNum = E_StrToNumLinear(powerStrings, NUMPOWERS, powerStr)) == NUMPOWERS)
      return false; // There's no power for the type provided

   // EDF_FEATURES_FIXME: Strength counts up. Also should additivetime imply overridesself?
   if(!power->getInt("overridesself", 0) && player->powers[powerNum] >  4 * 32)
      return false;

   // Unless player has infinite duration cheat, set duration (MaxW stolen from killough)   
   if(player->powers[powerNum] >= 0)
   {
      int duration = power->getInt("duration", 0);
      if(power->getInt("permanent", 0))
         duration = -1;
      else
      {
         duration = duration * TICRATE; // Duration is given in seconds
         additiveTime = power->getInt("additivetime", 0) ? true : false;
      }

      return P_GivePower(player, powerNum, duration, additiveTime);
   }

   return true;   
}

//
// P_RavenRespawn
//
// haleyjd 08/17/13: Perform Raven-style item respawning logic.
//
static void P_RavenRespawn(Mobj *special)
{
   // item respawning has to be turned on
   bool willrespawn = ((dmflags & DM_ITEMRESPAWN) == DM_ITEMRESPAWN);

   // Remove special status. Note this exempts the object from the DOOM-style
   // item respawning code in Mobj::remove.
   special->flags &= ~MF_SPECIAL;

   // Super items only respawn if so specified
   if(special->flags3 & MF3_SUPERITEM && !(dmflags & DM_RESPAWNSUPER))
      willrespawn = false; 

   // NOITEMRESP items never respawn.
   if(special->flags3 & MF3_NOITEMRESP)
      willrespawn = false;

   // DROPPED items never respawn.
   if(special->flags & MF_DROPPED)
      willrespawn = false;

   // get states
   state_t *respawn = E_GetStateForMobjInfo(special->info, "Pickup.Respawn");
   state_t *remove  = E_GetStateForMobjInfo(special->info, "Pickup.Remove");

   // Want to respawn, and can respawn?
   if(willrespawn && respawn)
      P_SetMobjState(special, respawn->index);
   else
   {
      // Removing the item. If it has a remove state, set it.
      // Otherwise, the item is removed now.
      if(remove)
         P_SetMobjState(special, remove->index);
      else
         special->remove();
   }
}

//
// Get the special message for the given pickup.
// Basically exists to sort out the awful BFG message hack.
//
static inline const char *P_getSpecialMessage(Mobj *special, const char *def)
{
   if(!strcasecmp(special->info->name, "WeaponBFG"))
   {
      switch(bfgtype)
      {
      case bfg_normal:   return "$GOTBFG9000";
      case bfg_classic:  return "You got the BFG 2704!";
      case bfg_11k:      return "You got the BFG 11K!";
      case bfg_bouncing: return "You got the Bouncing BFG!";
      case bfg_burst:    return "You got the Plasma Burst BFG!";
      default:           return "You got some kind of BFG";
      }
   }
   else
      return def;
}

//
// P_TouchSpecialThing
//
void P_TouchSpecialThing(Mobj *special, Mobj *toucher)
{
   player_t       *player;
   e_pickupfx_t   *pickup, *temp;
   bool            pickedup = false;
   bool            dropped = false;
   bool            hadeffect = false;
   const char     *message = nullptr;
   const char     *sound = nullptr;

   fixed_t delta = special->z - toucher->z;
   if(delta > toucher->height || delta < -8 * FRACUNIT)
      return; // out of reach

              // haleyjd: don't crash if a monster gets here.
   if(!(player = toucher->player))
      return;

   // Dead thing touching.
   // Can happen with a sliding player corpse.
   if(toucher->health <= 0)
      return;

   // haleyjd 05/11/03: EDF pickups modifications
   if(special->sprite < 0 || special->sprite >= NUMSPRITES)
      return;

   if(special->info->pickupfx)
      pickup = special->info->pickupfx;
   else if((temp = E_PickupFXForSprNum(special->sprite)))
      pickup = temp;
   else
      return;

   if(pickup->flags & PXFX_COMMERCIALONLY &&
      (demo_version < 335 && GameModeInfo->id != commercial))
      return;

   message = P_getSpecialMessage(special, pickup->message);
   sound   = pickup->sound;

   if(pickup->numEffects == 0)
      return;

   // set defaults
   dropped = ((special->flags & MF_DROPPED) == MF_DROPPED);


   for(unsigned int i = 0; i < pickup->numEffects; i++)
   {
      itemeffect_t *effect = pickup->effects[i];
      if(!effect)
         continue;
      hadeffect = true;
      switch(effect->getInt("class", ITEMFX_NONE))
      {
      case ITEMFX_HEALTH:   // Health - heal up the player automatically
         pickedup |= P_GiveBody(player, effect);
         if(pickedup && player->health < effect->getInt("amount", 0) * 2)
            message = effect->getString("lowmessage", message);
         break;
      case ITEMFX_ARMOR:    // Armor - give the player some armor
         pickedup |= P_GiveArmor(player, effect);
         break;
      case ITEMFX_AMMO:     // Ammo - give the player some ammo
         pickedup |= P_GiveAmmoPickup(player, effect, dropped, special->dropamount);
         break;
      case ITEMFX_POWER:
         pickedup |= P_GivePowerForItem(player, effect);
         break;
      case ITEMFX_WEAPONGIVER:
         pickedup |= P_giveWeapon(player, effect, dropped, special);
         break;
      case ITEMFX_ARTIFACT: // Artifacts - items which go into the inventory
         pickedup |= E_GiveInventoryItem(player, effect);
         break;
      default:
         break;
      }
   }

   if(!hadeffect)
      return;

   if(pickup->flags & PFXF_GIVESBACKPACKAMMO)
      pickedup |= P_giveBackpackAmmo(player);

   // perform post-processing if the item was collected beneficially, or if the
   // pickup is flagged to always be picked up even without benefit.
   if(pickedup || (pickup->flags & PFXF_ALWAYSPICKUP))
   {
      // Set pendingweapon if need be
      if(pickup->changeweapon != nullptr &&
         player->readyweapon->id != pickup->changeweapon->id &&
         E_PlayerOwnsWeapon(player, pickup->changeweapon))
      {
         player->pendingweapon = pickup->changeweapon;
         player->pendingweaponslot = E_FindFirstWeaponSlot(player, player->pendingweapon);
      }

      // Remove the object, provided it doesn't stay in multiplayer games
      if(GameType == gt_single || !(pickup->flags & PFXF_LEAVEINMULTI))
      {
         // Award item count
         if(special->flags & MF_COUNTITEM)
            player->itemcount++;

         // Execute and zero thing special
         P_consumeSpecial(player, special);
         // Check for item respawning style: DOOM, or Raven
         if(special->flags4 & MF4_RAVENRESPAWN)
            P_RavenRespawn(special);
         else
            special->remove();
      }

      // if picked up for benefit, or not silent when picked up without, do
      // all the "noisy" pickup effects
      if(pickedup || !(pickup->flags & PFXF_SILENTNOBENEFIT))
      {
         // Give message
         if(message)
         {
            // check for BEX string
            if(message[0] == '$')
               message = DEH_String(message + 1);
            player_printf(player, "%s", message);
         }

         // Play pickup sound
         if(sound)
            S_StartSoundName(player->mo, sound);

         // Increment bonuscount
         if(!(pickup->flags & PFXF_NOSCREENFLASH))
            player->bonuscount += BONUSADD;
      }
   }
}

//
<<<<<<< HEAD
// P_TouchSpecialThing
//
// IOANCH: modified to bool to determine whether failure was due to item nopick
bool P_TouchSpecialThing(Mobj *special, Mobj *toucher)
{
   player_t   *player;
   int        sound;
   const char *message = NULL;
   bool       removeobj = true;
   bool       pickup_fx = true; // haleyjd 04/14/03
   bool       dropped   = false;
   fixed_t    delta = special->z - toucher->z;
   
   // INVENTORY_TODO: transitional logic is in place below until this function
   // can be fully converted to being based on itemeffects
   itemeffect_t *effect = NULL;

   if(delta > toucher->height || delta < -8*FRACUNIT)
      return false;        // out of reach

   sound = sfx_itemup;

   // haleyjd: don't crash if a monster gets here.
   if(!(player = toucher->player))
      return false;
   
   // Dead thing touching.
   // Can happen with a sliding player corpse.
   if(toucher->health <= 0)
      return false;

   // haleyjd 05/11/03: EDF pickups modifications
   if(special->sprite < 0 || special->sprite >= NUMSPRITES)
      return false;

   dropped = ((special->flags & MF_DROPPED) == MF_DROPPED);

   // Identify by sprite.
   // INVENTORY_FIXME: apply pickupfx[].effect instead!
   
   switch(pickupfx[special->sprite].tempeffect)
   {
      // armor
   case PFX_GREENARMOR:
      // INVENTORY_TODO: hardcoded for now
      if(!P_GiveArmor(player, E_ItemEffectForName(ITEMNAME_GREENARMOR)))
         return true;
      message = DEH_String("GOTARMOR"); // Ty 03/22/98 - externalized
      break;

   case PFX_BLUEARMOR:
      if(!P_GiveArmor(player, E_ItemEffectForName(ITEMNAME_BLUEARMOR)))
         return true;
      message = DEH_String("GOTMEGA"); // Ty 03/22/98 - externalized
      break;

      // bonus items
   case PFX_POTION:
      // INVENTORY_TODO: hardcoded for now
      P_GiveBody(player, E_ItemEffectForName(ITEMNAME_HEALTHBONUS));
      message = DEH_String("GOTHTHBONUS"); // Ty 03/22/98 - externalized
      break;

   case PFX_ARMORBONUS:
      // INVENTORY_TODO: hardcoded for now
      P_GiveArmor(player, E_ItemEffectForName(ITEMNAME_ARMORBONUS));
      message = DEH_String("GOTARMBONUS"); // Ty 03/22/98 - externalized
      break;

      // sf: removed beta items
      
   case PFX_SOULSPHERE:
      // INVENTORY_TODO: hardcoded for now
      P_GiveBody(player, E_ItemEffectForName(ITEMNAME_SOULSPHERE));
      message = DEH_String("GOTSUPER"); // Ty 03/22/98 - externalized
      sound = sfx_getpow;

      break;

   case PFX_MEGASPHERE:
      if(demo_version < 335 && GameModeInfo->id != commercial)
         return true;
      // INVENTORY_TODO: hardcoded for now
      P_GiveBody(player, E_ItemEffectForName(ITEMNAME_MEGASPHERE));
      P_GiveArmor(player, E_ItemEffectForName(ITEMNAME_BLUEARMOR));
      message = DEH_String("GOTMSPHERE"); // Ty 03/22/98 - externalized
      sound = sfx_getpow;
      break;

      // cards
      // leave cards for everyone
   case PFX_BLUEKEY:
      // INVENTORY_TODO: hardcoded for now
      effect = E_ItemEffectForName(ARTI_BLUECARD);
      if(!E_GetItemOwnedAmount(player, effect))
         message = DEH_String("GOTBLUECARD"); // Ty 03/22/98 - externalized
      P_GiveCard(player, effect, special);
      removeobj = pickup_fx = (GameType == gt_single);
      break;

   case PFX_YELLOWKEY:
      // INVENTORY_TODO: hardcoded for now
      effect = E_ItemEffectForName(ARTI_YELLOWCARD);
      if(!E_GetItemOwnedAmount(player, effect))
         message = DEH_String("GOTYELWCARD"); // Ty 03/22/98 - externalized
      P_GiveCard(player, effect, special);
      removeobj = pickup_fx = (GameType == gt_single);
      break;

   case PFX_REDKEY:
      // INVENTORY_TODO: hardcoded for now
      effect = E_ItemEffectForName(ARTI_REDCARD);
      if(!E_GetItemOwnedAmount(player, effect))
         message = DEH_String("GOTREDCARD"); // Ty 03/22/98 - externalized
      P_GiveCard(player, effect, special);
      removeobj = pickup_fx = (GameType == gt_single);
      break;
      
   case PFX_BLUESKULL:
      // INVENTORY_TODO: hardcoded for now
      effect = E_ItemEffectForName(ARTI_BLUESKULL);
      if(!E_GetItemOwnedAmount(player, effect))
         message = DEH_String("GOTBLUESKUL"); // Ty 03/22/98 - externalized
      P_GiveCard(player, effect, special);
      removeobj = pickup_fx = (GameType == gt_single);
      break;
      
   case PFX_YELLOWSKULL:
      // INVENTORY_TODO: hardcoded for now
      effect = E_ItemEffectForName(ARTI_YELLOWSKULL);
      if(!E_GetItemOwnedAmount(player, effect))
         message = DEH_String("GOTYELWSKUL"); // Ty 03/22/98 - externalized
      P_GiveCard(player, effect, special);
      removeobj = pickup_fx = (GameType == gt_single);
      break;

   case PFX_REDSKULL:
      // INVENTORY_TODO: hardcoded for now
      effect = E_ItemEffectForName(ARTI_REDSKULL);
      if(!E_GetItemOwnedAmount(player, effect))
         message = DEH_String("GOTREDSKULL"); // Ty 03/22/98 - externalized
      P_GiveCard(player, effect, special);
      removeobj = pickup_fx = (GameType == gt_single);
      break;

   // medikits, heals
   case PFX_STIMPACK:
      // INVENTORY_FIXME: temp hard-coded
      if(!P_GiveBody(player, E_ItemEffectForName(ITEMNAME_STIMPACK)))
         return true;
      message = DEH_String("GOTSTIM"); // Ty 03/22/98 - externalized
      break;
      
   case PFX_MEDIKIT:
      // INVENTORY_TODO: hardcoded for now
      effect = E_ItemEffectForName(ITEMNAME_MEDIKIT);
      if(!P_GiveBody(player, effect))
         return true;
      // sf: fix medineed 
      // (check for below 25, but medikit gives 25, so always > 25)
      message = DEH_String(player->health < 50 ? "GOTMEDINEED" : "GOTMEDIKIT");
      break;


      // power ups
   case PFX_INVULNSPHERE:
      if(!P_GivePower(player, pw_invulnerability))
         return true;
      message = DEH_String("GOTINVUL"); // Ty 03/22/98 - externalized
      sound = sfx_getpow;
      break;

      // WEAPON_FIXME: berserk changes to fist
   case PFX_BERZERKBOX:
      if(!P_GivePower(player, pw_strength))
         return true;
      message = DEH_String("GOTBERSERK"); // Ty 03/22/98 - externalized
      if(player->readyweapon != wp_fist)
         // sf: removed beta
         player->pendingweapon = wp_fist;
      sound = sfx_getpow;
      break;

   case PFX_INVISISPHERE:
      if(!P_GivePower(player, pw_invisibility))
         return true;
      message = DEH_String("GOTINVIS"); // Ty 03/22/98 - externalized
      sound = sfx_getpow;
      break;

   case PFX_RADSUIT:
      if(!P_GivePower(player, pw_ironfeet))
         return true;
      message = DEH_String("GOTSUIT"); // Ty 03/22/98 - externalized
      sound = sfx_getpow;
      break;

   case PFX_ALLMAP:
      if(!P_GivePower(player, pw_allmap))
         return true;
      message = DEH_String("GOTMAP"); // Ty 03/22/98 - externalized
      sound = sfx_getpow;
      break;

   case PFX_LIGHTAMP:
      if(!P_GivePower(player, pw_infrared))
         return true;
      sound = sfx_getpow;
      message = DEH_String("GOTVISOR"); // Ty 03/22/98 - externalized
      break;

      // ammo
   case PFX_CLIP:
      // INVENTORY_TODO: hardcoded for now
      if(!P_GiveAmmoPickup(player, E_ItemEffectForName("Clip"), dropped, special->dropamount))
         return true;
      message = DEH_String("GOTCLIP"); // Ty 03/22/98 - externalized
      break;

   case PFX_CLIPBOX:
      // INVENTORY_TODO: hardcoded for now
      if(!P_GiveAmmoPickup(player, E_ItemEffectForName("ClipBox"), false, 0))
         return true;
      message = DEH_String("GOTCLIPBOX"); // Ty 03/22/98 - externalized
      break;

   case PFX_ROCKET:
      // INVENTORY_TODO: hardcoded for now
      if(!P_GiveAmmoPickup(player, E_ItemEffectForName("RocketAmmo"), false, 0))
         return true;
      message = DEH_String("GOTROCKET"); // Ty 03/22/98 - externalized
      break;

   case PFX_ROCKETBOX:
      // INVENTORY_TODO: hardcoded for now
      if(!P_GiveAmmoPickup(player, E_ItemEffectForName("RocketBox"), false, 0))
         return true;
      message = DEH_String("GOTROCKBOX"); // Ty 03/22/98 - externalized
      break;

   case PFX_CELL:
      // INVENTORY_TODO: hardcoded for now
      if(!P_GiveAmmoPickup(player, E_ItemEffectForName("Cell"), false, 0))
         return true;
      message = DEH_String("GOTCELL"); // Ty 03/22/98 - externalized
      break;

   case PFX_CELLPACK:
      // INVENTORY_TODO: hardcoded for now
      if(!P_GiveAmmoPickup(player, E_ItemEffectForName("CellPack"), false, 0))
         return true;
      message = DEH_String("GOTCELLBOX"); // Ty 03/22/98 - externalized
      break;
      
   case PFX_SHELL:
      // INVENTORY_TODO: hardcoded for now
      if(!P_GiveAmmoPickup(player, E_ItemEffectForName("Shell"), false, 0))
         return true;
      message = DEH_String("GOTSHELLS"); // Ty 03/22/98 - externalized
      break;
      
   case PFX_SHELLBOX:
      // INVENTORY_TODO: hardcoded for now
      if(!P_GiveAmmoPickup(player, E_ItemEffectForName("ShellBox"), false, 0))
         return true;
      message = DEH_String("GOTSHELLBOX"); // Ty 03/22/98 - externalized
      break;

   case PFX_BACKPACK:
      // INVENTORY_TODO: hardcoded for now
      if(!E_PlayerHasBackpack(player))
         E_GiveBackpack(player);
      // ioanch 20151225: call from here to handle backpack ammo
      P_giveBackpackAmmo(player);
      message = DEH_String("GOTBACKPACK"); // Ty 03/22/98 - externalized
      break;

      // WEAPON_FIXME: Weapon collection
      // weapons
   case PFX_BFG:
      if(!P_GiveWeapon(player, wp_bfg, false, special))
         return true;
      // FIXME: externalize all BFG pickup strings
      message = bfgtype==0 ? DEH_String("GOTBFG9000") // sf
                : bfgtype==1 ? "You got the BFG 2704!"
                : bfgtype==2 ? "You got the BFG 11K!"
                : bfgtype==3 ? "You got the Bouncing BFG!"
                : bfgtype==4 ? "You got the Plasma Burst BFG!"
                : "You got some kind of BFG";
      sound = sfx_wpnup;
      break;

   case PFX_CHAINGUN:
      if(!P_GiveWeapon(player, wp_chaingun, dropped, special))
         return true;
      message = DEH_String("GOTCHAINGUN"); // Ty 03/22/98 - externalized
      sound = sfx_wpnup;
      break;

   case PFX_CHAINSAW:
      if(!P_GiveWeapon(player, wp_chainsaw, false, special))
         return true;
      message = DEH_String("GOTCHAINSAW"); // Ty 03/22/98 - externalized
      sound = sfx_wpnup;
      break;

   case PFX_LAUNCHER:
      if(!P_GiveWeapon(player, wp_missile, false, special))
         return true;
      message = DEH_String("GOTLAUNCHER"); // Ty 03/22/98 - externalized
      sound = sfx_wpnup;
      break;

   case PFX_PLASMA:
      if(!P_GiveWeapon(player, wp_plasma, false, special))
         return true;
      message = DEH_String("GOTPLASMA"); // Ty 03/22/98 - externalized
      sound = sfx_wpnup;
      break;

   case PFX_SHOTGUN:
      if(!P_GiveWeapon(player, wp_shotgun, dropped, special))
         return true;
      message = DEH_String("GOTSHOTGUN"); // Ty 03/22/98 - externalized
      sound = sfx_wpnup;
      break;

   case PFX_SSG:
      if(!P_GiveWeapon(player, wp_supershotgun, dropped, special))
         return true;
      message = DEH_String("GOTSHOTGUN2"); // Ty 03/22/98 - externalized
      sound = sfx_wpnup;
      break;

      // haleyjd 10/10/02: Heretic powerups

   case PFX_HGREENKEY: // green key
      // INVENTORY_TODO: hardcoded for now
      effect = E_ItemEffectForName(ARTI_KEYGREEN);
      if(!E_GetItemOwnedAmount(player, effect))
         message = DEH_String("HGOTGREENKEY");
      P_GiveCard(player, effect, special);
      removeobj = pickup_fx = (GameType == gt_single);
      sound = sfx_keyup;
      break;

   case PFX_HBLUEKEY: // blue key
      // INVENTORY_TODO: hardcoded for now
      effect = E_ItemEffectForName(ARTI_KEYBLUE);
      if(!E_GetItemOwnedAmount(player, effect))
         message = DEH_String("HGOTBLUEKEY");
      P_GiveCard(player, effect, special);
      removeobj = pickup_fx = (GameType == gt_single);
      sound = sfx_keyup;
      break;

   case PFX_HYELLOWKEY: // yellow key
      // INVENTORY_TODO: hardcoded for now
      effect = E_ItemEffectForName(ARTI_KEYYELLOW);
      if(!E_GetItemOwnedAmount(player, effect))
         message = DEH_String("HGOTYELLOWKEY");
      P_GiveCard(player, effect, special);
      removeobj = pickup_fx = (GameType == gt_single);
      sound = sfx_keyup;
      break;

   case PFX_HPOTION: // heretic potion
      if(!P_GiveBody(player, E_ItemEffectForName("CrystalVial")))
         return true;
      message = DEH_String("HITEMHEALTH");
      sound = sfx_hitemup;
      break;

   case PFX_SILVERSHIELD: // heretic shield 1
      // INVENTORY_TODO: hardcoded for now
      if(!P_GiveArmor(player, E_ItemEffectForName(ITEMNAME_SILVERSHIELD)))
         return true;
      message = DEH_String("HITEMSHIELD1");
      sound = sfx_hitemup;
      break;

   case PFX_ENCHANTEDSHIELD: // heretic shield 2
      // INVENTORY_TODO: hardcoded for now
      if(!P_GiveArmor(player, E_ItemEffectForName(ITEMNAME_ENCHANTEDSHLD)))
         return true;
      message = DEH_String("HITEMSHIELD2");
      sound = sfx_hitemup;
      break;

   case PFX_BAGOFHOLDING: // bag of holding
      // HTIC_TODO: bag of holding effects
      message = DEH_String("HITEMBAGOFHOLDING");
      sound = sfx_hitemup;
      break;

   case PFX_HMAP: // map scroll
      if(!P_GivePower(player, pw_allmap))
         return true;
      message = DEH_String("HITEMSUPERMAP");
      sound = sfx_hitemup;
      break;
   
      // Heretic Ammo items
   case PFX_GWNDWIMPY:
      // HTIC_TODO: give ammo
      message = DEH_String("HAMMOGOLDWAND1");
      sound = sfx_hitemup;
      break;
   
   case PFX_GWNDHEFTY:
      // HTIC_TODO: give ammo
      message = DEH_String("HAMMOGOLDWAND2");
      sound = sfx_hitemup;
      break;
   
   case PFX_MACEWIMPY:
      // HTIC_TODO: give ammo
      message = DEH_String("HAMMOMACE1");
      sound = sfx_hitemup;
      break;
   
   case PFX_MACEHEFTY:
      // HTIC_TODO: give ammo
      message = DEH_String("HAMMOMACE2");
      sound = sfx_hitemup;
      break;
   
   case PFX_CBOWWIMPY:
      // HTIC_TODO: give ammo
      message = DEH_String("HAMMOCROSSBOW1");
      sound = sfx_hitemup;
      break;
   
   case PFX_CBOWHEFTY:
      // HTIC_TODO: give ammo
      message = DEH_String("HAMMOCROSSBOW2");
      sound = sfx_hitemup;
      break;
   
   case PFX_BLSRWIMPY:
      // HTIC_TODO: give ammo
      message = DEH_String("HAMMOBLASTER1");
      sound = sfx_hitemup;
      break;
   
   case PFX_BLSRHEFTY:
      // HTIC_TODO: give ammo
      message = DEH_String("HAMMOBLASTER2");
      sound = sfx_hitemup;
      break;
   
   case PFX_PHRDWIMPY:
      // HTIC_TODO: give ammo
      message = DEH_String("HAMMOPHOENIXROD1");
      sound = sfx_hitemup;
      break;
   
   case PFX_PHRDHEFTY:
      // HTIC_TODO: give ammo
      message = DEH_String("HAMMOPHOENIXROD2");
      sound = sfx_hitemup;
      break;
   
   case PFX_SKRDWIMPY:
      // HTIC_TODO: give ammo
      message = DEH_String("HAMMOSKULLROD1");
      sound = sfx_hitemup;
      break;
   
   case PFX_SKRDHEFTY:
      // HTIC_TODO: give ammo
      message = DEH_String("HAMMOSKULLROD2");
      sound = sfx_hitemup;
      break;

      // start new Eternity power-ups
   case PFX_TOTALINVIS:
      if(!P_GivePower(player, pw_totalinvis))
         return true;
      message = "Total Invisibility!";
      sound = sfx_getpow;
      break;

   default:
      // I_Error("P_SpecialThing: Unknown gettable thing");
      return false;      // killough 12/98: suppress error message
   }

   // sf: display message using player_printf
   if(message)
      player_printf(player, "%s", message);

   // haleyjd 07/08/05: rearranged to avoid removing before
   // checking for COUNTITEM flag.
   if(special->flags & MF_COUNTITEM)
      player->itemcount++;
   
   // IOANCH 20130815: add item to bot's stack
   if(botMap)
      for(int i = 0; i < MAXPLAYERS; ++i)
         if(playeringame[i])
            bots[i].addXYEvent(BOT_PICKUP, B_CoordXY(*special));

   if(removeobj)
   {
      // this will cover all disappearing items. Non-disappearing ones have
      // their own special cases.
      P_consumeSpecial(player, special);
      if(special->flags4 & MF4_RAVENRESPAWN)
         P_RavenRespawn(special);
      else
         special->remove();
   }

   // haleyjd 07/08/05: inverted condition
   if(pickup_fx)
   {
      player->bonuscount += BONUSADD;
      S_StartSound(player->mo, sound);   // killough 4/25/98, 12/98
   }

   return false;
}

//
=======
>>>>>>> e97ca588
// P_DropItems
//
// Drop all items as specified in an actor's MetaTable.
// If tossitems is false, only non-toss items are spawned.
// If tossitems is true, only toss items are spawned.
//
void P_DropItems(Mobj *actor, bool tossitems)
{
   MetaTable    *meta = actor->info->meta;
   MetaDropItem *mdi  = NULL;

   // players only drop items if so indicated
   if(actor->player && !(dmflags & DM_PLAYERDROP))
      return;

   while((mdi = meta->getNextTypeEx(mdi)))
   {
      // check if we spawn this sort of item at the present time
      if(mdi->toss != tossitems)
         continue;

      int type = E_SafeThingName(mdi->item.constPtr());

      // if chance is less than 255, do a dice roll for the drop
      if(mdi->chance != 255)
      {
         if(P_Random(pr_hdrop1) > mdi->chance)
            continue;
      }

      // determine z coordinate; if tossing, start at mid-height
      fixed_t z = ONFLOORZ;
      if(mdi->toss)
         z = actor->z + (actor->height / 2);
      
      // spawn the object
      Mobj *item = P_SpawnMobj(actor->x, actor->y, z, type);

      // special versions of items
      item->flags |= MF_DROPPED;

      // the dropitem may override the dropamount of ammo givers
      if(mdi->amount)
         item->dropamount = mdi->amount;

      // if tossing, give it randomized momenta
      if(mdi->toss)
      {
         item->momx = P_SubRandom(pr_hdropmom) << 8;
         item->momy = P_SubRandom(pr_hdropmom) << 8;
         item->momz = (P_Random(pr_hdropmom) << 10) + 5 * FRACUNIT;
      }
   }
}

//
// P_KillMobj
//
static void P_KillMobj(Mobj *source, Mobj *target, emod_t *mod)
{
   target->flags &= ~(MF_SHOOTABLE|MF_FLOAT|MF_SKULLFLY);
   target->flags2 &= ~MF2_INVULNERABLE; // haleyjd 04/09/99
   
   if(!(target->flags3 & MF3_DEADFLOAT))
      target->flags &= ~MF_NOGRAVITY;

   target->flags |= MF_CORPSE|MF_DROPOFF;
   target->height >>= 2;

   // killough 8/29/98: remove from threaded list
   target->updateThinker();
   
   if(source && source->player)
   {
      // count for intermission
      // killough 7/20/98: don't count friends
      if(!(target->flags & MF_FRIEND))
      {
         if(target->flags & MF_COUNTKILL)
            source->player->killcount++;
      }
      if(target->player)
      {
         source->player->frags[target->player-players]++;
         HU_FragsUpdate();
      }
   }
   else if(GameType == gt_single && (target->flags & MF_COUNTKILL))
   {
      // count all monster deaths,
      // even those caused by other monsters
      // killough 7/20/98: don't count friends
      if(!(target->flags & MF_FRIEND))
         players->killcount++;
   }

   if(target->player)
   {
      // count environment kills against you
      if(!source)
      {
         target->player->frags[target->player-players]++;
         HU_FragsUpdate();
      }

      target->flags  &= ~MF_SOLID;
      P_PlayerStopFlight(target->player);  // haleyjd: stop flying
      
      G_DemoLog("%d\tdeath player %d ", gametic,
         (int)(target->player - players) + 1);
      G_DemoLogStats();
      G_DemoLog("\n");
      
      target->player->prevpitch = target->player->pitch; // MaxW: Stop interpolation jittering
      target->player->playerstate = PST_DEAD;
      P_DropWeapon(target->player);

      if(target->player == &players[consoleplayer] && automapactive)
      {
         if(!demoplayback) // killough 11/98: don't switch out in demos, though
            AM_Stop();    // don't die in auto map; switch view prior to dying
      }
   }

   if(target->health < target->info->gibhealth &&
      target->info->xdeathstate != NullStateNum)
      P_SetMobjState(target, target->info->xdeathstate);
   else
   {
      // haleyjd 06/05/08: damagetype death states
      statenum_t st = target->info->deathstate;
      state_t *state;

      if(mod->num > 0 && (state = E_StateForMod(target->info, "Death", mod)))
         st = state->index;

      P_SetMobjState(target, st);
   }

   // FIXME: make a flag? Also, probably not done in Heretic/Hexen.
   target->tics -= P_Random(pr_killtics) & 3;
   
   if(target->tics < 1)
      target->tics = 1;

   // Drop stuff.
   // This determines the kind of object spawned
   // during the death frame of a thing.
   P_DropItems(target, false);

   if(EV_ActivateSpecialNum(target->special, target->args, target))
      target->special = 0; // Stop special from executing if revived/respawned
}

//
// P_GetDeathMessageString
//
// Retrieves the string to use for a given EDF damagetype.
//
static const char *P_GetDeathMessageString(emod_t *mod, bool self)
{
   const char *str;
   bool isbex;
   const char *ret;

   if(self)
   {
      str   = mod->selfobituary;
      isbex = mod->selfObitIsBexString;
   }
   else
   {
      str   = mod->obituary;
      isbex = mod->obitIsBexString;
   }

   if(isbex)
      ret = DEH_String(str);
   else
      ret = str;

   return ret;
}

//
// P_DeathMessage
//
// Implements obituaries based on the type of damage which killed a player.
//
static void P_DeathMessage(Mobj *source, Mobj *target, Mobj *inflictor, 
                           emod_t *mod)
{
   bool friendly = false;
   const char *message = NULL;

   if(!target->player || !obituaries)
      return;

   if(GameType == gt_coop)
      friendly = true;

   // miscellaneous death types that cannot be determined
   // directly from the source or inflictor without difficulty

   if((source == NULL && inflictor == NULL) || mod->sourceless)
      message = P_GetDeathMessageString(mod, false);

   if(source && !message)
   {
      if(source == target)
      {
         // killed self
         message = P_GetDeathMessageString(mod, true);
      }
      else if(!source->player)
      {
         // monster kills

         switch(mod->num)
         {
         case MOD_HIT: // melee attack
            message = source->info->meleeobit;
            break;
         default: // other attack
            message = source->info->obituary;
            break;
         }

         // if the monster didn't define the proper obit, try the 
         // obit defined by the mod of this attack
         if(!message)
            message = P_GetDeathMessageString(mod, false);
      }
   }

   // print message if any
   if(message)
   {
      doom_printf("%c%s %s", obcolour+128, target->player->name, message);
      return;
   }

   if(source && source->player)
   {
      if(friendly)
      {
         // in coop mode, player kills are bad
         message = DEH_String("OB_COOP");
      }
      else
      {
         // deathmatch deaths
         message = P_GetDeathMessageString(mod, false);
      }
   }

   // use default message
   if(!message)
      message = DEH_String("OB_DEFAULT");

   // print message
   doom_printf("%c%s %s", obcolour+128, target->player->name, message);
}

//=============================================================================
//
// Special damage type code -- see codepointer table below.
//

typedef struct dmgspecdata_s
{
   Mobj *source;
   Mobj *target;
   int     damage;
} dmgspecdata_t;

//
// P_MinotaurChargeHit
//
// Special damage action for Maulotaurs slamming into things.
//
static bool P_MinotaurChargeHit(dmgspecdata_t *dmgspec)
{
   Mobj *source = dmgspec->source;
   Mobj *target = dmgspec->target;

   // only when charging
   if(source->flags & MF_SKULLFLY)
   {
      angle_t angle;
      fixed_t thrust;
      
      // SoM: TODO figure out if linked portals needs to worry about this. It 
      // looks like target might not always be source->target
      angle = P_PointToAngle(source->x, source->y, target->x, target->y);
      thrust = 16*FRACUNIT + (P_Random(pr_mincharge) << 10);

      P_ThrustMobj(target, angle, thrust);
      P_DamageMobj(target, NULL, NULL, 
                   ((P_Random(pr_mincharge) & 7) + 1) * 6, 
                   MOD_UNKNOWN);
      
      if(target->player)
         target->reactiontime = 14 + (P_Random(pr_mincharge) & 7);

      return true; // return early from P_DamageMobj
   }

   return false; // just normal damage
}

//
// P_TouchWhirlwind
//
// Called when an Iron Lich whirlwind hits something. Does damage
// and may toss the target around violently.
//
static bool P_TouchWhirlwind(dmgspecdata_t *dmgspec)
{
   Mobj *target = dmgspec->target;
   
   // toss the target around
   
   target->angle += P_SubRandom(pr_whirlwind) << 20;
   target->momx  += P_SubRandom(pr_whirlwind) << 10;   
   target->momy  += P_SubRandom(pr_whirlwind) << 10;

   // z momentum -- Bosses will not be tossed up.

   if((leveltime & 16) && !(target->flags2 & MF2_BOSS))
   {
      int randVal = P_Random(pr_whirlwind);

      if(randVal > 160)
         randVal = 160;
      
      target->momz += randVal << 10;
      
      if(target->momz > 12*FRACUNIT)
         target->momz = 12*FRACUNIT;
   }
   
   // do a small amount of damage (it adds up fast)
   if(!(leveltime & 7))
      P_DamageMobj(target, NULL, NULL, 3, MOD_UNKNOWN);

   return true; // always return from P_DamageMobj
}

//
// haleyjd: Damage Special codepointer lookup table
//
// mobjinfo::dmgspecial is an index into this table. The index is checked for
// validity during EDF processing. If the special returns true, P_DamageMobj
// returns immediately, assuming that the special did its own damage. If it
// returns false, P_DamageMobj continues, and the damage field of the 
// dmgspecdata_t structure is used to possibly modify the damage that will be
// done.
//

typedef bool (*dmgspecial_t)(dmgspecdata_t *);

static dmgspecial_t DamageSpecials[INFLICTOR_NUMTYPES] =
{
   NULL,                // none
   P_MinotaurChargeHit, // MinotaurCharge
   P_TouchWhirlwind,    // Whirlwind
};

//
// P_AdjustDamageType
//
// haleyjd 10/12/09: Handles special cases for damage types.
//
static int P_AdjustDamageType(Mobj *source, Mobj *inflictor, int mod)
{
   int newmod = mod;

   // inflictor-based adjustments

   if(inflictor)
   {
      // haleyjd 06/05/08: special adjustments to mod type based on inflictor
      // thingtype flags (I'd rather not do this at all, but it's necessary
      // since the FIREDAMAGE flag has been around forever).
      if(inflictor->flags3 & MF3_FIREDAMAGE)
         newmod = MOD_FIRE;
   }

   // source-based adjustments

   if(source)
   {
      // players
      if(source->player && mod == MOD_PLAYERMISC)
      {
         weaponinfo_t *weapon = source->player->readyweapon;

         // redirect based on weapon mod
         newmod = weapon->mod;
      }
   }

   return newmod;
}

//
// P_DamageMobj
//
// Damages both enemies and players
// "inflictor" is the thing that caused the damage
//  creature or missile, can be NULL (slime, etc)
// "source" is the thing to target after taking damage
//  creature or NULL
// Source and inflictor are the same for melee attacks.
// Source can be NULL for slime, barrel explosions
// and other environmental stuff.
//
// haleyjd 07/13/03: added method of death flag
//
void P_DamageMobj(Mobj *target, Mobj *inflictor, Mobj *source, 
                  int damage, int mod)
{
   emod_t *emod;
   player_t *player;
   bool justhit = false;  // killough 11/98
   bool speciesignore;       // haleyjd
   
   // killough 8/31/98: allow bouncers to take damage
   if(!(target->flags & (MF_SHOOTABLE | MF_BOUNCES)))
      return; // shouldn't happen...
   
   if(target->health <= 0)
      return;
   
   // haleyjd: 
   // Invulnerability -- telestomp can still kill to avoid getting stuck
   // Dormancy -- things are invulnerable until they are awakened
   // No Friend Damage -- some things aren't hurt by friends
   // Invuln-Charge -- skullflying objects won't take damage (for Maulotaur)
   if(damage < 10000)
   {
      if(target->flags2 & (MF2_INVULNERABLE | MF2_DORMANT))
         return;

      if(target->flags3 & MF3_NOFRIENDDMG && source && source != target &&
         source->flags & MF_FRIEND)
         return;

      if(target->flags & MF_SKULLFLY && target->flags3 & MF3_INVULNCHARGE)
         return;
   }

   // a dormant thing being destroyed gets restored to normal first
   if(target->flags2 & MF2_DORMANT)
   {
      target->flags2 &= ~MF2_DORMANT;
      target->tics = 1;
   }

   if(target->flags & MF_SKULLFLY)
      target->momx = target->momy = target->momz = 0;

   player = target->player;
   if(player && gameskill == sk_baby)
      damage >>= 1;   // take half damage in trainer mode

   // haleyjd 08/01/04: dmgspecial -- special inflictor types
   if(inflictor && inflictor->info->dmgspecial)
   {
      dmgspecdata_t dmgspec;

      dmgspec.source = inflictor;
      dmgspec.target = target;
      dmgspec.damage = damage;

      // if the handler returns true, damage was taken care of by
      // the handler, otherwise, we go on as normal
      if(DamageSpecials[inflictor->info->dmgspecial](&dmgspec))
         return;

      // damage may be modified by the handler
      damage = dmgspec.damage;
   }

   // haleyjd 10/12/09: do all adjustments to mod now, and look up emod_t once
   mod  = P_AdjustDamageType(source, inflictor, mod);
   emod = E_DamageTypeForNum(mod);

   // haleyjd 10/12/09: damage factors
   if(mod != MOD_UNKNOWN)
   {
      MetaTable *meta = target->info->meta;
      int df = meta->getInt(emod->dfKeyIndex, FRACUNIT);

      // Special case: D_MININT is absolute immunity.
      if(df == D_MININT)
         return;

      // Only apply if not FRACUNIT, due to the chance this might alter
      // the compatibility characteristics of extreme DEH/BEX damage.
      if(df != FRACUNIT)
         damage = (damage * df) / FRACUNIT;
   }

   // Some close combat weapons should not
   // inflict thrust and push the victim out of reach,
   // thus kick away unless using the chainsaw.

   if(inflictor && !(target->flags & MF_NOCLIP) &&
      (!source || !source->player ||
       !(source->player->readyweapon->flags & WPF_NOTHRUST)) &&
      !(inflictor->flags3 & MF3_NODMGTHRUST)) // haleyjd 11/14/02
   {
      // haleyjd: thrust factor differs for Heretic
      int16_t tf = GameModeInfo->thrustFactor;

      // SoM: restructured a bit
      fixed_t thrust = damage*(FRACUNIT>>3)*tf/target->info->mass;
#ifdef R_LINKEDPORTALS
      unsigned ang;

      {
         if(inflictor->groupid == target->groupid)
         {
            ang = P_PointToAngle (inflictor->x, inflictor->y, 
                                   target->x, target->y);
         }
         else
         {
            auto link = P_GetLinkOffset(target->groupid, inflictor->groupid);
            ang = P_PointToAngle(inflictor->x, inflictor->y, 
                                  target->x + link->x, target->y + link->y);
         }
      }
#else
      unsigned ang = P_PointToAngle (inflictor->x, inflictor->y,
                                      target->x, target->y);
#endif

      // make fall forwards sometimes
      if(damage < 40 && damage > target->health
         && target->z - inflictor->z > 64*FRACUNIT
         && P_Random(pr_damagemobj) & 1)
      {
         ang += ANG180;
         thrust *= 4;
      }

      P_ThrustMobj(target, ang, thrust);
      
      // killough 11/98: thrust objects hanging off ledges
      if(target->intflags & MIF_FALLING && target->gear >= MAXGEAR)
         target->gear = 0;
   }

   // player specific
   if(player)
   {
      // haleyjd 07/10/09: instagib
      if(source && dmflags & DM_INSTAGIB)
         damage = 10000;

      // end of game hell hack
      // ioanch 20160116: portal aware
      if(P_ExtremeSectorAtPoint(target, false)->damageflags & SDMG_EXITLEVEL &&
         damage >= target->health)
      {
         damage = target->health - 1;
      }

      // Below certain threshold,
      // ignore damage in GOD mode, or with INVUL power.
      // killough 3/26/98: make god mode 100% god mode in non-compat mode

      if((damage < 1000 || (!comp[comp_god] && player->cheats&CF_GODMODE)) &&
         (player->cheats&CF_GODMODE || player->powers[pw_invulnerability]))
         return;

      if(player->armorfactor && player->armordivisor)
      {
         int saved = damage * player->armorfactor / player->armordivisor;
         
         if(player->armorpoints <= saved)
         {
            // armor is used up
            saved = player->armorpoints;
            player->armorfactor = player->armordivisor = 0;
         }
         player->armorpoints -= saved;
         damage -= saved;
      }

      player->health -= damage;       // mirror mobj health here for Dave
      if(player->health < 0)
         player->health = 0;
      
      P_SetPlayerAttacker(player, source);
      player->damagecount += damage;  // add damage after armor / invuln
      
      if(player->damagecount > 100)
         player->damagecount = 100;  // teleport stomp does 10k points...

      // haleyjd 10/14/09: we do not allow negative damagecount
      if(player->damagecount < 0)
         player->damagecount = 0;

      // haleyjd 06/08/13: reimplement support for tactile damage feedback :)
      if(player == &players[consoleplayer])
         I_StartHaptic(HALHapticInterface::EFFECT_DAMAGE, player->damagecount, 300);      
   }

   // IOANCH: add to statistics, BEFORE recalculating player armour
   if(target && source && target->player && !source->player)
   {
      B_AddToPlayerDamage(source->info, emin(damage, target->health));
   }
   else if(!target->player && damage >= target->health)
   {
      B_AddMonsterDeath(target->info);
   }

   // do the damage
   if(!(target->flags4 & MF4_NODAMAGE) || damage >= 10000)
      target->health -= damage;

   // check for death
   if(target->health <= 0)
   {
      // death messages for players
      if(player)
      {
         // haleyjd 12/29/10: immortality cheat
         if(player->cheats & CF_IMMORTAL)
         {
            player->mo->health = 1;
            player->health = 1;
            if(target != player->mo)
               target->health = 1;
            // some extra effects for fun :P
            player->bonuscount = player->damagecount;
            player->damagecount = 0;
            doom_printf("Your god has saved you!");
            return;
         }
         else
            P_DeathMessage(source, target, inflictor, emod);
      }

      // haleyjd 09/29/07: wimpy death?
      if(damage <= 10)
         target->intflags |= MIF_WIMPYDEATH;

      P_KillMobj(source, target, emod);
      return;
   }

   // haleyjd: special death hacks: if we got here, we didn't really die
    target->intflags &= ~(MIF_DIEDFALLING|MIF_WIMPYDEATH);

   // killough 9/7/98: keep track of targets so that friends can help friends
   if(demo_version >= 203)
   {
      // If target is a player, set player's target to source,
      // so that a friend can tell who's hurting a player
      if(player)
         P_SetTarget<Mobj>(&target->target, source);
      
      // killough 9/8/98:
      // If target's health is less than 50%, move it to the front of its list.
      // This will slightly increase the chances that enemies will choose to
      // "finish it off", but its main purpose is to alert friends of danger.

      if(target->health * 2 < target->getModifiedSpawnHealth())
      {
         Thinker *cap = 
            &thinkerclasscap[target->flags & MF_FRIEND ? 
                             th_friends : th_enemies];
         (target->cprev->cnext = target->cnext)->cprev = target->cprev;
         (target->cnext = cap->cnext)->cprev = target;
         (target->cprev = cap)->cnext = target;
      }
   }

   if(P_Random(pr_painchance) < target->info->painchance &&
      !(target->flags & MF_SKULLFLY))
   { 
      //killough 11/98: see below
      if(demo_version >= 203)
         justhit = true;
      else
         target->flags |= MF_JUSTHIT;    // fight back!

      statenum_t st = target->info->painstate;
      state_t *state = NULL;

      // haleyjd  06/05/08: check for special damagetype painstate
      if(mod > 0 && (state = E_StateForMod(target->info, "Pain", emod)))
         st = state->index;

      P_SetMobjState(target, st);
   }
   
   target->reactiontime = 0;           // we're awake now...

   // killough 9/9/98: cleaned up, made more consistent:
   // haleyjd 11/24/02: added MF3_DMGIGNORED and MF3_BOSSIGNORE flags

   // BOSSIGNORE flag is deprecated, use thinggroup with DAMAGEIGNORE instead

   // haleyjd: set bossignore
   if(source && ((source->type != target->type &&
                  (source->flags3 & target->flags3 & MF3_BOSSIGNORE ||
                   E_ThingPairValid(source->type, target->type, TGF_DAMAGEIGNORE))) ||
                 (source->type == target->type && source->flags4 & MF4_NOSPECIESINFIGHT)))
   {
      // ignore if friendliness matches
      speciesignore = !((source->flags ^ target->flags) & MF_FRIEND);
   }
   else
      speciesignore = false;

   // Set target based on the following criteria:
   // * Damage is sourced and source is not self.
   // * Source damage is not ignored via MF3_DMGIGNORED.
   // * Threshold is expired, or target has no threshold via MF3_NOTHRESHOLD.
   // * Things are not friends, or monster infighting is enabled.
   // * Things are not both friends while target is not a SUPERFRIEND

   // TODO: add fine-grained infighting control as metadata
   
   if(source && source != target                                     // source checks
      && !(source->flags3 & MF3_DMGIGNORED)                          // not ignored?
      && !speciesignore                                              // species not fighting
      && (!target->threshold || (target->flags3 & MF3_NOTHRESHOLD))  // threshold?
      && ((source->flags ^ target->flags) & MF_FRIEND ||             // friendliness?
           monster_infighting || demo_version < 203)
      && !(source->flags & target->flags & MF_FRIEND &&              // superfriend?
           target->flags3 & MF3_SUPERFRIEND))
   {
      // if not intent on another player, chase after this one
      //
      // killough 2/15/98: remember last enemy, to prevent
      // sleeping early; 2/21/98: Place priority on players
      // killough 9/9/98: cleaned up, made more consistent:

      if(!target->lastenemy || target->lastenemy->health <= 0 ||
         (demo_version < 203 ? !target->lastenemy->player :
          !((target->flags ^ target->lastenemy->flags) & MF_FRIEND) &&
             target->target != source)) // remember last enemy - killough
      {
         P_SetTarget<Mobj>(&target->lastenemy, target->target);
      }

      P_SetTarget<Mobj>(&target->target, source);       // killough 11/98
      target->threshold = BASETHRESHOLD;

      if(target->state == states[target->info->spawnstate] && 
         target->info->seestate != NullStateNum)
      {
         P_SetMobjState(target, target->info->seestate);
      }
   }

   // haleyjd 01/15/06: Fix for demo comp problem introduced in MBF
   // For MBF and above, set MF_JUSTHIT here
   // killough 11/98: Don't attack a friend, unless hit by that friend.
   if(!demo_compatibility && justhit && 
      (target->target == source || !target->target ||
       !(target->flags & target->target->flags & MF_FRIEND)))
   {
      target->flags |= MF_JUSTHIT;    // fight back!
   }
}

//
// P_Whistle
//
// haleyjd 01/11/04:
// Inspired in part by Lee Killough's changelog, this allows the
// a friend to be teleported to the player's location.
//
void P_Whistle(Mobj *actor, int mobjtype)
{
   Mobj *mo;
   Thinker *th;
   fixed_t prevx, prevy, prevz, prestep, x, y, z;
   angle_t an;

   // look for a friend of the indicated type
   for(th = thinkercap.next; th != &thinkercap; th = th->next)
   {
      if(!(mo = thinker_cast<Mobj *>(th)))
         continue;

      // must be friendly, alive, and of the right type
      if(!(mo->flags & MF_FRIEND) || mo->health <= 0 ||
         mo->type != mobjtype)
         continue;

      prevx = mo->x;
      prevy = mo->y;
      prevz = mo->z;

      // pick a location a bit in front of the player
      an = actor->angle >> ANGLETOFINESHIFT;
      prestep = 4*FRACUNIT + 3*(actor->info->radius + mo->info->radius)/2;

      x = actor->x + FixedMul(prestep, finecosine[an]);
      y = actor->y + FixedMul(prestep, finesine[an]);
      z = actor->z;

      // don't cross "solid" lines
      if(Check_Sides(actor, x, y))
         return;

      // try the teleport
      // 06/06/05: use strict teleport now
      if(P_TeleportMoveStrict(mo, x, y, false))
      {
         Mobj *fog = P_SpawnMobj(prevx, prevy, 
                                   prevz + GameModeInfo->teleFogHeight,
                                   E_SafeThingName(GameModeInfo->teleFogType));
         S_StartSound(fog, GameModeInfo->teleSound);

         fog = P_SpawnMobj(x, y, z + GameModeInfo->teleFogHeight,
                           E_SafeThingName(GameModeInfo->teleFogType));
         S_StartSound(fog, GameModeInfo->teleSound);

         // put the thing into its spawnstate and keep it still
         P_SetMobjState(mo, mo->info->spawnstate);
         mo->z = mo->floorz;
         mo->momx = mo->momy = mo->momz = 0;
         mo->backupPosition();

         return;
      }
   }
}

//==============================================================================
//
// Archvile resurrection handlers. Also used by Thing_Raise.
//

//
// P_ThingIsCorpse
//
// ioanch 20160221
// Check if thing can be raised by an archvile. Doesn't check space.
//
bool P_ThingIsCorpse(const Mobj *mobj)
{
   return mobj->flags & MF_CORPSE && mobj->tics == -1 && 
      mobj->info->raisestate != NullStateNum;
}

//
// P_CheckCorpseRaiseSpace
//
// ioanch 20160221
// Does all the checks that there's actually room for this corpse to be raised.
// Assumes P_ThingIsCorpse returned true.
//
// It also has side effects, like in Doom: resets speed to 0.
//
// Returns true if there is space.
//
bool P_CheckCorpseRaiseSpace(Mobj *corpse)
{
   corpse->momx = corpse->momy = 0;
   bool check;
   if(comp[comp_vile])
   {
      corpse->height <<= 2;
      
      // haleyjd 11/11/04: this is also broken by Lee's change to
      // PIT_CheckThing when not in demo_compatibility.
      if(demo_version >= 331)
         corpse->flags |= MF_SOLID;

      check = P_CheckPosition(corpse, corpse->x, corpse->y);

      if(demo_version >= 331)
         corpse->flags &= ~MF_SOLID;
      
      corpse->height >>= 2;
   }
   else
   {
      int height,radius;
      
      height = corpse->height; // save temporarily
      radius = corpse->radius; // save temporarily
      corpse->height = P_ThingInfoHeight(corpse->info);
      corpse->radius = corpse->info->radius;
      corpse->flags |= MF_SOLID;
      check = P_CheckPosition(corpse,corpse->x,corpse->y);
      corpse->height = height; // restore
      corpse->radius = radius; // restore
      corpse->flags &= ~MF_SOLID;
   }

   return check;
}

//
// P_RaiseCorpse
//
// ioanch 20160221
// Resurrects a dead monster. Assumes the previous two functions returned true
//
void P_RaiseCorpse(Mobj *corpse, const Mobj *raiser)
{
   S_StartSound(corpse, sfx_slop);
   const mobjinfo_t *info = corpse->info;

   // haleyjd 09/26/04: need to restore monster skins here
   // in case they were cleared by the thing being crushed
   if(info->altsprite != -1)
      corpse->skin = P_GetMonsterSkin(info->altsprite);

   P_SetMobjState(corpse, info->raisestate);

   if(comp[comp_vile])
      corpse->height <<= 2;                        // phares
   else                                               //   V
   {
      // fix Ghost bug
      corpse->height = P_ThingInfoHeight(info);
      corpse->radius = info->radius;
   }                                                  // phares

   // killough 7/18/98: 
   // friendliness is transferred from AV to raised corpse
   // ioanch 20160221: if there's no raiser, don't change friendliness
   if(raiser)
   {
      corpse->flags = 
         (info->flags & ~MF_FRIEND) | (raiser->flags & MF_FRIEND);
   }
   else
   {
      // else reuse the old friend flag.
      corpse->flags = (info->flags & ~MF_FRIEND) | (corpse->flags & MF_FRIEND);
   }

   // clear ephemeral MIF flags that may persist from previous death
   corpse->intflags &= ~MIF_CLEARRAISED;

   corpse->health = corpse->getModifiedSpawnHealth();

   // ioanch 20160612: restore into bot map
   if(botMap && corpse->isBotTargettable())
   {
      botMap->livingMonsters.add(corpse);
   }

   P_SetTarget<Mobj>(&corpse->target, NULL);  // killough 11/98

   if(demo_version >= 203)
   {         // kilough 9/9/98
      P_SetTarget<Mobj>(&corpse->lastenemy, NULL);
      corpse->flags &= ~MF_JUSTHIT;
   }

   // killough 8/29/98: add to appropriate thread
   corpse->updateThinker();
}

#if 0
//
// Small natives
//

//
// sm_thingkill
//
// Implements ThingKill(tid, damagetype = 0, mod = 0)
//
static cell AMX_NATIVE_CALL sm_thingkill(AMX *amx, cell *params)
{
   SmallContext_t *context = SM_GetContextForAMX(amx);
   Mobj *rover = NULL;

   if(gamestate != GS_LEVEL)
   {
      amx_RaiseError(amx, SC_ERR_GAMEMODE | SC_ERR_MASK);
      return -1;
   }

   while((rover = P_FindMobjFromTID(params[1], rover, 
                                    context->invocationData.trigger)))
   {
      int damage;
      
      switch(params[2])
      {
      case 1: // telefrag damage
         damage = 10000;
         break;
      default: // damage for health
         damage = rover->health;
         break;
      }
      
      P_DamageMobj(rover, NULL, NULL, damage, MOD_UNKNOWN);
   }

   return 0;
}

//
// sm_thinghurt
//
// Implements ThingHurt(tid, damage, mod = 0, inflictor = 0, source = 0)
//
static cell AMX_NATIVE_CALL sm_thinghurt(AMX *amx, cell *params)
{
   SmallContext_t *context = SM_GetContextForAMX(amx);
   Mobj *rover = NULL;
   Mobj *inflictor = NULL;
   Mobj *source = NULL;

   if(gamestate != GS_LEVEL)
   {
      amx_RaiseError(amx, SC_ERR_GAMEMODE | SC_ERR_MASK);
      return -1;
   }

   if(params[4] != 0)
   {
      inflictor = P_FindMobjFromTID(params[4], inflictor, 
                                    context->invocationData.trigger);
   }

   if(params[5] != 0)
   {
      source = P_FindMobjFromTID(params[5], source, 
                                 context->invocationData.trigger);
   }

   while((rover = P_FindMobjFromTID(params[1], rover, context->invocationData.trigger)))
   {
      P_DamageMobj(rover, inflictor, source, params[2], params[3]);
   }

   return 0;
}

//
// sm_thinghate
//
// Implements ThingHate(object, target)
//
static cell AMX_NATIVE_CALL sm_thinghate(AMX *amx, cell *params)
{
   SmallContext_t *context = SM_GetContextForAMX(amx);
   Mobj *obj = NULL, *targ = NULL;

   if(gamestate != GS_LEVEL)
   {
      amx_RaiseError(amx, SC_ERR_GAMEMODE | SC_ERR_MASK);
      return -1;
   }

   if(params[2] != 0)
      targ = P_FindMobjFromTID(params[2], targ, context->invocationData.trigger);

   while((obj = P_FindMobjFromTID(params[1], obj, context->invocationData.trigger)))
   {
      P_SetTarget<Mobj>(&(obj->target), targ);
   }

   return 0;
}

AMX_NATIVE_INFO pinter_Natives[] =
{
   { "_ThingKill", sm_thingkill },
   { "_ThingHurt", sm_thinghurt },
   { "_ThingHate", sm_thinghate },
   { NULL, NULL }
};
#endif

//----------------------------------------------------------------------------
//
// $Log: p_inter.c,v $
// Revision 1.10  1998/05/03  23:09:29  killough
// beautification, fix #includes, move some global vars here
//
// Revision 1.9  1998/04/27  01:54:43  killough
// Prevent pickup sounds from silencing player weapons
//
// Revision 1.8  1998/03/28  17:58:27  killough
// Fix spawn telefrag bug
//
// Revision 1.7  1998/03/28  05:32:41  jim
// Text enabling changes for DEH
//
// Revision 1.6  1998/03/23  03:25:44  killough
// Fix weapon pickup sounds in spy mode
//
// Revision 1.5  1998/03/10  07:15:10  jim
// Initial DEH support added, minus text
//
// Revision 1.4  1998/02/23  04:44:33  killough
// Make monsters smarter
//
// Revision 1.3  1998/02/17  06:00:54  killough
// Save last enemy, change RNG calling sequence
//
// Revision 1.2  1998/01/26  19:24:05  phares
// First rev with no ^Ms
//
// Revision 1.1.1.1  1998/01/19  14:02:59  rand
// Lee's Jan 19 sources
//
//----------------------------------------------------------------------------
<|MERGE_RESOLUTION|>--- conflicted
+++ resolved
@@ -860,534 +860,6 @@
 }
 
 //
-<<<<<<< HEAD
-// P_TouchSpecialThing
-//
-// IOANCH: modified to bool to determine whether failure was due to item nopick
-bool P_TouchSpecialThing(Mobj *special, Mobj *toucher)
-{
-   player_t   *player;
-   int        sound;
-   const char *message = NULL;
-   bool       removeobj = true;
-   bool       pickup_fx = true; // haleyjd 04/14/03
-   bool       dropped   = false;
-   fixed_t    delta = special->z - toucher->z;
-   
-   // INVENTORY_TODO: transitional logic is in place below until this function
-   // can be fully converted to being based on itemeffects
-   itemeffect_t *effect = NULL;
-
-   if(delta > toucher->height || delta < -8*FRACUNIT)
-      return false;        // out of reach
-
-   sound = sfx_itemup;
-
-   // haleyjd: don't crash if a monster gets here.
-   if(!(player = toucher->player))
-      return false;
-   
-   // Dead thing touching.
-   // Can happen with a sliding player corpse.
-   if(toucher->health <= 0)
-      return false;
-
-   // haleyjd 05/11/03: EDF pickups modifications
-   if(special->sprite < 0 || special->sprite >= NUMSPRITES)
-      return false;
-
-   dropped = ((special->flags & MF_DROPPED) == MF_DROPPED);
-
-   // Identify by sprite.
-   // INVENTORY_FIXME: apply pickupfx[].effect instead!
-   
-   switch(pickupfx[special->sprite].tempeffect)
-   {
-      // armor
-   case PFX_GREENARMOR:
-      // INVENTORY_TODO: hardcoded for now
-      if(!P_GiveArmor(player, E_ItemEffectForName(ITEMNAME_GREENARMOR)))
-         return true;
-      message = DEH_String("GOTARMOR"); // Ty 03/22/98 - externalized
-      break;
-
-   case PFX_BLUEARMOR:
-      if(!P_GiveArmor(player, E_ItemEffectForName(ITEMNAME_BLUEARMOR)))
-         return true;
-      message = DEH_String("GOTMEGA"); // Ty 03/22/98 - externalized
-      break;
-
-      // bonus items
-   case PFX_POTION:
-      // INVENTORY_TODO: hardcoded for now
-      P_GiveBody(player, E_ItemEffectForName(ITEMNAME_HEALTHBONUS));
-      message = DEH_String("GOTHTHBONUS"); // Ty 03/22/98 - externalized
-      break;
-
-   case PFX_ARMORBONUS:
-      // INVENTORY_TODO: hardcoded for now
-      P_GiveArmor(player, E_ItemEffectForName(ITEMNAME_ARMORBONUS));
-      message = DEH_String("GOTARMBONUS"); // Ty 03/22/98 - externalized
-      break;
-
-      // sf: removed beta items
-      
-   case PFX_SOULSPHERE:
-      // INVENTORY_TODO: hardcoded for now
-      P_GiveBody(player, E_ItemEffectForName(ITEMNAME_SOULSPHERE));
-      message = DEH_String("GOTSUPER"); // Ty 03/22/98 - externalized
-      sound = sfx_getpow;
-
-      break;
-
-   case PFX_MEGASPHERE:
-      if(demo_version < 335 && GameModeInfo->id != commercial)
-         return true;
-      // INVENTORY_TODO: hardcoded for now
-      P_GiveBody(player, E_ItemEffectForName(ITEMNAME_MEGASPHERE));
-      P_GiveArmor(player, E_ItemEffectForName(ITEMNAME_BLUEARMOR));
-      message = DEH_String("GOTMSPHERE"); // Ty 03/22/98 - externalized
-      sound = sfx_getpow;
-      break;
-
-      // cards
-      // leave cards for everyone
-   case PFX_BLUEKEY:
-      // INVENTORY_TODO: hardcoded for now
-      effect = E_ItemEffectForName(ARTI_BLUECARD);
-      if(!E_GetItemOwnedAmount(player, effect))
-         message = DEH_String("GOTBLUECARD"); // Ty 03/22/98 - externalized
-      P_GiveCard(player, effect, special);
-      removeobj = pickup_fx = (GameType == gt_single);
-      break;
-
-   case PFX_YELLOWKEY:
-      // INVENTORY_TODO: hardcoded for now
-      effect = E_ItemEffectForName(ARTI_YELLOWCARD);
-      if(!E_GetItemOwnedAmount(player, effect))
-         message = DEH_String("GOTYELWCARD"); // Ty 03/22/98 - externalized
-      P_GiveCard(player, effect, special);
-      removeobj = pickup_fx = (GameType == gt_single);
-      break;
-
-   case PFX_REDKEY:
-      // INVENTORY_TODO: hardcoded for now
-      effect = E_ItemEffectForName(ARTI_REDCARD);
-      if(!E_GetItemOwnedAmount(player, effect))
-         message = DEH_String("GOTREDCARD"); // Ty 03/22/98 - externalized
-      P_GiveCard(player, effect, special);
-      removeobj = pickup_fx = (GameType == gt_single);
-      break;
-      
-   case PFX_BLUESKULL:
-      // INVENTORY_TODO: hardcoded for now
-      effect = E_ItemEffectForName(ARTI_BLUESKULL);
-      if(!E_GetItemOwnedAmount(player, effect))
-         message = DEH_String("GOTBLUESKUL"); // Ty 03/22/98 - externalized
-      P_GiveCard(player, effect, special);
-      removeobj = pickup_fx = (GameType == gt_single);
-      break;
-      
-   case PFX_YELLOWSKULL:
-      // INVENTORY_TODO: hardcoded for now
-      effect = E_ItemEffectForName(ARTI_YELLOWSKULL);
-      if(!E_GetItemOwnedAmount(player, effect))
-         message = DEH_String("GOTYELWSKUL"); // Ty 03/22/98 - externalized
-      P_GiveCard(player, effect, special);
-      removeobj = pickup_fx = (GameType == gt_single);
-      break;
-
-   case PFX_REDSKULL:
-      // INVENTORY_TODO: hardcoded for now
-      effect = E_ItemEffectForName(ARTI_REDSKULL);
-      if(!E_GetItemOwnedAmount(player, effect))
-         message = DEH_String("GOTREDSKULL"); // Ty 03/22/98 - externalized
-      P_GiveCard(player, effect, special);
-      removeobj = pickup_fx = (GameType == gt_single);
-      break;
-
-   // medikits, heals
-   case PFX_STIMPACK:
-      // INVENTORY_FIXME: temp hard-coded
-      if(!P_GiveBody(player, E_ItemEffectForName(ITEMNAME_STIMPACK)))
-         return true;
-      message = DEH_String("GOTSTIM"); // Ty 03/22/98 - externalized
-      break;
-      
-   case PFX_MEDIKIT:
-      // INVENTORY_TODO: hardcoded for now
-      effect = E_ItemEffectForName(ITEMNAME_MEDIKIT);
-      if(!P_GiveBody(player, effect))
-         return true;
-      // sf: fix medineed 
-      // (check for below 25, but medikit gives 25, so always > 25)
-      message = DEH_String(player->health < 50 ? "GOTMEDINEED" : "GOTMEDIKIT");
-      break;
-
-
-      // power ups
-   case PFX_INVULNSPHERE:
-      if(!P_GivePower(player, pw_invulnerability))
-         return true;
-      message = DEH_String("GOTINVUL"); // Ty 03/22/98 - externalized
-      sound = sfx_getpow;
-      break;
-
-      // WEAPON_FIXME: berserk changes to fist
-   case PFX_BERZERKBOX:
-      if(!P_GivePower(player, pw_strength))
-         return true;
-      message = DEH_String("GOTBERSERK"); // Ty 03/22/98 - externalized
-      if(player->readyweapon != wp_fist)
-         // sf: removed beta
-         player->pendingweapon = wp_fist;
-      sound = sfx_getpow;
-      break;
-
-   case PFX_INVISISPHERE:
-      if(!P_GivePower(player, pw_invisibility))
-         return true;
-      message = DEH_String("GOTINVIS"); // Ty 03/22/98 - externalized
-      sound = sfx_getpow;
-      break;
-
-   case PFX_RADSUIT:
-      if(!P_GivePower(player, pw_ironfeet))
-         return true;
-      message = DEH_String("GOTSUIT"); // Ty 03/22/98 - externalized
-      sound = sfx_getpow;
-      break;
-
-   case PFX_ALLMAP:
-      if(!P_GivePower(player, pw_allmap))
-         return true;
-      message = DEH_String("GOTMAP"); // Ty 03/22/98 - externalized
-      sound = sfx_getpow;
-      break;
-
-   case PFX_LIGHTAMP:
-      if(!P_GivePower(player, pw_infrared))
-         return true;
-      sound = sfx_getpow;
-      message = DEH_String("GOTVISOR"); // Ty 03/22/98 - externalized
-      break;
-
-      // ammo
-   case PFX_CLIP:
-      // INVENTORY_TODO: hardcoded for now
-      if(!P_GiveAmmoPickup(player, E_ItemEffectForName("Clip"), dropped, special->dropamount))
-         return true;
-      message = DEH_String("GOTCLIP"); // Ty 03/22/98 - externalized
-      break;
-
-   case PFX_CLIPBOX:
-      // INVENTORY_TODO: hardcoded for now
-      if(!P_GiveAmmoPickup(player, E_ItemEffectForName("ClipBox"), false, 0))
-         return true;
-      message = DEH_String("GOTCLIPBOX"); // Ty 03/22/98 - externalized
-      break;
-
-   case PFX_ROCKET:
-      // INVENTORY_TODO: hardcoded for now
-      if(!P_GiveAmmoPickup(player, E_ItemEffectForName("RocketAmmo"), false, 0))
-         return true;
-      message = DEH_String("GOTROCKET"); // Ty 03/22/98 - externalized
-      break;
-
-   case PFX_ROCKETBOX:
-      // INVENTORY_TODO: hardcoded for now
-      if(!P_GiveAmmoPickup(player, E_ItemEffectForName("RocketBox"), false, 0))
-         return true;
-      message = DEH_String("GOTROCKBOX"); // Ty 03/22/98 - externalized
-      break;
-
-   case PFX_CELL:
-      // INVENTORY_TODO: hardcoded for now
-      if(!P_GiveAmmoPickup(player, E_ItemEffectForName("Cell"), false, 0))
-         return true;
-      message = DEH_String("GOTCELL"); // Ty 03/22/98 - externalized
-      break;
-
-   case PFX_CELLPACK:
-      // INVENTORY_TODO: hardcoded for now
-      if(!P_GiveAmmoPickup(player, E_ItemEffectForName("CellPack"), false, 0))
-         return true;
-      message = DEH_String("GOTCELLBOX"); // Ty 03/22/98 - externalized
-      break;
-      
-   case PFX_SHELL:
-      // INVENTORY_TODO: hardcoded for now
-      if(!P_GiveAmmoPickup(player, E_ItemEffectForName("Shell"), false, 0))
-         return true;
-      message = DEH_String("GOTSHELLS"); // Ty 03/22/98 - externalized
-      break;
-      
-   case PFX_SHELLBOX:
-      // INVENTORY_TODO: hardcoded for now
-      if(!P_GiveAmmoPickup(player, E_ItemEffectForName("ShellBox"), false, 0))
-         return true;
-      message = DEH_String("GOTSHELLBOX"); // Ty 03/22/98 - externalized
-      break;
-
-   case PFX_BACKPACK:
-      // INVENTORY_TODO: hardcoded for now
-      if(!E_PlayerHasBackpack(player))
-         E_GiveBackpack(player);
-      // ioanch 20151225: call from here to handle backpack ammo
-      P_giveBackpackAmmo(player);
-      message = DEH_String("GOTBACKPACK"); // Ty 03/22/98 - externalized
-      break;
-
-      // WEAPON_FIXME: Weapon collection
-      // weapons
-   case PFX_BFG:
-      if(!P_GiveWeapon(player, wp_bfg, false, special))
-         return true;
-      // FIXME: externalize all BFG pickup strings
-      message = bfgtype==0 ? DEH_String("GOTBFG9000") // sf
-                : bfgtype==1 ? "You got the BFG 2704!"
-                : bfgtype==2 ? "You got the BFG 11K!"
-                : bfgtype==3 ? "You got the Bouncing BFG!"
-                : bfgtype==4 ? "You got the Plasma Burst BFG!"
-                : "You got some kind of BFG";
-      sound = sfx_wpnup;
-      break;
-
-   case PFX_CHAINGUN:
-      if(!P_GiveWeapon(player, wp_chaingun, dropped, special))
-         return true;
-      message = DEH_String("GOTCHAINGUN"); // Ty 03/22/98 - externalized
-      sound = sfx_wpnup;
-      break;
-
-   case PFX_CHAINSAW:
-      if(!P_GiveWeapon(player, wp_chainsaw, false, special))
-         return true;
-      message = DEH_String("GOTCHAINSAW"); // Ty 03/22/98 - externalized
-      sound = sfx_wpnup;
-      break;
-
-   case PFX_LAUNCHER:
-      if(!P_GiveWeapon(player, wp_missile, false, special))
-         return true;
-      message = DEH_String("GOTLAUNCHER"); // Ty 03/22/98 - externalized
-      sound = sfx_wpnup;
-      break;
-
-   case PFX_PLASMA:
-      if(!P_GiveWeapon(player, wp_plasma, false, special))
-         return true;
-      message = DEH_String("GOTPLASMA"); // Ty 03/22/98 - externalized
-      sound = sfx_wpnup;
-      break;
-
-   case PFX_SHOTGUN:
-      if(!P_GiveWeapon(player, wp_shotgun, dropped, special))
-         return true;
-      message = DEH_String("GOTSHOTGUN"); // Ty 03/22/98 - externalized
-      sound = sfx_wpnup;
-      break;
-
-   case PFX_SSG:
-      if(!P_GiveWeapon(player, wp_supershotgun, dropped, special))
-         return true;
-      message = DEH_String("GOTSHOTGUN2"); // Ty 03/22/98 - externalized
-      sound = sfx_wpnup;
-      break;
-
-      // haleyjd 10/10/02: Heretic powerups
-
-   case PFX_HGREENKEY: // green key
-      // INVENTORY_TODO: hardcoded for now
-      effect = E_ItemEffectForName(ARTI_KEYGREEN);
-      if(!E_GetItemOwnedAmount(player, effect))
-         message = DEH_String("HGOTGREENKEY");
-      P_GiveCard(player, effect, special);
-      removeobj = pickup_fx = (GameType == gt_single);
-      sound = sfx_keyup;
-      break;
-
-   case PFX_HBLUEKEY: // blue key
-      // INVENTORY_TODO: hardcoded for now
-      effect = E_ItemEffectForName(ARTI_KEYBLUE);
-      if(!E_GetItemOwnedAmount(player, effect))
-         message = DEH_String("HGOTBLUEKEY");
-      P_GiveCard(player, effect, special);
-      removeobj = pickup_fx = (GameType == gt_single);
-      sound = sfx_keyup;
-      break;
-
-   case PFX_HYELLOWKEY: // yellow key
-      // INVENTORY_TODO: hardcoded for now
-      effect = E_ItemEffectForName(ARTI_KEYYELLOW);
-      if(!E_GetItemOwnedAmount(player, effect))
-         message = DEH_String("HGOTYELLOWKEY");
-      P_GiveCard(player, effect, special);
-      removeobj = pickup_fx = (GameType == gt_single);
-      sound = sfx_keyup;
-      break;
-
-   case PFX_HPOTION: // heretic potion
-      if(!P_GiveBody(player, E_ItemEffectForName("CrystalVial")))
-         return true;
-      message = DEH_String("HITEMHEALTH");
-      sound = sfx_hitemup;
-      break;
-
-   case PFX_SILVERSHIELD: // heretic shield 1
-      // INVENTORY_TODO: hardcoded for now
-      if(!P_GiveArmor(player, E_ItemEffectForName(ITEMNAME_SILVERSHIELD)))
-         return true;
-      message = DEH_String("HITEMSHIELD1");
-      sound = sfx_hitemup;
-      break;
-
-   case PFX_ENCHANTEDSHIELD: // heretic shield 2
-      // INVENTORY_TODO: hardcoded for now
-      if(!P_GiveArmor(player, E_ItemEffectForName(ITEMNAME_ENCHANTEDSHLD)))
-         return true;
-      message = DEH_String("HITEMSHIELD2");
-      sound = sfx_hitemup;
-      break;
-
-   case PFX_BAGOFHOLDING: // bag of holding
-      // HTIC_TODO: bag of holding effects
-      message = DEH_String("HITEMBAGOFHOLDING");
-      sound = sfx_hitemup;
-      break;
-
-   case PFX_HMAP: // map scroll
-      if(!P_GivePower(player, pw_allmap))
-         return true;
-      message = DEH_String("HITEMSUPERMAP");
-      sound = sfx_hitemup;
-      break;
-   
-      // Heretic Ammo items
-   case PFX_GWNDWIMPY:
-      // HTIC_TODO: give ammo
-      message = DEH_String("HAMMOGOLDWAND1");
-      sound = sfx_hitemup;
-      break;
-   
-   case PFX_GWNDHEFTY:
-      // HTIC_TODO: give ammo
-      message = DEH_String("HAMMOGOLDWAND2");
-      sound = sfx_hitemup;
-      break;
-   
-   case PFX_MACEWIMPY:
-      // HTIC_TODO: give ammo
-      message = DEH_String("HAMMOMACE1");
-      sound = sfx_hitemup;
-      break;
-   
-   case PFX_MACEHEFTY:
-      // HTIC_TODO: give ammo
-      message = DEH_String("HAMMOMACE2");
-      sound = sfx_hitemup;
-      break;
-   
-   case PFX_CBOWWIMPY:
-      // HTIC_TODO: give ammo
-      message = DEH_String("HAMMOCROSSBOW1");
-      sound = sfx_hitemup;
-      break;
-   
-   case PFX_CBOWHEFTY:
-      // HTIC_TODO: give ammo
-      message = DEH_String("HAMMOCROSSBOW2");
-      sound = sfx_hitemup;
-      break;
-   
-   case PFX_BLSRWIMPY:
-      // HTIC_TODO: give ammo
-      message = DEH_String("HAMMOBLASTER1");
-      sound = sfx_hitemup;
-      break;
-   
-   case PFX_BLSRHEFTY:
-      // HTIC_TODO: give ammo
-      message = DEH_String("HAMMOBLASTER2");
-      sound = sfx_hitemup;
-      break;
-   
-   case PFX_PHRDWIMPY:
-      // HTIC_TODO: give ammo
-      message = DEH_String("HAMMOPHOENIXROD1");
-      sound = sfx_hitemup;
-      break;
-   
-   case PFX_PHRDHEFTY:
-      // HTIC_TODO: give ammo
-      message = DEH_String("HAMMOPHOENIXROD2");
-      sound = sfx_hitemup;
-      break;
-   
-   case PFX_SKRDWIMPY:
-      // HTIC_TODO: give ammo
-      message = DEH_String("HAMMOSKULLROD1");
-      sound = sfx_hitemup;
-      break;
-   
-   case PFX_SKRDHEFTY:
-      // HTIC_TODO: give ammo
-      message = DEH_String("HAMMOSKULLROD2");
-      sound = sfx_hitemup;
-      break;
-
-      // start new Eternity power-ups
-   case PFX_TOTALINVIS:
-      if(!P_GivePower(player, pw_totalinvis))
-         return true;
-      message = "Total Invisibility!";
-      sound = sfx_getpow;
-      break;
-
-   default:
-      // I_Error("P_SpecialThing: Unknown gettable thing");
-      return false;      // killough 12/98: suppress error message
-   }
-
-   // sf: display message using player_printf
-   if(message)
-      player_printf(player, "%s", message);
-
-   // haleyjd 07/08/05: rearranged to avoid removing before
-   // checking for COUNTITEM flag.
-   if(special->flags & MF_COUNTITEM)
-      player->itemcount++;
-   
-   // IOANCH 20130815: add item to bot's stack
-   if(botMap)
-      for(int i = 0; i < MAXPLAYERS; ++i)
-         if(playeringame[i])
-            bots[i].addXYEvent(BOT_PICKUP, B_CoordXY(*special));
-
-   if(removeobj)
-   {
-      // this will cover all disappearing items. Non-disappearing ones have
-      // their own special cases.
-      P_consumeSpecial(player, special);
-      if(special->flags4 & MF4_RAVENRESPAWN)
-         P_RavenRespawn(special);
-      else
-         special->remove();
-   }
-
-   // haleyjd 07/08/05: inverted condition
-   if(pickup_fx)
-   {
-      player->bonuscount += BONUSADD;
-      S_StartSound(player->mo, sound);   // killough 4/25/98, 12/98
-   }
-
-   return false;
-}
-
-//
-=======
->>>>>>> e97ca588
 // P_DropItems
 //
 // Drop all items as specified in an actor's MetaTable.
