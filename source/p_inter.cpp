--- conflicted
+++ resolved
@@ -1889,12 +1889,7 @@
    corpse->intflags &= ~MIF_CLEARRAISED;
 
    corpse->health = corpse->getModifiedSpawnHealth();
-<<<<<<< HEAD
-
-   P_SetTarget<Mobj>(&corpse->target, NULL);  // killough 11/98
-=======
    P_SetTarget<Mobj>(&corpse->target, nullptr);  // killough 11/98
->>>>>>> 21a8f215
 
    if(demo_version >= 203)
    {         // kilough 9/9/98
