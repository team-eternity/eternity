<<<<<<< HEAD
// Emacs style mode select   -*- C -*- vi:sw=3 ts=3:
=======
// Emacs style mode select   -*- C++ -*-
>>>>>>> 24160616
//-----------------------------------------------------------------------------
//
// Copyright(C) 2000 James Haley
//
// This program is free software; you can redistribute it and/or modify
// it under the terms of the GNU General Public License as published by
// the Free Software Foundation; either version 2 of the License, or
// (at your option) any later version.
//
// This program is distributed in the hope that it will be useful,
// but WITHOUT ANY WARRANTY; without even the implied warranty of
// MERCHANTABILITY or FITNESS FOR A PARTICULAR PURPOSE.  See the
// GNU General Public License for more details.
//
// You should have received a copy of the GNU General Public License
// along with this program; if not, write to the Free Software
// Foundation, Inc., 59 Temple Place, Suite 330, Boston, MA  02111-1307  USA
//
//--------------------------------------------------------------------------
//
// DESCRIPTION:
//      Handling interactions (i.e., collisions).
//
//-----------------------------------------------------------------------------

#include "z_zone.h"
#include "c_io.h"
#include "d_mod.h"
#include "doomstat.h"
#include "dstrings.h"
#include "m_random.h"
#include "g_game.h"
#include "hu_stuff.h"
#include "hu_frags.h"
#include "am_map.h"
#include "r_main.h"
#include "r_segs.h"
#include "s_sound.h"
#include "sounds.h"
#include "p_tick.h"
#include "d_deh.h"  // Ty 03/22/98 - externalized strings
#include "d_player.h"
#include "p_inter.h"
#include "d_gi.h"
#include "g_dmflag.h"
#include "e_edf.h"
#include "e_states.h"
#include "p_map.h"
#include "a_small.h"
#include "e_mod.h"
#include "e_things.h"
#include "metaapi.h"
#include "p_maputl.h"

// [CG] Added
#include "cs_main.h"
#include "cs_ctf.h"
#include "cl_cmd.h"
#include "sv_main.h"

#define BONUSADD        6

// Ty 03/07/98 - add deh externals
// Maximums and such were hardcoded values.  Need to externalize those for
// dehacked support (and future flexibility).  Most var names came from the key
// strings used in dehacked.

int initial_health = 100;
int initial_bullets = 50;
int maxhealth = 100; // was MAXHEALTH as a #define, used only in this module
int max_armor = 200;
int green_armor_class = 1;  // these are involved with armortype below
int blue_armor_class = 2;
int max_soul = 200;
int soul_health = 100;
int mega_health = 200;
int god_health = 100;   // these are used in cheats (see st_stuff.c)
int idfa_armor = 200;
int idfa_armor_class = 2;
// not actually used due to pairing of cheat_k and cheat_fa
int idkfa_armor = 200;
int idkfa_armor_class = 2;

int bfgcells = 40;      // used in p_pspr.c
// Ty 03/07/98 - end deh externals

// a weapon is found with two clip loads,
// a big item has five clip loads
int maxammo[NUMAMMO]  = {200, 50, 300, 50};
int clipammo[NUMAMMO] = { 10,  4,  20,  1};

//
// GET STUFF
//

//
// P_GiveAmmo
//
// Num is the number of clip loads,
// not the individual count (0= 1/2 clip).
// Returns false if the ammo can't be picked up at all
//
boolean P_GiveAmmo(player_t *player, ammotype_t ammo, int num)
{
   int oldammo;
   int playernum = player - players;
   int old_pending_weapon = player->pendingweapon;

   if(ammo == am_noammo)
      return false;

   // haleyjd: Part of the campaign to eliminate unnecessary
   //   I_Error bombouts for things that can be ignored safely
   if((unsigned int)ammo >= NUMAMMO)
   {
      doom_printf(FC_ERROR "P_GiveAmmo: bad type %d\a\n", ammo);
      return false;
   }

   if(player->ammo[ammo] == player->maxammo[ammo])
      return false;

   if(num)
      num *= clipammo[ammo];
   else
      num = clipammo[ammo]/2;

   // give double ammo in trainer mode, you'll need in nightmare
   if(gameskill == sk_baby || gameskill == sk_nightmare)
      num <<= 1;

   oldammo = player->ammo[ammo];
   player->ammo[ammo] += num;

   if(player->ammo[ammo] > player->maxammo[ammo])
      player->ammo[ammo] = player->maxammo[ammo];

   // If non zero ammo, don't change up weapons, player was lower on purpose.
   if(oldammo)
      return true;

   // We were down to zero, so select a new weapon.
   // Preferences are not user selectable.
   // [CG] Preferences are now user selectable based on PWO.

   // WEAPON_FIXME: ammo reception behaviors

   if(GET_ASOP(playernum) == AMMO_SWITCH_VANILLA ||
      (clientserver &&
       ((dmflags2 & dmf_allow_no_weapon_switch_on_pickup) == 0)))
   {
      switch (ammo)
      {
      case am_clip:
         if(player->readyweapon == wp_fist)
         {
            if(player->weaponowned[wp_chaingun])
               player->pendingweapon = wp_chaingun;
            else
               player->pendingweapon = wp_pistol;
         }
         break;

      case am_shell:
         if(player->readyweapon == wp_fist || player->readyweapon == wp_pistol)
            if(player->weaponowned[wp_shotgun])
               player->pendingweapon = wp_shotgun;
         break;

      case am_cell:
         if(player->readyweapon == wp_fist || player->readyweapon == wp_pistol)
            if(player->weaponowned[wp_plasma])
               player->pendingweapon = wp_plasma;
         break;

      case am_misl:
         if(player->readyweapon == wp_fist)
            if(player->weaponowned[wp_missile])
               player->pendingweapon = wp_missile;
         break;

      default:
         break;
      }
   }
   else if(GET_ASOP(playernum) == AMMO_SWITCH_USE_PWO &&
           (!clientserver || (dmflags2 & dmf_allow_preferred_weapon_order)))
   {
      switch (ammo)
      {
      case am_clip:
         if(player->weaponowned[wp_chaingun] && player->weaponowned[wp_pistol])
         {
            if(CS_WeaponPreferred(playernum, wp_chaingun, wp_pistol))
            {
               if(CS_WeaponPreferred(playernum, wp_chaingun,
                                     player->readyweapon))
               {
                  player->pendingweapon = wp_chaingun;
               }
               else if(CS_WeaponPreferred(playernum, wp_pistol,
                                          player->readyweapon))
               {
                  player->pendingweapon = wp_pistol;
               }
            }
            else if(CS_WeaponPreferred(playernum, wp_pistol,
                                       player->readyweapon))
            {
               player->pendingweapon = wp_pistol;
            }
         }
         else if(player->weaponowned[wp_chaingun])
         {
            if(CS_WeaponPreferred(playernum, wp_chaingun, player->readyweapon))
            {
               player->pendingweapon = wp_chaingun;
            }
         }
         else if(player->weaponowned[wp_pistol])
         {
            if(CS_WeaponPreferred(playernum, wp_pistol, player->readyweapon))
            {
               player->pendingweapon = wp_pistol;
            }
         }
         break;

      case am_shell:
         if(player->weaponowned[wp_supershotgun] &&
            player->weaponowned[wp_shotgun])
         {
            if(CS_WeaponPreferred(playernum, wp_supershotgun, wp_shotgun))
            {
               if(CS_WeaponPreferred(playernum, wp_supershotgun,
                                     player->readyweapon))
               {
                  player->pendingweapon = wp_supershotgun;
               }
               else if(CS_WeaponPreferred(playernum, wp_shotgun,
                                          player->readyweapon))
               {
                  player->pendingweapon = wp_shotgun;
               }
            }
            else if(CS_WeaponPreferred(playernum, wp_shotgun,
                                       player->readyweapon))
            {
               player->pendingweapon = wp_shotgun;
            }
         }
         else if(player->weaponowned[wp_supershotgun])
         {
            if(CS_WeaponPreferred(playernum, wp_supershotgun,
                                  player->readyweapon))
            {
               player->pendingweapon = wp_supershotgun;
            }
         }
         else if(player->weaponowned[wp_plasma])
         {
            if(CS_WeaponPreferred(playernum, wp_plasma, player->readyweapon))
            {
               player->pendingweapon = wp_plasma;
            }
         }
         break;

      case am_cell:
         if(player->weaponowned[wp_bfg] && player->weaponowned[wp_plasma])
         {
            if(CS_WeaponPreferred(playernum, wp_bfg, wp_plasma))
            {
               if(CS_WeaponPreferred(playernum, wp_bfg, player->readyweapon))
               {
                  player->pendingweapon = wp_bfg;
               }
               else if(CS_WeaponPreferred(playernum, wp_plasma,
                                          player->readyweapon))
               {
                  player->pendingweapon = wp_plasma;
               }
            }
            else if(CS_WeaponPreferred(playernum, wp_plasma,
                                       player->readyweapon))
            {
               player->pendingweapon = wp_plasma;
            }
         }
         else if(player->weaponowned[wp_bfg])
         {
            if(CS_WeaponPreferred(playernum, wp_bfg, player->readyweapon))
            {
               player->pendingweapon = wp_bfg;
            }
         }
         else if(player->weaponowned[wp_plasma])
         {
            if(CS_WeaponPreferred(playernum, wp_plasma, player->readyweapon))
            {
               player->pendingweapon = wp_plasma;
            }
         }
         break;

      case am_misl:
         if(player->weaponowned[wp_missile])
         {
            if(CS_WeaponPreferred(playernum, wp_missile, player->readyweapon))
            {
               player->pendingweapon = wp_missile;
            }
         }
         break;

      default:
         break;
      }
   }

   if(CS_SERVER && player->pendingweapon != old_pending_weapon)
      SV_BroadcastPlayerScalarInfo(playernum, ci_pending_weapon);

   return true;
}

//
// P_GiveWeapon
//
// The weapon name may have a MF_DROPPED flag ored in.
//
boolean P_GiveWeapon(player_t *player, weapontype_t weapon, boolean dropped)
{
   int playernum = player - players;
   boolean gaveammo;

   if((dmflags & DM_WEAPONSTAY) && !dropped)
   {
      // leave placed weapons forever on net games
      if(player->weaponowned[weapon])
         return false;

      player->bonuscount += BONUSADD;
      player->weaponowned[weapon] = true;

      P_GiveAmmo(player, weaponinfo[weapon].ammo,
                 (GameType == gt_dm) ? 5 : 2);

      // [CG] Allow players to pick up weapons without switching to them.
      if(GET_WSOP(playernum) == WEAPON_SWITCH_ALWAYS ||
         (clientserver &&
          ((dmflags2 & dmf_allow_no_weapon_switch_on_pickup) == 0)))
      {
         player->pendingweapon = weapon;
      }
      else if(GET_WSOP(playernum) == WEAPON_SWITCH_USE_PWO &&
              (!clientserver || (dmflags2 & dmf_allow_preferred_weapon_order)))
      {
         if(CS_WeaponPreferred(playernum, weapon, player->readyweapon))
         {
            player->pendingweapon = weapon;
            if(CS_SERVER)
               SV_BroadcastPlayerScalarInfo(playernum, ci_pending_weapon);
         }
      }

      // [CG] Allow players to pickup weapons silently (they hear the noise
      //      themselves, but other players do not) if the server is so
      //      configured.
      if(!clientserver ||
         player == &players[consoleplayer] ||
         ((dmflags2 & dmf_silent_weapon_pickup) == 0))
      {
         S_StartSound(player->mo, sfx_wpnup); // killough 4/25/98, 12/98
      }

      // [CG] In traditional Deathmatch, weapon pickup messages are not
      //      printed.  This is not the way c/s Deathmatch works, however, so
      //      we must return true here if in c/s mode..
      if(clientserver)
         return true;
      else
         return false;
   }

   // give one clip with a dropped weapon, two clips with a found weapon
   gaveammo = weaponinfo[weapon].ammo != am_noammo &&
      P_GiveAmmo(player, weaponinfo[weapon].ammo, dropped ? 1 : 2);

   return !player->weaponowned[weapon] ?
      player->weaponowned[player->pendingweapon = weapon] = true : gaveammo;
}

//
// P_GiveBody
//
// Returns false if the body isn't needed at all
//
boolean P_GiveBody(player_t *player, int num)
{
   int maxhealthtouse;

   // haleyjd 11/14/09: compatibility fix.
   // The DeHackEd maxhealth setting was only supposed to affect health
   // potions, but when Ty replaced the MAXHEALTH define in this module,
   // he replaced all uses of it, including here. We need to handle
   // multiple cases for demo compatibility.
   if(demo_version >= 200 && demo_version < 335)
      maxhealthtouse = maxhealth;
   else
      maxhealthtouse = 100;

   if(player->health >= maxhealthtouse)
      return false; // Ty 03/09/98 externalized MAXHEALTH to maxhealth
   player->health += num;
   if(player->health > maxhealthtouse)
      player->health = maxhealthtouse;
   player->mo->health = player->health;
   return true;
}

//
// P_GiveArmor
//
// Returns false if the armor is worse
// than the current armor.
//
boolean P_GiveArmor(player_t *player, int armortype, boolean htic)
{
   int hits = armortype*100;

   if(player->armorpoints >= hits)
      return false;   // don't pick up

   player->armortype = armortype;
   player->armorpoints = hits;

   // haleyjd 10/10/02 -- TODO/FIXME: hack!
   player->hereticarmor = player->hereticarmor || htic;

   return true;
}

//
// P_GiveCard
//
void P_GiveCard(player_t *player, card_t card)
{
   if(player->cards[card])
      return;
   player->bonuscount = BONUSADD;
   player->cards[card] = 1;
}

//
// P_GivePower
//
// Rewritten by Lee Killough
//
boolean P_GivePower(player_t *player, int power)
{
   static const int tics[NUMPOWERS] =
   {
      INVULNTICS,
      1,          /* strength */
      INVISTICS,
      IRONTICS,
      1,          /* allmap */
      INFRATICS,
      INVISTICS,  /* haleyjd: totalinvis */
      INVISTICS,  /* haleyjd: ghost */
      1,          /* haleyjd: silencer */
   };

   switch(power)
   {
   case pw_invisibility:
      player->mo->flags |= MF_SHADOW;
      break;
   case pw_allmap:
      if(player->powers[pw_allmap])
         return false;
      break;
   case pw_strength:
      P_GiveBody(player,100);
      break;
   case pw_totalinvis:   // haleyjd: total invisibility
      player->mo->flags2 |= MF2_DONTDRAW;
      break;
   case pw_ghost:        // haleyjd: heretic ghost
      player->mo->flags3 |= MF3_GHOST;
      break;
   case pw_silencer:
      if(player->powers[pw_silencer])
         return false;
      break;
   }

   // Unless player has infinite duration cheat, set duration (killough)

   if(player->powers[power] >= 0)
      player->powers[power] = tics[power];
   return true;
}

//
// P_TouchSpecialThing
//
void P_TouchSpecialThing(mobj_t *special, mobj_t *toucher)
{
   player_t   *player;
   int        i, sound;
   const char *message = NULL;
   boolean    removeobj = true;
   boolean    pickup_fx = true; // haleyjd 04/14/03
   fixed_t    delta = special->z - toucher->z;

   // [CG] Only do this check serverside
   // if(delta > toucher->height || delta < -8*FRACUNIT)
   if(serverside && (delta > toucher->height || delta < -8 * FRACUNIT))
      return; // out of reach

   sound = sfx_itemup;

   // haleyjd: don't crash if a monster gets here.
   if(!(player = toucher->player))
      return;

   // Dead thing touching.
   // Can happen with a sliding player corpse.
   if(toucher->health <= 0)
      return;

   // haleyjd 05/11/03: EDF pickups modifications
   if(special->sprite < 0 || special->sprite >= NUMSPRITES)
      return;

   // [CG] Broadcast the touch.
   if(CS_SERVER)
      SV_BroadcastPlayerTouchedSpecial(player - players, special->net_id);

   // Identify by sprite.
   switch(pickupfx[special->sprite])
   {
      // armor
   case PFX_GREENARMOR:
      if(!P_GiveArmor(player, green_armor_class, false))
         return;
      message = DEH_String("GOTARMOR"); // Ty 03/22/98 - externalized
      break;

   case PFX_BLUEARMOR:
      if(!P_GiveArmor(player, blue_armor_class, false))
         return;
      message = DEH_String("GOTMEGA"); // Ty 03/22/98 - externalized
      break;

      // bonus items
   case PFX_POTION:
      // sf: removed beta
      player->health++;               // can go over 100%
      if(player->health > (maxhealth * 2))
         player->health = (maxhealth * 2);
      player->mo->health = player->health;
      message = DEH_String("GOTHTHBONUS"); // Ty 03/22/98 - externalized
      break;

   case PFX_ARMORBONUS:
      // sf: removed beta
      player->armorpoints++;          // can go over 100%
      if(player->armorpoints > max_armor)
         player->armorpoints = max_armor;
      if(!player->armortype)
         player->armortype = green_armor_class;
      message = DEH_String("GOTARMBONUS"); // Ty 03/22/98 - externalized
      break;

      // sf: removed beta items

   case PFX_SOULSPHERE:
      player->health += soul_health;
      if(player->health > max_soul)
         player->health = max_soul;
      player->mo->health = player->health;
      message = DEH_String("GOTSUPER"); // Ty 03/22/98 - externalized
      sound = sfx_getpow;
      break;

   case PFX_MEGASPHERE:
      if(demo_version < 335 && GameModeInfo->id != commercial)
         return;
      player->health = mega_health;
      player->mo->health = player->health;
      P_GiveArmor(player,blue_armor_class, false);
      message = DEH_String("GOTMSPHERE"); // Ty 03/22/98 - externalized
      sound = sfx_getpow;
      break;

      // cards
      // leave cards for everyone
   case PFX_BLUEKEY:
      if(!player->cards[it_bluecard])
         message = DEH_String("GOTBLUECARD"); // Ty 03/22/98 - externalized
      P_GiveCard(player, it_bluecard);
      if(clientserver)
         removeobj = pickup_fx = ((dmflags & dmf_leave_keys) == 0);
      else
         removeobj = pickup_fx = (GameType == gt_single);
      break;

   case PFX_YELLOWKEY:
      if(!player->cards[it_yellowcard])
         message = DEH_String("GOTYELWCARD"); // Ty 03/22/98 - externalized
      P_GiveCard(player, it_yellowcard);
      if(clientserver)
         removeobj = pickup_fx = ((dmflags & dmf_leave_keys) == 0);
      else
         removeobj = pickup_fx = (GameType == gt_single);
      break;

   case PFX_REDKEY:
      if(!player->cards[it_redcard])
         message = DEH_String("GOTREDCARD"); // Ty 03/22/98 - externalized
      P_GiveCard(player, it_redcard);
      if(clientserver)
         removeobj = pickup_fx = ((dmflags & dmf_leave_keys) == 0);
      else
         removeobj = pickup_fx = (GameType == gt_single);
      break;

   case PFX_BLUESKULL:
      if(!player->cards[it_blueskull])
         message = DEH_String("GOTBLUESKUL"); // Ty 03/22/98 - externalized
      P_GiveCard(player, it_blueskull);
      if(clientserver)
         removeobj = pickup_fx = ((dmflags & dmf_leave_keys) == 0);
      else
         removeobj = pickup_fx = (GameType == gt_single);
      break;

   case PFX_YELLOWSKULL:
      if(!player->cards[it_yellowskull])
         message = DEH_String("GOTYELWSKUL"); // Ty 03/22/98 - externalized
      P_GiveCard(player, it_yellowskull);
      if(clientserver)
         removeobj = pickup_fx = ((dmflags & dmf_leave_keys) == 0);
      else
         removeobj = pickup_fx = (GameType == gt_single);
      break;

   case PFX_REDSKULL:
      if(!player->cards[it_redskull])
         message = DEH_String("GOTREDSKULL"); // Ty 03/22/98 - externalized
      P_GiveCard(player, it_redskull);
      if(clientserver)
         removeobj = pickup_fx = ((dmflags & dmf_leave_keys) == 0);
      else
         removeobj = pickup_fx = (GameType == gt_single);
      break;

   // medikits, heals
   case PFX_STIMPACK:
      if(!P_GiveBody(player, 10))
         return;
      message = DEH_String("GOTSTIM"); // Ty 03/22/98 - externalized
      break;

   case PFX_MEDIKIT:
      if(!P_GiveBody(player, 25))
         return;
      // sf: fix medineed
      // (check for below 25, but medikit gives 25, so always > 25)
      message = DEH_String(player->health < 50 ? "GOTMEDINEED" : "GOTMEDIKIT");
      break;


      // power ups
   case PFX_INVULNSPHERE:
      if(!P_GivePower(player, pw_invulnerability))
         return;
      message = DEH_String("GOTINVUL"); // Ty 03/22/98 - externalized
      sound = sfx_getpow;
      break;

      // WEAPON_FIXME: berserk changes to fist
   case PFX_BERZERKBOX:
      if(!P_GivePower(player, pw_strength))
         return;
      message = DEH_String("GOTBERSERK"); // Ty 03/22/98 - externalized
      if(player->readyweapon != wp_fist)
         // sf: removed beta
         player->pendingweapon = wp_fist;
      sound = sfx_getpow;
      break;

   case PFX_INVISISPHERE:
      if(!P_GivePower (player, pw_invisibility))
         return;
      message = DEH_String("GOTINVIS"); // Ty 03/22/98 - externalized
      sound = sfx_getpow;
      break;

   case PFX_RADSUIT:
      if(!P_GivePower(player, pw_ironfeet))
         return;
      // sf:removed beta

      message = DEH_String("GOTSUIT"); // Ty 03/22/98 - externalized
      sound = sfx_getpow;
      break;

   case PFX_ALLMAP:
      if(!P_GivePower(player, pw_allmap))
         return;
      message = DEH_String("GOTMAP"); // Ty 03/22/98 - externalized
      sound = sfx_getpow;
      break;

   case PFX_LIGHTAMP:

      if(!P_GivePower(player, pw_infrared))
         return;
      // sf:removed beta
      sound = sfx_getpow;
      message = DEH_String("GOTVISOR"); // Ty 03/22/98 - externalized
      break;

      // ammo
   case PFX_CLIP:
      if(special->flags & MF_DROPPED)
      {
         if(!P_GiveAmmo(player,am_clip,0))
            return;
      }
      else
      {
         if(!P_GiveAmmo(player,am_clip,1))
            return;
      }
      message = DEH_String("GOTCLIP"); // Ty 03/22/98 - externalized
      break;

   case PFX_CLIPBOX:
      if(!P_GiveAmmo(player, am_clip,5))
         return;
      message = DEH_String("GOTCLIPBOX"); // Ty 03/22/98 - externalized
      break;

   case PFX_ROCKET:
      if(!P_GiveAmmo(player, am_misl,1))
         return;
      message = DEH_String("GOTROCKET"); // Ty 03/22/98 - externalized
      break;

   case PFX_ROCKETBOX:
      if(!P_GiveAmmo(player, am_misl,5))
         return;
      message = DEH_String("GOTROCKBOX"); // Ty 03/22/98 - externalized
      break;

   case PFX_CELL:
      if(!P_GiveAmmo(player, am_cell,1))
         return;
      message = DEH_String("GOTCELL"); // Ty 03/22/98 - externalized
      break;

   case PFX_CELLPACK:
      if(!P_GiveAmmo(player, am_cell,5))
         return;
      message = DEH_String("GOTCELLBOX"); // Ty 03/22/98 - externalized
      break;

   case PFX_SHELL:
      if(!P_GiveAmmo(player, am_shell,1))
         return;
      message = DEH_String("GOTSHELLS"); // Ty 03/22/98 - externalized
      break;

   case PFX_SHELLBOX:
      if(!P_GiveAmmo(player, am_shell,5))
         return;
      message = DEH_String("GOTSHELLBOX"); // Ty 03/22/98 - externalized
      break;

   case PFX_BACKPACK:
      if(!player->backpack)
      {
         for (i=0 ; i<NUMAMMO ; i++)
            player->maxammo[i] *= 2;
         player->backpack = true;
      }
      // EDF FIXME: needs a ton of work
#if 0
      if(special->flags & MF_DROPPED)
      {
         int i;
         for(i=0 ; i<NUMAMMO ; i++)
         {
            player->ammo[i] +=special->extradata.backpack->ammo[i];
            if(player->ammo[i]>player->maxammo[i])
               player->ammo[i]=player->maxammo[i];
         }
         P_GiveWeapon(player,special->extradata.backpack->weapon,true);
         Z_Free(special->extradata.backpack);
         message = "got player backpack";
      }
      else
#endif
      {
         for(i = 0; i < NUMAMMO; ++i)
            P_GiveAmmo(player, i, 1);
         message = DEH_String("GOTBACKPACK"); // Ty 03/22/98 - externalized
      }

      break;

      // weapons
   case PFX_BFG:
      if(!P_GiveWeapon(player, wp_bfg, false))
         return;
      removeobj = !clientserver || ((dmflags & dmf_leave_weapons) == 0);
      // FIXME: externalize all BFG pickup strings
      message = bfgtype==0 ? DEH_String("GOTBFG9000") // sf
                : bfgtype==1 ? "You got the BFG 2704!"
                : bfgtype==2 ? "You got the BFG 11K!"
                : bfgtype==3 ? "You got the Bouncing BFG!"
                : bfgtype==4 ? "You got the Plasma Burst BFG!"
                : "You got some kind of BFG";
      sound = sfx_wpnup;
      break;

   case PFX_CHAINGUN:
      if(!P_GiveWeapon(player, wp_chaingun, !!(special->flags & MF_DROPPED)))
         return;
      removeobj = special->flags & MF_DROPPED ||
                  ((dmflags & dmf_leave_weapons) == 0);
      message = DEH_String("GOTCHAINGUN"); // Ty 03/22/98 - externalized
      sound = sfx_wpnup;
      break;

   case PFX_CHAINSAW:
      if(!P_GiveWeapon(player, wp_chainsaw, false))
         return;
      removeobj = special->flags & MF_DROPPED ||
                  ((dmflags & dmf_leave_weapons) == 0);
      message = DEH_String("GOTCHAINSAW"); // Ty 03/22/98 - externalized
      sound = sfx_wpnup;
      break;

   case PFX_LAUNCHER:
      if(!P_GiveWeapon(player, wp_missile, false) )
         return;
      removeobj = special->flags & MF_DROPPED ||
                  ((dmflags & dmf_leave_weapons) == 0);
      message = DEH_String("GOTLAUNCHER"); // Ty 03/22/98 - externalized
      sound = sfx_wpnup;
      break;

   case PFX_PLASMA:
      if(!P_GiveWeapon(player, wp_plasma, false))
         return;
      removeobj = special->flags & MF_DROPPED ||
                  ((dmflags & dmf_leave_weapons) == 0);
      message = DEH_String("GOTPLASMA"); // Ty 03/22/98 - externalized
      sound = sfx_wpnup;
      break;

   case PFX_SHOTGUN:
      if(!P_GiveWeapon(player, wp_shotgun, !!(special->flags & MF_DROPPED)))
         return;
      removeobj = special->flags & MF_DROPPED ||
                  ((dmflags & dmf_leave_weapons) == 0);
      message = DEH_String("GOTSHOTGUN"); // Ty 03/22/98 - externalized
      sound = sfx_wpnup;
      break;

   case PFX_SSG:
      if(!P_GiveWeapon(player, wp_supershotgun, !!(special->flags & MF_DROPPED)))
         return;
      removeobj = special->flags & MF_DROPPED ||
                  ((dmflags & dmf_leave_weapons) == 0);
      message = DEH_String("GOTSHOTGUN2"); // Ty 03/22/98 - externalized
      sound = sfx_wpnup;
      break;

      // haleyjd 10/10/02: Heretic powerups

      // heretic keys: give both card and skull equivalent DOOM keys
   case PFX_HGREENKEY: // green key (red in doom)
      if(!player->cards[it_redcard])
         message = DEH_String("HGOTGREENKEY");
      P_GiveCard(player, it_redcard);
      P_GiveCard(player, it_redskull);
      if(clientserver)
      {
         removeobj = pickup_fx =
            !clientserver || ((dmflags & dmf_leave_keys) == 0);
      }
      else
         removeobj = pickup_fx = (GameType == gt_single);
      sound = sfx_keyup;
      break;

   case PFX_HBLUEKEY: // blue key (blue in doom)
      if(!player->cards[it_bluecard])
         message = DEH_String("HGOTBLUEKEY");
      P_GiveCard(player, it_bluecard);
      P_GiveCard(player, it_blueskull);
      if(clientserver)
      {
         removeobj = pickup_fx =
            !clientserver || ((dmflags & dmf_leave_keys) == 0);
      }
      else
         removeobj = pickup_fx = (GameType == gt_single);
      sound = sfx_keyup;
      break;

   case PFX_HYELLOWKEY: // yellow key (yellow in doom)
      if(!player->cards[it_yellowcard])
         message = DEH_String("HGOTYELLOWKEY");
      P_GiveCard(player, it_yellowcard);
      P_GiveCard(player, it_yellowskull);
      if(clientserver)
      {
         removeobj = pickup_fx =
            !clientserver || ((dmflags & dmf_leave_keys) == 0);
      }
      else
         removeobj = pickup_fx = (GameType == gt_single);
      sound = sfx_keyup;
      break;

   case PFX_HPOTION: // heretic potion
      if(!P_GiveBody(player, 10))
         return;
      message = DEH_String("HITEMHEALTH");
      sound = sfx_hitemup;
      break;

   case PFX_SILVERSHIELD: // heretic shield 1
      if(!P_GiveArmor(player, 1, true))
         return;
      message = DEH_String("HITEMSHIELD1");
      sound = sfx_hitemup;
      break;

   case PFX_ENCHANTEDSHIELD: // heretic shield 2
      if(!P_GiveArmor(player, 2, true))
         return;
      message = DEH_String("HITEMSHIELD2");
      sound = sfx_hitemup;
      break;

   case PFX_BAGOFHOLDING: // bag of holding
      // HTIC_TODO: bag of holding effects
      message = DEH_String("HITEMBAGOFHOLDING");
      sound = sfx_hitemup;
      break;

   case PFX_HMAP: // map scroll
      if(!P_GivePower(player, pw_allmap))
         return;
      message = DEH_String("HITEMSUPERMAP");
      sound = sfx_hitemup;
      break;

      // Heretic Ammo items
   case PFX_GWNDWIMPY:
      // HTIC_TODO: give ammo
      message = DEH_String("HAMMOGOLDWAND1");
      sound = sfx_hitemup;
      break;

   case PFX_GWNDHEFTY:
      // HTIC_TODO: give ammo
      message = DEH_String("HAMMOGOLDWAND2");
      sound = sfx_hitemup;
      break;

   case PFX_MACEWIMPY:
      // HTIC_TODO: give ammo
      message = DEH_String("HAMMOMACE1");
      sound = sfx_hitemup;
      break;

   case PFX_MACEHEFTY:
      // HTIC_TODO: give ammo
      message = DEH_String("HAMMOMACE2");
      sound = sfx_hitemup;
      break;

   case PFX_CBOWWIMPY:
      // HTIC_TODO: give ammo
      message = DEH_String("HAMMOCROSSBOW1");
      sound = sfx_hitemup;
      break;

   case PFX_CBOWHEFTY:
      // HTIC_TODO: give ammo
      message = DEH_String("HAMMOCROSSBOW2");
      sound = sfx_hitemup;
      break;

   case PFX_BLSRWIMPY:
      // HTIC_TODO: give ammo
      message = DEH_String("HAMMOBLASTER1");
      sound = sfx_hitemup;
      break;

   case PFX_BLSRHEFTY:
      // HTIC_TODO: give ammo
      message = DEH_String("HAMMOBLASTER2");
      sound = sfx_hitemup;
      break;

   case PFX_PHRDWIMPY:
      // HTIC_TODO: give ammo
      message = DEH_String("HAMMOPHOENIXROD1");
      sound = sfx_hitemup;
      break;

   case PFX_PHRDHEFTY:
      // HTIC_TODO: give ammo
      message = DEH_String("HAMMOPHOENIXROD2");
      sound = sfx_hitemup;
      break;

   case PFX_SKRDWIMPY:
      // HTIC_TODO: give ammo
      message = DEH_String("HAMMOSKULLROD1");
      sound = sfx_hitemup;
      break;

   case PFX_SKRDHEFTY:
      // HTIC_TODO: give ammo
      message = DEH_String("HAMMOSKULLROD2");
      sound = sfx_hitemup;
      break;

      // start new Eternity power-ups
   case PFX_TOTALINVIS:
      if(!P_GivePower(player, pw_totalinvis))
         return;
      message = "Total Invisibility!";
      sound = sfx_getpow;
      break;

   case PFX_BLUEFLAG:
   case PFX_DROPPEDBLUEFLAG:
      CS_HandleFlagTouch(player, team_color_blue);
      return;

   case PFX_REDFLAG:
   case PFX_DROPPEDREDFLAG:
      CS_HandleFlagTouch(player, team_color_red);
      return;

   default:
      // I_Error("P_SpecialThing: Unknown gettable thing");
      return;      // killough 12/98: suppress error message
   }

   // sf: display message using player_printf
   if(message)
      player_printf(player, "%s", message);

   // haleyjd 07/08/05: rearranged to avoid removing before
   // checking for COUNTITEM flag.
   if(special->flags & MF_COUNTITEM)
      player->itemcount++;

   if(serverside && removeobj)
   {
      if(CS_SERVER)
         SV_BroadcastActorRemoved(special);
      special->Remove();
   }

   // haleyjd 07/08/05: inverted condition
   if(pickup_fx)
   {
      player->bonuscount += BONUSADD;
      S_StartSound(player->mo, sound);   // killough 4/25/98, 12/98
   }
}

//
// P_KillMobj
//
// [CG] Un-static'd
// static void P_KillMobj(mobj_t *source, mobj_t *target, emod_t *mod)
void P_KillMobj(mobj_t *source, mobj_t *target, emod_t *mod)
{
   mobjtype_t item;
   mobj_t     *mo;

   target->flags &= ~(MF_SHOOTABLE|MF_FLOAT|MF_SKULLFLY);
   target->flags2 &= ~MF2_INVULNERABLE; // haleyjd 04/09/99

   if(!(target->flags3 & MF3_DEADFLOAT))
      target->flags &= ~MF_NOGRAVITY;

   target->flags |= MF_CORPSE|MF_DROPOFF;
   target->height >>= 2;

   if(target->player && target->player->health > 0)
      target->player->health = 0;

   // killough 8/29/98: remove from threaded list
   target->Update();

   if(source && source->player)
   {
      // count for intermission
      // killough 7/20/98: don't count friends
      if(!(target->flags & MF_FRIEND))
      {
         if(target->flags & MF_COUNTKILL)
            source->player->killcount++;
      }
      if(target->player)
      {
         source->player->frags[target->player-players]++;
         if(CS_TEAMDM)
         {
            // [CG] Subtract 1 from the team's score for suicides and team
            //      kills.
            if(source->player == target->player ||
               clients[source->player - players].team ==
               clients[target->player - players].team)
               team_scores[clients[source->player - players].team]--;
            else
               team_scores[clients[source->player - players].team]++;
         }
         HU_FragsUpdate();
      }
   }
   else if(GameType == gt_single && (target->flags & MF_COUNTKILL))
   {
      // count all monster deaths,
      // even those caused by other monsters
      // killough 7/20/98: don't count friends
      if(!(target->flags & MF_FRIEND))
         players->killcount++;
   }

   if(target->player)
   {
      // [CG] Keep track of deaths.
      clients[target->player - players].death_count++;

      // count environment kills against you
      if(!source)
      {
         target->player->frags[target->player-players]++;

         // [CG] Subtract 1 from the team's score for environment kills.
         if(CS_TEAMDM)
            team_scores[clients[target->player - players].team]--;

         HU_FragsUpdate();
      }

      // [CG] Drop the flag if the target was holding it.
      if(CS_CTF)
         CS_DropFlag(target->player - players);

      target->flags &= ~MF_SOLID;
      target->player->playerstate = PST_DEAD;

      // [CG] Only drop the player's weapon if their actor still exists.
      if(!clientserver || target->player->mo)
         P_DropWeapon(target->player);

      if(target->player == &players[consoleplayer] && automapactive)
      {
         if(!demoplayback) // killough 11/98: don't switch out in demos, though
            AM_Stop();     // don't die in auto map; switch view prior to dying
      }
   }

   if(target->health < -target->info->spawnhealth &&
      target->info->xdeathstate != NullStateNum)
      P_SetMobjState(target, target->info->xdeathstate);
   else
   {
      // haleyjd 06/05/08: damagetype death states
      statenum_t st = target->info->deathstate;
      state_t *state;

      if(mod->num > 0 && (state = E_StateForMod(target->info, "Death", mod)))
         st = state->index;

      P_SetMobjState(target, st);
   }

   // FIXME: make a flag? Also, probably not done in Heretic/Hexen.
   target->tics -= P_Random(pr_killtics) & 3;

   if(target->tics < 1)
      target->tics = 1;

   // Drop stuff.
   // This determines the kind of object spawned
   // during the death frame of a thing.

   if(target->info->droptype != -1)
   {
      if(target->player)
      {
         // players only drop backpacks if so indicated
         if(!(dmflags & DM_PLAYERDROP))
            return;
      }

      item = target->info->droptype;
   }
   else
      return;

   if(serverside)
   {
      mo = P_SpawnMobj(target->x, target->y, ONFLOORZ, item);
      mo->flags |= MF_DROPPED;    // special versions of items

      if(CS_SERVER)
         SV_BroadcastActorSpawned(mo);
   }

   // EDF FIXME: problematic, needed work to begin with
#if 0
   if(mo->type == MT_MISC24) // put all the players stuff into the
   {                         // backpack
      int a;
      mo->extradata.backpack = (backpack_t *)(Z_Malloc(sizeof(backpack_t), PU_LEVEL, NULL));
      for(a=0; a<NUMAMMO; a++)
         mo->extradata.backpack->ammo[a] = target->player->ammo[a];
      mo->extradata.backpack->weapon = target->player->readyweapon;
      // set the backpack moving slightly faster than the player

      // start it moving in a (fairly) random direction
      // i cant be bothered to create a new random number
      // class right now
      // haleyjd: not demo safe, fix later (TODO)
      /*
      mo->momx = target->momx * (gametic-basetic) % 5;
      mo->momy = target->momy * (gametic-basetic+30) % 5;
      */
   }
#endif
}

//
// P_GetDeathMessageString
//
// Retrieves the string to use for a given EDF damagetype.
//
static const char *P_GetDeathMessageString(emod_t *mod, boolean self)
{
   const char *str;
   boolean isbex;
   const char *ret;

   if(self)
   {
      str   = mod->selfobituary;
      isbex = mod->selfObitIsBexString;
   }
   else
   {
      str   = mod->obituary;
      isbex = mod->obitIsBexString;
   }

   if(isbex)
      ret = DEH_String(str);
   else
      ret = str;

   return ret;
}

//
// P_DeathMessage
//
// Implements obituaries based on the type of damage which killed a player.
//
void P_DeathMessage(mobj_t *source, mobj_t *target, mobj_t *inflictor,
                    emod_t *mod)
{
   boolean friendly = false;
   const char *message = NULL;

   if(!target->player || !obituaries)
      return;

   if(GameType == gt_coop)
      friendly = true;

   // miscellaneous death types that cannot be determined
   // directly from the source or inflictor without difficulty

   if((source == NULL && inflictor == NULL) || mod->sourceless)
      message = P_GetDeathMessageString(mod, false);

   if(source && !message)
   {
      if(source == target)
      {
         // killed self
         message = P_GetDeathMessageString(mod, true);
      }
      else if(!source->player)
      {
         // monster kills

         switch(mod->num)
         {
         case MOD_HIT: // melee attack
            message = source->info->meleeobit;
            break;
         default: // other attack
            message = source->info->obituary;
            break;
         }

         // if the monster didn't define the proper obit, try the
         // obit defined by the mod of this attack
         if(!message)
            message = P_GetDeathMessageString(mod, false);
      }
   }

   // print message if any
   if(message)
   {
      doom_printf("%c%s %s", obcolour + 128, target->player->name, message);
      return;
   }

   if(source && source->player)
   {
      if(friendly)
      {
         // in coop mode, player kills are bad
         message = DEH_String("OB_COOP");
      }
      else
      {
         // deathmatch deaths
         message = P_GetDeathMessageString(mod, false);
      }
   }

   // use default message
   if(!message)
      message = DEH_String("OB_DEFAULT");

   // print message
   doom_printf("%c%s %s", obcolour + 128, target->player->name, message);
}

//=============================================================================
//
// Special damage type code -- see codepointer table below.
//

typedef struct dmgspecdata_s
{
   mobj_t *source;
   mobj_t *target;
   int     damage;
} dmgspecdata_t;

//
// P_MinotaurChargeHit
//
// Special damage action for Maulotaurs slamming into things.
//
static boolean P_MinotaurChargeHit(dmgspecdata_t *dmgspec)
{
   mobj_t *source = dmgspec->source;
   mobj_t *target = dmgspec->target;

   // only when charging
   if(source->flags & MF_SKULLFLY)
   {
      angle_t angle;
      fixed_t thrust;

      // SoM: TODO figure out if linked portals needs to worry about this. It
      // looks like target might not always be source->target
      angle = P_PointToAngle(source->x, source->y, target->x, target->y);
      thrust = 16*FRACUNIT + (P_Random(pr_mincharge) << 10);

      P_ThrustMobj(target, angle, thrust);
      P_DamageMobj(target, NULL, NULL,
                   ((P_Random(pr_mincharge) & 7) + 1) * 6,
                   MOD_UNKNOWN);

      if(target->player)
         target->reactiontime = 14 + (P_Random(pr_mincharge) & 7);

      return true; // return early from P_DamageMobj
   }

   return false; // just normal damage
}

//
// P_TouchWhirlwind
//
// Called when an Iron Lich whirlwind hits something. Does damage
// and may toss the target around violently.
//
static boolean P_TouchWhirlwind(dmgspecdata_t *dmgspec)
{
   mobj_t *target = dmgspec->target;

   // toss the target around

   target->angle += P_SubRandom(pr_whirlwind) << 20;
   target->momx  += P_SubRandom(pr_whirlwind) << 10;
   target->momy  += P_SubRandom(pr_whirlwind) << 10;

   // z momentum -- Bosses will not be tossed up.

   if((leveltime & 16) && !(target->flags2 & MF2_BOSS))
   {
      int randVal = P_Random(pr_whirlwind);

      if(randVal > 160)
         randVal = 160;

      target->momz += randVal << 10;

      if(target->momz > 12*FRACUNIT)
         target->momz = 12*FRACUNIT;
   }

   // do a small amount of damage (it adds up fast)
   if(!(leveltime & 7))
      P_DamageMobj(target, NULL, NULL, 3, MOD_UNKNOWN);

   return true; // always return from P_DamageMobj
}

//
// haleyjd: Damage Special codepointer lookup table
//
// mobjinfo::dmgspecial is an index into this table. The index is checked for
// validity during EDF processing. If the special returns true, P_DamageMobj
// returns immediately, assuming that the special did its own damage. If it
// returns false, P_DamageMobj continues, and the damage field of the
// dmgspecdata_t structure is used to possibly modify the damage that will be
// done.
//

typedef boolean (*dmgspecial_t)(dmgspecdata_t *);

static dmgspecial_t DamageSpecials[INFLICTOR_NUMTYPES] =
{
   NULL,                // none
   P_MinotaurChargeHit, // MinotaurCharge
   P_TouchWhirlwind,    // Whirlwind
};

//
// P_AdjustDamageType
//
// haleyjd 10/12/09: Handles special cases for damage types.
//
static int P_AdjustDamageType(mobj_t *source, mobj_t *inflictor, int mod)
{
   int newmod = mod;

   // inflictor-based adjustments

   if(inflictor)
   {
      // haleyjd 06/05/08: special adjustments to mod type based on inflictor
      // thingtype flags (I'd rather not do this at all, but it's necessary
      // since the FIREDAMAGE flag has been around forever).
      if(inflictor->flags3 & MF3_FIREDAMAGE)
         newmod = MOD_FIRE;
   }

   // source-based adjustments

   if(source)
   {
      // players
      if(source->player && mod == MOD_PLAYERMISC)
      {
         weaponinfo_t *weapon = P_GetReadyWeapon(source->player);

         // redirect based on weapon mod
         newmod = weapon->mod;
      }
   }

   return newmod;
}

//
// P_DamageMobj
//
// Damages both enemies and players
// "inflictor" is the thing that caused the damage
//  creature or missile, can be NULL (slime, etc)
// "source" is the thing to target after taking damage
//  creature or NULL
// Source and inflictor are the same for melee attacks.
// Source can be NULL for slime, barrel explosions
// and other environmental stuff.
//
// haleyjd 07/13/03: added method of death flag
//
void P_DamageMobj(mobj_t *target, mobj_t *inflictor, mobj_t *source,
                  int damage, int mod)
{
   int armor_damage = 0;
   boolean dealt_damage = false;
   boolean just_hit = false;
   emod_t *emod;
   player_t *player;

   // [CG] This function has been significantly modified for c/s usage.

   // [CG] This function is only run serverside.
   if(!serverside)
      return;

   // killough 8/31/98: allow bouncers to take damage
   if(!(target->flags & (MF_SHOOTABLE | MF_BOUNCES)))
      return; // shouldn't happen...

   if(target->health <= 0)
      return;

   // haleyjd:
   // Invulnerability -- telestomp can still kill to avoid getting stuck
   // Dormancy -- things are invulnerable until they are awakened
   // No Friend Damage -- some things aren't hurt by friends
   // Invuln-Charge -- skullflying objects won't take damage (for Maulotaur)
   if(damage < 10000)
   {
      if(target->flags2 & (MF2_INVULNERABLE | MF2_DORMANT))
         return;

      if(target->flags3 & MF3_NOFRIENDDMG && source && source != target &&
         source->flags & MF_FRIEND)
         return;

      if(target->flags & MF_SKULLFLY && target->flags3 & MF3_INVULNCHARGE)
         return;
   }

   // a dormant thing being destroyed gets restored to normal first
   if(target->flags2 & MF2_DORMANT)
   {
      target->flags2 &= ~MF2_DORMANT;
      target->tics = 1;
   }

   if(target->flags & MF_SKULLFLY)
      target->momx = target->momy = target->momz = 0;

   player = target->player;
   if(player && gameskill == sk_baby)
      damage >>= 1;   // take half damage in trainer mode

   // haleyjd 08/01/04: dmgspecial -- special inflictor types
   if(inflictor && inflictor->info->dmgspecial)
   {
      dmgspecdata_t dmgspec;

      dmgspec.source = inflictor;
      dmgspec.target = target;
      dmgspec.damage = damage;

      // if the handler returns true, damage was taken care of by
      // the handler, otherwise, we go on as normal
      if(DamageSpecials[inflictor->info->dmgspecial](&dmgspec))
         return;

      // damage may be modified by the handler
      damage = dmgspec.damage;
   }

   // haleyjd 10/12/09: do all adjustments to mod now, and look up emod_t once
   mod  = P_AdjustDamageType(source, inflictor, mod);
   emod = E_DamageTypeForNum(mod);

   // haleyjd 10/12/09: damage factors
   if(mod != MOD_UNKNOWN)
   {
<<<<<<< HEAD
      double df = MetaGetDouble(target->info->meta,
                                E_ModFieldName("damagefactor", emod),
                                1.0);
=======
      MetaTable *meta = target->info->meta;
      double df = meta->getDouble(E_ModFieldName("damagefactor", emod), 1.0);
         
>>>>>>> 24160616
      damage = (int)(damage * df);
   }

   // Some close combat weapons should not
   // inflict thrust and push the victim out of reach,
   // thus kick away unless using the chainsaw.

   if(inflictor && !(target->flags & MF_NOCLIP) &&
      (!source || !source->player ||
       !(P_GetReadyWeapon(source->player)->flags & WPF_NOTHRUST)) &&
      !(inflictor->flags3 & MF3_NODMGTHRUST)) // haleyjd 11/14/02
   {
      // haleyjd: thrust factor differs for Heretic
      int16_t tf = GameModeInfo->thrustFactor;

      // SoM: restructured a bit
      fixed_t thrust = damage*(FRACUNIT>>3)*tf/target->info->mass;
#ifdef R_LINKEDPORTALS
      unsigned ang;

      {
         linkoffset_t *link;

         if(inflictor->groupid == target->groupid ||
            !(link = P_GetLinkOffset(inflictor->groupid, target->groupid)))
         {
            ang = P_PointToAngle (inflictor->x, inflictor->y,
                                   target->x, target->y);
         }
         else
         {
            ang = P_PointToAngle(inflictor->x, inflictor->y,
                                  target->x + link->x, target->y + link->y);
         }
      }
#else
      unsigned ang = P_PointToAngle (inflictor->x, inflictor->y,
                                      target->x, target->y);
#endif

      // make fall forwards sometimes
      if(damage < 40 && damage > target->health
         && target->z - inflictor->z > 64*FRACUNIT
         && P_Random(pr_damagemobj) & 1)
      {
         ang += ANG180;
         thrust *= 4;
      }

      P_ThrustMobj(target, ang, thrust);

      // killough 11/98: thrust objects hanging off ledges
      if(target->intflags & MIF_FALLING && target->gear >= MAXGEAR)
         target->gear = 0;
   }

   // player specific
   if(player)
   {
      // haleyjd 07/10/09: instagib
      if(source && dmflags2 & DM_INSTAGIB)
         damage = 10000;

      // [CG] Handle friendly damage.
      if(source && source->player && source->player != player)
      {
         if(friendly_damage_percentage < 100 && (GameType == gt_coop || (
            CS_TEAMS_ENABLED &&
            clients[target->player - players].team ==
            clients[source->player - players].team)))
         {
            damage *= cs_settings->friendly_damage_percentage;
            damage /= 100;
         }
      }

      // end of game hell hack
      if(target->subsector->sector->special == 11 && damage >= target->health)
         damage = target->health - 1;

      // Below certain threshold,
      // ignore damage in GOD mode, or with INVUL power.
      // killough 3/26/98: make god mode 100% god mode in non-compat mode

      if((damage < 1000 || (!comp[comp_god] && player->cheats&CF_GODMODE)) &&
         (player->cheats&CF_GODMODE || player->powers[pw_invulnerability]))
         return;

      if(player->armortype)
      {
         // haleyjd 10/10/02: heretic armor -- its better! :P
         // HTIC_FIXME
         if(player->hereticarmor)
            armor_damage = player->armortype == 1 ? damage/2 : (damage*3)/4;
         else
            armor_damage = player->armortype == 1 ? damage/3 : damage/2;

         if(player->armorpoints <= armor_damage)
         {
            // armor is used up
            armor_damage = player->armorpoints;
            player->armortype = 0;
            // haleyjd 10/10/02
            player->hereticarmor = false;
         }
         player->armorpoints -= armor_damage;
         damage -= armor_damage;
      }

      player->health -= damage;       // mirror mobj health here for Dave
      if(player->health < 0)
         player->health = 0;

      player->attacker = source;
      player->damagecount += damage;  // add damage after armor / invuln

      if(player->damagecount > 100)
         player->damagecount = 100;  // teleport stomp does 10k points...

      // haleyjd 10/14/09: we do not allow negative damagecount
      if(player->damagecount < 0)
         player->damagecount = 0;

#if 0
      // killough 11/98:
      // This is unused -- perhaps it was designed for
      // a hand-connected input device or VR helmet,
      // to pinch the player when they're hurt :)

      // haleyjd: this was for the "CyberMan" 3D mouse ^_^

      {
         int temp = damage < 100 ? damage : 100;

         if(player == &players[consoleplayer])
            I_Tactile(40,10,40+temp*2);
      }
#endif

   }

   // do the damage
   if(!(target->flags4 & MF4_NODAMAGE) || damage >= 10000)
   {
      target->health -= damage;
      dealt_damage = true;
   }

   // check for death
   if(target->health <= 0)
   {
      if(dealt_damage && CS_SERVER)
      {
         SV_BroadcastActorDamaged(target, inflictor, source, damage,
                                  armor_damage, mod, true, false);
      }
      // death messages for players
      if(player)
         P_DeathMessage(source, target, inflictor, emod);

      // haleyjd 09/29/07: wimpy death?
      if(damage <= 10)
         target->intflags |= MIF_WIMPYDEATH;

      P_KillMobj(source, target, emod);
      if(CS_SERVER)
         SV_BroadcastActorKilled(target, inflictor, source, damage, mod);
   }
   else
   {
      // [CG] Broke out P_HandleDamagedMobj from here.
      just_hit = P_HandleDamagedMobj(target, source, damage, mod, emod);

      if(dealt_damage && CS_SERVER)
      {
         SV_BroadcastActorDamaged(
            target, inflictor, source, damage, armor_damage, mod, false,
            just_hit
         );
      }
   }
}

// [CG] Broke out of P_DamageMobj.
boolean P_HandleDamagedMobj(mobj_t *target, mobj_t *source, int damage, int mod,
                            emod_t *emod)
{
   boolean justhit = false;  // killough 11/98
   boolean bossignore;       // haleyjd

   // haleyjd: special death hacks: if we got here, we didn't really die
   target->intflags &= ~(MIF_DIEDFALLING|MIF_WIMPYDEATH);

   // killough 9/7/98: keep track of targets so that friends can help friends
   if(demo_version >= 203)
   {
      // If target is a player, set player's target to source,
      // so that a friend can tell who's hurting a player
      if(target->player)
         P_SetTarget<mobj_t>(&target->target, source);

      // killough 9/8/98:
      // If target's health is less than 50%, move it to the front of its list.
      // This will slightly increase the chances that enemies will choose to
      // "finish it off", but its main purpose is to alert friends of danger.

      if(target->health * 2 < target->info->spawnhealth)
      {
         CThinker *cap = 
            &thinkerclasscap[target->flags & MF_FRIEND ?
                             th_friends : th_enemies];
         (target->cprev->cnext = target->cnext)->cprev = target->cprev;
         (target->cnext = cap->cnext)->cprev = target;
         (target->cprev = cap)->cnext = target;
      }
   }

   if(P_Random(pr_painchance) < target->info->painchance &&
      !(target->flags & MF_SKULLFLY))
   {
      //killough 11/98: see below
      if(demo_version >= 203)
         justhit = true;
      else
         target->flags |= MF_JUSTHIT;    // fight back!

      // haleyjd 10/06/99: remove pain for zero-damage projectiles
      // FIXME: this needs a comp flag
      if(damage > 0 || demo_version < 329)
      {
         statenum_t st = target->info->painstate;
         state_t *state = NULL;

         // haleyjd  06/05/08: check for special damagetype painstate
         if(mod > 0 && (state = E_StateForMod(target->info, "Pain", emod)))
            st = state->index;

         P_SetMobjState(target, st);
      }
   }

   target->reactiontime = 0;           // we're awake now...

   // killough 9/9/98: cleaned up, made more consistent:
   // haleyjd 11/24/02: added MF3_DMGIGNORED and MF3_BOSSIGNORE flags

   // EDF_FIXME: replace BOSSIGNORE with generalized infighting controls.
   // BOSSIGNORE flag will be made obsolete.

   // haleyjd: set bossignore
   if(source && (source->type != target->type) &&
      (source->flags3 & target->flags3 & MF3_BOSSIGNORE))
   {
      // ignore if friendliness matches
      bossignore = !((source->flags ^ target->flags) & MF_FRIEND);
   }
   else
      bossignore = false;

   // Set target based on the following criteria:
   // * Damage is sourced and source is not self.
   // * Source damage is not ignored via MF3_DMGIGNORED.
   // * Threshold is expired, or target has no threshold via MF3_NOTHRESHOLD.
   // * Things are not friends, or monster infighting is enabled.
   // * Things are not both friends while target is not a SUPERFRIEND

   // TODO: add fine-grained infighting control as metadata

   if(source && source != target                                     // source checks
      && !(source->flags3 & MF3_DMGIGNORED)                          // not ignored?
      && !bossignore                                                 // EDF_FIXME!
      && (!target->threshold || (target->flags3 & MF3_NOTHRESHOLD))  // threshold?
      && ((source->flags ^ target->flags) & MF_FRIEND ||             // friendliness?
           monster_infighting || demo_version < 203)
      && !(source->flags & target->flags & MF_FRIEND &&              // superfriend?
           target->flags3 & MF3_SUPERFRIEND))
   {
      // if not intent on another player, chase after this one
      //
      // killough 2/15/98: remember last enemy, to prevent
      // sleeping early; 2/21/98: Place priority on players
      // killough 9/9/98: cleaned up, made more consistent:

      if(!target->lastenemy || target->lastenemy->health <= 0 ||
         (demo_version < 203 ? !target->lastenemy->player :
          !((target->flags ^ target->lastenemy->flags) & MF_FRIEND) &&
             target->target != source)) // remember last enemy - killough
      {
         P_SetTarget<mobj_t>(&target->lastenemy, target->target);
      }

      P_SetTarget<mobj_t>(&target->target, source);       // killough 11/98
      target->threshold = BASETHRESHOLD;

      if(target->state == states[target->info->spawnstate] &&
         target->info->seestate != NullStateNum)
      {
         P_SetMobjState(target, target->info->seestate);
      }
   }

   // haleyjd 01/15/06: Fix for demo comp problem introduced in MBF
   // For MBF and above, set MF_JUSTHIT here
   // killough 11/98: Don't attack a friend, unless hit by that friend.
   if(!demo_compatibility && justhit &&
      (target->target == source || !target->target ||
       !(target->flags & target->target->flags & MF_FRIEND)))
   {
      target->flags |= MF_JUSTHIT;    // fight back!
   }

   return justhit;
}

//
// P_Whistle
//
// haleyjd 01/11/04:
// Inspired in part by Lee Killough's changelog, this allows the
// a friend to be teleported to the player's location.
//
void P_Whistle(mobj_t *actor, int mobjtype)
{
   mobj_t *mo;
   CThinker *th;
   fixed_t prevx, prevy, prevz, prestep, x, y, z;
   angle_t an;

   // look for a friend of the indicated type
   for(th = thinkercap.next; th != &thinkercap; th = th->next)
   {
      if(!(mo = thinker_cast<mobj_t *>(th)))
         continue;

      // must be friendly, alive, and of the right type
      if(!(mo->flags & MF_FRIEND) || mo->health <= 0 ||
         mo->type != mobjtype)
         continue;

      prevx = mo->x;
      prevy = mo->y;
      prevz = mo->z;

      // pick a location a bit in front of the player
      an = actor->angle >> ANGLETOFINESHIFT;
      prestep = 4*FRACUNIT + 3*(actor->info->radius + mo->info->radius)/2;

      x = actor->x + FixedMul(prestep, finecosine[an]);
      y = actor->y + FixedMul(prestep, finesine[an]);
      z = actor->z;

      // don't cross "solid" lines
      if(Check_Sides(actor, x, y))
         return;

      // try the teleport
      // 06/06/05: use strict teleport now
      if(P_TeleportMoveStrict(mo, x, y, false))
      {
         mobj_t *fog;

         if(serverside)
         {
            fog = P_SpawnMobj(
               prevx,
               prevy,
               prevz + GameModeInfo->teleFogHeight,
               GameModeInfo->teleFogType
            );
            if(CS_SERVER)
               SV_BroadcastActorSpawned(fog);
            S_StartSound(fog, GameModeInfo->teleSound);

            fog = P_SpawnMobj(
               x,
               y,
               z + GameModeInfo->teleFogHeight,
               GameModeInfo->teleFogType
            );
            if(CS_SERVER)
               SV_BroadcastActorSpawned(fog);
            S_StartSound(fog, GameModeInfo->teleSound);
         }

         // put the thing into its spawnstate and keep it still
         P_SetMobjState(mo, mo->info->spawnstate);
         mo->z = mo->floorz;
         mo->momx = mo->momy = mo->momz = 0;

         return;
      }
   }
}

#ifndef EE_NO_SMALL_SUPPORT
//
// Small natives
//

//
// sm_thingkill
//
// Implements ThingKill(tid, damagetype = 0, mod = 0)
//
static cell AMX_NATIVE_CALL sm_thingkill(AMX *amx, cell *params)
{
   SmallContext_t *context = SM_GetContextForAMX(amx);
   mobj_t *rover = NULL;

   if(gamestate != GS_LEVEL)
   {
      amx_RaiseError(amx, SC_ERR_GAMEMODE | SC_ERR_MASK);
      return -1;
   }

   while((rover = P_FindMobjFromTID(params[1], rover,
                                    context->invocationData.trigger)))
   {
      int damage;

      switch(params[2])
      {
      case 1: // telefrag damage
         damage = 10000;
         break;
      default: // damage for health
         damage = rover->health;
         break;
      }

      P_DamageMobj(rover, NULL, NULL, damage, MOD_UNKNOWN);
   }

   return 0;
}

//
// sm_thinghurt
//
// Implements ThingHurt(tid, damage, mod = 0, inflictor = 0, source = 0)
//
static cell AMX_NATIVE_CALL sm_thinghurt(AMX *amx, cell *params)
{
   SmallContext_t *context = SM_GetContextForAMX(amx);
   mobj_t *rover = NULL;
   mobj_t *inflictor = NULL;
   mobj_t *source = NULL;

   if(gamestate != GS_LEVEL)
   {
      amx_RaiseError(amx, SC_ERR_GAMEMODE | SC_ERR_MASK);
      return -1;
   }

   if(params[4] != 0)
   {
      inflictor = P_FindMobjFromTID(params[4], inflictor,
                                    context->invocationData.trigger);
   }

   if(params[5] != 0)
   {
      source = P_FindMobjFromTID(params[5], source,
                                 context->invocationData.trigger);
   }

   while((rover = P_FindMobjFromTID(params[1], rover, context->invocationData.trigger)))
   {
      P_DamageMobj(rover, inflictor, source, params[2], params[3]);
   }

   return 0;
}

//
// sm_thinghate
//
// Implements ThingHate(object, target)
//
static cell AMX_NATIVE_CALL sm_thinghate(AMX *amx, cell *params)
{
   SmallContext_t *context = SM_GetContextForAMX(amx);
   mobj_t *obj = NULL, *targ = NULL;

   if(gamestate != GS_LEVEL)
   {
      amx_RaiseError(amx, SC_ERR_GAMEMODE | SC_ERR_MASK);
      return -1;
   }

   if(params[2] != 0)
      targ = P_FindMobjFromTID(params[2], targ, context->invocationData.trigger);

   while((obj = P_FindMobjFromTID(params[1], obj, context->invocationData.trigger)))
   {
      P_SetTarget<mobj_t>(&(obj->target), targ);
   }

   return 0;
}

AMX_NATIVE_INFO pinter_Natives[] =
{
   { "_ThingKill", sm_thingkill },
   { "_ThingHurt", sm_thinghurt },
   { "_ThingHate", sm_thinghate },
   { NULL, NULL }
};
#endif

//----------------------------------------------------------------------------
//
// $Log: p_inter.c,v $
// Revision 1.10  1998/05/03  23:09:29  killough
// beautification, fix #includes, move some global vars here
//
// Revision 1.9  1998/04/27  01:54:43  killough
// Prevent pickup sounds from silencing player weapons
//
// Revision 1.8  1998/03/28  17:58:27  killough
// Fix spawn telefrag bug
//
// Revision 1.7  1998/03/28  05:32:41  jim
// Text enabling changes for DEH
//
// Revision 1.6  1998/03/23  03:25:44  killough
// Fix weapon pickup sounds in spy mode
//
// Revision 1.5  1998/03/10  07:15:10  jim
// Initial DEH support added, minus text
//
// Revision 1.4  1998/02/23  04:44:33  killough
// Make monsters smarter
//
// Revision 1.3  1998/02/17  06:00:54  killough
// Save last enemy, change RNG calling sequence
//
// Revision 1.2  1998/01/26  19:24:05  phares
// First rev with no ^Ms
//
// Revision 1.1.1.1  1998/01/19  14:02:59  rand
// Lee's Jan 19 sources
//
//----------------------------------------------------------------------------
<|MERGE_RESOLUTION|>--- conflicted
+++ resolved
@@ -1,8 +1,4 @@
-<<<<<<< HEAD
-// Emacs style mode select   -*- C -*- vi:sw=3 ts=3:
-=======
-// Emacs style mode select   -*- C++ -*-
->>>>>>> 24160616
+// Emacs style mode select   -*- C++ -*- vi:sw=3 ts=3:
 //-----------------------------------------------------------------------------
 //
 // Copyright(C) 2000 James Haley
@@ -1601,15 +1597,9 @@
    // haleyjd 10/12/09: damage factors
    if(mod != MOD_UNKNOWN)
    {
-<<<<<<< HEAD
-      double df = MetaGetDouble(target->info->meta,
-                                E_ModFieldName("damagefactor", emod),
-                                1.0);
-=======
       MetaTable *meta = target->info->meta;
       double df = meta->getDouble(E_ModFieldName("damagefactor", emod), 1.0);
-         
->>>>>>> 24160616
+
       damage = (int)(damage * df);
    }
 
