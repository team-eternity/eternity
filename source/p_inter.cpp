--- conflicted
+++ resolved
@@ -1071,17 +1071,12 @@
    if(special->flags & MF_COUNTITEM)
       player->itemcount++;
 
-<<<<<<< HEAD
    if(serverside && removeobj)
    {
       if(CS_SERVER)
          SV_BroadcastActorRemoved(special);
-      P_RemoveMobj(special);
-   }
-=======
-   if(removeobj)
       special->Remove();
->>>>>>> e0db1e35
+   }
 
    // haleyjd 07/08/05: inverted condition
    if(pickup_fx)
