// Emacs style mode select   -*- C++ -*-
//-----------------------------------------------------------------------------
//
// Copyright (C) 2013 James Haley et al.
//
// This program is free software: you can redistribute it and/or modify
// it under the terms of the GNU General Public License as published by
// the Free Software Foundation, either version 3 of the License, or
// (at your option) any later version.
//
// This program is distributed in the hope that it will be useful,
// but WITHOUT ANY WARRANTY; without even the implied warranty of
// MERCHANTABILITY or FITNESS FOR A PARTICULAR PURPOSE.  See the
// GNU General Public License for more details.
//
// You should have received a copy of the GNU General Public License
// along with this program.  If not, see http://www.gnu.org/licenses/
//
//-----------------------------------------------------------------------------
//
// DESCRIPTION:
//      Handling interactions (i.e., collisions).
//
//-----------------------------------------------------------------------------

#include "z_zone.h"

#include "hal/i_gamepads.h"

#include "a_small.h"
#include "am_map.h"
#include "c_io.h"
#include "d_deh.h"     // Ty 03/22/98 - externalized strings
#include "d_dehtbl.h"
#include "d_gi.h"
#include "d_mod.h"
#include "d_player.h"
#include "doomstat.h"
#include "dstrings.h"
#include "e_edf.h"
#include "e_inventory.h"
#include "e_metastate.h"
#include "e_mod.h"
#include "e_states.h"
#include "e_things.h"
#include "g_dmflag.h"
#include "g_game.h"
#include "hu_frags.h"
#include "hu_stuff.h"
#include "m_random.h"
#include "metaapi.h"
#include "p_inter.h"
#include "p_map.h"
#include "p_maputl.h"
<<<<<<< HEAD
#include "p_portal.h"   // ioanch 20160116
=======
#include "p_skin.h"
>>>>>>> 24381ee3
#include "p_tick.h"
#include "p_user.h"
#include "r_defs.h"
#include "r_main.h"
#include "r_segs.h"
#include "s_sound.h"
#include "sounds.h"
#include "v_misc.h"
#include "v_video.h"


#define BONUSADD        6

// Ty 03/07/98 - add deh externals
// Maximums and such were hardcoded values.  Need to externalize those for
// dehacked support (and future flexibility).  Most var names came from the key
// strings used in dehacked.

int god_health = 100;   // these are used in cheats (see st_stuff.c)

int bfgcells = 40;      // used in p_pspr.c
// Ty 03/07/98 - end deh externals

//
// GET STUFF
//

//
// P_GiveAmmo
//
// Returns false if the ammo can't be picked up at all
//
bool P_GiveAmmo(player_t *player, itemeffect_t *ammo, int num)
{
   if(!ammo)
      return false;

   // check if needed
   int oldammo   = E_GetItemOwnedAmount(player, ammo);
   int maxamount = E_GetMaxAmountForArtifact(player, ammo);

   if(oldammo == maxamount)
      return false;

   // give double ammo in trainer mode, you'll need in nightmare
   if(gameskill == sk_baby || gameskill == sk_nightmare)
      num <<= 1;

   if(!E_GiveInventoryItem(player, ammo, num))
      return false; // don't need this ammo
   
   // If non zero ammo, don't change up weapons, player was lower on purpose.
   if(oldammo)
      return true;

   // We were down to zero, so select a new weapon.
   // Preferences are not user selectable.
   
   // WEAPON_FIXME: ammo reception behaviors
   // INVENTORY_TODO: hardcoded behaviors for now...
   if(!strcasecmp(ammo->getKey(), "AmmoClip"))
   {
      if(player->readyweapon == wp_fist)
      {
         if(player->weaponowned[wp_chaingun])
            player->pendingweapon = wp_chaingun;
         else
            player->pendingweapon = wp_pistol;
      }
   }
   else if(!strcasecmp(ammo->getKey(), "AmmoShell"))
   {
      if(player->readyweapon == wp_fist || player->readyweapon == wp_pistol)
         if(player->weaponowned[wp_shotgun])
            player->pendingweapon = wp_shotgun;
   }
   else if(!strcasecmp(ammo->getKey(), "AmmoCell"))
   {
      if(player->readyweapon == wp_fist || player->readyweapon == wp_pistol)
         if(player->weaponowned[wp_plasma])
            player->pendingweapon = wp_plasma;
   }
   else if(!strcasecmp(ammo->getKey(), "AmmoMissile"))
   {
      if(player->readyweapon == wp_fist)
         if(player->weaponowned[wp_missile])
            player->pendingweapon = wp_missile;
   }

   return true;
}

//
// P_GiveAmmoPickup
//
// Give the player ammo from an ammoeffect pickup.
//
bool P_GiveAmmoPickup(player_t *player, itemeffect_t *pickup, bool dropped, int dropamount)
{
   if(!pickup)
      return false;

   itemeffect_t *give = E_ItemEffectForName(pickup->getString("ammo", ""));
   int giveamount     = pickup->getInt("amount", 0);

   if(dropped)
   {
      // actor may override dropamount
      if(dropamount)
         giveamount = dropamount;
      else
         giveamount = pickup->getInt("dropamount", giveamount);
   }

   return P_GiveAmmo(player, give, giveamount);
}

//
// P_giveBackpackAmmo
//
// ioanch 20151225: this calls P_GiveAmmo for each ammo type, using the backpack
// amount metatable value. It needs to work this way to have all side effects
// of the called function (double baby/nightmare ammo, weapon switching).
//
static void P_giveBackpackAmmo(player_t *player)
{
   static MetaKeyIndex keyBackpackAmount("ammo.backpackamount");

   size_t numAmmo = E_GetNumAmmoTypes();
   for(size_t i = 0; i < numAmmo; ++i)
   {
      auto ammoType = E_AmmoTypeForIndex(i);
      int giveamount = ammoType->getInt(keyBackpackAmount, 0);
      P_GiveAmmo(player, ammoType, giveamount);
   }
}

//
// P_GiveWeapon
//
// The weapon name may have a MF_DROPPED flag ored in.
//
bool P_GiveWeapon(player_t *player, weapontype_t weapon, bool dropped)
{
   bool gaveweapon = false;
   weaponinfo_t *wp = &weaponinfo[weapon];

   if((dmflags & DM_WEAPONSTAY) && !dropped)
   {
      // leave placed weapons forever on net games
      if(player->weaponowned[weapon])
         return false;

      player->bonuscount += BONUSADD;
      player->weaponowned[weapon] = true;
      P_GiveAmmo(player, wp->ammo, (GameType == gt_dm) ? wp->dmstayammo : wp->coopstayammo);
      
      player->pendingweapon = weapon;
      S_StartSound(player->mo, sfx_wpnup); // killough 4/25/98, 12/98
      return false;
   }

   // give one clip with a dropped weapon, two clips with a found weapon
   int  amount   = dropped ? wp->dropammo : wp->giveammo;
   bool gaveammo = (wp->ammo ? P_GiveAmmo(player, wp->ammo, amount) : false);
   
   // haleyjd 10/4/11: de-Killoughized
   if(!player->weaponowned[weapon])
   {
      player->pendingweapon = weapon;
      player->weaponowned[weapon] = 1;
      gaveweapon = true;
   }

   return gaveweapon || gaveammo;
}

//
// P_GiveBody
//
// Returns false if the body isn't needed at all
//
bool P_GiveBody(player_t *player, itemeffect_t *effect)
{
   if(!effect)
      return false;

   int amount    = effect->getInt("amount",       0);
   int maxamount = effect->getInt("maxamount",    0);

   // haleyjd 11/14/09: compatibility fix - the DeHackEd maxhealth setting was
   // only supposed to affect health potions, but when Ty replaced the MAXHEALTH
   // define in this module, he replaced all uses of it, including here. We need
   // to handle multiple cases for demo compatibility.
   if(demo_version >= 200 && demo_version < 335)
   {
      // only applies to items that actually have this key added to them by
      // DeHackEd; otherwise, the behavior defined through EDF prevails
      if(effect->hasKey("compatmaxamount"))
         maxamount = effect->getInt("compatmaxamount", 0);
   }

   // if not alwayspickup, and have more health than the max, don't pick it up
   if(!effect->getInt("alwayspickup", 0) && player->health >= maxamount)
      return false;

   // give the health
   if(effect->getInt("sethealth", 0))
      player->health = amount;  // some items set health directly
   else
      player->health += amount; // most items add to health

   // cap to maxamount
   if(player->health > maxamount)
      player->health = maxamount;

   // propagate to player's Mobj
   player->mo->health = player->health;
   return true;
}

//
// P_GiveArmor
//
// Returns false if the armor is worse
// than the current armor.
//
bool P_GiveArmor(player_t *player, itemeffect_t *effect)
{
   if(!effect)
      return false;

   int hits        = effect->getInt("saveamount",  0);
   int savefactor  = effect->getInt("savefactor",  1);
   int savedivisor = effect->getInt("savedivisor", 3);

   // check for validity
   if(!hits || !savefactor || !savedivisor)
      return false;

   // check if needed
   if(!(effect->getInt("alwayspickup", 0)) && player->armorpoints >= hits)
      return false; // don't pick up

   // bonuses add to your armor and preserve your current absorption qualities;
   // normal pickups set your armor and override any existing qualities
   if(effect->getInt("bonus", 0))
   {
      int maxsaveamount = effect->getInt("maxsaveamount", 0);
      player->armorpoints += hits;
      if(player->armorpoints > maxsaveamount)
         player->armorpoints = maxsaveamount;

      // bonuses only change the player's armor absorption quality if the player
      // currently has no armor
      if(!player->armorfactor)
      {
         player->armorfactor  = savefactor;
         player->armordivisor = savedivisor;
      }
   }
   else
   {
      player->armorpoints  = hits;
      player->armorfactor  = savefactor;
      player->armordivisor = savedivisor;
   }

   return true;
}

//
// P_GiveCard
//
void P_GiveCard(player_t *player, itemeffect_t *card)
{
   if(E_GetItemOwnedAmount(player, card))
      return;

   player->bonuscount = BONUSADD; // INVENTORY_TODO: hard-coded for now
   E_GiveInventoryItem(player, card);
}

/*
  pw_invulnerability,
  pw_strength,
  pw_invisibility,
  pw_ironfeet,
  pw_allmap,
  pw_infrared,
  pw_totalinvis,  // haleyjd: total invisibility
  pw_ghost,       // haleyjd: heretic ghost
  pw_silencer,    // haleyjd: silencer
  pw_flight,      // haleyjd: flight
  pw_torch,       // haleyjd: infrared w/flicker
  NUMPOWERS
*/

//
// P_GivePower
//
// Rewritten by Lee Killough
//
bool P_GivePower(player_t *player, int power)
{
   static const int tics[NUMPOWERS] = 
   {
      INVULNTICS,
      1,          // strength 
      INVISTICS,
      IRONTICS, 
      1,          // allmap 
      INFRATICS,
      INVISTICS,  // haleyjd: totalinvis
      INVISTICS,  // haleyjd: ghost 
      1,          // haleyjd: silencer 
      FLIGHTTICS, // haleyjd: flight
      INFRATICS,  // haleyjd: torch
   };

   switch(power)
   {
   case pw_invisibility:
      player->mo->flags |= MF_SHADOW;
      break;
   case pw_allmap:
      if(player->powers[pw_allmap])
         return false;
      break;
   case pw_strength:
      P_GiveBody(player, E_ItemEffectForName(ITEMNAME_BERSERKHEALTH));
      break;
   case pw_totalinvis:   // haleyjd: total invisibility
      player->mo->flags2 |= MF2_DONTDRAW;
      player->mo->flags4 |= MF4_TOTALINVISIBLE;
      break;
   case pw_ghost:        // haleyjd: heretic ghost
      player->mo->flags3 |= MF3_GHOST;
      break;
   case pw_silencer:
      if(player->powers[pw_silencer])
         return false;
   case pw_flight:       // haleyjd: flight
      if(player->powers[pw_flight] < 0 || player->powers[pw_flight] > 4*32)
         return false;
      P_PlayerStartFlight(player, true);
      break;
   }

   // Unless player has infinite duration cheat, set duration (killough)   
   if(player->powers[power] >= 0)
      player->powers[power] = tics[power];

   return true;
}

//
// P_RavenRespawn
//
// haleyjd 08/17/13: Perform Raven-style item respawning logic.
//
static void P_RavenRespawn(Mobj *special)
{
   // item respawning has to be turned on
   bool willrespawn = ((dmflags & DM_ITEMRESPAWN) == DM_ITEMRESPAWN);

   // Remove special status. Note this exempts the object from the DOOM-style
   // item respawning code in Mobj::removeThinker.
   special->flags &= ~MF_SPECIAL;

   // Super items only respawn if so specified
   if(special->flags3 & MF3_SUPERITEM && !(dmflags & DM_RESPAWNSUPER))
      willrespawn = false; 

   // NOITEMRESP items never respawn.
   if(special->flags3 & MF3_NOITEMRESP)
      willrespawn = false;

   // DROPPED items never respawn.
   if(special->flags & MF_DROPPED)
      willrespawn = false;

   // get states
   state_t *respawn = E_GetStateForMobjInfo(special->info, "Pickup.Respawn");
   state_t *remove  = E_GetStateForMobjInfo(special->info, "Pickup.Remove");

   // Want to respawn, and can respawn?
   if(willrespawn && respawn)
      P_SetMobjState(special, respawn->index);
   else
   {
      // Removing the item. If it has a remove state, set it.
      // Otherwise, the item is removed now.
      if(remove)
         P_SetMobjState(special, remove->index);
      else
         special->removeThinker();
   }
}

//
// P_TouchSpecialThingNew
//
// INVENTORY_FIXME / INVENTORY_TODO: This will become P_TouchSpecialThing
// when it is finished, replacing the below.
//
void P_TouchSpecialThingNew(Mobj *special, Mobj *toucher)
{
   player_t     *player;
   e_pickupfx_t *pickup;
   itemeffect_t *effect;
   bool          pickedup = false;
   bool          dropped  = false;
   const char   *message  = NULL;
   const char   *sound    = NULL;

   fixed_t delta = special->z - toucher->z;
   if(delta > toucher->height || delta < -8*FRACUNIT)
      return; // out of reach

   // haleyjd: don't crash if a monster gets here.
   if(!(player = toucher->player))
      return;

   // Dead thing touching.
   // Can happen with a sliding player corpse.
   if(toucher->health <= 0)
      return;

   // haleyjd 05/11/03: EDF pickups modifications
   if(special->sprite < 0 || special->sprite >= NUMSPRITES)
      return;

   pickup = &pickupfx[special->sprite];
   effect = pickup->effect;

   if(!effect)
      return;

   // set defaults
   message = pickup->message;
   sound   = pickup->sound;
   dropped = ((special->flags & MF_DROPPED) == MF_DROPPED);

   switch(effect->getInt("class", ITEMFX_NONE))
   {
   case ITEMFX_HEALTH:   // Health - heal up the player automatically
      pickedup = P_GiveBody(player, effect);
      if(pickedup && player->health < effect->getInt("amount", 0) * 2)
         message = effect->getString("lowmessage", message);
      break;
   case ITEMFX_ARMOR:    // Armor - give the player some armor
      pickedup = P_GiveArmor(player, effect);
      break;
   case ITEMFX_AMMO:     // Ammo - give the player some ammo
      pickedup = P_GiveAmmoPickup(player, effect, dropped, special->dropamount);
      break;
   case ITEMFX_ARTIFACT: // Artifacts - items which go into the inventory
      pickedup = E_GiveInventoryItem(player, effect);
      break;
   default:
      return;
   }

   // perform post-processing if the item was collected beneficially, or if the
   // pickup is flagged to always be picked up even without benefit.
   if(pickedup || (pickup->flags & PFXF_ALWAYSPICKUP))
   {
      // Remove the object, provided it doesn't stay in multiplayer games
      if(GameType == gt_single || !(pickup->flags & PFXF_LEAVEINMULTI))
      {
         // Award item count
         if(special->flags & MF_COUNTITEM)
            player->itemcount++;

         // Check for item respawning style: DOOM, or Raven
         if(special->flags4 & MF4_RAVENRESPAWN)
            P_RavenRespawn(special);
         else
            special->removeThinker();
      }

      // if picked up for benefit, or not silent when picked up without, do
      // all the "noisy" pickup effects
      if(pickedup || !(pickup->flags & PFXF_SILENTNOBENEFIT))
      {
         // Give message
         if(message)
         {
            // check for BEX string
            if(message[0] == '$')
               message = DEH_String(message + 1);
            player_printf(player, "%s", message);
         }

         // Play pickup sound
         if(sound)
            S_StartSoundName(player->mo, sound);

         // Increment bonuscount
         if(!(pickup->flags & PFXF_NOSCREENFLASH))
            player->bonuscount += BONUSADD;
      }
   }
}

//
// P_TouchSpecialThing
//
void P_TouchSpecialThing(Mobj *special, Mobj *toucher)
{
   player_t   *player;
   int        sound;
   const char *message = NULL;
   bool       removeobj = true;
   bool       pickup_fx = true; // haleyjd 04/14/03
   bool       dropped   = false;
   fixed_t    delta = special->z - toucher->z;
   
   // INVENTORY_TODO: transitional logic is in place below until this function
   // can be fully converted to being based on itemeffects
   itemeffect_t *effect = NULL;

   if(delta > toucher->height || delta < -8*FRACUNIT)
      return;        // out of reach

   sound = sfx_itemup;

   // haleyjd: don't crash if a monster gets here.
   if(!(player = toucher->player))
      return;
   
   // Dead thing touching.
   // Can happen with a sliding player corpse.
   if(toucher->health <= 0)
      return;

   // haleyjd 05/11/03: EDF pickups modifications
   if(special->sprite < 0 || special->sprite >= NUMSPRITES)
      return;

   dropped = ((special->flags & MF_DROPPED) == MF_DROPPED);

   // Identify by sprite.
   // INVENTORY_FIXME: apply pickupfx[].effect instead!
   switch(pickupfx[special->sprite].tempeffect)
   {
      // armor
   case PFX_GREENARMOR:
      // INVENTORY_TODO: hardcoded for now
      if(!P_GiveArmor(player, E_ItemEffectForName(ITEMNAME_GREENARMOR)))
         return;
      message = DEH_String("GOTARMOR"); // Ty 03/22/98 - externalized
      break;

   case PFX_BLUEARMOR:
      if(!P_GiveArmor(player, E_ItemEffectForName(ITEMNAME_BLUEARMOR)))
         return;
      message = DEH_String("GOTMEGA"); // Ty 03/22/98 - externalized
      break;

      // bonus items
   case PFX_POTION:
      // INVENTORY_TODO: hardcoded for now
      P_GiveBody(player, E_ItemEffectForName(ITEMNAME_HEALTHBONUS));
      message = DEH_String("GOTHTHBONUS"); // Ty 03/22/98 - externalized
      break;

   case PFX_ARMORBONUS:
      // INVENTORY_TODO: hardcoded for now
      P_GiveArmor(player, E_ItemEffectForName(ITEMNAME_ARMORBONUS));
      message = DEH_String("GOTARMBONUS"); // Ty 03/22/98 - externalized
      break;

      // sf: removed beta items
      
   case PFX_SOULSPHERE:
      // INVENTORY_TODO: hardcoded for now
      P_GiveBody(player, E_ItemEffectForName(ITEMNAME_SOULSPHERE));
      message = DEH_String("GOTSUPER"); // Ty 03/22/98 - externalized
      sound = sfx_getpow;

      break;

   case PFX_MEGASPHERE:
      if(demo_version < 335 && GameModeInfo->id != commercial)
         return;
      // INVENTORY_TODO: hardcoded for now
      P_GiveBody(player, E_ItemEffectForName(ITEMNAME_MEGASPHERE));
      P_GiveArmor(player, E_ItemEffectForName(ITEMNAME_BLUEARMOR));
      message = DEH_String("GOTMSPHERE"); // Ty 03/22/98 - externalized
      sound = sfx_getpow;
      break;

      // cards
      // leave cards for everyone
   case PFX_BLUEKEY:
      // INVENTORY_TODO: hardcoded for now
      effect = E_ItemEffectForName(ARTI_BLUECARD);
      if(!E_GetItemOwnedAmount(player, effect))
         message = DEH_String("GOTBLUECARD"); // Ty 03/22/98 - externalized
      P_GiveCard(player, effect);
      removeobj = pickup_fx = (GameType == gt_single);
      break;

   case PFX_YELLOWKEY:
      // INVENTORY_TODO: hardcoded for now
      effect = E_ItemEffectForName(ARTI_YELLOWCARD);
      if(!E_GetItemOwnedAmount(player, effect))
         message = DEH_String("GOTYELWCARD"); // Ty 03/22/98 - externalized
      P_GiveCard(player, effect);
      removeobj = pickup_fx = (GameType == gt_single);
      break;

   case PFX_REDKEY:
      // INVENTORY_TODO: hardcoded for now
      effect = E_ItemEffectForName(ARTI_REDCARD);
      if(!E_GetItemOwnedAmount(player, effect))
         message = DEH_String("GOTREDCARD"); // Ty 03/22/98 - externalized
      P_GiveCard(player, effect);
      removeobj = pickup_fx = (GameType == gt_single);
      break;
      
   case PFX_BLUESKULL:
      // INVENTORY_TODO: hardcoded for now
      effect = E_ItemEffectForName(ARTI_BLUESKULL);
      if(!E_GetItemOwnedAmount(player, effect))
         message = DEH_String("GOTBLUESKUL"); // Ty 03/22/98 - externalized
      P_GiveCard(player, effect);
      removeobj = pickup_fx = (GameType == gt_single);
      break;
      
   case PFX_YELLOWSKULL:
      // INVENTORY_TODO: hardcoded for now
      effect = E_ItemEffectForName(ARTI_YELLOWSKULL);
      if(!E_GetItemOwnedAmount(player, effect))
         message = DEH_String("GOTYELWSKUL"); // Ty 03/22/98 - externalized
      P_GiveCard(player, effect);
      removeobj = pickup_fx = (GameType == gt_single);
      break;

   case PFX_REDSKULL:
      // INVENTORY_TODO: hardcoded for now
      effect = E_ItemEffectForName(ARTI_REDSKULL);
      if(!E_GetItemOwnedAmount(player, effect))
         message = DEH_String("GOTREDSKULL"); // Ty 03/22/98 - externalized
      P_GiveCard(player, effect);
      removeobj = pickup_fx = (GameType == gt_single);
      break;

   // medikits, heals
   case PFX_STIMPACK:
      // INVENTORY_FIXME: temp hard-coded
      if(!P_GiveBody(player, E_ItemEffectForName(ITEMNAME_STIMPACK)))
         return;
      message = DEH_String("GOTSTIM"); // Ty 03/22/98 - externalized
      break;
      
   case PFX_MEDIKIT:
      // INVENTORY_TODO: hardcoded for now
      effect = E_ItemEffectForName(ITEMNAME_MEDIKIT);
      if(!P_GiveBody(player, effect))
         return;
      // sf: fix medineed 
      // (check for below 25, but medikit gives 25, so always > 25)
      message = DEH_String(player->health < 50 ? "GOTMEDINEED" : "GOTMEDIKIT");
      break;


      // power ups
   case PFX_INVULNSPHERE:
      if(!P_GivePower(player, pw_invulnerability))
         return;
      message = DEH_String("GOTINVUL"); // Ty 03/22/98 - externalized
      sound = sfx_getpow;
      break;

      // WEAPON_FIXME: berserk changes to fist
   case PFX_BERZERKBOX:
      if(!P_GivePower(player, pw_strength))
         return;
      message = DEH_String("GOTBERSERK"); // Ty 03/22/98 - externalized
      if(player->readyweapon != wp_fist)
         // sf: removed beta
         player->pendingweapon = wp_fist;
      sound = sfx_getpow;
      break;

   case PFX_INVISISPHERE:
      if(!P_GivePower(player, pw_invisibility))
         return;
      message = DEH_String("GOTINVIS"); // Ty 03/22/98 - externalized
      sound = sfx_getpow;
      break;

   case PFX_RADSUIT:
      if(!P_GivePower(player, pw_ironfeet))
         return;
      message = DEH_String("GOTSUIT"); // Ty 03/22/98 - externalized
      sound = sfx_getpow;
      break;

   case PFX_ALLMAP:
      if(!P_GivePower(player, pw_allmap))
         return;
      message = DEH_String("GOTMAP"); // Ty 03/22/98 - externalized
      sound = sfx_getpow;
      break;

   case PFX_LIGHTAMP:
      if(!P_GivePower(player, pw_infrared))
         return;
      sound = sfx_getpow;
      message = DEH_String("GOTVISOR"); // Ty 03/22/98 - externalized
      break;

      // ammo
   case PFX_CLIP:
      // INVENTORY_TODO: hardcoded for now
      if(!P_GiveAmmoPickup(player, E_ItemEffectForName("Clip"), dropped, special->dropamount))
         return;
      message = DEH_String("GOTCLIP"); // Ty 03/22/98 - externalized
      break;

   case PFX_CLIPBOX:
      // INVENTORY_TODO: hardcoded for now
      if(!P_GiveAmmoPickup(player, E_ItemEffectForName("ClipBox"), false, 0))
         return;
      message = DEH_String("GOTCLIPBOX"); // Ty 03/22/98 - externalized
      break;

   case PFX_ROCKET:
      // INVENTORY_TODO: hardcoded for now
      if(!P_GiveAmmoPickup(player, E_ItemEffectForName("RocketAmmo"), false, 0))
         return;
      message = DEH_String("GOTROCKET"); // Ty 03/22/98 - externalized
      break;

   case PFX_ROCKETBOX:
      // INVENTORY_TODO: hardcoded for now
      if(!P_GiveAmmoPickup(player, E_ItemEffectForName("RocketBox"), false, 0))
         return;
      message = DEH_String("GOTROCKBOX"); // Ty 03/22/98 - externalized
      break;

   case PFX_CELL:
      // INVENTORY_TODO: hardcoded for now
      if(!P_GiveAmmoPickup(player, E_ItemEffectForName("Cell"), false, 0))
         return;
      message = DEH_String("GOTCELL"); // Ty 03/22/98 - externalized
      break;

   case PFX_CELLPACK:
      // INVENTORY_TODO: hardcoded for now
      if(!P_GiveAmmoPickup(player, E_ItemEffectForName("CellPack"), false, 0))
         return;
      message = DEH_String("GOTCELLBOX"); // Ty 03/22/98 - externalized
      break;
      
   case PFX_SHELL:
      // INVENTORY_TODO: hardcoded for now
      if(!P_GiveAmmoPickup(player, E_ItemEffectForName("Shell"), false, 0))
         return;
      message = DEH_String("GOTSHELLS"); // Ty 03/22/98 - externalized
      break;
      
   case PFX_SHELLBOX:
      // INVENTORY_TODO: hardcoded for now
      if(!P_GiveAmmoPickup(player, E_ItemEffectForName("ShellBox"), false, 0))
         return;
      message = DEH_String("GOTSHELLBOX"); // Ty 03/22/98 - externalized
      break;

   case PFX_BACKPACK:
      // INVENTORY_TODO: hardcoded for now
      if(!E_PlayerHasBackpack(player))
         E_GiveBackpack(player);
      // ioanch 20151225: call from here to handle backpack ammo
      P_giveBackpackAmmo(player);
      message = DEH_String("GOTBACKPACK"); // Ty 03/22/98 - externalized
      break;

      // WEAPON_FIXME: Weapon collection
      // weapons
   case PFX_BFG:
      if(!P_GiveWeapon(player, wp_bfg, false))
         return;
      // FIXME: externalize all BFG pickup strings
      message = bfgtype==0 ? DEH_String("GOTBFG9000") // sf
                : bfgtype==1 ? "You got the BFG 2704!"
                : bfgtype==2 ? "You got the BFG 11K!"
                : bfgtype==3 ? "You got the Bouncing BFG!"
                : bfgtype==4 ? "You got the Plasma Burst BFG!"
                : "You got some kind of BFG";
      sound = sfx_wpnup;
      break;

   case PFX_CHAINGUN:
      if(!P_GiveWeapon(player, wp_chaingun, dropped))
         return;
      message = DEH_String("GOTCHAINGUN"); // Ty 03/22/98 - externalized
      sound = sfx_wpnup;
      break;

   case PFX_CHAINSAW:
      if(!P_GiveWeapon(player, wp_chainsaw, false))
         return;
      message = DEH_String("GOTCHAINSAW"); // Ty 03/22/98 - externalized
      sound = sfx_wpnup;
      break;

   case PFX_LAUNCHER:
      if(!P_GiveWeapon(player, wp_missile, false))
         return;
      message = DEH_String("GOTLAUNCHER"); // Ty 03/22/98 - externalized
      sound = sfx_wpnup;
      break;

   case PFX_PLASMA:
      if(!P_GiveWeapon(player, wp_plasma, false))
         return;
      message = DEH_String("GOTPLASMA"); // Ty 03/22/98 - externalized
      sound = sfx_wpnup;
      break;

   case PFX_SHOTGUN:
      if(!P_GiveWeapon(player, wp_shotgun, dropped))
         return;
      message = DEH_String("GOTSHOTGUN"); // Ty 03/22/98 - externalized
      sound = sfx_wpnup;
      break;

   case PFX_SSG:
      if(!P_GiveWeapon(player, wp_supershotgun, dropped))
         return;
      message = DEH_String("GOTSHOTGUN2"); // Ty 03/22/98 - externalized
      sound = sfx_wpnup;
      break;

      // haleyjd 10/10/02: Heretic powerups

   case PFX_HGREENKEY: // green key
      // INVENTORY_TODO: hardcoded for now
      effect = E_ItemEffectForName(ARTI_KEYGREEN);
      if(!E_GetItemOwnedAmount(player, effect))
         message = DEH_String("HGOTGREENKEY");
      P_GiveCard(player, effect);
      removeobj = pickup_fx = (GameType == gt_single);
      sound = sfx_keyup;
      break;

   case PFX_HBLUEKEY: // blue key
      // INVENTORY_TODO: hardcoded for now
      effect = E_ItemEffectForName(ARTI_KEYBLUE);
      if(!E_GetItemOwnedAmount(player, effect))
         message = DEH_String("HGOTBLUEKEY");
      P_GiveCard(player, effect);
      removeobj = pickup_fx = (GameType == gt_single);
      sound = sfx_keyup;
      break;

   case PFX_HYELLOWKEY: // yellow key
      // INVENTORY_TODO: hardcoded for now
      effect = E_ItemEffectForName(ARTI_KEYYELLOW);
      if(!E_GetItemOwnedAmount(player, effect))
         message = DEH_String("HGOTYELLOWKEY");
      P_GiveCard(player, effect);
      removeobj = pickup_fx = (GameType == gt_single);
      sound = sfx_keyup;
      break;

   case PFX_HPOTION: // heretic potion
      if(!P_GiveBody(player, E_ItemEffectForName("CrystalVial")))
         return;
      message = DEH_String("HITEMHEALTH");
      sound = sfx_hitemup;
      break;

   case PFX_SILVERSHIELD: // heretic shield 1
      // INVENTORY_TODO: hardcoded for now
      if(!P_GiveArmor(player, E_ItemEffectForName(ITEMNAME_SILVERSHIELD)))
         return;
      message = DEH_String("HITEMSHIELD1");
      sound = sfx_hitemup;
      break;

   case PFX_ENCHANTEDSHIELD: // heretic shield 2
      // INVENTORY_TODO: hardcoded for now
      if(!P_GiveArmor(player, E_ItemEffectForName(ITEMNAME_ENCHANTEDSHLD)))
         return;
      message = DEH_String("HITEMSHIELD2");
      sound = sfx_hitemup;
      break;

   case PFX_BAGOFHOLDING: // bag of holding
      // HTIC_TODO: bag of holding effects
      message = DEH_String("HITEMBAGOFHOLDING");
      sound = sfx_hitemup;
      break;

   case PFX_HMAP: // map scroll
      if(!P_GivePower(player, pw_allmap))
         return;
      message = DEH_String("HITEMSUPERMAP");
      sound = sfx_hitemup;
      break;
   
      // Heretic Ammo items
   case PFX_GWNDWIMPY:
      // HTIC_TODO: give ammo
      message = DEH_String("HAMMOGOLDWAND1");
      sound = sfx_hitemup;
      break;
   
   case PFX_GWNDHEFTY:
      // HTIC_TODO: give ammo
      message = DEH_String("HAMMOGOLDWAND2");
      sound = sfx_hitemup;
      break;
   
   case PFX_MACEWIMPY:
      // HTIC_TODO: give ammo
      message = DEH_String("HAMMOMACE1");
      sound = sfx_hitemup;
      break;
   
   case PFX_MACEHEFTY:
      // HTIC_TODO: give ammo
      message = DEH_String("HAMMOMACE2");
      sound = sfx_hitemup;
      break;
   
   case PFX_CBOWWIMPY:
      // HTIC_TODO: give ammo
      message = DEH_String("HAMMOCROSSBOW1");
      sound = sfx_hitemup;
      break;
   
   case PFX_CBOWHEFTY:
      // HTIC_TODO: give ammo
      message = DEH_String("HAMMOCROSSBOW2");
      sound = sfx_hitemup;
      break;
   
   case PFX_BLSRWIMPY:
      // HTIC_TODO: give ammo
      message = DEH_String("HAMMOBLASTER1");
      sound = sfx_hitemup;
      break;
   
   case PFX_BLSRHEFTY:
      // HTIC_TODO: give ammo
      message = DEH_String("HAMMOBLASTER2");
      sound = sfx_hitemup;
      break;
   
   case PFX_PHRDWIMPY:
      // HTIC_TODO: give ammo
      message = DEH_String("HAMMOPHOENIXROD1");
      sound = sfx_hitemup;
      break;
   
   case PFX_PHRDHEFTY:
      // HTIC_TODO: give ammo
      message = DEH_String("HAMMOPHOENIXROD2");
      sound = sfx_hitemup;
      break;
   
   case PFX_SKRDWIMPY:
      // HTIC_TODO: give ammo
      message = DEH_String("HAMMOSKULLROD1");
      sound = sfx_hitemup;
      break;
   
   case PFX_SKRDHEFTY:
      // HTIC_TODO: give ammo
      message = DEH_String("HAMMOSKULLROD2");
      sound = sfx_hitemup;
      break;

      // start new Eternity power-ups
   case PFX_TOTALINVIS:
      if(!P_GivePower(player, pw_totalinvis))
         return;
      message = "Total Invisibility!";
      sound = sfx_getpow;
      break;

   default:
      // I_Error("P_SpecialThing: Unknown gettable thing");
      return;      // killough 12/98: suppress error message
   }

   // sf: display message using player_printf
   if(message)
      player_printf(player, "%s", message);

   // haleyjd 07/08/05: rearranged to avoid removing before
   // checking for COUNTITEM flag.
   if(special->flags & MF_COUNTITEM)
      player->itemcount++;

   if(removeobj)
   {
      if(special->flags4 & MF4_RAVENRESPAWN)
         P_RavenRespawn(special);
      else
         special->removeThinker();
   }

   // haleyjd 07/08/05: inverted condition
   if(pickup_fx)
   {
      player->bonuscount += BONUSADD;
      S_StartSound(player->mo, sound);   // killough 4/25/98, 12/98
   }
}

//
// P_DropItems
//
// Drop all items as specified in an actor's MetaTable.
// If tossitems is false, only non-toss items are spawned.
// If tossitems is true, only toss items are spawned.
//
void P_DropItems(Mobj *actor, bool tossitems)
{
   MetaTable    *meta = actor->info->meta;
   MetaDropItem *mdi  = NULL;

   // players only drop items if so indicated
   if(actor->player && !(dmflags & DM_PLAYERDROP))
      return;

   while((mdi = meta->getNextTypeEx(mdi)))
   {
      // check if we spawn this sort of item at the present time
      if(mdi->toss != tossitems)
         continue;

      int type = E_SafeThingName(mdi->item.constPtr());

      // if chance is less than 255, do a dice roll for the drop
      if(mdi->chance != 255)
      {
         if(P_Random(pr_hdrop1) > mdi->chance)
            continue;
      }

      // determine z coordinate; if tossing, start at mid-height
      fixed_t z = ONFLOORZ;
      if(mdi->toss)
         z = actor->z + (actor->height / 2);
      
      // spawn the object
      Mobj *item = P_SpawnMobj(actor->x, actor->y, z, type);

      // special versions of items
      item->flags |= MF_DROPPED;

      // the dropitem may override the dropamount of ammo givers
      if(mdi->amount)
         item->dropamount = mdi->amount;

      // if tossing, give it randomized momenta
      if(mdi->toss)
      {
         item->momx = P_SubRandom(pr_hdropmom) << 8;
         item->momy = P_SubRandom(pr_hdropmom) << 8;
         item->momz = (P_Random(pr_hdropmom) << 10) + 5 * FRACUNIT;
      }
   }
}

//
// P_KillMobj
//
static void P_KillMobj(Mobj *source, Mobj *target, emod_t *mod)
{
   target->flags &= ~(MF_SHOOTABLE|MF_FLOAT|MF_SKULLFLY);
   target->flags2 &= ~MF2_INVULNERABLE; // haleyjd 04/09/99
   
   if(!(target->flags3 & MF3_DEADFLOAT))
      target->flags &= ~MF_NOGRAVITY;

   target->flags |= MF_CORPSE|MF_DROPOFF;
   target->height >>= 2;

   // killough 8/29/98: remove from threaded list
   target->updateThinker();
   
   if(source && source->player)
   {
      // count for intermission
      // killough 7/20/98: don't count friends
      if(!(target->flags & MF_FRIEND))
      {
         if(target->flags & MF_COUNTKILL)
            source->player->killcount++;
      }
      if(target->player)
      {
         source->player->frags[target->player-players]++;
         HU_FragsUpdate();
      }
   }
   else if(GameType == gt_single && (target->flags & MF_COUNTKILL))
   {
      // count all monster deaths,
      // even those caused by other monsters
      // killough 7/20/98: don't count friends
      if(!(target->flags & MF_FRIEND))
         players->killcount++;
   }

   if(target->player)
   {
      // count environment kills against you
      if(!source)
      {
         target->player->frags[target->player-players]++;
         HU_FragsUpdate();
      }

      target->flags  &= ~MF_SOLID;
      P_PlayerStopFlight(target->player);  // haleyjd: stop flying
      target->player->playerstate = PST_DEAD;
      P_DropWeapon(target->player);

      if(target->player == &players[consoleplayer] && automapactive)
      {
         if(!demoplayback) // killough 11/98: don't switch out in demos, though
            AM_Stop();    // don't die in auto map; switch view prior to dying
      }
   }

   if(target->health < target->info->gibhealth &&
      target->info->xdeathstate != NullStateNum)
      P_SetMobjState(target, target->info->xdeathstate);
   else
   {
      // haleyjd 06/05/08: damagetype death states
      statenum_t st = target->info->deathstate;
      state_t *state;

      if(mod->num > 0 && (state = E_StateForMod(target->info, "Death", mod)))
         st = state->index;

      P_SetMobjState(target, st);
   }

   // FIXME: make a flag? Also, probably not done in Heretic/Hexen.
   target->tics -= P_Random(pr_killtics) & 3;
   
   if(target->tics < 1)
      target->tics = 1;

   // Drop stuff.
   // This determines the kind of object spawned
   // during the death frame of a thing.
   P_DropItems(target, false);
}

//
// P_GetDeathMessageString
//
// Retrieves the string to use for a given EDF damagetype.
//
static const char *P_GetDeathMessageString(emod_t *mod, bool self)
{
   const char *str;
   bool isbex;
   const char *ret;

   if(self)
   {
      str   = mod->selfobituary;
      isbex = mod->selfObitIsBexString;
   }
   else
   {
      str   = mod->obituary;
      isbex = mod->obitIsBexString;
   }

   if(isbex)
      ret = DEH_String(str);
   else
      ret = str;

   return ret;
}

//
// P_DeathMessage
//
// Implements obituaries based on the type of damage which killed a player.
//
static void P_DeathMessage(Mobj *source, Mobj *target, Mobj *inflictor, 
                           emod_t *mod)
{
   bool friendly = false;
   const char *message = NULL;

   if(!target->player || !obituaries)
      return;

   if(GameType == gt_coop)
      friendly = true;

   // miscellaneous death types that cannot be determined
   // directly from the source or inflictor without difficulty

   if((source == NULL && inflictor == NULL) || mod->sourceless)
      message = P_GetDeathMessageString(mod, false);

   if(source && !message)
   {
      if(source == target)
      {
         // killed self
         message = P_GetDeathMessageString(mod, true);
      }
      else if(!source->player)
      {
         // monster kills

         switch(mod->num)
         {
         case MOD_HIT: // melee attack
            message = source->info->meleeobit;
            break;
         default: // other attack
            message = source->info->obituary;
            break;
         }

         // if the monster didn't define the proper obit, try the 
         // obit defined by the mod of this attack
         if(!message)
            message = P_GetDeathMessageString(mod, false);
      }
   }

   // print message if any
   if(message)
   {
      doom_printf("%c%s %s", obcolour+128, target->player->name, message);
      return;
   }

   if(source && source->player)
   {
      if(friendly)
      {
         // in coop mode, player kills are bad
         message = DEH_String("OB_COOP");
      }
      else
      {
         // deathmatch deaths
         message = P_GetDeathMessageString(mod, false);
      }
   }

   // use default message
   if(!message)
      message = DEH_String("OB_DEFAULT");

   // print message
   doom_printf("%c%s %s", obcolour+128, target->player->name, message);
}

//=============================================================================
//
// Special damage type code -- see codepointer table below.
//

typedef struct dmgspecdata_s
{
   Mobj *source;
   Mobj *target;
   int     damage;
} dmgspecdata_t;

//
// P_MinotaurChargeHit
//
// Special damage action for Maulotaurs slamming into things.
//
static bool P_MinotaurChargeHit(dmgspecdata_t *dmgspec)
{
   Mobj *source = dmgspec->source;
   Mobj *target = dmgspec->target;

   // only when charging
   if(source->flags & MF_SKULLFLY)
   {
      angle_t angle;
      fixed_t thrust;
      
      // SoM: TODO figure out if linked portals needs to worry about this. It 
      // looks like target might not always be source->target
      angle = P_PointToAngle(source->x, source->y, target->x, target->y);
      thrust = 16*FRACUNIT + (P_Random(pr_mincharge) << 10);

      P_ThrustMobj(target, angle, thrust);
      P_DamageMobj(target, NULL, NULL, 
                   ((P_Random(pr_mincharge) & 7) + 1) * 6, 
                   MOD_UNKNOWN);
      
      if(target->player)
         target->reactiontime = 14 + (P_Random(pr_mincharge) & 7);

      return true; // return early from P_DamageMobj
   }

   return false; // just normal damage
}

//
// P_TouchWhirlwind
//
// Called when an Iron Lich whirlwind hits something. Does damage
// and may toss the target around violently.
//
static bool P_TouchWhirlwind(dmgspecdata_t *dmgspec)
{
   Mobj *target = dmgspec->target;
   
   // toss the target around
   
   target->angle += P_SubRandom(pr_whirlwind) << 20;
   target->momx  += P_SubRandom(pr_whirlwind) << 10;   
   target->momy  += P_SubRandom(pr_whirlwind) << 10;

   // z momentum -- Bosses will not be tossed up.

   if((leveltime & 16) && !(target->flags2 & MF2_BOSS))
   {
      int randVal = P_Random(pr_whirlwind);

      if(randVal > 160)
         randVal = 160;
      
      target->momz += randVal << 10;
      
      if(target->momz > 12*FRACUNIT)
         target->momz = 12*FRACUNIT;
   }
   
   // do a small amount of damage (it adds up fast)
   if(!(leveltime & 7))
      P_DamageMobj(target, NULL, NULL, 3, MOD_UNKNOWN);

   return true; // always return from P_DamageMobj
}

//
// haleyjd: Damage Special codepointer lookup table
//
// mobjinfo::dmgspecial is an index into this table. The index is checked for
// validity during EDF processing. If the special returns true, P_DamageMobj
// returns immediately, assuming that the special did its own damage. If it
// returns false, P_DamageMobj continues, and the damage field of the 
// dmgspecdata_t structure is used to possibly modify the damage that will be
// done.
//

typedef bool (*dmgspecial_t)(dmgspecdata_t *);

static dmgspecial_t DamageSpecials[INFLICTOR_NUMTYPES] =
{
   NULL,                // none
   P_MinotaurChargeHit, // MinotaurCharge
   P_TouchWhirlwind,    // Whirlwind
};

//
// P_AdjustDamageType
//
// haleyjd 10/12/09: Handles special cases for damage types.
//
static int P_AdjustDamageType(Mobj *source, Mobj *inflictor, int mod)
{
   int newmod = mod;

   // inflictor-based adjustments

   if(inflictor)
   {
      // haleyjd 06/05/08: special adjustments to mod type based on inflictor
      // thingtype flags (I'd rather not do this at all, but it's necessary
      // since the FIREDAMAGE flag has been around forever).
      if(inflictor->flags3 & MF3_FIREDAMAGE)
         newmod = MOD_FIRE;
   }

   // source-based adjustments

   if(source)
   {
      // players
      if(source->player && mod == MOD_PLAYERMISC)
      {
         weaponinfo_t *weapon = P_GetReadyWeapon(source->player);

         // redirect based on weapon mod
         newmod = weapon->mod;
      }
   }

   return newmod;
}

//
// P_DamageMobj
//
// Damages both enemies and players
// "inflictor" is the thing that caused the damage
//  creature or missile, can be NULL (slime, etc)
// "source" is the thing to target after taking damage
//  creature or NULL
// Source and inflictor are the same for melee attacks.
// Source can be NULL for slime, barrel explosions
// and other environmental stuff.
//
// haleyjd 07/13/03: added method of death flag
//
void P_DamageMobj(Mobj *target, Mobj *inflictor, Mobj *source, 
                  int damage, int mod)
{
   emod_t *emod;
   player_t *player;
   bool justhit = false;  // killough 11/98
   bool bossignore;       // haleyjd
   
   // killough 8/31/98: allow bouncers to take damage
   if(!(target->flags & (MF_SHOOTABLE | MF_BOUNCES)))
      return; // shouldn't happen...
   
   if(target->health <= 0)
      return;
   
   // haleyjd: 
   // Invulnerability -- telestomp can still kill to avoid getting stuck
   // Dormancy -- things are invulnerable until they are awakened
   // No Friend Damage -- some things aren't hurt by friends
   // Invuln-Charge -- skullflying objects won't take damage (for Maulotaur)
   if(damage < 10000)
   {
      if(target->flags2 & (MF2_INVULNERABLE | MF2_DORMANT))
         return;

      if(target->flags3 & MF3_NOFRIENDDMG && source && source != target &&
         source->flags & MF_FRIEND)
         return;

      if(target->flags & MF_SKULLFLY && target->flags3 & MF3_INVULNCHARGE)
         return;
   }

   // a dormant thing being destroyed gets restored to normal first
   if(target->flags2 & MF2_DORMANT)
   {
      target->flags2 &= ~MF2_DORMANT;
      target->tics = 1;
   }

   if(target->flags & MF_SKULLFLY)
      target->momx = target->momy = target->momz = 0;

   player = target->player;
   if(player && gameskill == sk_baby)
      damage >>= 1;   // take half damage in trainer mode

   // haleyjd 08/01/04: dmgspecial -- special inflictor types
   if(inflictor && inflictor->info->dmgspecial)
   {
      dmgspecdata_t dmgspec;

      dmgspec.source = inflictor;
      dmgspec.target = target;
      dmgspec.damage = damage;

      // if the handler returns true, damage was taken care of by
      // the handler, otherwise, we go on as normal
      if(DamageSpecials[inflictor->info->dmgspecial](&dmgspec))
         return;

      // damage may be modified by the handler
      damage = dmgspec.damage;
   }

   // haleyjd 10/12/09: do all adjustments to mod now, and look up emod_t once
   mod  = P_AdjustDamageType(source, inflictor, mod);
   emod = E_DamageTypeForNum(mod);

   // haleyjd 10/12/09: damage factors
   if(mod != MOD_UNKNOWN)
   {
      MetaTable *meta = target->info->meta;
      int df = meta->getInt(emod->dfKeyIndex, FRACUNIT);

      // Only apply if not FRACUNIT, due to the chance this might alter
      // the compatibility characteristics of extreme DEH/BEX damage.
      if(df != FRACUNIT)
         damage = (damage * df) / FRACUNIT;
   }

   // Some close combat weapons should not
   // inflict thrust and push the victim out of reach,
   // thus kick away unless using the chainsaw.

   if(inflictor && !(target->flags & MF_NOCLIP) &&
      (!source || !source->player ||
       !(P_GetReadyWeapon(source->player)->flags & WPF_NOTHRUST)) &&
      !(inflictor->flags3 & MF3_NODMGTHRUST)) // haleyjd 11/14/02
   {
      // haleyjd: thrust factor differs for Heretic
      int16_t tf = GameModeInfo->thrustFactor;

      // SoM: restructured a bit
      fixed_t thrust = damage*(FRACUNIT>>3)*tf/target->info->mass;
#ifdef R_LINKEDPORTALS
      unsigned ang;

      {
         if(inflictor->groupid == target->groupid)
         {
            ang = P_PointToAngle (inflictor->x, inflictor->y, 
                                   target->x, target->y);
         }
         else
         {
            auto link = P_GetLinkOffset(target->groupid, inflictor->groupid);
            ang = P_PointToAngle(inflictor->x, inflictor->y, 
                                  target->x + link->x, target->y + link->y);
         }
      }
#else
      unsigned ang = P_PointToAngle (inflictor->x, inflictor->y,
                                      target->x, target->y);
#endif

      // make fall forwards sometimes
      if(damage < 40 && damage > target->health
         && target->z - inflictor->z > 64*FRACUNIT
         && P_Random(pr_damagemobj) & 1)
      {
         ang += ANG180;
         thrust *= 4;
      }

      P_ThrustMobj(target, ang, thrust);
      
      // killough 11/98: thrust objects hanging off ledges
      if(target->intflags & MIF_FALLING && target->gear >= MAXGEAR)
         target->gear = 0;
   }

   // player specific
   if(player)
   {
      // haleyjd 07/10/09: instagib
      if(source && dmflags & DM_INSTAGIB)
         damage = 10000;

      // end of game hell hack
      // ioanch 20160116: portal aware
      if(P_ExtremeSectorAtPoint(target, false)->damageflags & SDMG_EXITLEVEL &&
         damage >= target->health)
      {
         damage = target->health - 1;
      }

      // Below certain threshold,
      // ignore damage in GOD mode, or with INVUL power.
      // killough 3/26/98: make god mode 100% god mode in non-compat mode

      if((damage < 1000 || (!comp[comp_god] && player->cheats&CF_GODMODE)) &&
         (player->cheats&CF_GODMODE || player->powers[pw_invulnerability]))
         return;

      if(player->armorfactor && player->armordivisor)
      {
         int saved = damage * player->armorfactor / player->armordivisor;
         
         if(player->armorpoints <= saved)
         {
            // armor is used up
            saved = player->armorpoints;
            player->armorfactor = player->armordivisor = 0;
         }
         player->armorpoints -= saved;
         damage -= saved;
      }

      player->health -= damage;       // mirror mobj health here for Dave
      if(player->health < 0)
         player->health = 0;
      
      P_SetPlayerAttacker(player, source);
      player->damagecount += damage;  // add damage after armor / invuln
      
      if(player->damagecount > 100)
         player->damagecount = 100;  // teleport stomp does 10k points...

      // haleyjd 10/14/09: we do not allow negative damagecount
      if(player->damagecount < 0)
         player->damagecount = 0;

      // haleyjd 06/08/13: reimplement support for tactile damage feedback :)
      if(player == &players[consoleplayer])
         I_StartHaptic(HALHapticInterface::EFFECT_DAMAGE, player->damagecount, 300);      
   }

   // do the damage
   if(!(target->flags4 & MF4_NODAMAGE) || damage >= 10000)
      target->health -= damage;

   // check for death
   if(target->health <= 0)
   {
      // death messages for players
      if(player)
      {
         // haleyjd 12/29/10: immortality cheat
         if(player->cheats & CF_IMMORTAL)
         {
            player->mo->health = 1;
            player->health = 1;
            if(target != player->mo)
               target->health = 1;
            // some extra effects for fun :P
            player->bonuscount = player->damagecount;
            player->damagecount = 0;
            doom_printf("Your god has saved you!");
            return;
         }
         else
            P_DeathMessage(source, target, inflictor, emod);
      }

      // haleyjd 09/29/07: wimpy death?
      if(damage <= 10)
         target->intflags |= MIF_WIMPYDEATH;

      P_KillMobj(source, target, emod);
      return;
   }

   // haleyjd: special death hacks: if we got here, we didn't really die
    target->intflags &= ~(MIF_DIEDFALLING|MIF_WIMPYDEATH);

   // killough 9/7/98: keep track of targets so that friends can help friends
   if(demo_version >= 203)
   {
      // If target is a player, set player's target to source,
      // so that a friend can tell who's hurting a player
      if(player)
         P_SetTarget<Mobj>(&target->target, source);
      
      // killough 9/8/98:
      // If target's health is less than 50%, move it to the front of its list.
      // This will slightly increase the chances that enemies will choose to
      // "finish it off", but its main purpose is to alert friends of danger.

      if(target->health * 2 < target->info->spawnhealth)
      {
         Thinker *cap = 
            &thinkerclasscap[target->flags & MF_FRIEND ? 
                             th_friends : th_enemies];
         (target->cprev->cnext = target->cnext)->cprev = target->cprev;
         (target->cnext = cap->cnext)->cprev = target;
         (target->cprev = cap)->cnext = target;
      }
   }

   if(P_Random(pr_painchance) < target->info->painchance &&
      !(target->flags & MF_SKULLFLY))
   { 
      //killough 11/98: see below
      if(demo_version >= 203)
         justhit = true;
      else
         target->flags |= MF_JUSTHIT;    // fight back!

      statenum_t st = target->info->painstate;
      state_t *state = NULL;

      // haleyjd  06/05/08: check for special damagetype painstate
      if(mod > 0 && (state = E_StateForMod(target->info, "Pain", emod)))
         st = state->index;

      P_SetMobjState(target, st);
   }
   
   target->reactiontime = 0;           // we're awake now...

   // killough 9/9/98: cleaned up, made more consistent:
   // haleyjd 11/24/02: added MF3_DMGIGNORED and MF3_BOSSIGNORE flags

   // EDF_FIXME: replace BOSSIGNORE with generalized infighting controls.
   // BOSSIGNORE flag will be made obsolete.

   // haleyjd: set bossignore
   if(source && (source->type != target->type) &&
      (source->flags3 & target->flags3 & MF3_BOSSIGNORE))
   {
      // ignore if friendliness matches
      bossignore = !((source->flags ^ target->flags) & MF_FRIEND);
   }
   else
      bossignore = false;

   // Set target based on the following criteria:
   // * Damage is sourced and source is not self.
   // * Source damage is not ignored via MF3_DMGIGNORED.
   // * Threshold is expired, or target has no threshold via MF3_NOTHRESHOLD.
   // * Things are not friends, or monster infighting is enabled.
   // * Things are not both friends while target is not a SUPERFRIEND

   // TODO: add fine-grained infighting control as metadata
   
   if(source && source != target                                     // source checks
      && !(source->flags3 & MF3_DMGIGNORED)                          // not ignored?
      && !bossignore                                                 // EDF_FIXME!
      && (!target->threshold || (target->flags3 & MF3_NOTHRESHOLD))  // threshold?
      && ((source->flags ^ target->flags) & MF_FRIEND ||             // friendliness?
           monster_infighting || demo_version < 203)
      && !(source->flags & target->flags & MF_FRIEND &&              // superfriend?
           target->flags3 & MF3_SUPERFRIEND))
   {
      // if not intent on another player, chase after this one
      //
      // killough 2/15/98: remember last enemy, to prevent
      // sleeping early; 2/21/98: Place priority on players
      // killough 9/9/98: cleaned up, made more consistent:

      if(!target->lastenemy || target->lastenemy->health <= 0 ||
         (demo_version < 203 ? !target->lastenemy->player :
          !((target->flags ^ target->lastenemy->flags) & MF_FRIEND) &&
             target->target != source)) // remember last enemy - killough
      {
         P_SetTarget<Mobj>(&target->lastenemy, target->target);
      }

      P_SetTarget<Mobj>(&target->target, source);       // killough 11/98
      target->threshold = BASETHRESHOLD;

      if(target->state == states[target->info->spawnstate] && 
         target->info->seestate != NullStateNum)
      {
         P_SetMobjState(target, target->info->seestate);
      }
   }

   // haleyjd 01/15/06: Fix for demo comp problem introduced in MBF
   // For MBF and above, set MF_JUSTHIT here
   // killough 11/98: Don't attack a friend, unless hit by that friend.
   if(!demo_compatibility && justhit && 
      (target->target == source || !target->target ||
       !(target->flags & target->target->flags & MF_FRIEND)))
   {
      target->flags |= MF_JUSTHIT;    // fight back!
   }
}

//
// P_Whistle
//
// haleyjd 01/11/04:
// Inspired in part by Lee Killough's changelog, this allows the
// a friend to be teleported to the player's location.
//
void P_Whistle(Mobj *actor, int mobjtype)
{
   Mobj *mo;
   Thinker *th;
   fixed_t prevx, prevy, prevz, prestep, x, y, z;
   angle_t an;

   // look for a friend of the indicated type
   for(th = thinkercap.next; th != &thinkercap; th = th->next)
   {
      if(!(mo = thinker_cast<Mobj *>(th)))
         continue;

      // must be friendly, alive, and of the right type
      if(!(mo->flags & MF_FRIEND) || mo->health <= 0 ||
         mo->type != mobjtype)
         continue;

      prevx = mo->x;
      prevy = mo->y;
      prevz = mo->z;

      // pick a location a bit in front of the player
      an = actor->angle >> ANGLETOFINESHIFT;
      prestep = 4*FRACUNIT + 3*(actor->info->radius + mo->info->radius)/2;

      x = actor->x + FixedMul(prestep, finecosine[an]);
      y = actor->y + FixedMul(prestep, finesine[an]);
      z = actor->z;

      // don't cross "solid" lines
      if(Check_Sides(actor, x, y))
         return;

      // try the teleport
      // 06/06/05: use strict teleport now
      if(P_TeleportMoveStrict(mo, x, y, false))
      {
         Mobj *fog = P_SpawnMobj(prevx, prevy, 
                                   prevz + GameModeInfo->teleFogHeight,
                                   E_SafeThingName(GameModeInfo->teleFogType));
         S_StartSound(fog, GameModeInfo->teleSound);

         fog = P_SpawnMobj(x, y, z + GameModeInfo->teleFogHeight,
                           E_SafeThingName(GameModeInfo->teleFogType));
         S_StartSound(fog, GameModeInfo->teleSound);

         // put the thing into its spawnstate and keep it still
         P_SetMobjState(mo, mo->info->spawnstate);
         mo->z = mo->floorz;
         mo->momx = mo->momy = mo->momz = 0;
         mo->backupPosition();

         return;
      }
   }
}

//==============================================================================
//
// Archvile resurrection handlers. Also used by Thing_Raise.
//

//
// P_ThingIsCorpse
//
// ioanch 20160221
// Check if thing can be raised by an archvile. Doesn't check space.
//
bool P_ThingIsCorpse(const Mobj *mobj)
{
   return mobj->flags & MF_CORPSE && mobj->tics == -1 && 
      mobj->info->raisestate != NullStateNum;
}

//
// P_CheckCorpseRaiseSpace
//
// ioanch 20160221
// Does all the checks that there's actually room for this corpse to be raised.
// Assumes P_ThingIsCorpse returned true.
//
// It also has side effects, like in Doom: resets speed to 0.
//
// Returns true if there is space.
//
bool P_CheckCorpseRaiseSpace(Mobj *corpse)
{
   corpse->momx = corpse->momy = 0;
   bool check;
   if(comp[comp_vile])
   {
      corpse->height <<= 2;
      
      // haleyjd 11/11/04: this is also broken by Lee's change to
      // PIT_CheckThing when not in demo_compatibility.
      if(demo_version >= 331)
         corpse->flags |= MF_SOLID;

      check = P_CheckPosition(corpse, corpse->x, corpse->y);

      if(demo_version >= 331)
         corpse->flags &= ~MF_SOLID;
      
      corpse->height >>= 2;
   }
   else
   {
      int height,radius;
      
      height = corpse->height; // save temporarily
      radius = corpse->radius; // save temporarily
      corpse->height = P_ThingInfoHeight(corpse->info);
      corpse->radius = corpse->info->radius;
      corpse->flags |= MF_SOLID;
      check = P_CheckPosition(corpse,corpse->x,corpse->y);
      corpse->height = height; // restore
      corpse->radius = radius; // restore
      corpse->flags &= ~MF_SOLID;
   }

   return check;
}

//
// P_RaiseCorpse
//
// ioanch 20160221
// Resurrects a dead monster. Assumes the previous two functions returned true
//
void P_RaiseCorpse(Mobj *corpse, const Mobj *raiser)
{
   S_StartSound(corpse, sfx_slop);
   const mobjinfo_t *info = corpse->info;

   // haleyjd 09/26/04: need to restore monster skins here
   // in case they were cleared by the thing being crushed
   if(info->altsprite != -1)
      corpse->skin = P_GetMonsterSkin(info->altsprite);

   P_SetMobjState(corpse, info->raisestate);

   if(comp[comp_vile])
      corpse->height <<= 2;                        // phares
   else                                               //   V
   {
      // fix Ghost bug
      corpse->height = P_ThingInfoHeight(info);
      corpse->radius = info->radius;
   }                                                  // phares

   // killough 7/18/98: 
   // friendliness is transferred from AV to raised corpse
   // ioanch 20160221: if there's no raiser, don't change friendliness
   if(raiser)
   {
      corpse->flags = 
         (info->flags & ~MF_FRIEND) | (raiser->flags & MF_FRIEND);
   }
   else
   {
      // else reuse the old friend flag.
      corpse->flags = (info->flags & ~MF_FRIEND) | (corpse->flags & MF_FRIEND);
   }

   corpse->health = info->spawnhealth;
   P_SetTarget<Mobj>(&corpse->target, NULL);  // killough 11/98

   if(demo_version >= 203)
   {         // kilough 9/9/98
      P_SetTarget<Mobj>(&corpse->lastenemy, NULL);
      corpse->flags &= ~MF_JUSTHIT;
   }

   // killough 8/29/98: add to appropriate thread
   corpse->updateThinker();
}

#if 0
//
// Small natives
//

//
// sm_thingkill
//
// Implements ThingKill(tid, damagetype = 0, mod = 0)
//
static cell AMX_NATIVE_CALL sm_thingkill(AMX *amx, cell *params)
{
   SmallContext_t *context = SM_GetContextForAMX(amx);
   Mobj *rover = NULL;

   if(gamestate != GS_LEVEL)
   {
      amx_RaiseError(amx, SC_ERR_GAMEMODE | SC_ERR_MASK);
      return -1;
   }

   while((rover = P_FindMobjFromTID(params[1], rover, 
                                    context->invocationData.trigger)))
   {
      int damage;
      
      switch(params[2])
      {
      case 1: // telefrag damage
         damage = 10000;
         break;
      default: // damage for health
         damage = rover->health;
         break;
      }
      
      P_DamageMobj(rover, NULL, NULL, damage, MOD_UNKNOWN);
   }

   return 0;
}

//
// sm_thinghurt
//
// Implements ThingHurt(tid, damage, mod = 0, inflictor = 0, source = 0)
//
static cell AMX_NATIVE_CALL sm_thinghurt(AMX *amx, cell *params)
{
   SmallContext_t *context = SM_GetContextForAMX(amx);
   Mobj *rover = NULL;
   Mobj *inflictor = NULL;
   Mobj *source = NULL;

   if(gamestate != GS_LEVEL)
   {
      amx_RaiseError(amx, SC_ERR_GAMEMODE | SC_ERR_MASK);
      return -1;
   }

   if(params[4] != 0)
   {
      inflictor = P_FindMobjFromTID(params[4], inflictor, 
                                    context->invocationData.trigger);
   }

   if(params[5] != 0)
   {
      source = P_FindMobjFromTID(params[5], source, 
                                 context->invocationData.trigger);
   }

   while((rover = P_FindMobjFromTID(params[1], rover, context->invocationData.trigger)))
   {
      P_DamageMobj(rover, inflictor, source, params[2], params[3]);
   }

   return 0;
}

//
// sm_thinghate
//
// Implements ThingHate(object, target)
//
static cell AMX_NATIVE_CALL sm_thinghate(AMX *amx, cell *params)
{
   SmallContext_t *context = SM_GetContextForAMX(amx);
   Mobj *obj = NULL, *targ = NULL;

   if(gamestate != GS_LEVEL)
   {
      amx_RaiseError(amx, SC_ERR_GAMEMODE | SC_ERR_MASK);
      return -1;
   }

   if(params[2] != 0)
      targ = P_FindMobjFromTID(params[2], targ, context->invocationData.trigger);

   while((obj = P_FindMobjFromTID(params[1], obj, context->invocationData.trigger)))
   {
      P_SetTarget<Mobj>(&(obj->target), targ);
   }

   return 0;
}

AMX_NATIVE_INFO pinter_Natives[] =
{
   { "_ThingKill", sm_thingkill },
   { "_ThingHurt", sm_thinghurt },
   { "_ThingHate", sm_thinghate },
   { NULL, NULL }
};
#endif

//----------------------------------------------------------------------------
//
// $Log: p_inter.c,v $
// Revision 1.10  1998/05/03  23:09:29  killough
// beautification, fix #includes, move some global vars here
//
// Revision 1.9  1998/04/27  01:54:43  killough
// Prevent pickup sounds from silencing player weapons
//
// Revision 1.8  1998/03/28  17:58:27  killough
// Fix spawn telefrag bug
//
// Revision 1.7  1998/03/28  05:32:41  jim
// Text enabling changes for DEH
//
// Revision 1.6  1998/03/23  03:25:44  killough
// Fix weapon pickup sounds in spy mode
//
// Revision 1.5  1998/03/10  07:15:10  jim
// Initial DEH support added, minus text
//
// Revision 1.4  1998/02/23  04:44:33  killough
// Make monsters smarter
//
// Revision 1.3  1998/02/17  06:00:54  killough
// Save last enemy, change RNG calling sequence
//
// Revision 1.2  1998/01/26  19:24:05  phares
// First rev with no ^Ms
//
// Revision 1.1.1.1  1998/01/19  14:02:59  rand
// Lee's Jan 19 sources
//
//----------------------------------------------------------------------------
<|MERGE_RESOLUTION|>--- conflicted
+++ resolved
@@ -52,11 +52,8 @@
 #include "p_inter.h"
 #include "p_map.h"
 #include "p_maputl.h"
-<<<<<<< HEAD
 #include "p_portal.h"   // ioanch 20160116
-=======
 #include "p_skin.h"
->>>>>>> 24381ee3
 #include "p_tick.h"
 #include "p_user.h"
 #include "r_defs.h"
