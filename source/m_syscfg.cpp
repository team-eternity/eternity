--- conflicted
+++ resolved
@@ -203,33 +203,36 @@
                "1 to disable Windows system menu for alt+space compatibility"),
 #endif
 
-<<<<<<< HEAD
    // [CG] These are c/s defaults.
 
    DEFAULT_BOOL(
       "prediction",
       &cl_enable_prediction,
       NULL,
-      true, wad_no,
+      true, default_t::wad_no,
       "predict local movement without waiting for the server"
    ),
    
-   DEFAULT_BOOL("predict_shots", &cl_predict_shots, NULL, true, wad_no,
-                "predict shot results"),
-
-   DEFAULT_BOOL(
-       "constant_prediction",
-       &cl_constant_prediction,
-       NULL,
-       true, wad_no,
-       "always predict local movement"
+   DEFAULT_BOOL(
+      "predict_shots",
+      &cl_predict_shots,
+      NULL, true, default_t::wad_no,
+      "predict shot results"
+   ),
+
+   DEFAULT_BOOL(
+      "constant_prediction",
+      &cl_constant_prediction,
+      NULL,
+      true, default_t::wad_no,
+      "always predict local movement"
    ),
 
    DEFAULT_INT(
       "damage_screen_cap",
       &damage_screen_factor,
       NULL,
-      100, 0, 100, wad_no,
+      100, 0, 100, default_t::wad_no,
       "cap the damage screen intensity, 0 - no damage screen, 100 - full, "
       "original damage screen"
    ),
@@ -238,7 +241,7 @@
       "packet_buffer_size",
       &cl_packet_buffer_size,
       NULL,
-      0, 0, MAX_POSITIONS, wad_no,
+      0, 0, MAX_POSITIONS, default_t::wad_no,
       "how large to allow the packet buffer to grow before it's flushed "
       "automatically, 0 - unlimited"
    ),
@@ -247,7 +250,7 @@
       "buffer_packets_while_spectating",
       &cl_buffer_packets_while_spectating,
       NULL,
-      true, wad_no,
+      true, default_t::wad_no,
       "disables automatic packet buffer flushing while spectating"
    ),
 
@@ -255,23 +258,22 @@
       "flush_packet_buffer_on_respawn",
       &cl_flush_packet_buffer_on_respawn,
       NULL,
-      true, wad_no,
+      true, default_t::wad_no,
       "automatically flushes the packet buffer when the player respawns"
    ),
 
    DEFAULT_STR(
-      "clientserver_demo_folder", &cs_demo_folder_path, NULL, "", wad_no,
+      "clientserver_demo_folder",
+      &cs_demo_folder_path,
+      NULL, "", default_t::wad_no,
       "folder in which to save client/server demos, defaults to base/demos"
    ),
 
    // [CG] End c/s defaults.
 
-   { NULL }
-=======
    // last entry
    { NULL, dt_integer, NULL, NULL, NULL, NULL, 0.0f, false, { 0, 0 }, default_t::wad_no,
      NULL, M_ZEROFIELDS }
->>>>>>> b7a9c6ed
 };
 
 //
