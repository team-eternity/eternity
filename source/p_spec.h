--- conflicted
+++ resolved
@@ -1,8 +1,4 @@
-<<<<<<< HEAD
 // Emacs style mode select   -*- C++ -*-  vi:ts=3 sw=3:
-=======
-// Emacs style mode select   -*- C++ -*- 
->>>>>>> a6313a78
 //-----------------------------------------------------------------------------
 //
 // Copyright(C) 2000 James Haley
@@ -614,11 +610,7 @@
 
 // p_lights
 
-<<<<<<< HEAD
-class fireflicker_t : public CThinker
-=======
 class CFireFlicker : public CThinker
->>>>>>> a6313a78
 {
 protected:
    void Think();
@@ -630,11 +622,7 @@
   int minlight;
 };
 
-<<<<<<< HEAD
-class lightflash_t : public CThinker
-=======
 class CLightFlash : public CThinker
->>>>>>> a6313a78
 {
 protected:
    void Think();
@@ -648,11 +636,7 @@
   int mintime;
 };
 
-<<<<<<< HEAD
-class strobe_t : public CThinker
-=======
 class CStrobeThinker : public CThinker
->>>>>>> a6313a78
 {
 protected:
    void Think();
@@ -666,11 +650,7 @@
   int brighttime;
 };
 
-<<<<<<< HEAD
-class glow_t : public CThinker
-=======
 class CGlowThinker : public CThinker
->>>>>>> a6313a78
 {
 protected:
    void Think();
@@ -685,11 +665,7 @@
 // sf 13/10/99
 // haleyjd 01/10/06: revised for parameterized line specs
 
-<<<<<<< HEAD
-class lightfade_t : public CThinker
-=======
 class CLightFade : public CThinker
->>>>>>> a6313a78
 {
 protected:
    void Think();
@@ -707,11 +683,7 @@
 
 // p_plats
 
-<<<<<<< HEAD
-class plat_t : public CThinker
-=======
 class CPlat : public CThinker
->>>>>>> a6313a78
 {
 protected:
    void Think();
@@ -729,21 +701,14 @@
   int tag;
   plattype_e type;
   struct platlist *list;   // killough
-<<<<<<< HEAD
   unsigned int net_id;     // [CG] Added for c/s.
   unsigned int inactive;   // [CG] Added for c/s.
-=======
->>>>>>> a6313a78
 };
 
 // New limit-free plat structure -- killough
 
 typedef struct platlist {
-<<<<<<< HEAD
-  plat_t *plat;
-=======
   CPlat *plat; 
->>>>>>> a6313a78
   struct platlist *next,**prev;
 } platlist_t;
 
@@ -757,11 +722,7 @@
    CNOISE_SILENT,     // plays silence sequence (not same as silent flag!)
 };
 
-<<<<<<< HEAD
-class vldoor_t : public CThinker
-=======
 class CVerticalDoor : public CThinker
->>>>>>> a6313a78
 {
 protected:
    void Think();
@@ -785,11 +746,8 @@
   line_t *line;
 
   int lighttag; //killough 10/98: sector tag for gradual lighting effects
-<<<<<<< HEAD
   unsigned int net_id;   // [CG] Added for c/s.
   unsigned int inactive; // [CG] Added for c/s.
-=======
->>>>>>> a6313a78
 };
 
 // haleyjd 05/04/04: extended data struct for gen/param doors
@@ -823,11 +781,7 @@
 
 // p_doors
 
-<<<<<<< HEAD
-class ceiling_t : public CThinker
-=======
 class CCeiling : public CThinker
->>>>>>> a6313a78
 {
 protected:
    void Think();
@@ -856,20 +810,13 @@
   int tag;
   int olddirection;
   struct ceilinglist *list;   // jff 2/22/98 copied from killough's plats
-<<<<<<< HEAD
   unsigned int net_id;   // [CG] Added for c/s.
   unsigned int inactive; // [CG] Added for c/s.
-=======
->>>>>>> a6313a78
 };
 
 typedef struct ceilinglist
 {
-<<<<<<< HEAD
-  ceiling_t *ceiling;
-=======
   CCeiling *ceiling; 
->>>>>>> a6313a78
   struct ceilinglist *next,**prev;
 } ceilinglist_t;
 
@@ -893,11 +840,7 @@
 
 // p_floor
 
-<<<<<<< HEAD
-class floormove_t : public CThinker
-=======
 class CFloorMove : public CThinker
->>>>>>> a6313a78
 {
 protected:
    void Think();
@@ -920,11 +863,8 @@
   int stepRaiseTime;   // haleyjd 10/13/05: delayed stairs
   int delayTime;
   int delayTimer;
-<<<<<<< HEAD
   unsigned int net_id;   // [CG] Added for c/s.
   unsigned int inactive; // [CG] Added for c/s.
-=======
->>>>>>> a6313a78
 };
 
 // haleyjd 05/07/04: extended data struct for parameterized floors
@@ -962,11 +902,7 @@
    int sync_value;
 } stairdata_t;
 
-<<<<<<< HEAD
-class elevator_t : public CThinker
-=======
 class CElevator : public CThinker
->>>>>>> a6313a78
 {
 protected:
    void Think();
@@ -978,19 +914,12 @@
    fixed_t floordestheight;
    fixed_t ceilingdestheight;
    fixed_t speed;
-<<<<<<< HEAD
    unsigned int net_id;   // [CG] Added for c/s.
    unsigned int inactive; // [CG] Added for c/s.
 };
 
 // joek: pillars
-class pillar_t : public CThinker
-=======
-};
-
-// joek: pillars
 class CPillar : public CThinker
->>>>>>> a6313a78
 {
 protected:
    void Think();
@@ -1003,11 +932,8 @@
    int ceilingdest;
    int direction;
    int crush;
-<<<<<<< HEAD
    unsigned int net_id;   // [CG] Added for c/s.
    unsigned int inactive; // [CG] Added for c/s.
-=======
->>>>>>> a6313a78
 };
 
 // haleyjd 10/21/06: data struct for param pillars
@@ -1022,11 +948,7 @@
 } pillardata_t;
 
 // haleyjd 06/30/09: waggle floors
-<<<<<<< HEAD
-class floorwaggle_t : public CThinker
-=======
 class CFloorWaggle : public CThinker
->>>>>>> a6313a78
 {
 protected:
    void Think();
@@ -1041,22 +963,15 @@
    fixed_t scaleDelta;
    int ticker;
    int state;
-<<<<<<< HEAD
    unsigned int net_id;   // [CG] Added for c/s.
    unsigned int inactive; // [CG] Added for c/s.
-=======
->>>>>>> a6313a78
 };
 
 // p_spec
 
 // killough 3/7/98: Add generalized scroll effects
 
-<<<<<<< HEAD
-class scroll_t : public CThinker
-=======
 class CScroller : public CThinker
->>>>>>> a6313a78
 {
 protected:
    void Think();
@@ -1082,11 +997,7 @@
 // haleyjd 04/11/10: CFrictionThinker restored
 // phares 3/12/98: added new model of friction for ice/sludge effects
 
-<<<<<<< HEAD
-class friction_t : public CThinker
-=======
 class CFrictionThinker : public CThinker
->>>>>>> a6313a78
 {
 protected:
    void Think();
@@ -1099,11 +1010,7 @@
 
 // phares 3/20/98: added new model of Pushers for push/pull effects
 
-<<<<<<< HEAD
-class pusher_t : public CThinker
-=======
 class CPusher : public CThinker
->>>>>>> a6313a78
 {
 protected:
    void Think();
@@ -1395,22 +1302,18 @@
 
 // p_plats
 
-<<<<<<< HEAD
-void P_CopyPlatform(plat_t *dest, plat_t *src);
-
-boolean P_PlatformsEqual(plat_t *platform_one, plat_t *platform_two);
-
-void P_PrintPlatform(plat_t *platform);
-
-plat_t* P_SpawnPlatform(line_t *line, sector_t *sec, int amount,
-                        plattype_e type);
-
-plat_t* P_SpawnGenPlatform(line_t *line, sector_t *sec);
-
-void P_AddActivePlat(plat_t *plat);
-=======
+void P_CopyPlatform(CPlat *dest, CPlat *src);
+
+boolean P_PlatformsEqual(CPlat *platform_one, CPlat *platform_two);
+
+void P_PrintPlatform(CPlat *platform);
+
+CPlat* P_SpawnPlatform(line_t *line, sector_t *sec, int amount,
+                       plattype_e type);
+
+CPlat* P_SpawnGenPlatform(line_t *line, sector_t *sec);
+
 void P_AddActivePlat(CPlat *plat);
->>>>>>> a6313a78
 
 void P_RemoveActivePlat(CPlat *plat);
 
