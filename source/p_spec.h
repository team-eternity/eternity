// Emacs style mode select   -*- C++ -*-  vi:ts=3 sw=3:
//-----------------------------------------------------------------------------
//
// Copyright(C) 2000 James Haley
//
// This program is free software; you can redistribute it and/or modify
// it under the terms of the GNU General Public License as published by
// the Free Software Foundation; either version 2 of the License, or
// (at your option) any later version.
//
// This program is distributed in the hope that it will be useful,
// but WITHOUT ANY WARRANTY; without even the implied warranty of
// MERCHANTABILITY or FITNESS FOR A PARTICULAR PURPOSE.  See the
// GNU General Public License for more details.
//
// You should have received a copy of the GNU General Public License
// along with this program; if not, write to the Free Software
// Foundation, Inc., 59 Temple Place, Suite 330, Boston, MA  02111-1307  USA
//
//--------------------------------------------------------------------------
//
// DESCRIPTION:  definitions, declarations and prototypes for specials
//
//-----------------------------------------------------------------------------

#ifndef P_SPEC_H__
#define P_SPEC_H__

#include "r_defs.h"
#include "d_player.h"

class SaveArchive;

//      Define values for map objects
#define MO_TELEPORTMAN  14

// p_floor

#define ELEVATORSPEED (FRACUNIT*4)
#define FLOORSPEED     FRACUNIT

// p_ceilng

#define CEILSPEED   FRACUNIT
#define CEILWAIT    150

// p_doors

#define VDOORSPEED  (FRACUNIT*2)
#define VDOORWAIT   150

// p_plats

#define PLATWAIT    3

#define PLATSPEED   FRACUNIT

// p_switch

// 4 players, 4 buttons each at once, max.
// killough 2/14/98: redefine in terms of MAXPLAYERS
// #define MAXBUTTONS    (MAXPLAYERS*4)

// 1 second, in ticks.
#define BUTTONTIME  TICRATE

// p_lights

#define GLOWSPEED       8
#define STROBEBRIGHT    5
#define FASTDARK        15
#define SLOWDARK        35

//jff 3/14/98 add bits and shifts for generalized sector types

#define DAMAGE_MASK     0x60
#define DAMAGE_SHIFT    5
#define SECRET_MASK     0x80
#define SECRET_SHIFT    7
#define FRICTION_MASK   0x100
#define FRICTION_SHIFT  8
#define PUSH_MASK       0x200
#define PUSH_SHIFT      9
#define KILLSOUND_MASK  0x400
#define KILLSOUND_SHIFT 10
#define MOVESOUND_MASK  0x800
#define MOVESOUND_SHIFT 11

// haleyjd 12/28/08: mask used to get generalized special bits that are now
// part of the sector flags
#define GENSECTOFLAGSMASK \
   (SECRET_MASK|FRICTION_MASK|PUSH_MASK|KILLSOUND_MASK|MOVESOUND_MASK)

//jff 02/04/98 Define masks, shifts, for fields in
// generalized linedef types

#define GenFloorBase          0x6000
#define GenCeilingBase        0x4000
#define GenDoorBase           0x3c00
#define GenLockedBase         0x3800
#define GenLiftBase           0x3400
#define GenStairsBase         0x3000
#define GenCrusherBase        0x2F80

#define TriggerType           0x0007
#define TriggerTypeShift      0

// define masks and shifts for the floor type fields

#define FloorCrush            0x1000
#define FloorChange           0x0c00
#define FloorTarget           0x0380
#define FloorDirection        0x0040
#define FloorModel            0x0020
#define FloorSpeed            0x0018

#define FloorCrushShift           12
#define FloorChangeShift          10
#define FloorTargetShift           7
#define FloorDirectionShift        6
#define FloorModelShift            5
#define FloorSpeedShift            3

// define masks and shifts for the ceiling type fields

#define CeilingCrush          0x1000
#define CeilingChange         0x0c00
#define CeilingTarget         0x0380
#define CeilingDirection      0x0040
#define CeilingModel          0x0020
#define CeilingSpeed          0x0018

#define CeilingCrushShift         12
#define CeilingChangeShift        10
#define CeilingTargetShift         7
#define CeilingDirectionShift      6
#define CeilingModelShift          5
#define CeilingSpeedShift          3

// define masks and shifts for the lift type fields

#define LiftTarget            0x0300
#define LiftDelay             0x00c0
#define LiftMonster           0x0020
#define LiftSpeed             0x0018

#define LiftTargetShift            8
#define LiftDelayShift             6
#define LiftMonsterShift           5
#define LiftSpeedShift             3

// define masks and shifts for the stairs type fields

#define StairIgnore           0x0200
#define StairDirection        0x0100
#define StairStep             0x00c0
#define StairMonster          0x0020
#define StairSpeed            0x0018

#define StairIgnoreShift           9
#define StairDirectionShift        8
#define StairStepShift             6
#define StairMonsterShift          5
#define StairSpeedShift            3

// define masks and shifts for the crusher type fields

#define CrusherSilent         0x0040
#define CrusherMonster        0x0020
#define CrusherSpeed          0x0018

#define CrusherSilentShift         6
#define CrusherMonsterShift        5
#define CrusherSpeedShift          3

// define masks and shifts for the door type fields

#define DoorDelay             0x0300
#define DoorMonster           0x0080
#define DoorKind              0x0060
#define DoorSpeed             0x0018

#define DoorDelayShift             8
#define DoorMonsterShift           7
#define DoorKindShift              5
#define DoorSpeedShift             3

// define masks and shifts for the locked door type fields

#define LockedNKeys           0x0200
#define LockedKey             0x01c0
#define LockedKind            0x0020
#define LockedSpeed           0x0018

#define LockedNKeysShift           9
#define LockedKeyShift             6
#define LockedKindShift            5
#define LockedSpeedShift           3

// define names for the TriggerType field of the general linedefs

typedef enum
{
   WalkOnce,
   WalkMany,
   SwitchOnce,
   SwitchMany,
   GunOnce,
   GunMany,
   PushOnce,
   PushMany,
} triggertype_e;

// define names for the Speed field of the general linedefs

typedef enum
{
   SpeedSlow,
   SpeedNormal,
   SpeedFast,
   SpeedTurbo,
   SpeedParam, // haleyjd 05/04/04: parameterized extension
} motionspeed_e;

// define names for the Target field of the general floor

typedef enum
{
   FtoHnF,
   FtoLnF,
   FtoNnF,
   FtoLnC,
   FtoC,
   FbyST,
   Fby24,
   Fby32,

   FbyParam, // haleyjd 05/07/04: parameterized extensions
   FtoAbs,
   FInst,
} floortarget_e;

// define names for the Changer Type field of the general floor

typedef enum
{
   FNoChg,
   FChgZero,
   FChgTxt,
   FChgTyp,
} floorchange_e;

// define names for the Change Model field of the general floor

typedef enum
{
   FTriggerModel,
   FNumericModel,
} floormodel_t;

// define names for the Target field of the general ceiling

typedef enum
{
   CtoHnC,
   CtoLnC,
   CtoNnC,
   CtoHnF,
   CtoF,
   CbyST,
   Cby24,
   Cby32,

   CbyParam, // haleyjd 05/07/04: parameterized extensions
   CtoAbs,
   CInst,
} ceilingtarget_e;

// define names for the Changer Type field of the general ceiling

typedef enum
{
   CNoChg,
   CChgZero,
   CChgTxt,
   CChgTyp,
} ceilingchange_e;

// define names for the Change Model field of the general ceiling

typedef enum
{
   CTriggerModel,
   CNumericModel,
} ceilingmodel_t;

// define names for the Target field of the general lift

typedef enum
{
   F2LnF,
   F2NnF,
   F2LnC,
   LnF2HnF,
} lifttarget_e;

// haleyjd 10/06/05: defines for generalized stair step sizes

typedef enum
{
   StepSize4,
   StepSize8,
   StepSize16,
   StepSize24,

   StepSizeParam, // haleyjd 10/06/05: parameterized extension
} genstairsize_e;

// define names for the door Kind field of the general ceiling

typedef enum
{
   OdCDoor,
   ODoor,
   CdODoor,
   CDoor,

   // haleyjd 03/01/05: new param types with initial delays
   pDOdCDoor,
   pDCDoor,
} doorkind_e;

// define names for the locked door Kind field of the general ceiling

typedef enum
{
   AnyKey,
   RCard,
   BCard,
   YCard,
   RSkull,
   BSkull,
   YSkull,
   AllKeys,
} keykind_e;

//////////////////////////////////////////////////////////////////
//
// enums for classes of linedef triggers
//
//////////////////////////////////////////////////////////////////

//jff 2/23/98 identify the special classes that can share sectors

typedef enum
{
   floor_special,
   ceiling_special,
   lighting_special,
} special_e;

//jff 3/15/98 pure texture/type change for better generalized support
typedef enum
{
   trigChangeOnly,
   numChangeOnly,
} change_e;

// p_plats

typedef enum
{
   up,
   down,
   waiting,
   in_stasis
} plat_e;

typedef enum
{
   perpetualRaise,
   downWaitUpStay,
   raiseAndChange,
   raiseToNearestAndChange,
   blazeDWUS,
   genLift,      //jff added to support generalized Plat types
   genPerpetual,
   toggleUpDn,   //jff 3/14/98 added to support instant toggle type

} plattype_e;

// p_doors

// haleyjd 03/17/02: the names normal, close, and open are too
// common to be used unprefixed in a global enumeration, so they
// have been changed

typedef enum
{
   doorNormal,
   close30ThenOpen,
   doorClose,
   doorOpen,
   raiseIn5Mins,
   blazeRaise,
   blazeOpen,
   blazeClose,

   //jff 02/05/98 add generalize door types
   genRaise,
   genBlazeRaise,
   genOpen,
   genBlazeOpen,
   genClose,
   genBlazeClose,
   genCdO,
   genBlazeCdO,

   // haleyjd 03/01/05: exclusively param door types
   paramRaiseIn,
   paramBlazeRaiseIn,
   paramCloseIn,
   paramBlazeCloseIn,
} vldoor_e;

// haleyjd 05/04/04: door wait types
typedef enum
{
   doorWaitOneSec,
   doorWaitStd,
   doorWaitStd2x,
   doorWaitStd7x,
   doorWaitParam,
} doorwait_e;

// p_ceilng

typedef enum
{
   lowerToFloor,
   raiseToHighest,
   lowerToLowest,
   lowerToMaxFloor,
   lowerAndCrush,
   crushAndRaise,
   fastCrushAndRaise,
   silentCrushAndRaise,

   //jff 02/04/98 add types for generalized ceiling mover
   genCeiling,
   genCeilingChg,
   genCeilingChg0,
   genCeilingChgT,

   //jff 02/05/98 add types for generalized ceiling mover
   genCrusher,
   genSilentCrusher,
} ceiling_e;

// p_floor

typedef enum
{
   // lower floor to highest surrounding floor
   lowerFloor,

   // lower floor to lowest surrounding floor
   lowerFloorToLowest,

   // lower floor to highest surrounding floor VERY FAST
   turboLower,

   // raise floor to lowest surrounding CEILING
   raiseFloor,

   // raise floor to next highest surrounding floor
   raiseFloorToNearest,

   //jff 02/03/98 lower floor to next lowest neighbor
   lowerFloorToNearest,

   //jff 02/03/98 lower floor 24 absolute
   lowerFloor24,

   //jff 02/03/98 lower floor 32 absolute
   lowerFloor32Turbo,

   // raise floor to shortest height texture around it
   raiseToTexture,

   // lower floor to lowest surrounding floor
   //  and change floorpic
   lowerAndChange,

   raiseFloor24,

   //jff 02/03/98 raise floor 32 absolute
   raiseFloor32Turbo,

   raiseFloor24AndChange,
   raiseFloorCrush,

   // raise to next highest floor, turbo-speed
   raiseFloorTurbo,
   donutRaise,
   raiseFloor512,

   //jff 02/04/98  add types for generalized floor mover
   genFloor,
   genFloorChg,
   genFloorChg0,
   genFloorChgT,

   //new types for stair builders
   buildStair,
   genBuildStair,
   genWaitStair,  // haleyjd 10/10/05: stair resetting
   genDelayStair, // haleyjd 10/13/05: delayed stair
   genResetStair,
} floor_e;

typedef enum
{
   build8, // slowly build by 8
   turbo16 // quickly build by 16
} stair_e;

typedef enum
{
   elevateUp,
   elevateDown,
   elevateCurrent,
} elevator_e;

// haleyjd 01/09/07: p_lights

typedef enum
{
   setlight_set, // set light to given level
   setlight_add, // add to light level
   setlight_sub, // subtract from light level
} setlight_e;

typedef enum
{
   fade_once, // just a normal fade effect
   fade_glow, // glow effect
} lightfade_e;

//////////////////////////////////////////////////////////////////
//
// general enums
//
//////////////////////////////////////////////////////////////////

// texture type enum
typedef enum
{
   top,
   middle,
   bottom
} bwhere_e;

// crush check returns
typedef enum
{
   ok,
   crushed,
   pastdest
} result_e;

//////////////////////////////////////////////////////////////////
//
// linedef and sector special data types
//
//////////////////////////////////////////////////////////////////

// p_switch

// switch animation structure type

//jff 3/23/98 pack to read from memory
#if defined(_MSC_VER) || defined(__GNUC__)
#pragma pack(push, 1)
#endif

struct switchlist_s
{
  char    name1[9];
  char    name2[9];
  int16_t episode;
}; 

typedef struct switchlist_s switchlist_t;

#if defined(_MSC_VER) || defined(__GNUC__)
#pragma pack(pop)
#endif

typedef struct button_s
{
   int      line;
   int      side;
   bwhere_e where;
   int      btexture;
   int      btimer;
   boolean  dopopout;
} button_t;

// haleyjd 04/17/08: made buttonlist/numbuttonsalloc external for savegames
extern button_t *buttonlist;
extern int numbuttonsalloc;

// p_lights

class FireFlickerThinker : public Thinker
{
protected:
   void Think();

public:
   // Methods
   virtual void serialize(SaveArchive &arc);
   virtual const char *getClassName() const { return "FireFlickerThinker"; }

   // Data Members
   sector_t *sector;
   int count;
   int maxlight;
   int minlight;
};

class LightFlashThinker : public Thinker
{
protected:
   void Think();

public:
   // Methods
   virtual void serialize(SaveArchive &arc);
   virtual const char *getClassName() const { return "LightFlashThinker"; }
   
   // Data Members
   sector_t *sector;
   int count;
   int maxlight;
   int minlight;
   int maxtime;
   int mintime;
};

class StrobeThinker : public Thinker
{
protected:
   void Think();

public:
   // Methods
   virtual void serialize(SaveArchive &arc);
   virtual const char *getClassName() const { return "StrobeThinker"; }

   // Data Members
   sector_t *sector;
   int count;
   int minlight;
   int maxlight;
   int darktime;
   int brighttime;
};

class GlowThinker : public Thinker
{
protected:
   void Think();

public:
   // Methods
   virtual void serialize(SaveArchive &arc);
   virtual const char *getClassName() const { return "GlowThinker"; }

   // Data Members
   sector_t *sector;
   int minlight;
   int maxlight;
   int direction;
};

// sf 13/10/99
// haleyjd 01/10/06: revised for parameterized line specs

class LightFadeThinker : public Thinker
{
protected:
   void Think();

public:
   // Methods
   virtual void serialize(SaveArchive &arc);
   virtual const char *getClassName() const { return "LightFadeThinker"; }

   // Data Members
   sector_t *sector;
   fixed_t lightlevel;
   fixed_t destlevel;
   fixed_t step;
   fixed_t glowmin;
   fixed_t glowmax;
   int     glowspeed;
   int     type;
};

// p_plats

class PlatThinker : public Thinker
{
protected:
   void Think();

public:
<<<<<<< HEAD
  sector_t *sector;
  fixed_t speed;
  fixed_t low;
  fixed_t high;
  int wait;
  int count;
  plat_e status;
  plat_e oldstatus;
  int crush;
  int tag;
  plattype_e type;
  struct platlist *list;   // killough
  unsigned int net_id;     // [CG] Added for c/s.
  unsigned int inactive;   // [CG] Added for c/s.
=======
   // Methods
   virtual void serialize(SaveArchive &arc);
   virtual const char *getClassName() const { return "PlatThinker"; }

   // Data Members
   sector_t *sector;
   fixed_t speed;
   fixed_t low;
   fixed_t high;
   int wait;
   int count;
   int status;
   int oldstatus;
   int crush;
   int tag;
   int type;
   struct platlist *list;   // killough
>>>>>>> 87e4a192
};

// New limit-free plat structure -- killough

typedef struct platlist {
  PlatThinker *plat; 
  struct platlist *next,**prev;
} platlist_t;

// p_ceilng

// haleyjd: ceiling noise levels
enum
{
   CNOISE_NORMAL,     // plays plat move sound
   CNOISE_SEMISILENT, // plays plat stop at end of strokes
   CNOISE_SILENT,     // plays silence sequence (not same as silent flag!)
};

class VerticalDoorThinker : public Thinker
{
protected:
   void Think();

public:
   // Methods
   virtual void serialize(SaveArchive &arc);
   virtual const char *getClassName() const { return "VerticalDoorThinker"; }

<<<<<<< HEAD
  // 1 = up, 0 = waiting at top, -1 = down
  int direction;

  // tics to wait at the top
  int topwait;
  // (keep in case a door going down is reset)
  // when it reaches 0, start going down
  int topcountdown;

  //jff 1/31/98 keep track of line door is triggered by
  line_t *line;

  int lighttag; //killough 10/98: sector tag for gradual lighting effects
  unsigned int net_id;   // [CG] Added for c/s.
  unsigned int inactive; // [CG] Added for c/s.
=======
   // Data Members
   int type;
   sector_t *sector;
   fixed_t topheight;
   fixed_t speed;

   // 1 = up, 0 = waiting at top, -1 = down
   int direction;

   // tics to wait at the top
   int topwait;
   // (keep in case a door going down is reset)
   // when it reaches 0, start going down
   int topcountdown;

   //jff 1/31/98 keep track of line door is triggered by
   line_t *line;

   int lighttag; //killough 10/98: sector tag for gradual lighting effects
>>>>>>> 87e4a192
};

// haleyjd 05/04/04: extended data struct for gen/param doors
typedef struct doordata_s
{
   // generalized values
   int delay_type;
   int kind;
   int speed_type;
   int trigger_type;

   // parameterized values
   fixed_t speed_value;
   int     delay_value;
   int     altlighttag;
   boolean usealtlighttag;
   int     topcountdown;
} doordata_t;

// haleyjd 09/06/07: sector special transfer structure

struct spectransfer_t
{
   int newspecial;
   unsigned int flags;
   int damage;
   int damagemask;
   int damagemod;
   int damageflags;
};

// p_doors

class CeilingThinker : public Thinker
{
protected:
   void Think();

public:
<<<<<<< HEAD
  ceiling_e type;
  sector_t *sector;
  fixed_t bottomheight;
  fixed_t topheight;
  fixed_t speed;
  fixed_t oldspeed;
  int crush;

  //jff 02/04/98 add these to support ceiling changers
  //jff 3/14/98 add to fix bug in change transfers
  spectransfer_t special; // haleyjd 09/06/07: spectransfer
  int texture;

  // 1 = up, 0 = waiting, -1 = down
  int direction;

  // haleyjd: stasis
  boolean inStasis;

  // ID
  int tag;
  int olddirection;
  struct ceilinglist *list;   // jff 2/22/98 copied from killough's plats
  unsigned int net_id;   // [CG] Added for c/s.
  unsigned int inactive; // [CG] Added for c/s.
=======
   // Methods
   virtual void serialize(SaveArchive &arc);
   virtual const char *getClassName() const { return "CeilingThinker"; }

   // Data Members
   int type;
   sector_t *sector;
   fixed_t bottomheight;
   fixed_t topheight;
   fixed_t speed;
   fixed_t oldspeed;
   int crush;

   //jff 02/04/98 add these to support ceiling changers
   //jff 3/14/98 add to fix bug in change transfers
   spectransfer_t special; // haleyjd 09/06/07: spectransfer
   int texture;

   // 1 = up, 0 = waiting, -1 = down
   int direction;

   // haleyjd: stasis
   boolean inStasis;

   // ID
   int tag;                   
   int olddirection;
   struct ceilinglist *list;   // jff 2/22/98 copied from killough's plats
>>>>>>> 87e4a192
};

typedef struct ceilinglist
{
  CeilingThinker *ceiling; 
  struct ceilinglist *next,**prev;
} ceilinglist_t;

// haleyjd 10/05/05: extended data struct for parameterized ceilings
typedef struct ceilingdata_s
{
   // generalized values
   int trigger_type;
   int crush;
   int direction;
   int speed_type;
   int change_type;
   int change_model;
   int target_type;

   // parameterized values
   fixed_t height_value;
   fixed_t speed_value;
} ceilingdata_t;


// p_floor

class FloorMoveThinker : public Thinker
{
protected:
   void Think();

public:
<<<<<<< HEAD
  floor_e type;
  int crush;
  sector_t *sector;
  int direction;

  // jff 3/14/98 add to fix bug in change transfers
  // haleyjd 09/06/07: spectransfer
  spectransfer_t special;

  int16_t texture;
  fixed_t floordestheight;
  fixed_t speed;
  int resetTime;       // haleyjd 10/13/05: resetting stairs
  fixed_t resetHeight;
  int stepRaiseTime;   // haleyjd 10/13/05: delayed stairs
  int delayTime;
  int delayTimer;
  unsigned int net_id;   // [CG] Added for c/s.
  unsigned int inactive; // [CG] Added for c/s.
=======
   // Methods
   virtual void serialize(SaveArchive &arc);
   virtual const char *getClassName() const { return "FloorMoveThinker"; }

   // Data Members
   int type;
   int crush;
   sector_t *sector;
   int direction;

   // jff 3/14/98 add to fix bug in change transfers
   // haleyjd 09/06/07: spectransfer
   spectransfer_t special;

   int16_t texture;
   fixed_t floordestheight;
   fixed_t speed;
   int resetTime;       // haleyjd 10/13/05: resetting stairs
   fixed_t resetHeight;
   int stepRaiseTime;   // haleyjd 10/13/05: delayed stairs
   int delayTime;       
   int delayTimer;
>>>>>>> 87e4a192
};

// haleyjd 05/07/04: extended data struct for parameterized floors
typedef struct floordata_s
{
   // generalized values
   int trigger_type;
   int crush;
   int direction;
   int speed_type;
   int change_type;
   int change_model;
   int target_type;

   // parameterized values
   fixed_t height_value;
   fixed_t speed_value;
} floordata_t;

// haleyjd 10/06/05: extended data struct for parameterized stairs
typedef struct stairdata_s
{
   // generalized values
   int trigger_type;
   int ignore;
   int direction;
   int stepsize_type;
   int speed_type;

   // parameterized values
   fixed_t stepsize_value;
   fixed_t speed_value;
   int delay_value;
   int reset_value;
   int sync_value;
} stairdata_t;

class ElevatorThinker : public Thinker
{
protected:
   void Think();

public:
   // Methods
   virtual void serialize(SaveArchive &arc);
   virtual const char *getClassName() const { return "ElevatorThinker"; }

   // Data Members
   int type;
   sector_t *sector;
   int direction;
   fixed_t floordestheight;
   fixed_t ceilingdestheight;
   fixed_t speed;
   unsigned int net_id;   // [CG] Added for c/s.
   unsigned int inactive; // [CG] Added for c/s.
};

// joek: pillars
class PillarThinker : public Thinker
{
protected:
   void Think();

public:
   // Methods
   virtual void serialize(SaveArchive &arc);
   virtual const char *getClassName() const { return "PillarThinker"; }

   // Data Members
   sector_t *sector;
   int ceilingSpeed;
   int floorSpeed;
   int floordest;
   int ceilingdest;
   int direction;
   int crush;
   unsigned int net_id;   // [CG] Added for c/s.
   unsigned int inactive; // [CG] Added for c/s.
};

// haleyjd 10/21/06: data struct for param pillars
typedef struct pillardata_s
{
   fixed_t speed;  // speed of furthest moving surface
   fixed_t fdist;  // for open, how far to open floor
   fixed_t cdist;  // for open, how far to open ceiling
   fixed_t height; // for close, where to meet
   int     crush;  // amount of crushing damage
   int     tag;    // tag
} pillardata_t;

// haleyjd 06/30/09: waggle floors
class FloorWaggleThinker : public Thinker
{
protected:
   void Think();

public:
   // Methods
   virtual void serialize(SaveArchive &arc);
   virtual const char *getClassName() const { return "FloorWaggleThinker"; }

   // Data Members
   sector_t *sector;
   fixed_t originalHeight;
   fixed_t accumulator;
   fixed_t accDelta;
   fixed_t targetScale;
   fixed_t scale;
   fixed_t scaleDelta;
   int ticker;
   int state;
   unsigned int net_id;   // [CG] Added for c/s.
   unsigned int inactive; // [CG] Added for c/s.
};

// p_spec

// killough 3/7/98: Add generalized scroll effects

class ScrollThinker : public Thinker
{
protected:
   void Think();

public:
   // Methods
   virtual void serialize(SaveArchive &arc);
   virtual const char *getClassName() const { return "ScrollThinker"; }

   // Data Members
   fixed_t dx, dy;      // (dx,dy) scroll speeds
   int affectee;        // Number of affected sidedef, sector, tag, or whatever
   int control;         // Control sector (-1 if none) used to control scrolling
   fixed_t last_height; // Last known height of control sector
   fixed_t vdx, vdy;    // Accumulated velocity if accelerative
   int accel;           // Whether it's accelerative
   enum
   {
      sc_side,
      sc_floor,
      sc_ceiling,
      sc_carry,
      sc_carry_ceiling,  // killough 4/11/98: carry objects hanging on ceilings
   };
   int type;              // Type of scroll effect
};

// haleyjd 04/11/10: FrictionThinker restored
// phares 3/12/98: added new model of friction for ice/sludge effects

class FrictionThinker : public Thinker
{
protected:
   void Think();

public:
   // Methods
   virtual void serialize(SaveArchive &arc);
   virtual const char *getClassName() const { return "FrictionThinker"; }

   // Data Members
   int friction;      // friction value (E800 = normal)
   int movefactor;    // inertia factor when adding to momentum
   int affectee;      // Number of affected sector
};

// phares 3/20/98: added new model of Pushers for push/pull effects

class PushThinker : public Thinker
{
protected:
   void Think();

public:
   // Methods
   virtual void serialize(SaveArchive &arc);
   virtual const char *getClassName() const { return "PushThinker"; }

   // Data Members
   enum
   {
      p_push,
      p_pull,
      p_wind,
      p_current,
   }; 
   int type;
   Mobj *source;      // Point source if point pusher
   int x_mag;           // X Strength
   int y_mag;           // Y Strength
   int magnitude;       // Vector strength for point pusher
   int radius;          // Effective radius for point pusher
   int x;               // X of point source if point pusher
   int y;               // Y of point source if point pusher
   int affectee;        // Number of affected sector
};

// sf: direction plat moving

enum
{
  plat_stop     = 0,
  plat_up       = 1,
  plat_down     = -1,
  plat_special  = 2,  // haleyjd 02/24/05
};


//////////////////////////////////////////////////////////////////
//
// external data declarations
//
//////////////////////////////////////////////////////////////////

//
// End-level timer (-TIMER option)
// frags limit (-frags)
// [CG] Score limit (no command-line option)
//

extern int             levelTimeLimit;
extern int             levelFragLimit;
extern int             levelScoreLimit;

extern platlist_t *activeplats;        // killough 2/14/98

extern ceilinglist_t *activeceilings;  // jff 2/22/98

////////////////////////////////////////////////////////////////
//
// Linedef and sector special utility function prototypes
//
////////////////////////////////////////////////////////////////

int twoSided(int sector, int line);

sector_t *getSector(int currentSector, int line, int side);

side_t *getSide(int currentSector, int line, int side);

fixed_t P_FindLowestFloorSurrounding(sector_t *sec);

fixed_t P_FindHighestFloorSurrounding(sector_t *sec);

fixed_t P_FindNextHighestFloor(sector_t *sec, int currentheight);

fixed_t P_FindNextLowestFloor(sector_t *sec, int currentheight);

fixed_t P_FindLowestCeilingSurrounding(sector_t *sec); // jff 2/04/98

fixed_t P_FindHighestCeilingSurrounding(sector_t *sec); // jff 2/04/98

fixed_t P_FindNextLowestCeiling(sector_t *sec, int currentheight); // jff 2/04/98

fixed_t P_FindNextHighestCeiling(sector_t *sec, int currentheight); // jff 2/04/98

fixed_t P_FindShortestTextureAround(int secnum); // jff 2/04/98

fixed_t P_FindShortestUpperAround(int secnum); // jff 2/04/98

sector_t *P_FindModelFloorSector(fixed_t floordestheight, int secnum); //jff 02/04/98

sector_t *P_FindModelCeilingSector(fixed_t ceildestheight, int secnum); //jff 02/04/98

int P_FindSectorFromLineTag(const line_t *line, int start); // killough 4/17/98

int P_FindLineFromLineTag(const line_t *line, int start);   // killough 4/17/98

int P_FindSectorFromTag(const int tag, int start);        // sf

int P_FindMinSurroundingLight(sector_t *sector, int max);

sector_t *getNextSector(line_t *line, sector_t *sec);

int P_CheckTag(line_t *line); // jff 2/27/98

boolean P_CanUnlockGenDoor(line_t *line, player_t *player);

int P_SectorActive(special_e t, sector_t *s);

boolean P_IsSecret(sector_t *sec);

boolean P_WasSecret(sector_t *sec);

void P_ChangeSwitchTexture(line_t *line, int useAgain, int side);

void P_ConvertHexenLineSpec(int16_t *special, int *args);

////////////////////////////////////////////////////////////////
//
// Linedef and sector special action function prototypes
//
////////////////////////////////////////////////////////////////

// p_floor

result_e T_MovePlane(sector_t *sector, fixed_t speed, fixed_t dest,
                     int crush, int floorOrCeiling, int direction);

////////////////////////////////////////////////////////////////
//
// Linedef and sector special handler prototypes
//
////////////////////////////////////////////////////////////////

// p_telept

int EV_Teleport(line_t *line, int side, Mobj *thing);

// killough 2/14/98: Add silent teleporter
int EV_SilentTeleport(line_t *line, int side, Mobj *thing);

// killough 1/31/98: Add silent line teleporter
<<<<<<< HEAD
int EV_SilentLineTeleport(line_t *line, int side,
			  mobj_t *thing, boolean reverse);
=======
int EV_SilentLineTeleport(line_t *line, int side, 
			  Mobj *thing, boolean reverse);
>>>>>>> 87e4a192

// p_floor

int EV_DoElevator(line_t *line, elevator_e type);

int EV_BuildStairs(line_t *line, stair_e type);

int EV_DoFloor(line_t *line, floor_e floortype);

// p_ceilng

int EV_DoCeiling(line_t *line, ceiling_e type);

int EV_CeilingCrushStop(line_t *line);

void P_ChangeCeilingTex(const char *name, int tag);

// p_doors

int EV_VerticalDoor(line_t *line, Mobj *thing);

int EV_DoDoor(line_t *line, vldoor_e type);

int EV_DoLockedDoor(line_t *line, vldoor_e type, Mobj *thing);

void EV_OpenDoor(int sectag, int speed, int wait_time);

void EV_CloseDoor(int sectag, int speed);

// p_lights

int EV_StartLightStrobing(line_t *line);

int EV_TurnTagLightsOff(line_t *line);

int EV_LightTurnOn(line_t *line, int bright);

int EV_LightTurnOnPartway(int tag, fixed_t level);  // killough 10/10/98

int EV_SetLight(line_t *, int tag, setlight_e type, int lvl); // haleyjd 01/09/07

int EV_FadeLight(line_t *, int tag, int destvalue, int speed); // haleyjd 01/10/07

// haleyjd 01/10/07:
int EV_GlowLight(line_t *, int tag, int maxval, int minval, int speed);

// haleyjd 01/16/07:
int EV_StrobeLight(line_t *, int tag, int maxval, int minval, int maxtime, int mintime);

int EV_FlickerLight(line_t *, int tag, int maxval, int minval);

// p_floor

int EV_DoChange(line_t *line, change_e changetype);

int EV_DoDonut(line_t *line);

int EV_PillarBuild(line_t *line, pillardata_t *pd);	// joek: pillars

int EV_PillarOpen(line_t *line, pillardata_t *pd);

int EV_StartFloorWaggle(line_t *line, int tag, int height, int speed,
                        int offset, int timer);

void P_ChangeFloorTex(const char *name, int tag);

// p_plats

int EV_DoPlat(line_t *line, plattype_e type, int amount);

int EV_StopPlat(line_t *line);

// p_genlin

int EV_DoGenFloor(line_t *line);

int EV_DoGenCeiling(line_t *line);

int EV_DoGenLift(line_t *line);

int EV_DoGenStairs(line_t *line);

int EV_DoGenCrusher(line_t *line);

int EV_DoGenDoor(line_t *line);

int EV_DoGenLockedDoor(line_t *line);

void P_ChangeLineTex(const char *texture, int pos, int side, int tag, boolean usetag);

// haleyjd 02/23/04
extern Mobj *genDoorThing;

// p_things

int EV_ThingSpawn(int *args, boolean fog);

////////////////////////////////////////////////////////////////
//
// Linedef and sector special thinker spawning
//
////////////////////////////////////////////////////////////////

// at game start
void P_InitPicAnims(void);

void P_InitSwitchList(void);

// at map load
void P_SpawnSpecials(int);

//
// P_SpawnDeferredSpecials
//
// SoM: Specials that copy slopes, ect., need to be collected in a separate
// pass
void P_SpawnDeferredSpecials(int mapformat);

// every tic
void P_UpdateSpecials(void);

// when needed
boolean P_UseSpecialLine(Mobj *thing, line_t *line, int side);

void P_ShootSpecialLine(Mobj *thing, line_t *line, int side);

void P_CrossSpecialLine(line_t *, int side, Mobj *thing); // killough 11/98

void P_PlayerInSpecialSector(player_t *player);
void P_PlayerOnSpecialFlat(player_t *player);

// p_switch

// haleyjd 10/16/05: moved all button code into p_switch.c
void P_ClearButtons(void);
void P_RunButtons(void);

// p_lights

void P_SpawnFireFlicker(sector_t *sector);

void P_SpawnLightFlash(sector_t *sector);

void P_SpawnStrobeFlash(sector_t *sector, int fastOrSlow, int inSync);

void P_SpawnGlowingLight(sector_t *sector);


// p_plats

<<<<<<< HEAD
void P_CopyPlatform(CPlat *dest, CPlat *src);

boolean P_PlatformsEqual(CPlat *platform_one, CPlat *platform_two);

void P_PrintPlatform(CPlat *platform);

CPlat* P_SpawnPlatform(line_t *line, sector_t *sec, int amount,
                       plattype_e type);

CPlat* P_SpawnGenPlatform(line_t *line, sector_t *sec);

void P_AddActivePlat(CPlat *plat);
=======
void P_AddActivePlat(PlatThinker *plat);
>>>>>>> 87e4a192

void P_RemoveActivePlat(PlatThinker *plat);

void P_RemoveAllActivePlats(void);    // killough

void P_ActivateInStasis(int tag);

void P_PlatSequence(sector_t *s, const char *seqname);

// p_doors

void P_CopyDoor(vldoor_t *dest, vldoor_t *src);

void P_RemoveDoor(vldoor_t *door);

void P_PrintDoor(vldoor_t *door);

vldoor_t* P_SpawnTaggedDoor(line_t *line, sector_t *sec, vldoor_e type);

vldoor_t* P_SpawnManualDoor(line_t *line, sector_t *sec);

vldoor_t* P_SpawnDoorCloseIn30(sector_t *sec);

vldoor_t* P_SpawnDoorRaiseIn5Mins(sector_t *sec, int secnum);

vldoor_t* P_SpawnParamDoor(line_t *line, sector_t *sector, doordata_t *dd);

// haleyjd
void P_DoorSequence(boolean raise, boolean turbo, boolean bounced, sector_t *s);

// p_floor

void P_CopyFloor(floormove_t *dest, floormove_t *src);

void P_RemoveFloor(floormove_t *floor);

void P_CopyElevator(elevator_t *dest, elevator_t *src);

void P_RemoveElevator(elevator_t *elevator);

void P_CopyPillar(pillar_t *dest, pillar_t *src);

void P_RemovePillar(pillar_t *pillar);

void P_CopyFloorWaggle(floorwaggle_t *dest, floorwaggle_t *src);

void P_RemoveFloorWaggle(floorwaggle_t *floorwaggle);

floormove_t* P_SpawnFloor(line_t *line, sector_t *sec, floor_e type);

floormove_t* P_SpawnStairs(line_t *line, sector_t *sec, stair_e type);

floormove_t* P_SpawnDonut(line_t *line, sector_t *sec, int16_t texture,
                          fixed_t floordestheight);

floormove_t* P_SpawnDonutHole(line_t *line, sector_t *sec,
                              fixed_t floordestheight);

elevator_t* P_SpawnElevator(line_t *line, sector_t *sec, elevator_e elevtype);

pillar_t* P_SpawnBuildPillar(line_t *line, sector_t *sector, fixed_t height,
                             fixed_t speed, int crush);

pillar_t* P_SpawnOpenPillar(line_t *line, sector_t *sector, fixed_t speed,
                            fixed_t fdist, fixed_t cdist);

floorwaggle_t* P_SpawnFloorWaggle(line_t *line, sector_t *sector, int height,
                                  int speed, int offset, int timer);

floormove_t* P_SpawnParamFloor(line_t *line, sector_t *sector,
                               floordata_t *fd);

void P_FloorSequence(sector_t *s);

// p_ceilng

void P_CopyCeiling(ceiling_t *dest, ceiling_t *src);

ceiling_t* P_SpawnCeiling(line_t *line, sector_t *sec, ceiling_e type);

ceiling_t* P_SpawnParamCeiling(line_t *line, sector_t *sector,
                               ceilingdata_t *cd);

void P_SetSectorCeilingPic(sector_t *sector, int pic); // haleyjd 08/30/09

void P_RemoveActiveCeiling(CeilingThinker *ceiling);  //jff 2/22/98

void P_RemoveAllActiveCeilings(void);                //jff 2/22/98

void P_AddActiveCeiling(CeilingThinker *c);

void P_RemoveActiveCeiling(CeilingThinker *c);

int P_ActivateInStasisCeiling(line_t *line);

void P_CeilingSequence(sector_t *s, int noiseLevel);

Mobj *P_GetPushThing(int);                                // phares 3/23/98

// SoM 9/19/02: 3dside movement. :)
void P_AttachLines(line_t *cline, boolean ceiling);
boolean P_MoveAttached(sector_t *sector, boolean ceiling, fixed_t delta, int crush);
void P_AttachSectors(line_t *line);

boolean P_Scroll3DSides(sector_t *sector, boolean ceiling, fixed_t delta, int crush);

line_t *P_FindLine(int tag, int *searchPosition);

// haleyjd: sector special transfers
void P_SetupSpecialTransfer(sector_t *, spectransfer_t *);

void P_ZeroSpecialTransfer(spectransfer_t *);

void P_TransferSectorSpecial(sector_t *, spectransfer_t *);

void P_DirectTransferSectorSpecial(sector_t *, sector_t *);

void P_ZeroSectorSpecial(sector_t *);

void P_SetLineID(line_t *line, int id);

// haleyjd: parameterized lines

// param special activation types
enum
{
   SPAC_CROSS,
   SPAC_USE,
   SPAC_IMPACT,
   SPAC_PUSH,
};

<<<<<<< HEAD
boolean P_ActivateParamLine(line_t *line, mobj_t *thing, int side, int spac);
boolean P_ExecParamLineSpec(line_t *line, mobj_t *thing, int16_t special,
=======
boolean P_ActivateParamLine(line_t *line, Mobj *thing, int side, int spac);
boolean P_ExecParamLineSpec(line_t *line, Mobj *thing, int16_t special, 
>>>>>>> 87e4a192
                            int *args, int side, int spac, boolean reuse);

#endif

//----------------------------------------------------------------------------
//
// $Log: p_spec.h,v $
// Revision 1.30  1998/05/04  02:22:23  jim
// formatted p_specs, moved a coupla routines to p_floor
//
// Revision 1.28  1998/04/17  10:25:04  killough
// Add P_FindLineFromLineTag()
//
// Revision 1.27  1998/04/14  18:49:50  jim
// Added monster only and reverse teleports
//
// Revision 1.26  1998/04/12  02:05:54  killough
// Add ceiling light setting, start ceiling carriers
//
// Revision 1.25  1998/04/05  13:54:03  jim
// fixed switch change on second activation
//
// Revision 1.24  1998/03/31  16:52:09  jim
// Fixed uninited type field in stair builders
//
// Revision 1.23  1998/03/23  18:38:39  jim
// Switch and animation tables now lumps
//
// Revision 1.22  1998/03/23  15:24:47  phares
// Changed pushers to linedef control
//
// Revision 1.21  1998/03/20  14:24:48  jim
// Gen ceiling target now shortest UPPER texture
//
// Revision 1.20  1998/03/20  00:30:27  phares
// Changed friction to linedef control
//
// Revision 1.19  1998/03/19  16:49:00  jim
// change sector bits to combine ice and sludge
//
// Revision 1.18  1998/03/16  12:39:08  killough
// Add accelerative scrollers
//
// Revision 1.17  1998/03/15  14:39:39  jim
// added pure texture change linedefs & generalized sector types
//
// Revision 1.16  1998/03/14  17:18:56  jim
// Added instant toggle floor type
//
// Revision 1.15  1998/03/09  07:24:40  killough
// Add ScrollThinker for generalized scrollers
//
// Revision 1.14  1998/03/02  12:11:35  killough
// Add scroll_effect_offset declaration
//
// Revision 1.13  1998/02/27  19:20:42  jim
// Fixed 0 tag trigger activation
//
// Revision 1.12  1998/02/23  23:47:15  jim
// Compatibility flagged multiple thinker support
//
// Revision 1.11  1998/02/23  00:42:12  jim
// Implemented elevators
//
// Revision 1.9  1998/02/17  06:20:32  killough
// Add prototypes, redefine MAXBUTTONS
//
// Revision 1.8  1998/02/13  03:28:17  jim
// Fixed W1,G1 linedefs clearing untriggered special, cosmetic changes
//
// Revision 1.7  1998/02/09  03:09:37  killough
// Remove limit on switches
//
// Revision 1.6  1998/02/08  05:35:48  jim
// Added generalized linedef types
//
// Revision 1.4  1998/02/02  13:43:55  killough
// Add silent teleporter
//
// Revision 1.3  1998/01/30  14:44:03  jim
// Added gun exits, right scrolling walls and ceiling mover specials
//
// Revision 1.2  1998/01/26  19:27:29  phares
// First rev with no ^Ms
//
// Revision 1.1.1.1  1998/01/19  14:03:01  rand
// Lee's Jan 19 sources
//
//----------------------------------------------------------------------------<|MERGE_RESOLUTION|>--- conflicted
+++ resolved
@@ -717,22 +717,6 @@
    void Think();
 
 public:
-<<<<<<< HEAD
-  sector_t *sector;
-  fixed_t speed;
-  fixed_t low;
-  fixed_t high;
-  int wait;
-  int count;
-  plat_e status;
-  plat_e oldstatus;
-  int crush;
-  int tag;
-  plattype_e type;
-  struct platlist *list;   // killough
-  unsigned int net_id;     // [CG] Added for c/s.
-  unsigned int inactive;   // [CG] Added for c/s.
-=======
    // Methods
    virtual void serialize(SaveArchive &arc);
    virtual const char *getClassName() const { return "PlatThinker"; }
@@ -750,7 +734,8 @@
    int tag;
    int type;
    struct platlist *list;   // killough
->>>>>>> 87e4a192
+  unsigned int net_id;     // [CG] Added for c/s.
+  unsigned int inactive;   // [CG] Added for c/s.
 };
 
 // New limit-free plat structure -- killough
@@ -780,23 +765,6 @@
    virtual void serialize(SaveArchive &arc);
    virtual const char *getClassName() const { return "VerticalDoorThinker"; }
 
-<<<<<<< HEAD
-  // 1 = up, 0 = waiting at top, -1 = down
-  int direction;
-
-  // tics to wait at the top
-  int topwait;
-  // (keep in case a door going down is reset)
-  // when it reaches 0, start going down
-  int topcountdown;
-
-  //jff 1/31/98 keep track of line door is triggered by
-  line_t *line;
-
-  int lighttag; //killough 10/98: sector tag for gradual lighting effects
-  unsigned int net_id;   // [CG] Added for c/s.
-  unsigned int inactive; // [CG] Added for c/s.
-=======
    // Data Members
    int type;
    sector_t *sector;
@@ -816,7 +784,8 @@
    line_t *line;
 
    int lighttag; //killough 10/98: sector tag for gradual lighting effects
->>>>>>> 87e4a192
+  unsigned int net_id;   // [CG] Added for c/s.
+  unsigned int inactive; // [CG] Added for c/s.
 };
 
 // haleyjd 05/04/04: extended data struct for gen/param doors
@@ -856,33 +825,6 @@
    void Think();
 
 public:
-<<<<<<< HEAD
-  ceiling_e type;
-  sector_t *sector;
-  fixed_t bottomheight;
-  fixed_t topheight;
-  fixed_t speed;
-  fixed_t oldspeed;
-  int crush;
-
-  //jff 02/04/98 add these to support ceiling changers
-  //jff 3/14/98 add to fix bug in change transfers
-  spectransfer_t special; // haleyjd 09/06/07: spectransfer
-  int texture;
-
-  // 1 = up, 0 = waiting, -1 = down
-  int direction;
-
-  // haleyjd: stasis
-  boolean inStasis;
-
-  // ID
-  int tag;
-  int olddirection;
-  struct ceilinglist *list;   // jff 2/22/98 copied from killough's plats
-  unsigned int net_id;   // [CG] Added for c/s.
-  unsigned int inactive; // [CG] Added for c/s.
-=======
    // Methods
    virtual void serialize(SaveArchive &arc);
    virtual const char *getClassName() const { return "CeilingThinker"; }
@@ -911,7 +853,9 @@
    int tag;                   
    int olddirection;
    struct ceilinglist *list;   // jff 2/22/98 copied from killough's plats
->>>>>>> 87e4a192
+
+  unsigned int net_id;   // [CG] Added for c/s.
+  unsigned int inactive; // [CG] Added for c/s.
 };
 
 typedef struct ceilinglist
@@ -946,27 +890,6 @@
    void Think();
 
 public:
-<<<<<<< HEAD
-  floor_e type;
-  int crush;
-  sector_t *sector;
-  int direction;
-
-  // jff 3/14/98 add to fix bug in change transfers
-  // haleyjd 09/06/07: spectransfer
-  spectransfer_t special;
-
-  int16_t texture;
-  fixed_t floordestheight;
-  fixed_t speed;
-  int resetTime;       // haleyjd 10/13/05: resetting stairs
-  fixed_t resetHeight;
-  int stepRaiseTime;   // haleyjd 10/13/05: delayed stairs
-  int delayTime;
-  int delayTimer;
-  unsigned int net_id;   // [CG] Added for c/s.
-  unsigned int inactive; // [CG] Added for c/s.
-=======
    // Methods
    virtual void serialize(SaveArchive &arc);
    virtual const char *getClassName() const { return "FloorMoveThinker"; }
@@ -989,7 +912,9 @@
    int stepRaiseTime;   // haleyjd 10/13/05: delayed stairs
    int delayTime;       
    int delayTimer;
->>>>>>> 87e4a192
+
+  unsigned int net_id;   // [CG] Added for c/s.
+  unsigned int inactive; // [CG] Added for c/s.
 };
 
 // haleyjd 05/07/04: extended data struct for parameterized floors
@@ -1305,13 +1230,8 @@
 int EV_SilentTeleport(line_t *line, int side, Mobj *thing);
 
 // killough 1/31/98: Add silent line teleporter
-<<<<<<< HEAD
 int EV_SilentLineTeleport(line_t *line, int side,
-			  mobj_t *thing, boolean reverse);
-=======
-int EV_SilentLineTeleport(line_t *line, int side, 
 			  Mobj *thing, boolean reverse);
->>>>>>> 87e4a192
 
 // p_floor
 
@@ -1462,22 +1382,18 @@
 
 // p_plats
 
-<<<<<<< HEAD
-void P_CopyPlatform(CPlat *dest, CPlat *src);
-
-boolean P_PlatformsEqual(CPlat *platform_one, CPlat *platform_two);
-
-void P_PrintPlatform(CPlat *platform);
-
-CPlat* P_SpawnPlatform(line_t *line, sector_t *sec, int amount,
-                       plattype_e type);
-
-CPlat* P_SpawnGenPlatform(line_t *line, sector_t *sec);
-
-void P_AddActivePlat(CPlat *plat);
-=======
+void P_CopyPlatform(PlatThinker *dest, PlatThinker *src);
+
+boolean P_PlatformsEqual(PlatThinker *platform_one, PlatThinker *platform_two);
+
+void P_PrintPlatform(PlatThinker *platform);
+
+PlatThinker* P_SpawnPlatform(line_t *line, sector_t *sec, int amount,
+                             plattype_e type);
+
+PlatThinker* P_SpawnGenPlatform(line_t *line, sector_t *sec);
+
 void P_AddActivePlat(PlatThinker *plat);
->>>>>>> 87e4a192
 
 void P_RemoveActivePlat(PlatThinker *plat);
 
@@ -1489,21 +1405,21 @@
 
 // p_doors
 
-void P_CopyDoor(vldoor_t *dest, vldoor_t *src);
-
-void P_RemoveDoor(vldoor_t *door);
-
-void P_PrintDoor(vldoor_t *door);
-
-vldoor_t* P_SpawnTaggedDoor(line_t *line, sector_t *sec, vldoor_e type);
-
-vldoor_t* P_SpawnManualDoor(line_t *line, sector_t *sec);
-
-vldoor_t* P_SpawnDoorCloseIn30(sector_t *sec);
-
-vldoor_t* P_SpawnDoorRaiseIn5Mins(sector_t *sec, int secnum);
-
-vldoor_t* P_SpawnParamDoor(line_t *line, sector_t *sector, doordata_t *dd);
+void P_CopyDoor(VerticalDoorThinker *dest, VerticalDoorThinker *src);
+
+void P_RemoveDoor(VerticalDoorThinker *door);
+
+void P_PrintDoor(VerticalDoorThinker *door);
+
+VerticalDoorThinker* P_SpawnTaggedDoor(line_t *line, sector_t *sec, vldoor_e type);
+
+VerticalDoorThinker* P_SpawnManualDoor(line_t *line, sector_t *sec);
+
+VerticalDoorThinker* P_SpawnDoorCloseIn30(sector_t *sec);
+
+VerticalDoorThinker* P_SpawnDoorRaiseIn5Mins(sector_t *sec, int secnum);
+
+VerticalDoorThinker* P_SpawnParamDoor(line_t *line, sector_t *sector, doordata_t *dd);
 
 // haleyjd
 void P_DoorSequence(boolean raise, boolean turbo, boolean bounced, sector_t *s);
@@ -1610,13 +1526,8 @@
    SPAC_PUSH,
 };
 
-<<<<<<< HEAD
-boolean P_ActivateParamLine(line_t *line, mobj_t *thing, int side, int spac);
-boolean P_ExecParamLineSpec(line_t *line, mobj_t *thing, int16_t special,
-=======
 boolean P_ActivateParamLine(line_t *line, Mobj *thing, int side, int spac);
-boolean P_ExecParamLineSpec(line_t *line, Mobj *thing, int16_t special, 
->>>>>>> 87e4a192
+boolean P_ExecParamLineSpec(line_t *line, Mobj *thing, int16_t special,
                             int *args, int side, int spac, boolean reuse);
 
 #endif
