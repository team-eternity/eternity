//
// The Eternity Engine
// Copyright (C) 2025 James Haley et al.
//
// This program is free software: you can redistribute it and/or modify
// it under the terms of the GNU General Public License as published by
// the Free Software Foundation, either version 3 of the License, or
// (at your option) any later version.
//
// This program is distributed in the hope that it will be useful,
// but WITHOUT ANY WARRANTY; without even the implied warranty of
// MERCHANTABILITY or FITNESS FOR A PARTICULAR PURPOSE.  See the
// GNU General Public License for more details.
//
// You should have received a copy of the GNU General Public License
// along with this program.  If not, see http://www.gnu.org/licenses/
//
//------------------------------------------------------------------------------
//
// Purpose: Cheat sequence checking.
// Authors: James Haley, Max Waine, Ioan Chera
//

//
// NETCODE_FIXME: Cheats need to work in netgames and demos when enabled
// by the arbitrator. Requires significant changes, including addition of
// cheat events in the input stream. I also want to add the ability to
// turn cheat detection on/off along with the use of letter keys for
// binding of commands, because these uses interfere with each other.
// It should be possible to have an exclusive cheats mode and an exclusive
// bindings mode.
//

#include "z_zone.h"

#include "a_args.h"
#include "c_io.h"
#include "c_net.h"
#include "c_runcmd.h"
#include "d_deh.h" // Ty 03/27/98 - externalized strings
#include "d_dehtbl.h"
#include "d_gi.h"
#include "d_io.h" // SoM 3/14/2002: strncasecmp
#include "d_mod.h"
#include "doomstat.h"
#include "dstrings.h"
#include "e_inventory.h"
#include "e_mod.h"
#include "e_player.h"
#include "e_states.h"
#include "e_weapons.h"
#include "g_game.h"
#include "hu_stuff.h"
#include "metaapi.h"
#include "m_argv.h"
#include "m_cheat.h"
#include "p_inter.h"
#include "p_mobj.h"
#include "p_setup.h"
#include "p_user.h"
#include "r_data.h"
#include "r_defs.h"
#include "r_main.h"
#include "s_sound.h"
#include "sounds.h"
#include "w_levels.h"
#include "w_wad.h"
#include "dhticstr.h"

#define plyr (&players[consoleplayer])     /* the console player */

// Various flags
enum
{
    FLAG_ALWAYSCALL = 16 // apply this on top of negative arg
};

//=============================================================================
//
// CHEAT SEQUENCE PACKAGE
//

// Doom Cheats
static void cheat_mus(const void *);
static void cheat_choppers(const void *);
static void cheat_god(const void *);
static void cheat_fa(const void *);
static void cheat_k(const void *);
static void cheat_kfa(const void *);
static void cheat_noclip(const void *);
static void cheat_behold(const void *);
static void cheat_clev(const void *);
static void cheat_mypos(const void *);
static void cheat_massacre(const void *);
static void cheat_ddt(const void *);
static void cheat_key(const void *);
static void cheat_keyx(const void *);
static void cheat_keyxx(const void *);
static void cheat_weap(const void *);
static void cheat_weapx(const void *);
static void cheat_ammo(const void *);
static void cheat_ammox(const void *);
static void cheat_one(const void *);

// Heretic cheats
static void cheat_hticgod(const void *);
static void cheat_htichealth(const void *);
static void cheat_hticiddqd(const void *);
static void cheat_htickeys(const void *);
static void cheat_htickill(const void *);
static void cheat_hticnoclip(const void *);
static void cheat_hticwarp(const void *);
static void cheat_hticbehold(const void *);
static void cheat_hticgimme(const void *);
static void cheat_rambo(const void *);
static void cheat_cockadoodledoo(const void *);

// Shared cheats
static void cheat_pw(const void *);
static void cheat_infammo(const void *);
static void cheat_comp(const void *);
static void cheat_friction(const void *);
static void cheat_pushers(const void *);
static void cheat_tran(const void *);
static void cheat_hom(const void *);
static void cheat_nuke(const void *);

#ifdef INSTRUMENTED
static void cheat_printstats(const void *); // killough 8/23/98
#endif

//=============================================================================
//
// List of cheat codes, functions, and special argument indicators.
//
// The first argument is the cheat code.
//
// The second argument is its DEH name, or nullptr if it's not supported by -deh.
//
// The third argument is a combination of the bitmasks:
// { always, not_dm, not_coop, not_net, not_menu, not_demo, not_deh },
// which excludes the cheat during certain modes of play.
//
// The fourth argument is the handler function.
//
// The fifth argument is passed to the handler function if it's non-negative;
// if negative, then its negative indicates the number of extra characters
// expected after the cheat code, which are passed to the handler function
// via a pointer to a buffer (after folding any letters to lowercase).
//

cheat_s cheat[CHEAT_NUMCHEATS] = {
    // DOOM Cheats
    { "idmus",          Game_DOOM,    always,   cheat_mus,            -2                     },
    { "idchoppers",     Game_DOOM,    not_sync, cheat_choppers,       0                      },
    { "iddqd",          Game_DOOM,    not_sync, cheat_god,            0                      },
    { "idk",            Game_DOOM,    not_sync, cheat_k,              0                      }, // The most controversial cheat code in Doom history!!!
    { "idkfa",          Game_DOOM,    not_sync, cheat_kfa,            0                      },
    { "idfa",           Game_DOOM,    not_sync, cheat_fa,             0                      },
    { "idspispopd",     Game_DOOM,    not_sync, cheat_noclip,         0                      },
    { "idclip",         Game_DOOM,    not_sync, cheat_noclip,         0                      },
    { "idbeholdv",      Game_DOOM,    not_sync, cheat_pw,             pw_invulnerability     },
    { "idbeholds",      Game_DOOM,    not_sync, cheat_pw,             pw_strength            },
    { "idbeholdi",      Game_DOOM,    not_sync, cheat_pw,             pw_invisibility        },
    { "idbeholdr",      Game_DOOM,    not_sync, cheat_pw,             pw_ironfeet            },
    { "idbeholda",      Game_DOOM,    not_sync, cheat_pw,             pw_allmap              },
    { "idbeholdl",      Game_DOOM,    not_sync, cheat_pw,             pw_infrared            },
    { "idbehold",       Game_DOOM,    not_sync, cheat_behold,         0                      },
    { "idclev",         Game_DOOM,    not_sync, cheat_clev,           -2                     },
    { "idmypos",        Game_DOOM,    always,   cheat_mypos,          0                      },
    { "iddt",           Game_DOOM,    not_dm,   cheat_ddt,            0                      }, // killough 2/07/98: moved from am_map.c
    { "key",            Game_DOOM,    not_sync, cheat_key,            0                      }, // killough 2/16/98: generalized key cheats
    { "keyr",           Game_DOOM,    not_sync, cheat_keyx,           0                      },
    { "keyy",           Game_DOOM,    not_sync, cheat_keyx,           0                      },
    { "keyb",           Game_DOOM,    not_sync, cheat_keyx,           0                      },
    { "keyrc",          Game_DOOM,    not_sync, cheat_keyxx,          it_redcard             },
    { "keyyc",          Game_DOOM,    not_sync, cheat_keyxx,          it_yellowcard          },
    { "keybc",          Game_DOOM,    not_sync, cheat_keyxx,          it_bluecard            },
    { "keyrs",          Game_DOOM,    not_sync, cheat_keyxx,          it_redskull            },
    { "keyys",          Game_DOOM,    not_sync, cheat_keyxx,          it_yellowskull         },
    { "keybs",          Game_DOOM,    not_sync, cheat_keyxx,          it_blueskull           }, // killough 2/16/98: end generalized keys
    { "weap",           Game_DOOM,    not_sync, cheat_weap,           0                      }, // killough 2/16/98: generalized weapon cheats
    { "weap",           Game_DOOM,    not_sync, cheat_weapx,          -1                     },
    { "ammo",           Game_DOOM,    not_sync, cheat_ammo,           0                      },
    { "ammo",           Game_DOOM,    not_sync, cheat_ammox,          -1                     }, // killough 2/16/98: end generalized weapons
    { "iamtheone",      Game_DOOM,    not_sync, cheat_one,            0                      },
    { "killem",         Game_DOOM,    not_sync, cheat_massacre,       0                      }, // jff 2/01/98 kill all monsters

    // Heretic Cheats
    { "quicken",        Game_Heretic, not_sync, cheat_hticgod,        0                      },
    { "ponce",          Game_Heretic, not_sync, cheat_htichealth,     0                      },
    { "iddqd",          Game_Heretic, not_sync, cheat_hticiddqd,      0                      },
    { "skel",           Game_Heretic, not_sync, cheat_htickeys,       0                      },
    { "massacre",       Game_Heretic, not_sync, cheat_htickill,       0                      },
    { "kitty",          Game_Heretic, not_sync, cheat_hticnoclip,     0                      },
    { "engage",         Game_Heretic, not_sync, cheat_hticwarp,       -2                     },
    { "ravmap",         Game_Heretic, not_dm,   cheat_ddt,            0                      },
    { "ravpowerv",      Game_Heretic, not_sync, cheat_pw,             pw_invulnerability     },
    { "ravpowerg",      Game_Heretic, not_sync, cheat_pw,             pw_ghost               },
    { "ravpowera",      Game_Heretic, not_sync, cheat_pw,             pw_allmap              },
    { "ravpowert",      Game_Heretic, not_sync, cheat_pw,             pw_torch               },
    { "ravpowerf",      Game_Heretic, not_sync, cheat_pw,             pw_flight              },
    { "ravpowerr",      Game_Heretic, not_sync, cheat_pw,             pw_ironfeet            },
    { "ravpower",       Game_Heretic, not_sync, cheat_hticbehold,     0                      },
    { "gimme",          Game_Heretic, not_sync, cheat_hticgimme,      -(2 | FLAG_ALWAYSCALL) },
    { "rambo",          Game_Heretic, not_sync, cheat_rambo,          0                      },
    { "cockadoodledoo", Game_Heretic, not_sync, cheat_cockadoodledoo, 0                      },

    // Shared Cheats
    { "comp",           -1,           not_sync, cheat_comp,           0                      }, // phares
    { "hom",            -1,           always,   cheat_hom,            0                      }, // killough 2/07/98: HOM autodetector
    { "tran",           -1,           always,   cheat_tran,           0                      }, // invoke translucency - phares
    { "ice",            -1,           not_sync, cheat_friction,       0                      }, // phares 3/10/98: toggle variable friction effects
    { "push",           -1,           not_sync, cheat_pushers,        0                      }, // phares 3/10/98: toggle pushers
    { "nuke",           -1,           not_sync, cheat_nuke,           0                      }, // killough 12/98: disable nukage damage
    { "hideme",         -1,           not_sync, cheat_pw,             pw_totalinvis          }, // haleyjd: total invis cheat -- hideme
    { "ghost",          -1,           not_sync, cheat_pw,             pw_ghost               }, // haleyjd: heretic ghost
    { "infshots",       -1,           not_sync, cheat_infammo,        0                      },
    { "silence",        -1,           not_sync, cheat_pw,             pw_silencer            },

#ifdef INSTRUMENTED
    // Debug Cheats
    { "stat",           -1,           always,   cheat_printstats,     0                      },
#endif

    { nullptr,          -1,           0,        nullptr,              0                      }  // end-of-list marker
};

//-----------------------------------------------------------------------------

#ifdef INSTRUMENTED
static void cheat_printstats(const void *arg) // killough 8/23/98
{
    if(!(printstats = !printstats))
        doom_printf("Memory stats off");
}
#endif

static void cheat_mus(const void *arg)
{
    const char *buf = (const char *)arg;

    // jff 3/20/98 note: this cheat allowed in netgame/demorecord

    // jff 3/17/98 avoid musnum being negative and crashing
    if(!ectype::isDigit(buf[0]) || !ectype::isDigit(buf[1]))
        return;

    int musnum = GameModeInfo->MusicCheat(buf);
    if(musnum < 0)
        doom_printf("%s", DEH_String("STSTR_NOMUS")); // Ty 03/27/98 - externalized
    else
    {
        doom_printf("%s", DEH_String("STSTR_MUS")); // Ty 03/27/98 - externalized
        S_ChangeMusicNum(musnum, 1);
    }
}

// 'choppers' invulnerability & chainsaw
static void cheat_choppers(const void *arg)
{
    weaponinfo_t *chainsaw = E_WeaponForDEHNum(wp_chainsaw);
    if(!chainsaw)
        return; // For whatever reason, the chainsaw isn't defined
    E_GiveWeapon(*plyr, chainsaw);
    doom_printf("%s", DEH_String("STSTR_CHOPPERS")); // Ty 03/27/98 - externalized
}

static void cheat_god(const void *arg)
{ // 'dqd' cheat for toggleable god mode
    C_RunTextCmd("god");
}

// haleyjd 03/18/03: infinite ammo cheat

static void cheat_infammo(const void *arg)
{
    C_RunTextCmd("infammo");
}

// haleyjd 04/07/03: super cheat

static void cheat_one(const void *arg)
{
    int pwinv = pw_totalinvis;
    int pwsil = pw_silencer;

    if(!(players[consoleplayer].cheats & CF_GODMODE))
        C_RunTextCmd("god");
    if(!(players[consoleplayer].cheats & CF_INFAMMO))
        C_RunTextCmd("infammo");
    cheat_fa(arg);
    if(!players[consoleplayer].powers[pw_totalinvis].isActive())
        cheat_pw(&pwinv);
    if(!players[consoleplayer].powers[pw_silencer].isActive())
        cheat_pw(&pwsil);
}

static void cheat_fa(const void *arg)
{
    if(!E_PlayerHasBackpack(*plyr))
        E_GiveBackpack(*plyr);

    itemeffect_t *armor = E_ItemEffectForName(ITEMNAME_IDFAARMOR);
    if(armor)
    {
        plyr->armorpoints  = armor->getInt("saveamount", 0);
        plyr->armorfactor  = armor->getInt("savefactor", 1);
        plyr->armordivisor = armor->getInt("savedivisor", 3);
    }

    E_GiveAllClassWeapons(plyr);

    // give full ammo
    E_GiveAllAmmo(*plyr, GAA_MAXAMOUNT);

    doom_printf("%s", DEH_String("STSTR_FAADDED"));
}

static void cheat_k(const void *arg)
{
    // sf: fix multiple 'keys added' messages
    if(E_GiveAllKeys(*plyr))
        doom_printf("Keys Added");
}

static void cheat_kfa(const void *arg)
{
    cheat_k(arg);
    cheat_fa(arg);

    doom_printf(STSTR_KFAADDED);
}

static void cheat_noclip(const void *arg)
{
    // Simplified, accepting both "noclip" and "idspispopd".
    C_RunTextCmd("noclip");
}

// 'behold?' power-up cheats (modified for infinite duration -- killough)
static void cheat_pw(const void *arg)
{
    int pw = *(const int *)arg;

    if(plyr->powers[pw].isActive())
        plyr->powers[pw] = { pw != pw_strength && pw != pw_allmap && pw != pw_silencer, false }; // killough
    else
    {
        static const int tics[NUMPOWERS] = {
            INVULNTICS,
            1, // strength
            INVISTICS,  IRONTICS,
            1, // allmap
            INFRATICS,
            INVISTICS,  // haleyjd: totalinvis
            INVISTICS,  // haleyjd: ghost
            1,          // haleyjd: silencer
            FLIGHTTICS, // haleyjd: flight
            INFRATICS,  // haleyjd: torch
        };
        P_GivePower(*plyr, pw, tics[pw], false, false);
        if(!getComp(comp_infcheat))
            plyr->powers[pw] = { 0, true };
    }

    // haleyjd: stop flight if necessary
    if(pw == pw_flight && !plyr->powers[pw_flight].isActive())
        P_PlayerStopFlight(*plyr);

    doom_printf("%s", DEH_String("STSTR_BEHOLDX")); // Ty 03/27/98 - externalized
}

// 'behold' power-up menu
static void cheat_behold(const void *arg)
{
    doom_printf("%s", DEH_String("STSTR_BEHOLD")); // Ty 03/27/98 - externalized
}

//
// cht_levelWarp
//
// haleyjd 08/23/13: Shared logic for warp cheats
//
static bool cht_levelWarp(const char *buf)
{
    char          mapname[9];
    int           epsd, map, lumpnum;
    bool          foundit  = false;
    WadDirectory *levelDir = g_dir;        // 11/06/12: look in g_dir first
    int           mission  = inmanageddir; // save current value of managed mission

    // return silently on nonsense input
    if(buf[0] < '0' || buf[0] > '9' || buf[1] < '0' || buf[1] > '9')
        return false;

    // haleyjd: build mapname
    memset(mapname, 0, sizeof(mapname));

    if(GameModeInfo->flags & GIF_MAPXY)
    {
        epsd = 1; // jff was 0, but espd is 1-based
        map  = (buf[0] - '0') * 10 + buf[1] - '0';

        psnprintf(mapname, sizeof(mapname), "MAP%02d", map);
    }
    else
    {
        epsd = buf[0] - '0';
        map  = buf[1] - '0';

        psnprintf(mapname, sizeof(mapname), "E%dM%d", epsd, map);
    }

    // haleyjd: check mapname for existence and validity as a map
    do
    {
        lumpnum = levelDir->checkNumForName(mapname);

        if(lumpnum != -1 && P_CheckLevel(levelDir, lumpnum) != LEVEL_FORMAT_INVALID)
        {
            foundit = true;
            break; // got one!
        }
    }
    while(levelDir != &wGlobalDir && (levelDir = &wGlobalDir));

    if(!foundit)
    {
        player_printf(plyr, "%s not found or is not a valid map", mapname);
        return false;
    }

    // So be it.

    G_DeferedInitNewFromDir(gameskill, mapname, levelDir);

    // restore mission if appropriate
    if(levelDir != &wGlobalDir)
        inmanageddir = mission;

    return true;
}

// 'clev' change-level cheat
static void cheat_clev(const void *arg)
{
    if(cht_levelWarp(static_cast<const char *>(arg)))
        player_printf(plyr, "%s", DEH_String("STSTR_CLEV")); // Ty 03/27/98 - externalized
}

// 'mypos' for player position
// killough 2/7/98: simplified using doom_printf and made output more user-friendly
static void cheat_mypos(const void *arg)
{
    hu_alwaysshowcoords = !hu_alwaysshowcoords;
}

// compatibility cheat
static void cheat_comp(const void *arg)
{
    int i;

    // Ty 03/27/98 - externalized
    doom_printf("%s", DEH_String((compatibility = !compatibility) ? "STSTR_COMPON" : "STSTR_COMPOFF"));

    for(i = 0; i < COMP_TOTAL; i++) // killough 10/98: reset entire vector
        comp[i] = compatibility;
}

// variable friction cheat
static void cheat_friction(const void *arg)
{
    C_RunTextCmd("varfriction /"); // sf

    // FIXME: externalize strings
    doom_printf(variable_friction ? "Variable Friction enabled" : "Variable Friction disabled");
}

// Pusher cheat
// phares 3/10/98
static void cheat_pushers(const void *arg)
{
    C_RunTextCmd("pushers /");

    // FIXME: externalize strings
    doom_printf(allow_pushers ? "pushers enabled" : "pushers disabled");
}

// translucency cheat
static void cheat_tran(const void *arg)
{
    C_RunTextCmd("r_trans /"); // sf
}

// jff 2/01/98 kill all monsters
static void cheat_massacre(const void *arg)
{
    C_RunTextCmd("nuke"); // sf
}

// killough 2/7/98: move iddt cheat from am_map.c to here
// killough 3/26/98: emulate Doom better
static void cheat_ddt(const void *arg)
{
    extern int  ddt_cheating;
    extern bool automapactive;
    if(automapactive)
        ddt_cheating = (ddt_cheating + 1) % 3;
}

// killough 2/7/98: HOM autodetection
static void cheat_hom(const void *arg)
{
    C_RunTextCmd("r_showhom /"); // sf
}

// killough 2/16/98: keycard/skullkey cheat functions
static void cheat_key(const void *arg)
{
    doom_printf("Red, Yellow, Blue"); // Ty 03/27/98 - *not* externalized
}

static void cheat_keyx(const void *arg)
{
    doom_printf("Card, Skull"); // Ty 03/27/98 - *not* externalized
}

static void cheat_keyxx(const void *arg)
{
    int         key = *(const int *)arg;
    const char *msg = nullptr;

    if(key >= GameModeInfo->numHUDKeys)
        return;

    itemeffect_t *fx;
    if(!(fx = E_ItemEffectForName(GameModeInfo->cardNames[key])))
        return;

    if(!E_GetItemOwnedAmount(*plyr, fx))
    {
        E_GiveInventoryItem(*plyr, fx);
        msg = "Key Added"; // Ty 03/27/98 - *not* externalized
    }
    else
    {
        E_RemoveInventoryItem(*plyr, fx, -1);
        msg = "Key Removed";
    }

    doom_printf("%s", msg);
}

// killough 2/16/98: generalized weapon cheats
static void cheat_weap(const void *arg)
{                            // Ty 03/27/98 - *not* externalized
    doom_printf(enable_ssg ? // killough 2/28/98
                    "Weapon number 1-9" :
                    "Weapon number 1-8");
}

static void cheat_weapx(const void *arg)
{
    const char *buf   = (const char *)arg;
    int         w     = *buf - '1';
    int         pwstr = pw_strength;

    if((w == wp_supershotgun && !enable_ssg) || // killough 2/28/98
       ((w == wp_bfg || w == wp_plasma) && GameModeInfo->id == shareware))
        return;

    if(w == wp_fist) // make '1' apply beserker strength toggle
        cheat_pw(&pwstr);
    else if(w > wp_fist && w < NUMWEAPONS)
    {
        weaponinfo_t *weapon = E_WeaponForDEHNum(w);
        if(!E_PlayerOwnsWeapon(*plyr, weapon))
        {
            E_GiveWeapon(*plyr, weapon);
            doom_printf("Weapon Added"); // Ty 03/27/98 - *not* externalized
        }
        else
        {
            E_RemoveInventoryItem(*plyr, weapon->tracker, 1);
            doom_printf("Weapon Removed"); // Ty 03/27/98 - *not* externalized
        }
    }
}

// killough 2/16/98: generalized ammo cheats
static void cheat_ammo(const void *arg)
{
    doom_printf("Ammo 1-4, Backpack"); // Ty 03/27/98 - *not* externalized
}

static const char *cheat_AmmoForNum[NUMAMMO] = { "AmmoClip", "AmmoShell", "AmmoMissile", "AmmoCell" };

static void cheat_ammox(const void *arg)
{
    const char *buf = (const char *)arg;
    int         a   = *buf - '1';

    if(*buf == 'b')
    {
        if(!E_PlayerHasBackpack(*plyr))
        {
            doom_printf("Backpack Added");
            E_GiveBackpack(*plyr);
        }
        else
        {
            doom_printf("Backpack Removed");
            E_RemoveBackpack(*plyr);
        }
    }
    else if(a >= 0 && a < NUMAMMO)
    {
        // haleyjd 10/24/09: altered behavior:
        // * Add ammo if ammo is not at maxammo.
        // * Remove ammo otherwise.
        auto item = E_ItemEffectForName(cheat_AmmoForNum[a]);
        if(!item)
            return;

        int amount    = E_GetItemOwnedAmount(*plyr, item);
        int maxamount = E_GetMaxAmountForArtifact(*plyr, item);

        if(amount != maxamount)
        {
            E_GiveInventoryItem(*plyr, item, maxamount);
            doom_printf("Ammo Added");
        }
        else
        {
            E_RemoveInventoryItem(*plyr, item, -1);
            doom_printf("Ammo Removed");
        }
    }
}

static void cheat_nuke(const void *arg)
{
    extern int enable_nuke;
    doom_printf((enable_nuke = !enable_nuke) ? "Nukage Enabled" : "Nukage Disabled");
}

//=============================================================================
//
// Heretic Cheats
//

//
// Heretic God Mode cheat - quicken
//
static void cheat_hticgod(const void *arg)
{
    plyr->cheats ^= CF_GODMODE;

    if(plyr->cheats & CF_GODMODE)
        player_printf(plyr, "%s", DEH_String("TXT_CHEATGODON"));
    else
        player_printf(plyr, "%s", DEH_String("TXT_CHEATGODOFF"));
}

//
// Heretic No Clip cheat - kitty
//
static void cheat_hticnoclip(const void *arg)
{
    plyr->cheats ^= CF_NOCLIP;

    if(plyr->cheats & CF_NOCLIP)
        player_printf(plyr, "%s", DEH_String("TXT_CHEATNOCLIPON"));
    else
        player_printf(plyr, "%s", DEH_String("TXT_CHEATNOCLIPOFF"));
}

// HTIC_TODO: weapons cheat "rambo"
// HTIC_TODO: tome of power cheat "shazam"

//
// Heretic Full Health cheat - ponce
//
static void cheat_htichealth(const void *arg)
{
    plyr->health = plyr->mo->health = plyr->pclass->initialhealth;
    player_printf(plyr, "%s", DEH_String("TXT_CHEATHEALTH"));
}

//
// Heretic Keys cheat - skel
//
static void cheat_htickeys(const void *arg)
{
    if(E_GiveAllKeys(*plyr))
        player_printf(plyr, "%s", DEH_String("TXT_CHEATKEYS"));
}

//
// Heretic Warp cheat - engage
//
static void cheat_hticwarp(const void *arg)
{
    if(cht_levelWarp(static_cast<const char *>(arg)))
        player_printf(plyr, "%s", DEH_String("TXT_CHEATWARP"));
}

// HTIC_TODO: chicken cheat - cockadoodledoo

//
// Heretic Kill-All cheat - massacre
//
static void cheat_htickill(const void *arg)
{
    M_NukeMonsters();
    doom_printf("%s", DEH_String("TXT_CHEATMASSACRE"));
}

// HTIC_TODO: idkfa - remove player's weapons

//
// Heretic IDDQD - kill yourself. Best cheat ever!
//
static void cheat_hticiddqd(const void *arg)
{
    P_DamageMobj(plyr->mo, nullptr, plyr->mo, GOD_BREACH_DAMAGE, MOD_UNKNOWN);
    player_printf(plyr, "%s", DEH_String("TXT_CHEATIDDQD"));
}

// New cheats, to fill in for Heretic's shortcomings

//
// Heretic Powerup cheat
//
static void cheat_hticbehold(const void *arg)
{
    player_printf(plyr, "inVuln, Ghost, Allmap, Torch, Fly or Rad");
}

static constexpr int numHArtifacts = earrlen(hartiNames);

//
// Adapted CheatArtifact1Func from Choco Heretic
//
static void cheat_hticgimme(const void *varg)
{
    auto args = static_cast<const char *>(varg);
    if(!*args)
    {
        player_printf(plyr, "%s", DEH_String(TXT_CHEATARTIFACTS1));
        return;
    }
    if(!*(args + 1))
    {
        player_printf(plyr, "%s", DEH_String(TXT_CHEATARTIFACTS2));
        return;
    }
    int i;
    int type;
    int count;

    type  = args[0] - 'a';
    count = args[1] - '0';
    if(type == 25 && count == 0)
    { // All artifacts
        for(i = 0; i < numHArtifacts; i++)
        {
            itemeffect_t *artifact = E_ItemEffectForName(hartiNames[i]);
            if(artifact == nullptr)
                continue;
            if((GameModeInfo->flags & GIF_SHAREWARE) && artifact->getInt("noshareware", 0))
                continue;
            E_GiveInventoryItem(*plyr, artifact, E_GetMaxAmountForArtifact(*plyr, artifact));
        }
        player_printf(plyr, "%s", DEH_String(TXT_CHEATARTIFACTS3));
    }
    else if(type >= 0 && type < numHArtifacts && count > 0 && count < 10)
    {
        itemeffect_t *artifact = E_ItemEffectForName(hartiNames[type]);
        if(artifact == nullptr)
        {
            return;
        }
        if((GameModeInfo->flags & GIF_SHAREWARE) && artifact->getInt("noshareware", 0))
        {
            player_printf(plyr, "%s", DEH_String(TXT_CHEATARTIFACTSFAIL));
            return;
        }
        E_GiveInventoryItem(*plyr, artifact, count);
        player_printf(plyr, "%s", DEH_String(TXT_CHEATARTIFACTS3));
    }
    else
    { // Bad input
        player_printf(plyr, "%s", DEH_String(TXT_CHEATARTIFACTSFAIL));
    }
}

static void cheat_rambo(const void *arg)
{
    if(!E_PlayerHasBackpack(*plyr))
        E_GiveBackpack(*plyr);

    itemeffect_t *armor = E_ItemEffectForName(ITEMNAME_RAMBOARMOR);
    if(armor)
    {
        plyr->armorpoints  = armor->getInt("saveamount", 0);
        plyr->armorfactor  = armor->getInt("savefactor", 1);
        plyr->armordivisor = armor->getInt("savedivisor", 3);
    }

    E_GiveAllClassWeapons(plyr);

    // give full ammo
    E_GiveAllAmmo(*plyr, GAA_MAXAMOUNT);

    player_printf(plyr, "%s", DEH_String(TXT_CHEATWEAPONS));
}

static void cheat_cockadoodledoo(const void *arg)
{
    if(plyr->morphTics)
    {
        if(P_UnmorphPlayer(*plyr, false))
            player_printf(plyr, "%s", DEH_String(TXT_CHEATCHICKENOFF));
    }
    else
    {
        // hardcode for now
        emod_t *mod = E_DamageTypeForName("ChickenMorph");
        if(!mod)
        {
            doom_warningf("Couldn't find ChickenMorph damagetype");
            return;
        }
        emodmorph_t &minfo = mod->morph;
        if(P_MorphPlayer(minfo, *plyr))
            player_printf(plyr, "%s", DEH_String(TXT_CHEATCHICKENON));
    }
}

//-----------------------------------------------------------------------------
// 2/7/98: Cheat detection rewritten by Lee Killough, to avoid
// scrambling and to use a more general table-driven approach.
//-----------------------------------------------------------------------------

#define CHEAT_ARGS_MAX 8  /* Maximum number of args at end of cheats */

void M_DoCheat(const char *s)
{
    while(*s)
    {
        M_FindCheats(*s);
        s++;
    }
}

bool M_FindCheats(int key)
{
    static uint64_t sr;
    static char     argbuf[CHEAT_ARGS_MAX + 1], *arg;
    static int      init, argsleft, cht;
    static bool     argsAlwaysCall;
    int             i, matchedbefore;
    bool            ret;

    // haleyjd: no cheats in menus, at all.
    if(menuactive)
        return false;

    // If we are expecting arguments to a cheat
    // (e.g. idclev), put them in the arg buffer

    if(argsleft)
    {
        *arg++ = ectype::toLower(key);    // store key in arg buffer
        if(!--argsleft || argsAlwaysCall) // if last key in arg list,
        {
            cheat[cht].func(argbuf); // process the arg buffer
            if(GameModeInfo->flags & GIF_CHEATSOUND)
                S_StartInterfaceSound(GameModeInfo->menuSounds[MN_SND_ACTIVATE]);
        }
        return true; // affirmative response
    }

    key = ectype::toLower(key) - 'a';
    if(key < 0 || key >= 32) // ignore most non-alpha cheat letters
    {
        sr = 0; // clear shift register
        return false;
    }

    if(!init) // initialize aux entries of table
    {
        init = 1;

        for(i = 0; cheat[i].cheat; i++)
        {
            uint64_t             c = 0, m = 0;
            const unsigned char *p;

            for(p = (const unsigned char *)cheat[i].cheat; *p; p++)
            {
                unsigned int ikey = ectype::toLower(*p) - 'a'; // convert to 0-31

                if(ikey >= 32) // ignore most non-alpha cheat letters
                    continue;

                c = (c << 5) + ikey; // shift key into code
                m = (m << 5) + 31;   // shift 1's into mask
            }

            cheat[i].code = c; // code for this cheat key
            cheat[i].mask = m; // mask for this cheat key
        }
    }

    sr = (sr << 5) + key; // shift this key into shift register

    // haleyjd: Oh Lee, you cad.
#if 0
   {signed/*long*/volatile/*double *x,*y;*/static/*const*/int/*double*/i;
    /**/char/*(*)*/*D_DoomExeName/*(int)*/(void)/*?*/;(void/*)^x*/)((
    /*sr|1024*/32767/*|8%key*/&sr)-19891||/*isupper(c*/strcasecmp/*)*/
    ("b"/*"'%2d!"*/"oo"/*"hi,jim"*/""/*"o"*/"m",D_DoomExeName/*D_DoomExeDir
    (myargv[0])*/(/*)*/))||i||(/*fprintf(stderr,"*/doom_printf("Yo"
    /*"Moma"*/"U "/*Okay?*/"mUSt"/*for(you;read;tHis){/_*/" be a "/*MAN! Re-*/
    "member"/*That.*/" TO uSe"/*x++*/" t"/*(x%y)+5*/"HiS "/*"Life"*/
    "cHe"/*"eze"**/"aT"),i/*+--*/++/*;&^*/));}
#endif

    ret = false;
    for(matchedbefore = i = 0; cheat[i].cheat; i++)
    {
        cheat_s &curcht = cheat[i];

        // if match found & allowed
        if((curcht.gametype == -1 || curcht.gametype == GameModeInfo->type) && (sr & curcht.mask) == curcht.code &&
           !(curcht.when & not_dm && netgame && GameType == gt_dm && !demoplayback) &&
           !(curcht.when & not_coop && netgame && GameType == gt_coop) &&
           !(curcht.when & not_demo && (demorecording || demoplayback)) && !curcht.deh_disabled)
        {
            if(curcht.arg < 0) // if additional args are required
            {
                cht      = i;                              // remember this cheat code
                arg      = argbuf;                         // point to start of arg buffer
                argsleft = -curcht.arg & ~FLAG_ALWAYSCALL; // number of args expected
                memset(arg, 0, argsleft);
                ret = true; // responder has eaten key
                if((argsAlwaysCall = !!(-curcht.arg & FLAG_ALWAYSCALL)))
                {
                    curcht.func(arg);
                    if(GameModeInfo->flags & GIF_CHEATSOUND)
                        S_StartInterfaceSound(GameModeInfo->menuSounds[MN_SND_ACTIVATE]);
                }
            }
            else if(!matchedbefore) // allow only one cheat at a time
            {
                matchedbefore = 1; // responder has eaten key
                ret           = true;
                curcht.func(&(curcht.arg)); // call cheat handler
                if(GameModeInfo->flags & GIF_CHEATSOUND)
                    S_StartInterfaceSound(GameModeInfo->menuSounds[MN_SND_ACTIVATE]);
            }
        }
    }

    return ret;
}

/***************************
           CONSOLE COMMANDS
 ***************************/

/******** command list *********/

// haleyjd 03/18/03: infinite ammo cheat, at long last

CONSOLE_COMMAND(infammo, cf_notnet | cf_level)
{
    int value = 0;
    if(Console.argc)
        sscanf(Console.argv[0]->constPtr(), "%i", &value);
    else
        value = !(players[consoleplayer].cheats & CF_INFAMMO);

    players[consoleplayer].cheats &= ~CF_INFAMMO;
    players[consoleplayer].cheats |= value ? CF_INFAMMO : 0;

    doom_printf(players[consoleplayer].cheats & CF_INFAMMO ? "Infinite ammo on" : "Infinite ammo off");
}

CONSOLE_COMMAND(noclip, cf_notnet | cf_level)
{
    int value = 0;

    if(Console.argc)
        sscanf(Console.argv[0]->constPtr(), "%i", &value);
    else
        value = !(players[consoleplayer].cheats & CF_NOCLIP);

    players[consoleplayer].cheats &= ~CF_NOCLIP;
    players[consoleplayer].cheats |= value ? CF_NOCLIP : 0;

    doom_printf("%s", DEH_String(players[consoleplayer].cheats & CF_NOCLIP ? "STSTR_NCON" : "STSTR_NCOFF"));
}

CONSOLE_COMMAND(god, cf_notnet | cf_level)
{
    int value = 0; // sf: choose to set to 0 or 1

    if(Console.argc)
        sscanf(Console.argv[0]->constPtr(), "%i", &value);
    else
        value = !(players[consoleplayer].cheats & CF_GODMODE);

    players[consoleplayer].cheats &= ~CF_GODMODE;
    players[consoleplayer].cheats |= value ? CF_GODMODE : 0;

    if(players[consoleplayer].cheats & CF_GODMODE)
    {
        int sethealth = god_health_override > 0 ? god_health_override : players[consoleplayer].pclass->maxhealth;
        if(players[consoleplayer].mo)
            players[consoleplayer].mo->health = sethealth; // Ty 03/09/98 - deh

        players[consoleplayer].health = sethealth;
        doom_printf("%s", DEH_String("STSTR_DQDON")); // Ty 03/27/98 - externalized
    }
    else
        doom_printf("%s", DEH_String("STSTR_DQDOFF")); // Ty 03/27/98 - externalized
}

CONSOLE_COMMAND(buddha, cf_notnet | cf_level)
{
    int value = 0;
    if(Console.argc)
        sscanf(Console.argv[0]->constPtr(), "%i", &value);
    else
        value = !(players[consoleplayer].cheats & CF_IMMORTAL);

    players[consoleplayer].cheats &= ~CF_IMMORTAL;
    players[consoleplayer].cheats |= value ? CF_IMMORTAL : 0;

    doom_printf(players[consoleplayer].cheats & CF_IMMORTAL ? "Immortality on" : "Immortality off");
}

CONSOLE_COMMAND(fly, cf_notnet | cf_level)
{
    player_t *p = &players[consoleplayer];

    if(!(p->powers[pw_flight]).isActive())
    {
        p->powers[pw_flight] = { 0, true };
        ;
        P_PlayerStartFlight(*p, true);
    }
    else
    {
        p->powers[pw_flight] = { 0, false };
        P_PlayerStopFlight(*p);
    }

    doom_printf(p->powers[pw_flight].isActive() ? "Flight on" : "Flight off");
}

extern void A_Fall(actionargs_t *);
extern void A_PainDie(actionargs_t *);

// haleyjd 07/13/03: special actions for killem cheat

//
// Pain Elemental -- spawn lost souls now so they get killed
//
void A_PainNukeSpec(actionargs_t *actionargs)
{
    A_PainDie(actionargs); // killough 2/8/98
    P_SetMobjState(actionargs->actor, E_SafeState(S_PAIN_DIE6));
}

//
// D'Sparil (first form) -- don't spawn second form
//
void A_SorcNukeSpec(actionargs_t *actionargs)
{
    A_Fall(actionargs);
    P_SetMobjStateNF(actionargs->actor, E_SafeState(S_SRCR1_DIE17));
}

//
// M_NukeMonsters
//
// jff 02/01/98 'em' cheat - kill all monsters
// partially taken from Chi's .46 port
//
// killough 2/7/98: cleaned up code and changed to use doom_printf;
//    fixed lost soul bug (LSs left behind when PEs are killed)
// killough 7/20/98: kill friendly monsters only if no others to kill
// haleyjd 01/10/02: reformatted some code
//
int M_NukeMonsters()
{
    int      killcount = 0;
    Thinker *th        = &thinkercap;
    int      mask      = MF_FRIEND;

    do
    {
        while((th = th->next) != &thinkercap)
        {
            Mobj       *mo; // haleyjd: use pointer to clean up code
            mobjinfo_t *mi;

            if(!(mo = thinker_cast<Mobj *>(th)))
                continue;

<<<<<<< HEAD
               actionargs.actiontype = actionargs_t::MOBJFRAME;
               actionargs.aeonaction = mi->nukespec->aeonaction;
               actionargs.actor      = mo;
               actionargs.args       = nullptr;
               actionargs.pspr       = nullptr;

               mi->nukespec->codeptr(&actionargs);
=======
            mi = mobjinfo[mo->type];

            if(!(mo->flags & mask) && // killough 7/20/98
               (mo->flags & MF_COUNTKILL || mo->flags3 & MF3_KILLABLE))
            {
                // killough 3/6/98: kill even if PE is dead
                if(mo->health > 0)
                {
                    killcount++;
                    P_DamageMobj(mo, nullptr, nullptr, GOD_BREACH_DAMAGE, MOD_UNKNOWN);
                }

                // haleyjd: made behavior customizable
                if(mi->nukespec)
                {
                    actionargs_t actionargs;

                    actionargs.actiontype = actionargs_t::MOBJFRAME;
                    actionargs.actor      = mo;
                    actionargs.args       = nullptr;
                    actionargs.pspr       = nullptr;

                    mi->nukespec(&actionargs);
                }
>>>>>>> bf494889
            }
        }
    }
    while(!killcount &&mask ? mask = 0, 1 : 0); // killough 7/20/98

    return killcount;
}

CONSOLE_NETCMD(nuke, cf_server | cf_level, netcmd_nuke)
{
    int kills = M_NukeMonsters();

    // killough 3/22/98: make more intelligent about plural
    // Ty 03/27/98 - string(s) *not* externalized
    doom_printf("%d Monster%s Killed", kills, (kills == 1) ? "" : "s");
}

//
// TODO: Perhaps make it so you can run cheats in console by name, like idkfa and such?
// It would be useful for users who want to bind cheats to a single button.
//
CONSOLE_COMMAND(GIVEARSENAL, cf_notnet | cf_level)
{
    switch(GameModeInfo->type)
    {
    case Game_DOOM: //
        cheat_fa(nullptr);
        break;
    case Game_Heretic: //
        cheat_rambo(nullptr);
        break;
    default:
        // TODO: I dunno
        break;
    }
}

CONSOLE_COMMAND(GIVEKEYS, cf_notnet | cf_level)
{
    cheat_k(nullptr);
}

//
// Teleports player to coordinates
//
// warp <x> <y>
//
CONSOLE_COMMAND(warp, cf_notnet | cf_level)
{
    if(!plyr->mo)
        return;
    if(Console.argc <= 1)
    {
        C_Printf("Usage: warp x y\nTeleports player to given coordinates.\n"
                 "Position: %d %d %d a=%d\n",
                 plyr->mo->x / FRACUNIT, plyr->mo->y / FRACUNIT, plyr->mo->z / FRACUNIT, plyr->mo->angle / ANGLE_1);
        return;
    }
    char   *endptr;
    fixed_t x = static_cast<fixed_t>(Console.argv[0]->toLong(&endptr, 0)) << FRACBITS;
    // Don't teleport player to 0 in case of bad input
    if(*endptr)
    {
        C_Puts("Wrong x argument.");
        return;
    }
    fixed_t y = static_cast<fixed_t>(Console.argv[1]->toLong(&endptr, 0)) << FRACBITS;
    if(*endptr)
    {
        C_Puts("Wrong y argument.");
        return;
    }

    const sector_t *sector = R_PointInSubsector(x, y)->sector;
    fixed_t z = sector->srf.ceiling.getZAt(x, y) / 2 + sector->srf.floor.getZAt(x, y) / 2 - plyr->mo->height / 2;

    P_TeleportMove(plyr->mo, x, y, 0);
    plyr->mo->z = z;
}

//----------------------------------------------------------------------------
//
// $Log: m_cheat.c,v $
// Revision 1.7  1998/05/12  12:47:00  phares
// Removed OVER UNDER code
//
// Revision 1.6  1998/05/07  01:08:11  killough
// Make TNTAMMO ammo ordering more natural
//
// Revision 1.5  1998/05/03  22:10:53  killough
// Cheat engine, moved from st_stuff
//
// Revision 1.4  1998/05/01  14:38:06  killough
// beautification
//
// Revision 1.3  1998/02/09  03:03:05  killough
// Rendered obsolete by st_stuff.c
//
// Revision 1.2  1998/01/26  19:23:44  phares
// First rev with no ^Ms
//
// Revision 1.1.1.1  1998/01/19  14:02:58  rand
// Lee's Jan 19 sources
//
//----------------------------------------------------------------------------<|MERGE_RESOLUTION|>--- conflicted
+++ resolved
@@ -1113,15 +1113,6 @@
             if(!(mo = thinker_cast<Mobj *>(th)))
                 continue;
 
-<<<<<<< HEAD
-               actionargs.actiontype = actionargs_t::MOBJFRAME;
-               actionargs.aeonaction = mi->nukespec->aeonaction;
-               actionargs.actor      = mo;
-               actionargs.args       = nullptr;
-               actionargs.pspr       = nullptr;
-
-               mi->nukespec->codeptr(&actionargs);
-=======
             mi = mobjinfo[mo->type];
 
             if(!(mo->flags & mask) && // killough 7/20/98
@@ -1146,7 +1137,6 @@
 
                     mi->nukespec(&actionargs);
                 }
->>>>>>> bf494889
             }
         }
     }
