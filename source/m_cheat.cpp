// Emacs style mode select   -*- C -*- vi:sw=3 ts=3:
//-----------------------------------------------------------------------------
//
// Copyright(C) 2000 James Haley
//
// This program is free software; you can redistribute it and/or modify
// it under the terms of the GNU General Public License as published by
// the Free Software Foundation; either version 2 of the License, or
// (at your option) any later version.
// 
// This program is distributed in the hope that it will be useful,
// but WITHOUT ANY WARRANTY; without even the implied warranty of
// MERCHANTABILITY or FITNESS FOR A PARTICULAR PURPOSE.  See the
// GNU General Public License for more details.
// 
// You should have received a copy of the GNU General Public License
// along with this program; if not, write to the Free Software
// Foundation, Inc., 59 Temple Place, Suite 330, Boston, MA  02111-1307  USA
//
//--------------------------------------------------------------------------
//
// DESCRIPTION:
//      Cheat sequence checking.
//
// NETCODE_FIXME: Cheats need to work in netgames and demos when enabled 
// by the arbitrator. Requires significant changes, including addition of
// cheat events in the input stream. I also want to add the ability to
// turn cheat detection on/off along with the use of letter keys for
// binding of commands, because these uses interfere with each other.
// It should be possible to have an exclusive cheats mode and an exclusive
// bindings mode.
//
//-----------------------------------------------------------------------------

#include "z_zone.h"
#include "doomstat.h"
#include "m_cheat.h"

#include "c_net.h"
#include "c_runcmd.h"
#include "d_deh.h"  // Ty 03/27/98 - externalized strings
#include "d_gi.h"
#include "d_io.h" // SoM 3/14/2002: strncasecmp
#include "dstrings.h"
#include "e_states.h"
#include "g_game.h"
#include "m_argv.h"
#include "p_inter.h"
#include "p_setup.h"
#include "r_data.h"
#include "s_sound.h"
#include "sounds.h"
#include "w_wad.h"

#define plyr (&players[consoleplayer])     /* the console player */

//=============================================================================
//
// CHEAT SEQUENCE PACKAGE
//

static void cheat_mus(const void *);
static void cheat_choppers(const void *);
static void cheat_god(const void *);
static void cheat_infammo(const void *);
static void cheat_fa(const void *);
static void cheat_k(const void *);
static void cheat_kfa(const void *);
static void cheat_noclip(const void *);
static void cheat_pw(const void *);
static void cheat_behold(const void *);
static void cheat_clev(const void *);
static void cheat_mypos(const void *);
static void cheat_comp(const void *);
static void cheat_friction(const void *);
static void cheat_pushers(const void *);
static void cheat_tran(const void *);
static void cheat_massacre(const void *);
static void cheat_ddt(const void *);
static void cheat_hom(const void *);
static void cheat_key(const void *);
static void cheat_keyx(const void *);
static void cheat_keyxx(const void *);
static void cheat_weap(const void *);
static void cheat_weapx(const void *);
static void cheat_ammo(const void *);
static void cheat_ammox(const void *);
static void cheat_nuke(const void *);
static void cheat_one(const void *);

#ifdef INSTRUMENTED
static void cheat_printstats(const void *);   // killough 8/23/98
#endif

//=============================================================================
//
// List of cheat codes, functions, and special argument indicators.
//
// The first argument is the cheat code.
//
// The second argument is its DEH name, or NULL if it's not supported by -deh.
//
// The third argument is a combination of the bitmasks:
// {always, not_dm, not_coop, not_net, not_menu, not_demo, not_deh, beta_only},
// which excludes the cheat during certain modes of play.
//
// The fourth argument is the handler function.
//
// The fifth argument is passed to the handler function if it's non-negative;
// if negative, then its negative indicates the number of extra characters
// expected after the cheat code, which are passed to the handler function
// via a pointer to a buffer (after folding any letters to lowercase).
//

struct cheat_s cheat[] = {
  {"idmus",      "Change music",      always,
   cheat_mus,      -2},

  {"idchoppers", "Chainsaw",          not_net | not_demo,
   cheat_choppers, 0 },

  {"iddqd",      "God mode",          not_net | not_demo,
   cheat_god, 0  },

  {"idk",        NULL,                not_net | not_demo | not_deh,
   cheat_k, 0 },  // The most controversial cheat code in Doom history!!!

  {"idkfa",      "Ammo & Keys",       not_net | not_demo,
   cheat_kfa, 0 },

  {"idfa",       "Ammo",              not_net | not_demo,
   cheat_fa, 0  },

  {"idspispopd", "No Clipping 1",     not_net | not_demo,
   cheat_noclip, 0 },

  {"idclip",     "No Clipping 2",     not_net | not_demo,
   cheat_noclip, 0 },

  {"idbeholdv",  "Invincibility",     not_net | not_demo,
   cheat_pw,  pw_invulnerability },

  {"idbeholds",  "Berserk",           not_net | not_demo,
   cheat_pw,  pw_strength        },

  {"idbeholdi",  "Invisibility",      not_net | not_demo,  
   cheat_pw,  pw_invisibility    },

  {"idbeholdr",  "Radiation Suit",    not_net | not_demo,
   cheat_pw,  pw_ironfeet        },

  {"idbeholda",  "Auto-map",          not_net | not_demo,
   cheat_pw,  pw_allmap          },

  {"idbeholdl",  "Lite-Amp Goggles",  not_net | not_demo,
   cheat_pw,  pw_infrared        },

  {"idbehold",   "BEHOLD menu",       not_net | not_demo,
   cheat_behold, 0 },

  {"idclev",     "Level Warp",        not_net | not_demo | not_menu,
   cheat_clev,    -2},

  {"idmypos",    "Player Position",   not_net | not_demo,
   cheat_mypos, 0    },

  {"comp",    NULL,                   not_net | not_demo,
   cheat_comp, 0     },     // phares

  {"killem",     NULL,                not_net | not_demo,
   cheat_massacre, 0 },     // jff 2/01/98 kill all monsters

  {"iddt",       "Map cheat",         not_dm,
   cheat_ddt, 0      },     // killough 2/07/98: moved from am_map.c

  {"hom",     NULL,                   always,
   cheat_hom, 0      },     // killough 2/07/98: HOM autodetector

  {"key",     NULL,                   not_net | not_demo, 
   cheat_key, 0   },     // killough 2/16/98: generalized key cheats

  {"keyr",    NULL,                   not_net | not_demo,
   cheat_keyx, 0  },

  {"keyy",    NULL,                   not_net | not_demo,
   cheat_keyx, 0  },

  {"keyb",    NULL,                   not_net | not_demo,
   cheat_keyx, 0  },

  {"keyrc",   NULL,                   not_net | not_demo, 
   cheat_keyxx, it_redcard    },

  {"keyyc",   NULL,                   not_net | not_demo,
   cheat_keyxx, it_yellowcard },

  {"keybc",   NULL,                   not_net | not_demo, 
   cheat_keyxx, it_bluecard   },

  {"keyrs",   NULL,                   not_net | not_demo,
   cheat_keyxx, it_redskull   },

  {"keyys",   NULL,                   not_net | not_demo,
   cheat_keyxx, it_yellowskull},

  {"keybs",   NULL,                   not_net | not_demo,
   cheat_keyxx, it_blueskull  },  // killough 2/16/98: end generalized keys

  {"weap",    NULL,                   not_net | not_demo,
   cheat_weap, 0  },     // killough 2/16/98: generalized weapon cheats

  {"weap",    NULL,                   not_net | not_demo,
   cheat_weapx, -1},

  {"ammo",    NULL,                   not_net | not_demo,
   cheat_ammo, 0  },

  {"ammo",    NULL,                   not_net | not_demo,
   cheat_ammox, -1},  // killough 2/16/98: end generalized weapons

  {"tran",    NULL,                   always,
   cheat_tran, 0  },     // invoke translucency         // phares

  {"ice",     NULL,                   not_net | not_demo,
   cheat_friction, 0   },   // phares 3/10/98: toggle variable friction effects

  {"push",    NULL,                   not_net | not_demo, 
   cheat_pushers, 0    },   // phares 3/10/98: toggle pushers

  {"nuke",    NULL,                   not_net | not_demo,
   cheat_nuke, 0       },   // killough 12/98: disable nukage damage

#ifdef INSTRUMENTED
  {"stat",       NULL,                always,
   cheat_printstats, 0 },
#endif

  // haleyjd: total invis cheat -- hideme
  {"hideme", NULL,      not_net | not_demo,
    cheat_pw, pw_totalinvis     },

  // haleyjd: heretic ghost 
  {"ghost",  NULL,      not_net | not_demo,
    cheat_pw, pw_ghost },

  {"infshots", NULL,    not_net | not_demo,
    cheat_infammo, 0 },

  {"silence", NULL,     not_net | not_demo,
    cheat_pw, pw_silencer },

  {"iamtheone", NULL,   not_net | not_demo,
    cheat_one, 0 },

  {NULL, NULL, 0, NULL, 0 } // end-of-list marker
};

//-----------------------------------------------------------------------------

#ifdef INSTRUMENTED
static void cheat_printstats(const void *arg)    // killough 8/23/98
{
   if(!(printstats = !printstats))
      doom_printf("Memory stats off");
}
#endif

static void cheat_mus(const void *arg)
{
   int musnum;
   const char *buf = (const char *)arg;
   
   //jff 3/20/98 note: this cheat allowed in netgame/demorecord
   
   //jff 3/17/98 avoid musnum being negative and crashing
   if(!isdigit(buf[0]) || !isdigit(buf[1]))
      return;

   doom_printf("%s", DEH_String("STSTR_MUS")); // Ty 03/27/98 - externalized
  
   if(GameModeInfo->id == commercial)
   {
      musnum = mus_runnin + (buf[0]-'0')*10 + buf[1]-'0' - 1;
          
      //jff 4/11/98 prevent IDMUS00 in DOOMII and IDMUS36 or greater
      if(musnum < mus_runnin ||  ((buf[0]-'0')*10 + buf[1]-'0') > 35)
         doom_printf("%s", DEH_String("STSTR_NOMUS")); // Ty 03/27/98 - externalized
      else
      {
         S_ChangeMusicNum(musnum, 1);
         idmusnum = musnum; //jff 3/17/98 remember idmus number for restore
      }
   }
   else if(GameModeInfo->type == Game_Heretic)
   {
      // haleyjd 03/10/03: heretic support
      // use H_Mus_Matrix for easy access
      int episodenum = (buf[0] - '0') - 1;
      int mapnum     = (buf[1] - '0') - 1;

      if(episodenum < 0 || episodenum > 5 || mapnum < 0 || mapnum > 8)
         doom_printf("%s", DEH_String("STSTR_NOMUS"));
      else
      {
         musnum = H_Mus_Matrix[episodenum][mapnum];
         S_ChangeMusicNum(musnum, 1);
         idmusnum = musnum;
      }
   }
   else
   {
      musnum = mus_e1m1 + (buf[0]-'1')*9 + (buf[1]-'1');
          
      //jff 4/11/98 prevent IDMUS0x IDMUSx0 in DOOMI and greater than introa
      if(buf[0] < '1' || buf[1] < '1' || ((buf[0]-'1')*9 + buf[1]-'1') > 31)
         doom_printf("%s", DEH_String("STSTR_NOMUS")); // Ty 03/27/98 - externalized
      else
      {
         S_ChangeMusicNum(musnum, 1);
         idmusnum = musnum; //jff 3/17/98 remember idmus number for restore
      }
   }
}

// 'choppers' invulnerability & chainsaw
static void cheat_choppers(const void *arg)
{
   // WEAPON_FIXME: choppers cheat
   plyr->weaponowned[wp_chainsaw] = true;
   doom_printf("%s", DEH_String("STSTR_CHOPPERS")); // Ty 03/27/98 - externalized
}

static void cheat_god(const void *arg)
{                                    // 'dqd' cheat for toggleable god mode
   C_RunTextCmd("god");
}

// haleyjd 03/18/03: infinite ammo cheat

static void cheat_infammo(const void *arg)
{
   C_RunTextCmd("infammo");
}

// haleyjd 04/07/03: super cheat

static void cheat_one(const void *arg)
{
   int pwinv = pw_totalinvis;
   int pwsil = pw_silencer;

   if(!(players[consoleplayer].cheats & CF_GODMODE))
      C_RunTextCmd("god");
   if(!(players[consoleplayer].cheats & CF_INFAMMO))
      C_RunTextCmd("infammo");
   cheat_fa(arg);
   if(!players[consoleplayer].powers[pw_totalinvis])
      cheat_pw(&pwinv);
   if(!players[consoleplayer].powers[pw_silencer])
      cheat_pw(&pwsil);
}

static void cheat_fa(const void *arg)
{
   int i;
   
   if(!plyr->backpack)
   {
      for(i = 0; i < NUMAMMO; i++)
         plyr->maxammo[i] *= 2;
      plyr->backpack = true;
   }
   
   plyr->armorpoints = idfa_armor;      // Ty 03/09/98 - deh
   plyr->armortype = idfa_armor_class;  // Ty 03/09/98 - deh

   // WEAPON_FIXME: IDFA cheat
   
   // You can't own weapons that aren't in the game - phares 02/27/98
   for(i = 0; i < NUMWEAPONS; i++)
   {
      if(!(((i == wp_plasma || i == wp_bfg) && GameModeInfo->id == shareware) ||
         (i == wp_supershotgun && !enable_ssg)))
         plyr->weaponowned[i] = true;
   }
      
   for(i = 0; i < NUMAMMO; i++)
   {
      if(i != am_cell || GameModeInfo->id != shareware)
         plyr->ammo[i] = plyr->maxammo[i];
   }

   doom_printf("%s", DEH_String("STSTR_FAADDED"));
}

static void cheat_k(const void *arg)
{
   int i, k = 0;

   for(i = 0; i < NUMCARDS; i++)
   {
      if(!plyr->cards[i])     // only print message if at least one key added
      {                       // however, caller may overwrite message anyway
         plyr->cards[i] = true;
         k++; // sf: fix multiple 'keys added' messages
      }
   }

   if(k)
      doom_printf("Keys Added");
}

static void cheat_kfa(const void *arg)
{
  cheat_k(arg);
  cheat_fa(arg);

  doom_printf(STSTR_KFAADDED);
}

static void cheat_noclip(const void *arg)
{
   // Simplified, accepting both "noclip" and "idspispopd".
   C_RunTextCmd("noclip");
}

// 'behold?' power-up cheats (modified for infinite duration -- killough)
static void cheat_pw(const void *arg)
{
   int pw = *(const int *)arg;

   if(plyr->powers[pw])
      plyr->powers[pw] = pw!=pw_strength && pw!=pw_allmap && pw!=pw_silencer;  // killough
   else
   {
      P_GivePower(plyr, pw);
      if(pw != pw_strength && !comp[comp_infcheat])
         plyr->powers[pw] = -1;      // infinite duration -- killough
   }
   
   doom_printf("%s", DEH_String("STSTR_BEHOLDX")); // Ty 03/27/98 - externalized
}

// 'behold' power-up menu
static void cheat_behold(const void *arg)
{
   doom_printf("%s", DEH_String("STSTR_BEHOLD")); // Ty 03/27/98 - externalized
}

// 'clev' change-level cheat
static void cheat_clev(const void *arg)
{
   const char *buf = (const char *)arg;
   char mapname[9];
   int epsd, map, lumpnum;

   // return silently on nonsense input
   if(buf[0] < '0' || buf[0] > '9' ||
      buf[1] < '0' || buf[1] > '9')
      return;

   // haleyjd: build mapname
   memset(mapname, 0, sizeof(mapname));

   if(GameModeInfo->flags & GIF_MAPXY)
   {
      epsd = 1; //jff was 0, but espd is 1-based 
      map = (buf[0] - '0')*10 + buf[1] - '0';

      psnprintf(mapname, sizeof(mapname), "MAP%02d", map);
   }
   else
   {
      epsd = buf[0] - '0';
      map = buf[1] - '0';

      psnprintf(mapname, sizeof(mapname), "E%dM%d", epsd, map);
   }

   // haleyjd: check mapname for existence and validity as a map
   lumpnum = W_CheckNumForName(mapname);

   if(lumpnum == -1 || P_CheckLevel(&w_GlobalDir, lumpnum) == LEVEL_FORMAT_INVALID)
   {
      doom_printf("%s not found or is not a valid map", mapname);
      return;
   }
   
   // So be it.

   idmusnum = -1; //jff 3/17/98 revert to normal level music on IDCLEV

   doom_printf("%s", DEH_String("STSTR_CLEV")); // Ty 03/27/98 - externalized

   G_DeferedInitNewNum(gameskill, epsd, map);
}

// 'mypos' for player position
// killough 2/7/98: simplified using doom_printf and made output more user-friendly
static void cheat_mypos(const void *arg)
{
   doom_printf("Position (%d,%d,%d)\tAngle %-.0f", 
               players[consoleplayer].mo->x >> FRACBITS,
               players[consoleplayer].mo->y >> FRACBITS,
               players[consoleplayer].mo->z >> FRACBITS,
               players[consoleplayer].mo->angle * (90.0/ANG90));
}

// compatibility cheat
static void cheat_comp(const void *arg)
{
   int i;
   
   // Ty 03/27/98 - externalized
   doom_printf("%s",
      DEH_String((compatibility = !compatibility) ? "STSTR_COMPON"
                                                  : "STSTR_COMPOFF"));

   for(i = 0; i < COMP_TOTAL; ++i) // killough 10/98: reset entire vector
      comp[i] = compatibility;
}

// variable friction cheat
static void cheat_friction(const void *arg)
{
   C_RunTextCmd("varfriction /");        //sf
   
   // FIXME: externalize strings
   doom_printf(variable_friction ? "Variable Friction enabled" : 
                                   "Variable Friction disabled" );
}

// Pusher cheat
// phares 3/10/98
static void cheat_pushers(const void *arg)
{
   C_RunTextCmd("pushers /");
   
   // FIXME: externalize strings
   doom_printf(allow_pushers ? "pushers enabled" : "pushers disabled");
}

// translucency cheat
static void cheat_tran(const void *arg)
{
   C_RunTextCmd("r_trans /");    // sf
}

// jff 2/01/98 kill all monsters
static void cheat_massacre(const void *arg)
{
   C_RunTextCmd("nuke");  //sf
}

// killough 2/7/98: move iddt cheat from am_map.c to here
// killough 3/26/98: emulate Doom better
static void cheat_ddt(const void *arg)
{
   extern int ddt_cheating;
   extern boolean automapactive;
   if(automapactive)
      ddt_cheating = (ddt_cheating + 1) % 3;
}

// killough 2/7/98: HOM autodetection
static void cheat_hom(const void *arg)
{
   C_RunTextCmd("r_showhom /"); //sf
}

// killough 2/16/98: keycard/skullkey cheat functions
static void cheat_key(const void *arg)
{
   doom_printf("Red, Yellow, Blue");  // Ty 03/27/98 - *not* externalized
}

static void cheat_keyx(const void *arg)
{
   doom_printf("Card, Skull");        // Ty 03/27/98 - *not* externalized
}

static void cheat_keyxx(const void *arg)
{
   int key = *(const int *)arg;

   doom_printf((plyr->cards[key] = !plyr->cards[key]) ? 
     "Key Added" : "Key Removed");  // Ty 03/27/98 - *not* externalized
}

// killough 2/16/98: generalized weapon cheats
static void cheat_weap(const void *arg)
{                                   // Ty 03/27/98 - *not* externalized
   doom_printf(enable_ssg ?           // killough 2/28/98
               "Weapon number 1-9" : "Weapon number 1-8" );
}

static void cheat_weapx(const void *arg)
{
   const char *buf = (const char *)arg;
   int w = *buf - '1';
   int pwstr = pw_strength;

   // WEAPON_FIXME: weap cheat

   if((w == wp_supershotgun && !enable_ssg) ||      // killough 2/28/98
      ((w == wp_bfg || w == wp_plasma) && GameModeInfo->id == shareware))
      return;

   if(w == wp_fist)           // make '1' apply beserker strength toggle
      cheat_pw(&pwstr);
   else
   {
      if(w >= 0 && w < NUMWEAPONS)
      {
         if((plyr->weaponowned[w] = !plyr->weaponowned[w]))
            doom_printf("Weapon Added");  // Ty 03/27/98 - *not* externalized
         else 
         {
            weapontype_t P_SwitchWeapon(player_t *player);
            
            doom_printf("Weapon Removed"); // Ty 03/27/98 - *not* externalized
            if(w == plyr->readyweapon)     // maybe switch if weapon removed
               plyr->pendingweapon = P_SwitchWeapon(plyr);
         }
      }
   }
}

// killough 2/16/98: generalized ammo cheats
static void cheat_ammo(const void *arg)
{
   doom_printf("Ammo 1-4, Backpack");  // Ty 03/27/98 - *not* externalized
}

static void cheat_ammox(const void *arg)
{
   const char *buf = (const char *)arg;
   int a = *buf - '1';

   if(*buf == 'b')
   {
      if((plyr->backpack = !plyr->backpack))
      {
         doom_printf("Backpack Added");
         
         for(a = 0; a < NUMAMMO; ++a)
            plyr->maxammo[a] <<= 1;
      }
      else
      {
         doom_printf("Backpack removed");

         for(a = 0; a < NUMAMMO; ++a)
         {
            if(plyr->ammo[a] > (plyr->maxammo[a] >>= 1))
               plyr->ammo[a] = plyr->maxammo[a];
         }
      }
   }
   else if(a >= 0 && a < NUMAMMO)
   { 
      // killough 5/5/98: switch plasma and rockets for now -- KLUDGE 
      a = (a == am_cell ? am_misl : a == am_misl ? am_cell : a);  // HACK

      // haleyjd 10/24/09: altered behavior:
      // * Add ammo if ammo is not at maxammo.
      // * Remove ammo otherwise.
      if(plyr->ammo[a] != plyr->maxammo[a])
      {
         plyr->ammo[a] = plyr->maxammo[a];
         doom_printf("Ammo Added");
      }
      else
      {
         plyr->ammo[a] = 0;
         doom_printf("Ammo Removed");
      }
   }
}

static void cheat_nuke(const void *arg)
{
   extern int enable_nuke;
   doom_printf((enable_nuke = !enable_nuke) ? "Nukage Enabled" :
                                              "Nukage Disabled");
}

//-----------------------------------------------------------------------------
// 2/7/98: Cheat detection rewritten by Lee Killough, to avoid
// scrambling and to use a more general table-driven approach.
//-----------------------------------------------------------------------------

#define CHEAT_ARGS_MAX 8  /* Maximum number of args at end of cheats */

void M_DoCheat(char *s)
{
   while(*s)
   {
      M_FindCheats(*s);
      s++;
   }
}

boolean M_FindCheats(int key)
{
   static uint64_t sr;
   static char argbuf[CHEAT_ARGS_MAX+1], *arg;
   static int init, argsleft, cht;
   int i, matchedbefore; 
   boolean ret;

   // If we are expecting arguments to a cheat
   // (e.g. idclev), put them in the arg buffer

   if(argsleft)
   {
      *arg++ = tolower(key);             // store key in arg buffer
      if(!--argsleft)                    // if last key in arg list,
         cheat[cht].func(argbuf);        // process the arg buffer
      return true;                          // affirmative response
   }

   key = tolower(key) - 'a';
   if(key < 0 || key >= 32)              // ignore most non-alpha cheat letters
   {
      sr = 0;        // clear shift register
      return false;
   }

   if(!init)                             // initialize aux entries of table
   {
      init = 1;

      for(i = 0; cheat[i].cheat; i++)
      {
         uint64_t c=0, m=0;
         const unsigned char *p;

         for(p = (const unsigned char *)cheat[i].cheat; *p; p++)
         {
            unsigned key = tolower(*p) - 'a'; // convert to 0-31

            if(key >= 32)             // ignore most non-alpha cheat letters
               continue;

            c = (c << 5) + key;       // shift key into code
            m = (m << 5) + 31;        // shift 1's into mask
         }

         cheat[i].code = c;           // code for this cheat key
         cheat[i].mask = m;           // mask for this cheat key
      }
   }

   sr = (sr << 5) + key;               // shift this key into shift register

   // haleyjd: Oh Lee, you cad.
#if 0
   {signed/*long*/volatile/*double *x,*y;*/static/*const*/int/*double*/i;
    /**/char/*(*)*/*D_DoomExeName/*(int)*/(void)/*?*/;(void/*)^x*/)((
    /*sr|1024*/32767/*|8%key*/&sr)-19891||/*isupper(c*/strcasecmp/*)*/
    ("b"/*"'%2d!"*/"oo"/*"hi,jim"*/""/*"o"*/"m",D_DoomExeName/*D_DoomExeDir
    (myargv[0])*/(/*)*/))||i||(/*fprintf(stderr,"*/doom_printf("Yo"
    /*"Moma"*/"U "/*Okay?*/"mUSt"/*for(you;read;tHis){/_*/" be a "/*MAN! Re-*/
    "member"/*That.*/" TO uSe"/*x++*/" t"/*(x%y)+5*/"HiS "/*"Life"*/
    "cHe"/*"eze"**/"aT"),i/*+--*/++/*;&^*/));}
#endif

<<<<<<< HEAD
   // [CG] Modified to include clientserver as netgame.
   for(matchedbefore = ret = i = 0; cheat[i].cheat; i++)
=======
   ret = false;
   for(matchedbefore = i = 0; cheat[i].cheat; i++)
>>>>>>> b7a9c6ed
   {
      if((sr & cheat[i].mask) == cheat[i].code &&  // if match found & allowed
         !(cheat[i].when & not_dm   && (netgame || clientserver) && GameType == gt_dm && !demoplayback) &&
         !(cheat[i].when & not_coop && (netgame || clientserver) && GameType == gt_coop) &&
         !(cheat[i].when & not_demo && (demorecording || demoplayback)) &&
         !(cheat[i].when & not_menu && menuactive) &&
         !(cheat[i].when & not_deh  && cheat[i].deh_modified))
      {
         if(cheat[i].arg < 0)               // if additional args are required
         {
            cht = i;                        // remember this cheat code
            arg = argbuf;                   // point to start of arg buffer
            argsleft = -cheat[i].arg;       // number of args expected
            ret = true;                     // responder has eaten key
         }
         else if(!matchedbefore)            // allow only one cheat at a time 
         {
            matchedbefore = 1;              // responder has eaten key
            ret = true;
            cheat[i].func(&(cheat[i].arg)); // call cheat handler
         }
      }
   }

   return ret;
}

/***************************
           CONSOLE COMMANDS
 ***************************/

/******** command list *********/

// haleyjd 03/18/03: infinite ammo cheat, at long last

CONSOLE_COMMAND(infammo, cf_notnet|cf_level)
{
   int value = 0;
   if(Console.argc)
      sscanf(QStrConstPtr(&Console.argv[0]), "%i", &value);
   else
      value = !(players[consoleplayer].cheats & CF_INFAMMO);

   players[consoleplayer].cheats &= ~CF_INFAMMO;
   players[consoleplayer].cheats |= value ? CF_INFAMMO : 0;

   doom_printf(players[consoleplayer].cheats & CF_INFAMMO ?
               "Infinite ammo on" : "Infinite ammo off");
}

CONSOLE_COMMAND(noclip, cf_notnet|cf_level)
{
   int value=0;

   if(Console.argc)
      sscanf(QStrConstPtr(&Console.argv[0]), "%i", &value);
   else
      value = !(players[consoleplayer].cheats & CF_NOCLIP);

   players[consoleplayer].cheats &= ~CF_NOCLIP;
   players[consoleplayer].cheats |= value ? CF_NOCLIP : 0;

   doom_printf("%s",
               DEH_String(players[consoleplayer].cheats & CF_NOCLIP ?
               "STSTR_NCON" : "STSTR_NCOFF"));
}

CONSOLE_COMMAND(god, cf_notnet|cf_level)
{
   int value = 0;        // sf: choose to set to 0 or 1 

   if(Console.argc)
      sscanf(QStrConstPtr(&Console.argv[0]), "%i", &value);
   else
      value = !(players[consoleplayer].cheats & CF_GODMODE);
   
   players[consoleplayer].cheats &= ~CF_GODMODE;
   players[consoleplayer].cheats |= value ? CF_GODMODE : 0;
   
   if(players[consoleplayer].cheats & CF_GODMODE)
   {
      if (players[consoleplayer].mo)
         players[consoleplayer].mo->health = god_health;  // Ty 03/09/98 - deh
      
      players[consoleplayer].health = god_health;
      doom_printf("%s", DEH_String("STSTR_DQDON")); // Ty 03/27/98 - externalized
   }
   else 
      doom_printf("%s", DEH_String("STSTR_DQDOFF")); // Ty 03/27/98 - externalized
}

extern void A_Fall(mobj_t *);
extern void A_PainDie(mobj_t *);

// haleyjd 07/13/03: special actions for killem cheat

//
// Pain Elemental -- spawn lost souls now so they get killed
//
void A_PainNukeSpec(mobj_t *actor)
{
   A_PainDie(actor);  // killough 2/8/98
   P_SetMobjState(actor, E_SafeState(S_PAIN_DIE6));
}

//
// D'Sparil (first form) -- don't spawn second form
//
void A_SorcNukeSpec(mobj_t *actor)
{
   A_Fall(actor);
   P_SetMobjStateNF(actor, E_SafeState(S_SRCR1_DIE17));
}

//
// M_NukeMonsters
//
// jff 02/01/98 'em' cheat - kill all monsters
// partially taken from Chi's .46 port
//
// killough 2/7/98: cleaned up code and changed to use doom_printf;
//    fixed lost soul bug (LSs left behind when PEs are killed)
// killough 7/20/98: kill friendly monsters only if no others to kill
// haleyjd 01/10/02: reformatted some code
//
static void M_NukeMonsters(void)
{   
   int killcount = 0;
   thinker_t *currentthinker = &thinkercap;
   int mask = MF_FRIEND;
      
   do
   {
      while((currentthinker = currentthinker->next) != &thinkercap)
      {
         mobj_t *mo;     // haleyjd: use pointer to clean up code
         mobjinfo_t *mi;

         if(currentthinker->function != P_MobjThinker)
            continue;

         mo = (mobj_t *)currentthinker;
         mi = &mobjinfo[mo->type];

         if(!(mo->flags & mask) && // killough 7/20/98
            (mo->flags & MF_COUNTKILL || mo->flags3 & MF3_KILLABLE))
         {
            // killough 3/6/98: kill even if PE is dead
            if(mo->health > 0)
            {
               killcount++;
               P_DamageMobj(mo, NULL, NULL, 10000, MOD_UNKNOWN);
            }

            // haleyjd: made behavior customizable
            if(mi->nukespec)
               mi->nukespec(mo);
         }
      }
   }
   while(!killcount && mask ? mask = 0, 1 : 0);  // killough 7/20/98
   
   // killough 3/22/98: make more intelligent about plural
   // Ty 03/27/98 - string(s) *not* externalized
   doom_printf("%d Monster%s Killed", killcount,  (killcount == 1) ? "" : "s");
}

CONSOLE_NETCMD(nuke, cf_server|cf_level, netcmd_nuke)
{
   M_NukeMonsters();
}

void Cheat_AddCommands()
{
   C_AddCommand(infammo);
   C_AddCommand(god);
   C_AddCommand(noclip);
   C_AddCommand(nuke);
}

//----------------------------------------------------------------------------
//
// $Log: m_cheat.c,v $
// Revision 1.7  1998/05/12  12:47:00  phares
// Removed OVER UNDER code
//
// Revision 1.6  1998/05/07  01:08:11  killough
// Make TNTAMMO ammo ordering more natural
//
// Revision 1.5  1998/05/03  22:10:53  killough
// Cheat engine, moved from st_stuff
//
// Revision 1.4  1998/05/01  14:38:06  killough
// beautification
//
// Revision 1.3  1998/02/09  03:03:05  killough
// Rendered obsolete by st_stuff.c
//
// Revision 1.2  1998/01/26  19:23:44  phares
// First rev with no ^Ms
//
// Revision 1.1.1.1  1998/01/19  14:02:58  rand
// Lee's Jan 19 sources
//
//----------------------------------------------------------------------------<|MERGE_RESOLUTION|>--- conflicted
+++ resolved
@@ -766,13 +766,10 @@
     "cHe"/*"eze"**/"aT"),i/*+--*/++/*;&^*/));}
 #endif
 
-<<<<<<< HEAD
+   ret = false;
+
    // [CG] Modified to include clientserver as netgame.
-   for(matchedbefore = ret = i = 0; cheat[i].cheat; i++)
-=======
-   ret = false;
    for(matchedbefore = i = 0; cheat[i].cheat; i++)
->>>>>>> b7a9c6ed
    {
       if((sr & cheat[i].mask) == cheat[i].code &&  // if match found & allowed
          !(cheat[i].when & not_dm   && (netgame || clientserver) && GameType == gt_dm && !demoplayback) &&
