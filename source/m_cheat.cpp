--- conflicted
+++ resolved
@@ -572,18 +572,6 @@
       weaponinfo_t *weapon = E_WeaponForDEHNum(w);
       if(!E_PlayerOwnsWeapon(plyr, weapon))
       {
-<<<<<<< HEAD
-         if((plyr->weaponowned[w] = !plyr->weaponowned[w]))
-            doom_printf("Weapon Added");  // Ty 03/27/98 - *not* externalized
-         else 
-         {
-            weapontype_t P_SwitchWeapon(const player_t *player);
-            
-            doom_printf("Weapon Removed"); // Ty 03/27/98 - *not* externalized
-            if(w == plyr->readyweapon)     // maybe switch if weapon removed
-               plyr->pendingweapon = P_SwitchWeapon(plyr);
-         }
-=======
          E_GiveWeapon(plyr, weapon);
          doom_printf("Weapon Added");  // Ty 03/27/98 - *not* externalized
       }
@@ -591,7 +579,6 @@
       {
          E_RemoveInventoryItem(plyr, weapon->tracker, 1);
          doom_printf("Weapon Removed"); // Ty 03/27/98 - *not* externalized
->>>>>>> e97ca588
       }
    }
 }
