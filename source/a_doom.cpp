--- conflicted
+++ resolved
@@ -676,74 +676,22 @@
 
          if(!P_BlockThingsIterator(x, y, groupid, PIT_VileCheck))
          {
-<<<<<<< HEAD
-            mobjinfo_t *info;
-               
             // got one!
             Mobj *temp = actor->target;
             actor->target = corpsehit;
             A_FaceTarget(actionargs);
             actor->target = temp;
 
-            P_SetMobjState(actor, E_SafeState(S_VILE_HEAL1));
-            S_StartSound(corpsehit, sfx_slop);
-            info = corpsehit->info;
-
-            // haleyjd 09/26/04: need to restore monster skins here
-            // in case they were cleared by the thing being crushed
-            if(info->altsprite != -1)
-               corpsehit->skin = P_GetMonsterSkin(info->altsprite);
-               
-            P_SetMobjState(corpsehit, info->raisestate);
-               
-            if(comp[comp_vile])
-               corpsehit->height <<= 2;                        // phares
-            else                                               //   V
-            {
-               // fix Ghost bug
-               corpsehit->height = P_ThingInfoHeight(info);
-               corpsehit->radius = info->radius;
-            }                                                  // phares
-               
-            // killough 7/18/98: 
-            // friendliness is transferred from AV to raised corpse
-            corpsehit->flags = 
-               (info->flags & ~MF_FRIEND) | (actor->flags & MF_FRIEND);
-=======
-            // Call PIT_VileCheck to check
-            // whether object is a corpse
-            // that can be raised.
-            if(!P_BlockThingsIterator(bx, by, PIT_VileCheck))
-            {  
-               // got one!
-               Mobj *temp = actor->target;
-               actor->target = corpsehit;
-               A_FaceTarget(actionargs);
-               actor->target = temp;
-
-               // ioanch 20160220: allow custom state
-               const state_t *healstate = E_GetStateForMobjInfo(actor->info, 
-                                                                METASTATE_HEAL);
-               if(healstate && healstate->index != NullStateNum)
-                  P_SetMobjState(actor, healstate->index);
-               else
-                  P_SetMobjState(actor, S_VILE_HEAL1);   // Doom behaviour
-
-               // ioanch 20160221: call function
-               P_RaiseCorpse(corpsehit, actor);
->>>>>>> 24381ee3
-               
-            corpsehit->health = info->spawnhealth;
-            P_SetTarget<Mobj>(&corpsehit->target, NULL);  // killough 11/98
-
-            if(demo_version >= 203)
-            {         // kilough 9/9/98
-               P_SetTarget<Mobj>(&corpsehit->lastenemy, NULL);
-               corpsehit->flags &= ~MF_JUSTHIT;
-            }
-               
-            // killough 8/29/98: add to appropriate thread
-            corpsehit->updateThinker();
+            // ioanch 20160220: allow custom state
+            const state_t *healstate = E_GetStateForMobjInfo(actor->info, 
+                                                               METASTATE_HEAL);
+            if(healstate && healstate->index != NullStateNum)
+               P_SetMobjState(actor, healstate->index);
+            else
+               P_SetMobjState(actor, S_VILE_HEAL1);   // Doom behaviour
+
+            // ioanch 20160221: call function
+            P_RaiseCorpse(corpsehit, actor);
             return false;
          }
          return true;
