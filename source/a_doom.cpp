--- conflicted
+++ resolved
@@ -1212,19 +1212,7 @@
 // Special Death Effects
 //
 
-<<<<<<< HEAD
 boss_spec_t boss_specs[NUM_BOSS_SPECS] =
-=======
-struct boss_spec_t
-{
-   unsigned int thing_flag;
-   unsigned int level_flag;
-};
-
-#define NUM_BOSS_SPECS 7
-
-static boss_spec_t boss_specs[NUM_BOSS_SPECS] =
->>>>>>> 21a8f215
 {
    { MF2_MAP07BOSS1, BSPEC_MAP07_1 },
    { MF2_MAP07BOSS2, BSPEC_MAP07_2 },
