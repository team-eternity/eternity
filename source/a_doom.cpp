--- conflicted
+++ resolved
@@ -1272,11 +1272,6 @@
 void A_BossDeath(actionargs_t *actionargs)
 {
    Mobj    *mo = actionargs->actor;
-<<<<<<< HEAD
-   line_t   junk;
-=======
-   Thinker *th;
->>>>>>> f7a08661
    int      i;
 
    player_t *thePlayer = nullptr;
