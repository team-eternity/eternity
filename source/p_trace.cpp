--- conflicted
+++ resolved
@@ -803,11 +803,7 @@
 //
 // killough 5/3/98: reformatted, cleaned up
 //
-<<<<<<< HEAD
-static bool PIT_AddLineIntercepts(line_t *ld, polyobj_s *po)
-=======
 static bool PIT_AddLineIntercepts(line_t *ld, polyobj_s *po, void *context)
->>>>>>> 421e0c75
 {
    int       s1;
    int       s2;
@@ -852,11 +848,7 @@
 //
 // killough 5/3/98: reformatted, cleaned up
 //
-<<<<<<< HEAD
-static bool PIT_AddThingIntercepts(Mobj *thing)
-=======
 static bool PIT_AddThingIntercepts(Mobj *thing, void *context)
->>>>>>> 421e0c75
 {
    fixed_t   x1, y1;
    fixed_t   x2, y2;
@@ -914,11 +906,7 @@
 //
 // killough 5/3/98: reformatted, cleaned up
 //
-<<<<<<< HEAD
-static bool P_TraverseIntercepts(traverser_t func, fixed_t maxfrac)
-=======
 static bool P_TraverseIntercepts(traverser_t func, fixed_t maxfrac, void *context)
->>>>>>> 421e0c75
 {
    intercept_t *in = nullptr;
    int count = static_cast<int>(intercept_p - intercepts);
