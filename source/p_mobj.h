// Emacs style mode select   -*- C++ -*- 
//-----------------------------------------------------------------------------
//
// Copyright(C) 2000 James Haley
//
// This program is free software; you can redistribute it and/or modify
// it under the terms of the GNU General Public License as published by
// the Free Software Foundation; either version 2 of the License, or
// (at your option) any later version.
// 
// This program is distributed in the hope that it will be useful,
// but WITHOUT ANY WARRANTY; without even the implied warranty of
// MERCHANTABILITY or FITNESS FOR A PARTICULAR PURPOSE.  See the
// GNU General Public License for more details.
// 
// You should have received a copy of the GNU General Public License
// along with this program; if not, write to the Free Software
// Foundation, Inc., 59 Temple Place, Suite 330, Boston, MA  02111-1307  USA
//
//--------------------------------------------------------------------------
//
// DESCRIPTION:
//      Map Objects, MObj, definition and handling.
//
//-----------------------------------------------------------------------------

#ifndef P_MOBJ_H__
#define P_MOBJ_H__

// We need the thinker_t stuff.
#include "p_tick.h"
// We need the WAD data structure for Map things,
// from the THINGS lump.
#include "doomdata.h"
#include "doomdef.h"
// States are tied to finite states are
//  tied to animation frames.
// Needs precompiled tables/data structures.
#include "info.h"
#include "m_fixed.h"
#include "tables.h"

struct msecnode_t;
struct player_t;
struct skin_t;
struct mobjblocklink_t;
class  TracerContext;

// Defines

#define VIEWHEIGHT      (41*FRACUNIT)

// sf: gravity >>> defaultgravity
#define DEFAULTGRAVITY  FRACUNIT
#define MAXMOVE         (30*FRACUNIT)

#define ONFLOORZ        D_MININT
#define ONCEILINGZ      D_MAXINT
// haleyjd 10/13/02: floatrand 
#define FLOATRANDZ     (D_MAXINT - 1)
#define MINFLTRNDZ     (40*FRACUNIT)

// Time interval for item respawning.
#define ITEMQUESIZE     128

#define FLOATSPEED      (FRACUNIT*4)
#define STOPSPEED       (FRACUNIT/16)

// killough 11/98:
// For torque simulation:
#define OVERDRIVE 6
#define MAXGEAR (OVERDRIVE+16)

// haleyjd 11/28/02: default z coord addend for missile spawn
#define DEFAULTMISSILEZ (4*8*FRACUNIT)

#define NUMMOBJCOUNTERS 8

// Mobjs are attached to subsectors by pointer.
struct subsector_t;

//
// NOTES: Mobj
//
// Mobjs are used to tell the refresh where to draw an image,
// tell the world simulation when objects are contacted,
// and tell the sound driver how to position a sound.
//
// The refresh uses the next and prev links to follow
// lists of things in sectors as they are being drawn.
// The sprite, frame, and angle elements determine which patch_t
// is used to draw the sprite if it is visible.
// The sprite and frame values are allmost allways set
// from state_t structures.
// The statescr.exe utility generates the states.h and states.c
// files that contain the sprite/frame numbers from the
// statescr.txt source file.
// The xyz origin point represents a point at the bottom middle
// of the sprite (between the feet of a biped).
// This is the default origin position for patch_ts grabbed
// with lumpy.exe.
// A walking creature will have its z equal to the floor
// it is standing on.
//
// The sound code uses the x,y, and subsector fields
// to do stereo positioning of any sound effited by the Mobj.
//
// The play simulation uses the blocklinks, x,y,z, radius, height
// to determine when Mobjs are touching each other,
// touching lines in the map, or hit by trace lines (gunshots,
// lines of sight, etc).
// The Mobj->flags element has various bit flags
// used by the simulation.
//
// Every Mobj is linked into a single sector
// based on its origin coordinates.
// The subsector_t is found with R_PointInSubsector(x,y),
// and the sector_t can be found with subsector->sector.
// The sector links are only used by the rendering code,
// the play simulation does not care about them at all.
//
// Any Mobj that needs to be acted upon by something else
// in the play world (block movement, be shot, etc) will also
// need to be linked into the blockmap.
// If the thing has the MF_NOBLOCK flag set, it will not use
// the block links. It can still interact with other things,
// but only as the instigator (missiles will run into other
// things, but nothing can run into a missile).
// Each block in the grid is 128*128 units, and knows about
// every line_t that it contains a piece of, and every
// interactable Mobj that has its origin contained.  
//
// A valid Mobj is a Mobj that has the proper subsector_t
// filled in for its xy coordinates and is linked into the
// sector from which the subsector was made, or has the
// MF_NOSECTOR flag set (the subsector_t needs to be valid
// even if MF_NOSECTOR is set), and is linked into a blockmap
// block or has the MF_NOBLOCKMAP flag set.
// Links should only be modified by the P_[Un]SetThingPosition()
// functions.
// Do not change the MF_NO? flags while a thing is valid.
//
// Any questions?
//

// Each sector has a degenmobj in its center for sound origin purposes.
// haleyjd 11/22/10: degenmobj, which has become PointThinker, is now the base
// class for all thinkers that want to be located somewhere in the game world.
class PointThinker : public Thinker
{
   DECLARE_THINKER_TYPE(PointThinker, Thinker)

public:
   PointThinker() : Super(), x(0), y(0), z(0), groupid(0) {}

   // Methods
   virtual void serialize(SaveArchive &arc);
   
   // Data Members
   fixed_t x, y, z;
   // SoM: yes Quasar, this is entirely necessary
   int     groupid; // The group the sound originated in
};

//
// Map Object definition.
//
// killough 2/20/98:
//
// WARNING: Special steps must be taken here if C pointers are added to this 
// Mobj class, or else savegames will crash when loaded.
//
// Do not add "Mobj *fooptr" without adding code to serialize and deswizzle to
// convert the pointers to ordinals and back for savegames. This was the whole
// reason behind monsters going to sleep when loading savegames (the "target" 
// pointer was simply nullified after loading, to prevent Doom from crashing),
// and the whole reason behind loadgames crashing on savegames of AV attacks.
//
// killough 9/8/98: changed some fields to shorts,
// for better memory usage (if only for cache).
//
class Mobj : public PointThinker
{
   DECLARE_THINKER_TYPE(Mobj, PointThinker)

protected:
   // Data Members
   struct deswizzle_info
   {
      // Add a corresponding field here, with code to handle it in the
      // serialization routines, any time you add an Mobj * to this class.
      unsigned int target;
      unsigned int tracer;
      unsigned int lastenemy;
   };
   deswizzle_info *dsInfo; // valid only during deserialization

   // Methods
   void Think();

public:   
   // Virtual methods (overridables)
   // Inherited from Thinker:
   virtual void updateThinker();
   virtual void removeThinker();
   virtual void serialize(SaveArchive &arc);
   virtual void deSwizzle();

   // Methods
   void copyPosition(const Mobj *other);
   
   // Data members

   // More list: links in sector (if needed)
   Mobj  *snext;
   Mobj **sprev; // killough 8/10/98: change to ptr-to-ptr

   // SoM: Sector links. This is the list of all sectors a mobj center is inside
   // the list of sectors a mobj is in is chained along the m_t* links.
   msecnode_t         *sectorlinks;

   //More drawing info: to determine current sprite.
   angle_t     angle;  // orientation
   spritenum_t sprite; // used to find patch_t and flip value
   int         frame;  // might be ORed with FF_FULLBRIGHT

   // Interaction info, by BLOCKMAP.
   // Links in blocks (if needed).
   mobjblocklink_t    *blocklinks;

   subsector_t *subsector;

   // The closest interval over all contacted Sectors.
   fixed_t floorz;
   fixed_t ceilingz;

   // killough 11/98: the lowest floor over all contacted Sectors.
   fixed_t dropoffz;

   // For movement checking.
   fixed_t radius;
   fixed_t height; 

   // Momentums, used to update position.
   fixed_t momx;
   fixed_t momy;
   fixed_t momz;

   // If == validcount, already checked.
   int validcount;

   mobjtype_t  type;
   mobjinfo_t *info;   // mobjinfo[mobj->type]

   int colour; // sf: the sprite colour

   // INVENTORY_FIXME: eliminate union
   union
   {
      int            bfgcount;
   } extradata;

   int           tics;   // state tic counter
   state_t      *state;
   unsigned int  flags;
   unsigned int  flags2;    // haleyjd 04/09/99: I know, kill me now
   unsigned int  flags3;    // haleyjd 11/03/02
   unsigned int  flags4;    // haleyjd 09/13/09
   int           intflags;  // killough 9/15/98: internal flags
   int           health;

   // Movement direction, movement generation (zig-zagging).
   int16_t movedir;        // 0-7
   int16_t movecount;      // when 0, select a new dir
   int16_t strafecount;    // killough 9/8/98: monster strafing

   // Thing being chased/attacked (or NULL),
   // also the originator for missiles.
   Mobj *target;

   // Reaction time: if non 0, don't attack yet.
   // Used by player to freeze a bit after teleporting.
   int16_t reactiontime;   

   // If >0, the current target will be chased no
   // matter what (even if shot by another object)
   int16_t threshold;

   // killough 9/9/98: How long a monster pursues a target.
   int16_t pursuecount;

   int16_t gear; // killough 11/98: used in torque simulation

   // Additional info record for player avatars only.
   // Only valid if thing is a player
   player_t *player;
   skin_t   *skin;   //sf: skin

   // Player number last looked for.
   int16_t lastlook;       

   // For nightmare respawn.
   mapthing_t spawnpoint;     

   // Thing being chased/attacked for tracers.
   Mobj *tracer; 

   // new field: last known enemy -- killough 2/15/98
   Mobj *lastenemy;

   // killough 8/2/98: friction properties part of sectors,
   // not objects -- removed friction properties from here
   // haleyjd 04/11/10: added back for compatibility code segments
   int friction;
   int movefactor;

   // a linked list of sectors where this object appears
   msecnode_t *touching_sectorlist;                 // phares 3/14/98
   msecnode_t *old_sectorlist;                      // haleyjd 04/16/10

   // SEE WARNING ABOVE ABOUT POINTER FIELDS!!!

   // New Fields for Eternity -- haleyjd

   // counters - these were known as special1/2/3 in Heretic and Hexen
   int counters[NUMMOBJCOUNTERS];

   // particle effect flag field
   unsigned int effects; 
   
   int translucency;  // zdoom-style translucency level
   int alphavelocity; // haleyjd 05/23/08: change in translucency
   int floatbob;      // floatbob offset
   int damage;        // haleyjd 08/02/04: copy damage to mobj now
   int dropamount;    // haleyjd 08/05/13: for ammo drops, overrides ammoeffect
   
   fixed_t floorclip; // haleyjd 08/07/04: floor clip amount

   float xscale;      // haleyjd 11/22/09: x scaling
   float yscale;      // haleyjd 11/22/09: y scaling

   fixed_t secfloorz;
   fixed_t secceilz;

   // SoM 11/6/02: Yet again! Two more z values that must be stored
   // in the mobj struct 9_9
   // These are the floor and ceiling heights given by the first
   // clipping pass (map architecture + 3d sides).
   fixed_t passfloorz;
   fixed_t passceilz;

   // scripting fields
   int args[NUMMTARGS]; // arguments
   uint16_t tid;        // thing id used by scripts

   // Note: tid chain pointers are NOT serialized in save games,
   // but are restored on load by rehashing the things as they are
   // spawned.
   Mobj  *tid_next;  // ptr to next thing in tid chain
   Mobj **tid_prevn; // ptr to last thing's next pointer
};

//
// MobjFadeThinker
//
// Takes care of processing for Mobj alphavelocity fade effects.
// At most one of these can exist for a given Mobj. Most Mobj do not use
// this effect so in terms of processing power, this makes sense.
//
class MobjFadeThinker : public Thinker
{
   DECLARE_THINKER_TYPE(MobjFadeThinker, Thinker)

protected:
   Mobj *target;
   unsigned int swizzled_target; // for serialization

   virtual void Think();

public:
   MobjFadeThinker() : Super(), target(NULL), swizzled_target(0) {}
   virtual void removeThinker();
   virtual void serialize(SaveArchive &arc);
   virtual void deSwizzle();

   Mobj *getTarget() const { return target; }
   void setTarget(Mobj *pTarget);
};

void P_StartMobjFade(Mobj *mo, int alphavelocity);

// External declarations (formerly in p_local.h) -- killough 5/2/98

// killough 11/98:
// Whether an object is "sentient" or not. Used for environmental influences.
#define sentient(mobj) ((mobj)->health > 0 && (mobj)->info->seestate != NullStateNum)

extern int iquehead;
extern int iquetail;

void  P_RespawnSpecials();
Mobj *P_SpawnMobj(fixed_t x, fixed_t y, fixed_t z, mobjtype_t type);
bool  P_SetMobjState(Mobj *mobj, statenum_t state);
void  P_MobjThinker(Mobj *mobj);
void  P_SpawnPuff(fixed_t x, fixed_t y, fixed_t z, angle_t dir, int updown, bool ptcl, fixed_t attackrange);
void  P_SpawnBlood(fixed_t x, fixed_t y, fixed_t z, angle_t dir, int damage, Mobj *target);
Mobj *P_SpawnMapThing(mapthing_t *);
bool  P_CheckMissileSpawn(Mobj *);  // killough 8/2/98
void  P_ExplodeMissile(Mobj *);     // killough

// particles and lines: sf
/*
void P_SpawnParticle(fixed_t x, fixed_t y, fixed_t z);
void P_ParticleLine(Mobj *source, Mobj *dest);
*/

fixed_t P_MissileMomz(fixed_t, fixed_t, fixed_t, int);
fixed_t P_PlayerPitchSlope(player_t *player);

// haleyjd 08/08/11: structure for use with P_SpawnMissileEx
struct missileinfo_t
{
   enum
   {
      USEANGLE = 0x01, // angle and momz are valid
      NOFUZZ   = 0x02, // fuzz will not affect aiming
   };

   Mobj       *source; // Object firing the missile
   Mobj       *dest;   // Destination object, if one exists
   mobjtype_t  type;   // Type of object to fire
   fixed_t     z;      // z height to fire from at source
   angle_t     angle;  // angle to fire missile at
   fixed_t     momz;   // z momentum when firing at an angle
   fixed_t     destx;  // target position x (may come from dest)
   fixed_t     desty;  // target position y (may come from dest)
   fixed_t     destz;  // target position z (may come from dest)
   uint32_t    flags;  // flags to affect firing (use enum values)
};

Mobj *P_SpawnMissileEx(const missileinfo_t &missileinfo);

// Convenience routines for missile shooting
Mobj *P_SpawnMissile(Mobj *source, Mobj *dest, mobjtype_t type, fixed_t z);
Mobj *P_SpawnPlayerMissile(Mobj *source, mobjtype_t type);
Mobj *P_SpawnMissileAngle(Mobj *source, mobjtype_t type, angle_t angle, fixed_t momz, fixed_t z);
Mobj *P_SpawnMissileWithDest(Mobj* source, Mobj* dest, mobjtype_t type, fixed_t srcz, 
                             fixed_t destx, fixed_t desty, fixed_t destz);

// new Eternity mobj function prototypes  haleyjd
void P_Massacre(int friends); // haleyjd 1/22/99:  kills everything
bool P_SetMobjStateNF(Mobj *mobj, statenum_t state); // sets state without calling action function
void P_ThrustMobj(Mobj *mo, angle_t angle, fixed_t move);

// TIDs
void P_InitTIDHash(void);
void P_AddThingTID(Mobj *mo, int tid);
void P_RemoveThingTID(Mobj *mo);

void P_AdjustFloorClip(Mobj *thing);

int P_ThingInfoHeight(mobjinfo_t *mi);
void P_ChangeThingHeights(void);

// extern data
extern fixed_t FloatBobOffsets[64];

// end new Eternity mobj functions

#ifdef R_LINKEDPORTALS
#include "linkoffs.h"

// Made these use getThing* to eliminate the code duplication
#define getTargetX(mo) getThingX(mo, mo->target)
#define getTargetY(mo) getThingY(mo, mo->target)
#define getTargetZ(mo) getThingZ(mo, mo->target)

// haleyjd 05/21/08: Functions like the above, but when we have a specific
// Mobj pointer we want to use, and not mo->target.

inline static fixed_t getThingX(Mobj *mo1, Mobj *mo2)
{
   if(!mo2) return 0;
   if(!mo1) return mo2->x;
<<<<<<< HEAD
   return mo2->x + P_GetLinkOffset(mo1->groupid, mo2->groupid)->x;
=======
   return mo2->x + P_GetLinkOffset(mo2->groupid, mo1->groupid)->x;
>>>>>>> 93d5089b
}

inline static fixed_t getThingY(Mobj *mo1, Mobj *mo2)
{
   if(!mo2) return 0;
   if(!mo1) return mo2->y;
<<<<<<< HEAD
   return mo2->y + P_GetLinkOffset(mo1->groupid, mo2->groupid)->y;
=======
   return mo2->y + P_GetLinkOffset(mo2->groupid, mo1->groupid)->y;
>>>>>>> 93d5089b
}

inline static fixed_t getThingZ(Mobj *mo1, Mobj *mo2)
{
   if(!mo2) return 0;
   if(!mo1) return mo2->z;
<<<<<<< HEAD
   return mo2->z + P_GetLinkOffset(mo1->groupid, mo2->groupid)->z;
=======
   return mo2->z + P_GetLinkOffset(mo2->groupid, mo1->groupid)->z;
>>>>>>> 93d5089b
}

#endif

//=============================================================================
//
// Misc. mobj flags
//

enum
{
   MF_SPECIAL      = 0x00000001, // Call P_SpecialThing when touched.
   MF_SOLID        = 0x00000002, // Blocks.    
   MF_SHOOTABLE    = 0x00000004, // Can be hit.    
   MF_NOSECTOR     = 0x00000008, // Don't use the sector links (invisible but touchable).
   MF_NOBLOCKMAP   = 0x00000010, // Don't use the blocklinks (inert but displayable)
   MF_AMBUSH       = 0x00000020, // Not to be activated by sound, deaf monster.    
   MF_JUSTHIT      = 0x00000040, // Will try to attack right back.
   MF_JUSTATTACKED = 0x00000080, // Will take at least one step before attacking.
   MF_SPAWNCEILING = 0x00000100, // Hangs from ceiling instead of standing on floor.
   MF_NOGRAVITY    = 0x00000200, // Don't apply gravity.
   MF_DROPOFF      = 0x00000400, // Movement flags. This allows jumps from high places.
   MF_PICKUP       = 0x00000800, // For players, will pick up items.
   MF_NOCLIP       = 0x00001000, // Player cheat.
   MF_SLIDE        = 0x00002000, // Player: keep info about sliding along walls.
   MF_FLOAT        = 0x00004000, // Allow moves to any height. For active floaters.
   MF_TELEPORT     = 0x00008000, // Don't cross lines ??? or look at heights on teleport.
   MF_MISSILE      = 0x00010000, // Don't hit same species, explode on block.
   MF_DROPPED      = 0x00020000, // Dropped by a demon, not level spawned. 
   MF_SHADOW       = 0x00040000, // Use fuzzy draw (shadow demons or spectres)
   MF_NOBLOOD      = 0x00080000, // Don't bleed when shot (use puff).
   MF_CORPSE       = 0x00100000, // Don't stop moving halfway off a step.
   MF_INFLOAT      = 0x00200000, // Floating to a height for a move.
   MF_COUNTKILL    = 0x00400000, // On kill, count this enemy object towards intermission kill total. Happy gathering.
   MF_COUNTITEM    = 0x00800000, // On picking up, count this item object towards intermission item total.
   MF_SKULLFLY     = 0x01000000, // Special handling: skull in flight. Neither a cacodemon nor a missile.
   MF_NOTDMATCH    = 0x02000000, // Don't spawn this object in deathmatch mode (e.g. key cards).
   MF_TRANSLATION  = 0x0c000000, // Player translation mask for sprite re-indexing.
   MF_TRANSSHIFT   = 26,         // Hmm ???. -- well, what? sf  -- Bernd Kremeier again, probably. haleyjd
   MF_TOUCHY       = 0x10000000, // killough 11/98: dies when solids touch it
   MF_BOUNCES      = 0x20000000, // killough 7/11/98: for beta BFG fireballs
   MF_FRIEND       = 0x40000000, // killough 7/18/98: friendly monsters
   MF_TRANSLUCENT  = 0x80000000  // Translucent sprite - phares
};

enum
{
   // haleyjd 04/09/99: extended mobj flags
   // More of these will be filled in as I add support.
   MF2_LOGRAV        = 0x00000001,  // subject to low gravity
   MF2_NOSPLASH      = 0x00000002,  // does not splash
   MF2_NOSTRAFE      = 0x00000004,  // never strafes
   MF2_NORESPAWN     = 0x00000008,  // never respawns
   MF2_ALWAYSRESPAWN = 0x00000010,  // respawns in ALL difficulties
   MF2_REMOVEDEAD    = 0x00000020,  // removed shortly after death
   MF2_NOTHRUST      = 0x00000040,  // not affected by push/pull/wind/current
   MF2_NOCROSS       = 0x00000080,  // cannot trigger special lines
   MF2_JUMPDOWN      = 0x00000100,  // if friend, can jump down
   MF2_PUSHABLE      = 0x00000200,  // can be pushed by moving things
   MF2_MAP07BOSS1    = 0x00000400,  // is a MAP07 boss type 1
   MF2_MAP07BOSS2    = 0x00000800,  // is a MAP07 boss type 2
   MF2_E1M8BOSS      = 0x00001000,  // is an E1M8 boss 
   MF2_E2M8BOSS      = 0x00002000,  // is an E2M8 boss
   MF2_E3M8BOSS      = 0x00004000,  // is an E3M8 boss
   MF2_BOSS          = 0x00008000,  // is a boss
   MF2_E4M6BOSS      = 0x00010000,  // is an E4M6 boss
   MF2_E4M8BOSS      = 0x00020000,  // is an E4M8 boss
   MF2_FOOTCLIP      = 0x00040000,  // feet are clipped by liquids
   MF2_FLOATBOB      = 0x00080000,  // uses floatbob z movement
   MF2_DONTDRAW      = 0x00100000,  // doesn't generate vissprite
   MF2_SHORTMRANGE   = 0x00200000,  // has short missile range
   MF2_LONGMELEE     = 0x00400000,  // has long melee range
   MF2_RANGEHALF     = 0x00800000,  // uses half actual distance
   MF2_HIGHERMPROB   = 0x01000000,  // min prob. of miss. att. = 37.5% vs 22%
   MF2_CANTLEAVEFLOORPIC = 0x02000000,  // restricted to current floorpic
   MF2_SPAWNFLOAT    = 0x04000000,  // random initial z coordinate
   MF2_INVULNERABLE  = 0x08000000,  // invulnerable to damage
   MF2_DORMANT       = 0x10000000,  // dormant (internal)
   MF2_SEEKERMISSILE = 0x20000000,  // might use tracer effects
   MF2_DEFLECTIVE    = 0x40000000,  // deflects projectiles
   MF2_REFLECTIVE    = 0x80000000   // reflects projectiles
};

// haleyjd 11/03/02: flags3 -- even more stuff!
enum
{
   MF3_GHOST        = 0x00000001,  // heretic ghost effect
   MF3_THRUGHOST    = 0x00000002,  // object passes through ghosts
   MF3_NODMGTHRUST  = 0x00000004,  // don't thrust target on damage
   MF3_ACTSEESOUND  = 0x00000008,  // use seesound as activesound 50% of time
   MF3_LOUDACTIVE   = 0x00000010,  // play activesound full-volume
   MF3_E5M8BOSS     = 0x00000020,  // thing is heretic E5M8 boss
   MF3_DMGIGNORED   = 0x00000040,  // other things ignore its attacks
   MF3_BOSSIGNORE   = 0x00000080,  // attacks ignored if both have flag
   MF3_SLIDE        = 0x00000100,  // slides against walls
   MF3_TELESTOMP    = 0x00000200,  // thing can telefrag other things
   MF3_WINDTHRUST   = 0x00000400,  // affected by heretic wind sectors
   MF3_FIREDAMAGE   = 0x00000800,  // does fire damage
   MF3_KILLABLE     = 0x00001000,  // mobj is killable, but doesn't count
   MF3_DEADFLOAT    = 0x00002000,  // NOGRAVITY isn't removed on death
   MF3_NOTHRESHOLD  = 0x00004000,  // has no target threshold
   MF3_FLOORMISSILE = 0x00008000,  // is a floor missile
   MF3_SUPERITEM    = 0x00010000,  // is a super powerup item
   MF3_NOITEMRESP   = 0x00020000,  // item doesn't respawn
   MF3_SUPERFRIEND  = 0x00040000,  // monster won't attack friends
   MF3_INVULNCHARGE = 0x00080000,  // invincible when skull flying
   MF3_EXPLOCOUNT   = 0x00100000,  // doesn't explode until this expires
   MF3_CANNOTPUSH   = 0x00200000,  // thing can't push pushable things
   MF3_TLSTYLEADD   = 0x00400000,  // uses additive translucency
   MF3_SPACMONSTER  = 0x00800000,  // monster can activate param lines
   MF3_SPACMISSILE  = 0x01000000,  // missile can activate param lines
   MF3_NOFRIENDDMG  = 0x02000000,  // object isn't hurt by friends
   MF3_3DDECORATION = 0x04000000,  // object is a decor. with 3D height info
   MF3_ALWAYSFAST   = 0x08000000,  // object is always in -fast mode
   MF3_PASSMOBJ     = 0x10000000,  // haleyjd: OVER_UNDER
   MF3_DONTOVERLAP  = 0x20000000,  // haleyjd: OVER_UNDER
   MF3_CYCLEALPHA   = 0x40000000,  // alpha cycles from 0 to 65536 perpetually
   MF3_RIP          = 0x80000000   // ripper - goes through everything
};

enum
{
   MF4_AUTOTRANSLATE  = 0x00000001, // DOOM sprite is automatically translated
   MF4_NORADIUSDMG    = 0x00000002, // Doesn't take damage from blast radii
   MF4_FORCERADIUSDMG = 0x00000004, // Does radius damage to everything, no exceptions
   MF4_LOOKALLAROUND  = 0x00000008, // Looks all around (like an AMBUSH monster)
   MF4_NODAMAGE       = 0x00000010, // Takes no damage but still reacts normally
   MF4_SYNCHRONIZED   = 0x00000020, // Spawn state tics are not randomized
   MF4_NORANDOMIZE    = 0x00000040, // Missiles' spawn/death state tics non-random
   MF4_BRIGHT         = 0x00000080, // Actor is always fullbright
   MF4_FLY            = 0x00000100, // Actor is flying
   MF4_NORADIUSHACK   = 0x00000200, // Bouncing missiles obey normal radius attack flags
   MF4_NOSOUNDCUTOFF  = 0x00000400, // Actor can play any number of sounds
   MF4_RAVENRESPAWN   = 0x00000800, // Special item respawns Raven-style
   MF4_NOTSHAREWARE   = 0x00001000, // Item won't spawn in shareware gamemodes
};

// killough 9/15/98: Same, but internal flags, not intended for .deh
// (some degree of opaqueness is good, to avoid compatibility woes)

enum
{
   MIF_FALLING     = 0x00000001, // Object is falling
   MIF_ARMED       = 0x00000002, // Object is armed (for MF_TOUCHY objects)
   MIF_LINEDONE    = 0x00000004, // Object has activated W1 or S1 linedef via DEH frame
   MIF_DIEDFALLING = 0x00000008, // haleyjd: object died by falling
   MIF_ONFLOOR     = 0x00000010, // SoM: object stands on floor
   MIF_ONSECFLOOR  = 0x00000020, // SoM: Object stands on sector floor *specific*
   MIF_SCREAMED    = 0x00000040, // haleyjd: player has screamed
   MIF_NOFACE      = 0x00000080, // haleyjd: thing won't face its target
   MIF_CRASHED     = 0x00000100, // haleyjd: thing has entered crashstate
   MIF_NOPTCLEVTS  = 0x00000200, // haleyjd: thing can't trigger particle events
   MIF_ISCHILD     = 0x00000400, // haleyjd: thing spawned as a child
   MIF_NOTOUCH     = 0x00000800, // haleyjd: OVER_UNDER: don't blow up touchies
   MIF_ONMOBJ      = 0x00001000, // haleyjd: OVER_UNDER: is on another thing
   MIF_WIMPYDEATH  = 0x00002000, // haleyjd: for player, died wimpy (10 damage or less)
   MIF_CLEARMOMZ   = 0x00004000, // davidph: clear momz (and this flag) in P_MovePlayer
   MIF_PLYRCORPSE  = 0x00008000, // haleyjd: object has been in the player corpse queue
};

#endif

//----------------------------------------------------------------------------
//
// $Log: p_mobj.h,v $
// Revision 1.10  1998/05/03  23:45:09  killough
// beautification, fix headers, declarations
//
// Revision 1.9  1998/03/23  15:24:33  phares
// Changed pushers to linedef control
//
// Revision 1.8  1998/03/20  00:30:09  phares
// Changed friction to linedef control
//
// Revision 1.7  1998/03/09  18:27:13  phares
// Fixed bug in neighboring variable friction sectors
//
// Revision 1.6  1998/02/24  08:46:24  phares
// Pushers, recoil, new friction, and over/under work
//
// Revision 1.5  1998/02/20  21:56:34  phares
// Preliminarey sprite translucency
//
// Revision 1.4  1998/02/20  09:51:14  killough
// Add savegame warning
//
// Revision 1.3  1998/02/17  05:48:16  killough
// Add new last enemy field to prevent monster sleepiness
//
// Revision 1.2  1998/01/26  19:27:23  phares
// First rev with no ^Ms
//
// Revision 1.1.1.1  1998/01/19  14:03:08  rand
// Lee's Jan 19 sources
//
//
//----------------------------------------------------------------------------<|MERGE_RESOLUTION|>--- conflicted
+++ resolved
@@ -482,33 +482,21 @@
 {
    if(!mo2) return 0;
    if(!mo1) return mo2->x;
-<<<<<<< HEAD
-   return mo2->x + P_GetLinkOffset(mo1->groupid, mo2->groupid)->x;
-=======
    return mo2->x + P_GetLinkOffset(mo2->groupid, mo1->groupid)->x;
->>>>>>> 93d5089b
 }
 
 inline static fixed_t getThingY(Mobj *mo1, Mobj *mo2)
 {
    if(!mo2) return 0;
    if(!mo1) return mo2->y;
-<<<<<<< HEAD
-   return mo2->y + P_GetLinkOffset(mo1->groupid, mo2->groupid)->y;
-=======
    return mo2->y + P_GetLinkOffset(mo2->groupid, mo1->groupid)->y;
->>>>>>> 93d5089b
 }
 
 inline static fixed_t getThingZ(Mobj *mo1, Mobj *mo2)
 {
    if(!mo2) return 0;
    if(!mo1) return mo2->z;
-<<<<<<< HEAD
-   return mo2->z + P_GetLinkOffset(mo1->groupid, mo2->groupid)->z;
-=======
    return mo2->z + P_GetLinkOffset(mo2->groupid, mo1->groupid)->z;
->>>>>>> 93d5089b
 }
 
 #endif
