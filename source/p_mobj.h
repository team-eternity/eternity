// Emacs style mode select   -*- C++ -*- vi:sw=3 ts=3:
//-----------------------------------------------------------------------------
//
// Copyright(C) 2000 James Haley
//
// This program is free software; you can redistribute it and/or modify
// it under the terms of the GNU General Public License as published by
// the Free Software Foundation; either version 2 of the License, or
// (at your option) any later version.
//
// This program is distributed in the hope that it will be useful,
// but WITHOUT ANY WARRANTY; without even the implied warranty of
// MERCHANTABILITY or FITNESS FOR A PARTICULAR PURPOSE.  See the
// GNU General Public License for more details.
//
// You should have received a copy of the GNU General Public License
// along with this program; if not, write to the Free Software
// Foundation, Inc., 59 Temple Place, Suite 330, Boston, MA  02111-1307  USA
//
//--------------------------------------------------------------------------
//
// DESCRIPTION:
//      Map Objects, MObj, definition and handling.
//
//-----------------------------------------------------------------------------

#ifndef P_MOBJ_H__
#define P_MOBJ_H__

// We need the thinker_t stuff.
#include "p_tick.h"
// We need the WAD data structure for Map things,
// from the THINGS lump.
#include "doomdata.h"
#include "doomdef.h"
// States are tied to finite states are
//  tied to animation frames.
// Needs precompiled tables/data structures.
#include "info.h"
// sf: skins
#include "p_skin.h"
#include "m_fixed.h"
#include "m_random.h"
#include "tables.h"

// [CG] Positions
#include "cs_position.h"

// Defines

#define VIEWHEIGHT      (41*FRACUNIT)

// sf: gravity >>> defaultgravity
#define DEFAULTGRAVITY  FRACUNIT
#define MAXMOVE         (30*FRACUNIT)

#define ONFLOORZ        D_MININT
#define ONCEILINGZ      D_MAXINT
// haleyjd 10/13/02: floatrand 
#define FLOATRANDZ     (D_MAXINT - 1)
#define MINFLTRNDZ     (40*FRACUNIT)

// Time interval for item respawning.
#define ITEMQUESIZE     128

#define FLOATSPEED      (FRACUNIT*4)
#define STOPSPEED       (FRACUNIT/16)

// killough 11/98:
// For torque simulation:
#define OVERDRIVE 6
#define MAXGEAR (OVERDRIVE+16)

// haleyjd 11/28/02: default z coord addend for missile spawn
#define DEFAULTMISSILEZ (4*8*FRACUNIT)

#define NUMMOBJCOUNTERS 8

// Mobjs are attached to subsectors by pointer.
struct subsector_t;

//
// NOTES: Mobj
//
// Mobjs are used to tell the refresh where to draw an image,
// tell the world simulation when objects are contacted,
// and tell the sound driver how to position a sound.
//
// The refresh uses the next and prev links to follow
// lists of things in sectors as they are being drawn.
// The sprite, frame, and angle elements determine which patch_t
// is used to draw the sprite if it is visible.
// The sprite and frame values are allmost allways set
// from state_t structures.
// The statescr.exe utility generates the states.h and states.c
// files that contain the sprite/frame numbers from the
// statescr.txt source file.
// The xyz origin point represents a point at the bottom middle
// of the sprite (between the feet of a biped).
// This is the default origin position for patch_ts grabbed
// with lumpy.exe.
// A walking creature will have its z equal to the floor
// it is standing on.
//
// The sound code uses the x,y, and subsector fields
// to do stereo positioning of any sound effited by the Mobj.
//
// The play simulation uses the blocklinks, x,y,z, radius, height
// to determine when Mobjs are touching each other,
// touching lines in the map, or hit by trace lines (gunshots,
// lines of sight, etc).
// The Mobj->flags element has various bit flags
// used by the simulation.
//
// Every Mobj is linked into a single sector
// based on its origin coordinates.
// The subsector_t is found with R_PointInSubsector(x,y),
// and the sector_t can be found with subsector->sector.
// The sector links are only used by the rendering code,
// the play simulation does not care about them at all.
//
// Any Mobj that needs to be acted upon by something else
// in the play world (block movement, be shot, etc) will also
// need to be linked into the blockmap.
// If the thing has the MF_NOBLOCK flag set, it will not use
// the block links. It can still interact with other things,
// but only as the instigator (missiles will run into other
// things, but nothing can run into a missile).
// Each block in the grid is 128*128 units, and knows about
// every line_t that it contains a piece of, and every
// interactable Mobj that has its origin contained.  
//
// A valid Mobj is a Mobj that has the proper subsector_t
// filled in for its xy coordinates and is linked into the
// sector from which the subsector was made, or has the
// MF_NOSECTOR flag set (the subsector_t needs to be valid
// even if MF_NOSECTOR is set), and is linked into a blockmap
// block or has the MF_NOBLOCKMAP flag set.
// Links should only be modified by the P_[Un]SetThingPosition()
// functions.
// Do not change the MF_NO? flags while a thing is valid.
//
// Any questions?
//

// ammo + weapon in a dropped backpack

typedef struct backpack_s
{
   int16_t ammo[NUMAMMO];
   char    weapon;
} backpack_t;

// Each sector has a degenMobj in its center for sound origin purposes.
// haleyjd 11/22/10: degenmobj, which has become PointThinker, is now the base
// class for all thinkers that want to be located somewhere in the game world.
class PointThinker : public Thinker
{
public:
   // Methods
   virtual void serialize(SaveArchive &arc);
   virtual const char *getClassName() const { return "PointThinker"; }

   // Data Members
   fixed_t x, y, z;
   // SoM: yes Quasar, this is entirely necessary
   int     groupid; // The group the sound originated in
};

//
// Map Object definition.
//
// killough 2/20/98:
//
// WARNING: Special steps must be taken here if C pointers are added to this 
// Mobj class, or else savegames will crash when loaded.
//
// Do not add "Mobj *fooptr" without adding code to serialize and deswizzle to
// convert the pointers to ordinals and back for savegames. This was the whole
// reason behind monsters going to sleep when loading savegames (the "target" 
// pointer was simply nullified after loading, to prevent Doom from crashing),
// and the whole reason behind loadgames crashing on savegames of AV attacks.
//
// killough 9/8/98: changed some fields to shorts,
// for better memory usage (if only for cache).
//
class Mobj : public PointThinker
{
protected:
   // Data Members
   struct deswizzle_info
   {
      // Add a corresponding field here, with code to handle it in the
      // serialization routines, any time you add an Mobj * to this class.
      unsigned int target;
      unsigned int tracer;
      unsigned int lastenemy;
   };
   deswizzle_info *dsInfo; // valid only during deserialization

   // Methods
   void Think();

public:   
   // Virtual methods (overridables)
   // Inherited from Thinker:
   virtual void updateThinker();
   virtual void removeThinker();
   virtual void serialize(SaveArchive &arc);
   virtual void deswizzle();
   virtual const char *getClassName() const { return "Mobj"; }

   // Data members

   // More list: links in sector (if needed)
   Mobj             *snext;
   Mobj            **sprev; // killough 8/10/98: change to ptr-to-ptr

   //More drawing info: to determine current sprite.
   angle_t             angle;  // orientation
   spritenum_t         sprite; // used to find patch_t and flip value
   int                 frame;  // might be ORed with FF_FULLBRIGHT

   // Interaction info, by BLOCKMAP.
   // Links in blocks (if needed).
   Mobj             *bnext;
   Mobj            **bprev; // killough 8/11/98: change to ptr-to-ptr

   subsector_t        *subsector;

   // The closest interval over all contacted Sectors.
   fixed_t             floorz;
   fixed_t             ceilingz;

   // killough 11/98: the lowest floor over all contacted Sectors.
   fixed_t             dropoffz;

   // For movement checking.
   fixed_t             radius;
   fixed_t             height;

   // Momentums, used to update position.
   fixed_t             momx;
   fixed_t             momy;
   fixed_t             momz;

   // If == validcount, already checked.
   int                 validcount;

   mobjtype_t          type;
   mobjinfo_t*         info;   // &mobjinfo[mobj->type]

   int colour; // sf: the sprite colour

   union
   {
      int            bfgcount;
      backpack_t*    backpack;       // for if its a backpack
   } extradata;

   int                 tics;   // state tic counter
   state_t*            state;
   unsigned int        flags;
   unsigned int        flags2;    // haleyjd 04/09/99: I know, kill me now
   unsigned int        flags3;    // haleyjd 11/03/02
   unsigned int        flags4;    // haleyjd 09/13/09
   int                 intflags;  // killough 9/15/98: internal flags
   int                 health;

   // Movement direction, movement generation (zig-zagging).
   int16_t             movedir;        // 0-7
   int16_t             movecount;      // when 0, select a new dir
   int16_t             strafecount;    // killough 9/8/98: monster strafing

   // Thing being chased/attacked (or NULL),
   // also the originator for missiles.
   Mobj             *target;

   // Reaction time: if non 0, don't attack yet.
   // Used by player to freeze a bit after teleporting.
   int16_t             reactiontime;

   // If >0, the current target will be chased no
   // matter what (even if shot by another object)
   int16_t             threshold;

   // killough 9/9/98: How long a monster pursues a target.
   int16_t             pursuecount;

   int16_t             gear; // killough 11/98: used in torque simulation

   // Additional info record for player avatars only.
   // Only valid if thing is a player
   player_t *          player;
   skin_t *            skin;   //sf: skin

   // Player number last looked for.
   int16_t             lastlook;

   // For nightmare respawn.
   mapthing_t          spawnpoint;

   // Thing being chased/attacked for tracers.
   Mobj             *tracer; 

   // new field: last known enemy -- killough 2/15/98
   Mobj             *lastenemy;

   // killough 8/2/98: friction properties part of sectors,
   // not objects -- removed friction properties from here
   // haleyjd 04/11/10: added back for compatibility code segments
   int friction;
   int movefactor;

   // a linked list of sectors where this object appears
   struct msecnode_s *touching_sectorlist;                 // phares 3/14/98
   struct msecnode_s *old_sectorlist;                      // haleyjd 04/16/10

   // SEE WARNING ABOVE ABOUT POINTER FIELDS!!!

   // New Fields for Eternity -- haleyjd

   // counters - these were known as special1/2/3 in Heretic and Hexen
   int counters[NUMMOBJCOUNTERS];

   int effects;       // particle effect flag field
   int translucency;  // zdoom-style translucency level
   int alphavelocity; // haleyjd 05/23/08: change in translucency
   int floatbob;      // floatbob offset
   int damage;        // haleyjd 08/02/04: copy damage to mobj now
   fixed_t floorclip; // haleyjd 08/07/04: floor clip amount

   float xscale;      // haleyjd 11/22/09: x scaling
   float yscale;      // haleyjd 11/22/09: y scaling

   fixed_t secfloorz;
   fixed_t secceilz;

   // SoM 11/6/02: Yet again! Two more z values that must be stored
   // in the mobj struct 9_9
   // These are the floor and ceiling heights given by the first
   // clipping pass (map architecture + 3d sides).
   fixed_t passfloorz;
   fixed_t passceilz;

   // scripting fields
   int args[NUMMTARGS]; // arguments
   uint16_t tid;        // thing id used by scripts

   // Note: tid chain pointers are NOT serialized in save games,
   // but are restored on load by rehashing the things as they are
   // spawned.
   Mobj  *tid_next;  // ptr to next thing in tid chain
   Mobj **tid_prevn; // ptr to last thing's next pointer

#ifdef R_LINKEDPORTALS
   // SoM: When a mobj partially passes through a floor/ceiling portal, it
   // needs to clip against two sets of map structures and map objects, the
   // one it's currently in and then one it's passing into. The current plane
   // (haha) is to spawn a dummy mobj on the other side of the portal and use
   // that to occupy space for the mobj / send feedback to the main mobj as to
   // where its position will be on the other side. This will require a lot of
   // special clipping code...
   Mobj *portaldummy;

   // This should only be set if the mobj is a portaldummy. This is the link
   // back to the object that this is a dummy for. This link will be used for
   // such things as the dummy taking damage (intersecting bullets and rockets,
   // anyone?)
   Mobj *dummyto;
#endif

   // [CG] An actor's Net ID.
   uint32_t net_id;

   // [CG] Even though this makes an actor much bigger, it's necessary so that
   //      the server can avoid sending an actor's position every TIC, which
   //      can be a serious amount of bandwidth with either a high amount of
   //      clients or actors.
   position_t old_position;

};

// [CG] Moved from p_mobj.c.

// haleyjd 03/27/10: new solution for state cycle detection
typedef struct seenstate_s
{
   mdllistitem_t link;
   int statenum;
} seenstate_t;

// External declarations (formerly in p_local.h) -- killough 5/2/98

// killough 11/98:
// Whether an object is "sentient" or not. Used for environmental influences.
#define sentient(mobj) ((mobj)->health > 0 && (mobj)->info->seestate != NullStateNum)

extern int iquehead;
extern int iquetail;

void  P_RespawnSpecials(void);
Mobj *P_SpawnMobj(fixed_t x, fixed_t y, fixed_t z, mobjtype_t type);
boolean P_SetMobjState(Mobj *mobj, statenum_t state);
// [CG] Added declaration.
void  P_PlayerHitFloor(Mobj *mo, boolean onthing);
void  P_MobjThinker(Mobj *mobj);
<<<<<<< .working
// [CG] Now returns the spawned puff instead of void.
Mobj *P_SpawnPuff(fixed_t x, fixed_t y, fixed_t z, angle_t dir, int updown,
                  boolean ptcl);
// [CG] Now returns the spawned blood instead of void.
Mobj *P_SpawnBlood(fixed_t x, fixed_t y, fixed_t z, angle_t dir, int damage,
                   Mobj *target);
Mobj *P_SpawnMissile(Mobj *source, Mobj *dest, mobjtype_t type,
                      fixed_t z);
Mobj *P_SpawnPlayerMissile(Mobj *source, mobjtype_t type);
Mobj *P_SpawnMapThing(mapthing_t *);
void  P_CheckMissileSpawn(Mobj *);  // killough 8/2/98
void  P_ExplodeMissile(Mobj *);     // killough

// particles and lines: sf
/*
void P_SpawnParticle(fixed_t x, fixed_t y, fixed_t z);
void P_ParticleLine(Mobj *source, Mobj *dest);
*/

// new Eternity mobj function prototypes  haleyjd
void    P_Massacre(int friends); // haleyjd 1/22/99:  kills everything
boolean P_SetMobjStateNF(Mobj *mobj, statenum_t state); // sets state without calling action function
Mobj  *P_SpawnMissileAngle(Mobj *source, mobjtype_t type, angle_t angle, fixed_t momz, fixed_t z);  // cleaner angled firing
void    P_ThrustMobj(Mobj *mo, angle_t angle, fixed_t move);
fixed_t P_MissileMomz(fixed_t, fixed_t, fixed_t, int);

void P_InitTIDHash(void);
void P_AddThingTID(Mobj *mo, int tid);
void P_RemoveThingTID(Mobj *mo);

void P_AdjustFloorClip(Mobj *thing);

int P_ThingInfoHeight(mobjinfo_t *mi);
void P_ChangeThingHeights(void);

// [CG] Some state management stuff that once was static, but now is not.
void P_FreeSeenStates(seenstate_t *list);
void P_AddSeenState(int statenum, seenstate_t **list);
boolean P_CheckSeenState(int statenum, seenstate_t *list);

// extern data
extern fixed_t FloatBobOffsets[64];

// Thing Collections

struct MobjCollection
{
   int type;          // internal mobj type #
   int num;           // number of Mobj's in collection
   int numalloc;      // number of Mobj* allocated
   Mobj **ptrarray; // reallocating pointer array

   int wrapiterator;  // persistent index for wrap iteration
}; 

void P_InitMobjCollection(MobjCollection *, int);
void P_ReInitMobjCollection(MobjCollection *, int);
void P_ClearMobjCollection(MobjCollection *);
void P_CollectThings(MobjCollection *);
boolean P_CollectionIsEmpty(MobjCollection *);
Mobj *P_CollectionWrapIterator(MobjCollection *);
Mobj *P_CollectionGetAt(MobjCollection *mc, unsigned int at);
Mobj *P_CollectionGetRandom(MobjCollection *, pr_class_t);
void P_AddToCollection(MobjCollection *mc, Mobj *mo);
void P_CollectionSort(MobjCollection *mc, int (*cb)(const void *, const void *));

// end new Eternity mobj functions

#ifdef R_LINKEDPORTALS
#include "linkoffs.h"

d_inline static fixed_t getTargetX(Mobj *mo)
{
   linkoffset_t *link;

   if(!mo || !mo->target)
      return 0;

   if(mo->groupid == mo->target->groupid ||
      !(link = P_GetLinkOffset(mo->groupid, mo->target->groupid)))
      return mo->target->x;

   return mo->target->x + link->x;
}

d_inline static fixed_t getTargetY(Mobj *mo)
{
   linkoffset_t *link;

   if(!mo || !mo->target)
      return 0;

   if(mo->groupid == mo->target->groupid ||
      !(link = P_GetLinkOffset(mo->groupid, mo->target->groupid)))
      return mo->target->y;

   return mo->target->y + link->y;
}

// SoM: if I am not mistaken (which I shouldn't be) linked portals only ever make an
// x and y offset... Maybe I should phase out the z offset stuff?
d_inline static fixed_t getTargetZ(Mobj *mo)
{
   linkoffset_t *link;

   if(!mo || !mo->target)
      return 0;

   if(mo->groupid == mo->target->groupid ||
      !(link = P_GetLinkOffset(mo->groupid, mo->target->groupid)))
      return mo->target->z;

   return mo->target->z + link->z;
}

// haleyjd 05/21/08: Functions like the above, but when we have a specific
// Mobj pointer we want to use, and not mo->target.

d_inline static fixed_t getThingX(Mobj *mo1, Mobj *mo2)
{
   linkoffset_t *link;

   if(!mo1 || !mo2)
      return 0;

   if(mo1->groupid == mo2->groupid ||
      !(link = P_GetLinkOffset(mo1->groupid, mo2->groupid)))
      return mo2->x;

   return mo2->x + link->x;
}

d_inline static fixed_t getThingY(Mobj *mo1, Mobj *mo2)
{
   linkoffset_t *link;

   if(!mo1 || !mo2)
      return 0;

   if(mo1->groupid == mo2->groupid ||
      !(link = P_GetLinkOffset(mo1->groupid, mo2->groupid)))
      return mo2->y;

   return mo2->y + link->y;
}

#endif

//=============================================================================
//
// Misc. mobj flags
//

#ifdef _MSC_VER
enum {}; // Fixes a retarded glitch in the Visual Studio IDE.
#endif

enum
{
   MF_SPECIAL      = 0x00000001, // Call P_SpecialThing when touched.
   MF_SOLID        = 0x00000002, // Blocks.    
   MF_SHOOTABLE    = 0x00000004, // Can be hit.    
   MF_NOSECTOR     = 0x00000008, // Don't use the sector links (invisible but touchable).
   MF_NOBLOCKMAP   = 0x00000010, // Don't use the blocklinks (inert but displayable)
   MF_AMBUSH       = 0x00000020, // Not to be activated by sound, deaf monster.    
   MF_JUSTHIT      = 0x00000040, // Will try to attack right back.
   MF_JUSTATTACKED = 0x00000080, // Will take at least one step before attacking.
   MF_SPAWNCEILING = 0x00000100, // Hangs from ceiling instead of standing on floor.
   MF_NOGRAVITY    = 0x00000200, // Don't apply gravity.
   MF_DROPOFF      = 0x00000400, // Movement flags. This allows jumps from high places.
   MF_PICKUP       = 0x00000800, // For players, will pick up items.
   MF_NOCLIP       = 0x00001000, // Player cheat.
   MF_SLIDE        = 0x00002000, // Player: keep info about sliding along walls.
   MF_FLOAT        = 0x00004000, // Allow moves to any height. For active floaters.
   MF_TELEPORT     = 0x00008000, // Don't cross lines ??? or look at heights on teleport.
   MF_MISSILE      = 0x00010000, // Don't hit same species, explode on block.
   MF_DROPPED      = 0x00020000, // Dropped by a demon, not level spawned. 
   MF_SHADOW       = 0x00040000, // Use fuzzy draw (shadow demons or spectres)
   MF_NOBLOOD      = 0x00080000, // Don't bleed when shot (use puff).
   MF_CORPSE       = 0x00100000, // Don't stop moving halfway off a step.
   MF_INFLOAT      = 0x00200000, // Floating to a height for a move.
   MF_COUNTKILL    = 0x00400000, // On kill, count this enemy object towards intermission kill total. Happy gathering.
   MF_COUNTITEM    = 0x00800000, // On picking up, count this item object towards intermission item total.
   MF_SKULLFLY     = 0x01000000, // Special handling: skull in flight. Neither a cacodemon nor a missile.
   MF_NOTDMATCH    = 0x02000000, // Don't spawn this object in deathmatch mode (e.g. key cards).
   MF_TRANSLATION  = 0x0c000000, // Player translation mask for sprite re-indexing.
   MF_TRANSSHIFT   = 26,         // Hmm ???. -- well, what? sf  -- Bernd Kremeier again, probably. haleyjd
   MF_TOUCHY       = 0x10000000, // killough 11/98: dies when solids touch it
   MF_BOUNCES      = 0x20000000, // killough 7/11/98: for beta BFG fireballs
   MF_FRIEND       = 0x40000000, // killough 7/18/98: friendly monsters
   MF_TRANSLUCENT  = 0x80000000  // Translucent sprite - phares
};

enum
{
   // haleyjd 04/09/99: extended mobj flags
   // More of these will be filled in as I add support.
   MF2_LOGRAV        = 0x00000001,  // subject to low gravity
   MF2_NOSPLASH      = 0x00000002,  // does not splash
   MF2_NOSTRAFE      = 0x00000004,  // never strafes
   MF2_NORESPAWN     = 0x00000008,  // never respawns
   MF2_ALWAYSRESPAWN = 0x00000010,  // respawns in ALL difficulties
   MF2_REMOVEDEAD    = 0x00000020,  // removed shortly after death
   MF2_NOTHRUST      = 0x00000040,  // not affected by push/pull/wind/current
   MF2_NOCROSS       = 0x00000080,  // cannot trigger special lines
   MF2_JUMPDOWN      = 0x00000100,  // if friend, can jump down
   MF2_PUSHABLE      = 0x00000200,  // can be pushed by moving things
   MF2_MAP07BOSS1    = 0x00000400,  // is a MAP07 boss type 1
   MF2_MAP07BOSS2    = 0x00000800,  // is a MAP07 boss type 2
   MF2_E1M8BOSS      = 0x00001000,  // is an E1M8 boss 
   MF2_E2M8BOSS      = 0x00002000,  // is an E2M8 boss
   MF2_E3M8BOSS      = 0x00004000,  // is an E3M8 boss
   MF2_BOSS          = 0x00008000,  // is a boss
   MF2_E4M6BOSS      = 0x00010000,  // is an E4M6 boss
   MF2_E4M8BOSS      = 0x00020000,  // is an E4M8 boss
   MF2_FOOTCLIP      = 0x00040000,  // feet are clipped by liquids
   MF2_FLOATBOB      = 0x00080000,  // uses floatbob z movement
   MF2_DONTDRAW      = 0x00100000,  // doesn't generate vissprite
   MF2_SHORTMRANGE   = 0x00200000,  // has short missile range
   MF2_LONGMELEE     = 0x00400000,  // has long melee range
   MF2_RANGEHALF     = 0x00800000,  // uses half actual distance
   MF2_HIGHERMPROB   = 0x01000000,  // min prob. of miss. att. = 37.5% vs 22%
   MF2_CANTLEAVEFLOORPIC = 0x02000000,  // restricted to current floorpic
   MF2_SPAWNFLOAT    = 0x04000000,  // random initial z coordinate
   MF2_INVULNERABLE  = 0x08000000,  // invulnerable to damage
   MF2_DORMANT       = 0x10000000,  // dormant (internal)
   MF2_SEEKERMISSILE = 0x20000000,  // might use tracer effects
   MF2_DEFLECTIVE    = 0x40000000,  // deflects projectiles
   MF2_REFLECTIVE    = 0x80000000   // reflects projectiles
};

// haleyjd 11/03/02: flags3 -- even more stuff!
enum
{
   MF3_GHOST        = 0x00000001,  // heretic ghost effect
   MF3_THRUGHOST    = 0x00000002,  // object passes through ghosts
   MF3_NODMGTHRUST  = 0x00000004,  // don't thrust target on damage
   MF3_ACTSEESOUND  = 0x00000008,  // use seesound as activesound 50% of time
   MF3_LOUDACTIVE   = 0x00000010,  // play activesound full-volume
   MF3_E5M8BOSS     = 0x00000020,  // thing is heretic E5M8 boss
   MF3_DMGIGNORED   = 0x00000040,  // other things ignore its attacks
   MF3_BOSSIGNORE   = 0x00000080,  // attacks ignored if both have flag
   MF3_SLIDE        = 0x00000100,  // slides against walls
   MF3_TELESTOMP    = 0x00000200,  // thing can telefrag other things
   MF3_WINDTHRUST   = 0x00000400,  // affected by heretic wind sectors
   MF3_FIREDAMAGE   = 0x00000800,  // does fire damage
   MF3_KILLABLE     = 0x00001000,  // mobj is killable, but doesn't count
   MF3_DEADFLOAT    = 0x00002000,  // NOGRAVITY isn't removed on death
   MF3_NOTHRESHOLD  = 0x00004000,  // has no target threshold
   MF3_FLOORMISSILE = 0x00008000,  // is a floor missile
   MF3_SUPERITEM    = 0x00010000,  // is a super powerup item
   MF3_NOITEMRESP   = 0x00020000,  // item doesn't respawn
   MF3_SUPERFRIEND  = 0x00040000,  // monster won't attack friends
   MF3_INVULNCHARGE = 0x00080000,  // invincible when skull flying
   MF3_EXPLOCOUNT   = 0x00100000,  // doesn't explode until this expires
   MF3_CANNOTPUSH   = 0x00200000,  // thing can't push pushable things
   MF3_TLSTYLEADD   = 0x00400000,  // uses additive translucency
   MF3_SPACMONSTER  = 0x00800000,  // monster can activate param lines
   MF3_SPACMISSILE  = 0x01000000,  // missile can activate param lines
   MF3_NOFRIENDDMG  = 0x02000000,  // object isn't hurt by friends
   MF3_3DDECORATION = 0x04000000,  // object is a decor. with 3D height info
   MF3_ALWAYSFAST   = 0x08000000,  // object is always in -fast mode
   MF3_PASSMOBJ     = 0x10000000,  // haleyjd: OVER_UNDER
   MF3_DONTOVERLAP  = 0x20000000,  // haleyjd: OVER_UNDER
   MF3_CYCLEALPHA   = 0x40000000,  // alpha cycles from 0 to 65536 perpetually
   MF3_RIP          = 0x80000000   // ripper - goes through everything
};

enum
{
   MF4_AUTOTRANSLATE  = 0x00000001, // DOOM sprite is automatically translated
   MF4_NORADIUSDMG    = 0x00000002, // Doesn't take damage from blast radii
   MF4_FORCERADIUSDMG = 0x00000004, // Does radius damage to everything, no exceptions
   MF4_LOOKALLAROUND  = 0x00000008, // Looks all around (like an AMBUSH monster)
   MF4_NODAMAGE       = 0x00000010, // Takes no damage but still reacts normally
   MF4_SYNCHRONIZED   = 0x00000020, // Spawn state tics are not randomized
   MF4_NORANDOMIZE    = 0x00000040, // Missiles' spawn/death state tics non-random
   MF4_BRIGHT         = 0x00000080, // Actor is always fullbright
};

// killough 9/15/98: Same, but internal flags, not intended for .deh
// (some degree of opaqueness is good, to avoid compatibility woes)

enum
{
   MIF_FALLING     = 0x00000001, // Object is falling
   MIF_ARMED       = 0x00000002, // Object is armed (for MF_TOUCHY objects)
   MIF_LINEDONE    = 0x00000004, // Object has activated W1 or S1 linedef via DEH frame
   MIF_DIEDFALLING = 0x00000008, // haleyjd: object died by falling
   MIF_ONFLOOR     = 0x00000010, // SoM: object stands on floor
   MIF_ONSECFLOOR  = 0x00000020, // SoM: Object stands on sector floor *specific*
   MIF_SCREAMED    = 0x00000040, // haleyjd: player has screamed
   MIF_NOFACE      = 0x00000080, // haleyjd: thing won't face its target
   MIF_CRASHED     = 0x00000100, // haleyjd: thing has entered crashstate
   MIF_NOPTCLEVTS  = 0x00000200, // haleyjd: thing can't trigger particle events
   MIF_ISCHILD     = 0x00000400, // haleyjd: thing spawned as a child
   MIF_NOTOUCH     = 0x00000800, // haleyjd: OVER_UNDER: don't blow up touchies
   MIF_ONMOBJ      = 0x00001000, // haleyjd: OVER_UNDER: is on another thing
   MIF_WIMPYDEATH  = 0x00002000, // haleyjd: for player, died wimpy (10 damage or less)
};

#endif

//----------------------------------------------------------------------------
//
// $Log: p_mobj.h,v $
// Revision 1.10  1998/05/03  23:45:09  killough
// beautification, fix headers, declarations
//
// Revision 1.9  1998/03/23  15:24:33  phares
// Changed pushers to linedef control
//
// Revision 1.8  1998/03/20  00:30:09  phares
// Changed friction to linedef control
//
// Revision 1.7  1998/03/09  18:27:13  phares
// Fixed bug in neighboring variable friction sectors
//
// Revision 1.6  1998/02/24  08:46:24  phares
// Pushers, recoil, new friction, and over/under work
//
// Revision 1.5  1998/02/20  21:56:34  phares
// Preliminarey sprite translucency
//
// Revision 1.4  1998/02/20  09:51:14  killough
// Add savegame warning
//
// Revision 1.3  1998/02/17  05:48:16  killough
// Add new last enemy field to prevent monster sleepiness
//
// Revision 1.2  1998/01/26  19:27:23  phares
// First rev with no ^Ms
//
// Revision 1.1.1.1  1998/01/19  14:03:08  rand
// Lee's Jan 19 sources
//
//
//----------------------------------------------------------------------------<|MERGE_RESOLUTION|>--- conflicted
+++ resolved
@@ -41,8 +41,8 @@
 #include "p_skin.h"
 #include "m_fixed.h"
 #include "m_random.h"
+
 #include "tables.h"
-
 // [CG] Positions
 #include "cs_position.h"
 
@@ -143,7 +143,7 @@
 // Any questions?
 //
 
-// ammo + weapon in a dropped backpack
+// ammo + weapon in a dropped backpack 
 
 typedef struct backpack_s
 {
@@ -399,25 +399,24 @@
 extern int iquehead;
 extern int iquetail;
 
-void  P_RespawnSpecials(void);
-Mobj *P_SpawnMobj(fixed_t x, fixed_t y, fixed_t z, mobjtype_t type);
+void    P_RespawnSpecials(void);
+Mobj  *P_SpawnMobj(fixed_t x, fixed_t y, fixed_t z, mobjtype_t type);
 boolean P_SetMobjState(Mobj *mobj, statenum_t state);
-// [CG] Added declaration.
-void  P_PlayerHitFloor(Mobj *mo, boolean onthing);
 void  P_MobjThinker(Mobj *mobj);
-<<<<<<< .working
-// [CG] Now returns the spawned puff instead of void.
 Mobj *P_SpawnPuff(fixed_t x, fixed_t y, fixed_t z, angle_t dir, int updown,
                   boolean ptcl);
-// [CG] Now returns the spawned blood instead of void.
 Mobj *P_SpawnBlood(fixed_t x, fixed_t y, fixed_t z, angle_t dir, int damage,
                    Mobj *target);
 Mobj *P_SpawnMissile(Mobj *source, Mobj *dest, mobjtype_t type,
                       fixed_t z);
+
 Mobj *P_SpawnPlayerMissile(Mobj *source, mobjtype_t type);
 Mobj *P_SpawnMapThing(mapthing_t *);
 void  P_CheckMissileSpawn(Mobj *);  // killough 8/2/98
 void  P_ExplodeMissile(Mobj *);     // killough
+
+// [CG] Added declaration.
+void  P_PlayerHitFloor(Mobj *mo, boolean onthing);
 
 // particles and lines: sf
 /*
