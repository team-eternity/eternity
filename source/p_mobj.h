--- conflicted
+++ resolved
@@ -745,11 +745,11 @@
    MIF_CLEARRAISED = (MIF_DIEDFALLING|MIF_SCREAMED|MIF_CRASHED|MIF_WIMPYDEATH),
 };
 
-<<<<<<< HEAD
 inline static bool P_MobjOnGround(const Mobj &mo)
 {
-   return mo.z <= mo.floorz || mo.intflags & MIF_ONMOBJ;
-=======
+   return mo.z <= mo.zref.floor || mo.intflags & MIF_ONMOBJ;
+}
+
 //=============================================================================
 //
 // Functions which depend on flags
@@ -762,7 +762,6 @@
 {
    return mobj.z <= mobj.zref.floor || (mobj.z + mobj.height >= mobj.zref.ceiling &&
                                         mobj.flags & MF_SPAWNCEILING && mobj.flags & MF_NOGRAVITY);
->>>>>>> e7b0bbe7
 }
 
 #endif
