--- conflicted
+++ resolved
@@ -1,8 +1,4 @@
-<<<<<<< HEAD
 // Emacs style mode select   -*- C++ -*- vi:sw=3 ts=3:
-=======
-// Emacs style mode select   -*- C++ -*- 
->>>>>>> a6313a78
 //-----------------------------------------------------------------------------
 //
 // Copyright(C) 2000 James Haley
@@ -47,12 +43,9 @@
 #include "m_random.h"
 #include "tables.h"
 
-<<<<<<< HEAD
 // [CG] Positions
 #include "cs_position.h"
 
-=======
->>>>>>> a6313a78
 // Defines
 
 #define VIEWHEIGHT      (41*FRACUNIT)
@@ -150,11 +143,7 @@
 // Any questions?
 //
 
-<<<<<<< HEAD
 // ammo + weapon in a dropped backpack
-=======
-// ammo + weapon in a dropped backpack 
->>>>>>> a6313a78
 
 typedef struct backpack_s
 {
@@ -194,29 +183,12 @@
 protected:
    void Think();
 
-<<<<<<< HEAD
-   // haleyjd 11/26/10: For savegame enumeration
-   unsigned int ordinal; 
-
-public:
-   
-   // Virtual methods (overridables)
-   // Inherited from CThinker:
-   virtual void Update();
-   virtual void Remove();
-
-   // Savegame enumeration
-   virtual void Enumerate(unsigned int val) { ordinal = val; }
-   virtual unsigned int getEnumeration() { return ordinal; }
-
-=======
 public:   
    // Virtual methods (overridables)
    // Inherited from CThinker:
    virtual void updateThinker();
    virtual void removeThinker();
 
->>>>>>> a6313a78
    // Data members
 
    // More list: links in sector (if needed)
@@ -377,7 +349,6 @@
    mobj_t *dummyto;
 #endif
 
-<<<<<<< HEAD
    // [CG] An actor's Net ID.
    uint32_t net_id;
 
@@ -398,8 +369,6 @@
    int statenum;
 } seenstate_t;
 
-=======
->>>>>>> a6313a78
 // External declarations (formerly in p_local.h) -- killough 5/2/98
 
 // killough 11/98:
