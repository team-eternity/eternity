//
// The Eternity Engine
// Copyright (C) 2025 James Haley, Max Waine, et al.
//
// This program is free software: you can redistribute it and/or modify
// it under the terms of the GNU General Public License as published by
// the Free Software Foundation, either version 3 of the License, or
// (at your option) any later version.
//
// This program is distributed in the hope that it will be useful,
// but WITHOUT ANY WARRANTY; without even the implied warranty of
// MERCHANTABILITY or FITNESS FOR A PARTICULAR PURPOSE.  See the
// GNU General Public License for more details.
//
// You should have received a copy of the GNU General Public License
// along with this program.  If not, see http://www.gnu.org/licenses/
//
// Additional terms and conditions compatible with the GPLv3 apply. See the
// file COPYING-EE for details.
//
//------------------------------------------------------------------------------
//
// Purpose: Inventory.
// Authors: James Haley, Max Waine, Ioan Chera
//

#define NEED_EDF_DEFINITIONS

#include "z_zone.h"
#include "i_system.h"

#include "Confuse/confuse.h"
#include "e_edf.h"
#include "e_hash.h"
#include "e_inventory.h"
#include "e_lib.h"
#include "e_player.h"
#include "e_sprite.h"
#include "e_string.h"

#include "autopalette.h"
#include "a_args.h"
#include "am_map.h"
#include "c_runcmd.h"
#include "d_dehtbl.h"
#include "d_gi.h"
#include "doomstat.h"
#include "e_actions.h"
#include "e_args.h"
#include "e_weapons.h"
#include "g_game.h"
#include "info.h"
#include "m_collection.h"
#include "metaapi.h"
#include "p_inter.h"
#include "p_mobj.h"
#include "p_skin.h"
#include "s_sound.h"
#include "v_video.h"

//=============================================================================
//
// Effect Classes
//

// Item Effect Type names
static const char *e_ItemEffectTypeNames[NUMITEMFX] = { "None",  "Health",      "Armor",   "Ammo",
                                                        "Power", "WeaponGiver", "Artifact" };

//
// E_EffectTypeForName
//
// Look up an effect type index based on its name. ITEMFX_NONE is returned
// if an invalid name is provided.
//
itemeffecttype_t E_EffectTypeForName(const char *name)
{
    itemeffecttype_t fx;

    if((fx = E_StrToNumLinear(e_ItemEffectTypeNames, NUMITEMFX, name)) == NUMITEMFX)
        fx = ITEMFX_NONE;

    return fx;
}

//=============================================================================
//
// Effects
//
// An effect applies when an item is collected, used, or dropped.
//

// The effects table contains as properties metatables for each effect.
static MetaTable e_effectsTable;

//
// E_addItemEffect
//
// Add an item effect from a cfg_t definition.
//
static void          E_convertKeywordEnumsToStrings(MetaTable &table);
static itemeffect_t *E_addItemEffect(cfg_t *cfg, const char *const cfgSecName, const int secNum)
{
    itemeffect_t *table;
    const char   *name = cfg_title(cfg);

    if(!(table = E_ItemEffectForName(name)))
    {
        table = new itemeffect_t(name);
        e_effectsTable.addObject(table);
    }
    else if(table->getInt(keyClass, ITEMFX_NONE) != secNum)
    {
        E_EDFLoggedWarning(2,
                           "E_addItemEffect: Multiple item effects with same name "
                           "'%s' but different types '%s' and '%s' defined\n",
                           name, cfgSecName, table->getConstString(keyClassName, ""));
    }

    E_MetaTableFromCfg(cfg, table);
    E_convertKeywordEnumsToStrings(*table);

    return table;
}

//
// E_ItemEffectForName
//
// Find an item effect by name.
//
itemeffect_t *E_ItemEffectForName(const char *name)
{
    return runtime_cast<itemeffect_t *>(e_effectsTable.getObject(name));
}

//
// E_GetItemEffects
//
// Get the whole effects table, for the few places it is needed externally
// (mainly for console debugging features).
//
MetaTable *E_GetItemEffects()
{
    return &e_effectsTable;
}

//=============================================================================
//
// Effect Processing
//

// metakey vocabulary
constexpr const char KEY_ADDITIVE[]                = "additive";
constexpr const char KEY_ADDITIVETIME[]            = "additivetime";
constexpr const char KEY_ALWAYSPICKUP[]            = "alwayspickup";
constexpr const char KEY_AMMO[]                    = "ammo";
constexpr const char KEY_AMMOGIVEN[]               = "ammogiven";
constexpr const char KEY_AMOUNT[]                  = "amount";
constexpr const char KEY_ARGS[]                    = "args";
constexpr const char KEY_ARTIFACTTYPE[]            = "artifacttype";
constexpr const char KEY_AUTOUSE_HEALTH_MODE[]     = "autouse.health.mode";
constexpr const char KEY_AUTOUSE_HEALTH_RESTRICT[] = "autouse.health.restrict";
constexpr const char KEY_BACKPACKAMOUNT[]          = "ammo.backpackamount";
constexpr const char KEY_BACKPACKMAXAMT[]          = "ammo.backpackmaxamount";
constexpr const char KEY_AMMOCOOPSTAY[]            = "ammo.coopstay";
constexpr const char KEY_AMMODMSTAY[]              = "ammo.dmstay";
constexpr const char KEY_AMMODROPPED[]             = "ammo.dropped";
constexpr const char KEY_AMMOGIVE[]                = "ammo.give";
constexpr const char KEY_CLASS[]                   = "class";
constexpr const char KEY_CLASSNAME[]               = "classname";
constexpr const char KEY_CLRAMMOGIVEN[]            = "clearammogiven";
constexpr const char KEY_DROPAMOUNT[]              = "dropamount";
constexpr const char KEY_DURATION[]                = "duration";
constexpr const char KEY_FULLAMOUNTONLY[]          = "fullamountonly";
constexpr const char KEY_ICON[]                    = "icon";
constexpr const char KEY_ICON_XOFFS[]              = "icon.offset.x";
constexpr const char KEY_ICON_YOFFS[]              = "icon.offset.y";
constexpr const char KEY_IGNORESKILL[]             = "ignoreskill";
constexpr const char KEY_INTERHUBAMOUNT[]          = "interhubamount";
constexpr const char KEY_INVBAR[]                  = "invbar";
constexpr const char KEY_ITEMID[]                  = "itemid";
constexpr const char KEY_KEEPDEPLETED[]            = "keepdepleted";
constexpr const char KEY_LOWMESSAGE[]              = "lowmessage";
constexpr const char KEY_MAXAMOUNT[]               = "maxamount";
constexpr const char KEY_MAXSAVEAMOUNT[]           = "maxsaveamount";
constexpr const char KEY_NOSHAREWARE[]             = "noshareware";
constexpr const char KEY_OVERRIDESSELF[]           = "overridesself";
constexpr const char KEY_PERMANENT[]               = "permanent";
constexpr const char KEY_SAVEAMOUNT[]              = "saveamount";
constexpr const char KEY_SAVEDIVISOR[]             = "savedivisor";
constexpr const char KEY_SAVEFACTOR[]              = "savefactor";
constexpr const char KEY_SETHEALTH[]               = "sethealth";
constexpr const char KEY_SETABSORPTION[]           = "setabsorption";
constexpr const char KEY_SORTORDER[]               = "sortorder";
constexpr const char KEY_TYPE[]                    = "type";
constexpr const char KEY_UNDROPPABLE[]             = "undroppable";
constexpr const char KEY_USEACTION[]               = "useaction";
constexpr const char KEY_USEEFFECT[]               = "useeffect";
constexpr const char KEY_USESOUND[]                = "usesound";
constexpr const char KEY_WEAPON[]                  = "weapon";

constexpr const char KEY_DELTA_NAME[] = "name";

// clang-format off

// Interned metatable keys
MetaKeyIndex keyAmount               (KEY_AMOUNT                 );
MetaKeyIndex keyBackpackAmount       (KEY_BACKPACKAMOUNT         );
MetaKeyIndex keyClass                (KEY_CLASS                  );
MetaKeyIndex keyClassName            (KEY_CLASSNAME              );
MetaKeyIndex keyItemID               (KEY_ITEMID                 );
MetaKeyIndex keyMaxAmount            (KEY_MAXAMOUNT              );
MetaKeyIndex keyBackpackMaxAmt       (KEY_BACKPACKMAXAMT         );
MetaKeyIndex keyInvBar               (KEY_INVBAR                 );
MetaKeyIndex keyAmmoGiven            (KEY_AMMOGIVEN              );
MetaKeyIndex keyAutouseHealthMode    (KEY_AUTOUSE_HEALTH_MODE    );
MetaKeyIndex keyAutouseHealthRestrict(KEY_AUTOUSE_HEALTH_RESTRICT);

// Static interened metatable keys
static MetaKeyIndex keyArtifactType  (KEY_ARTIFACTTYPE  );
static MetaKeyIndex keyFullAmountOnly(KEY_FULLAMOUNTONLY);
static MetaKeyIndex keyInterHubAmount(KEY_INTERHUBAMOUNT);
static MetaKeyIndex keyKeepDepleted  (KEY_KEEPDEPLETED  );
static MetaKeyIndex keySortOrder     (KEY_SORTORDER     );
static MetaKeyIndex keyUseEffect     (KEY_USEEFFECT     );
static MetaKeyIndex keyUseAction     (KEY_USEACTION     );
static MetaKeyIndex keyUseSound      (KEY_USESOUND      );
static MetaKeyIndex keyArgs          (KEY_ARGS          );

// Keys for specially treated artifact types
static MetaKeyIndex keyBackpackItem  (ARTI_BACKPACKITEM );

// clang-format on

//
// Temporary special values, starting from exceedingly remote negatives. They will be transformed
// back to special strings, to prevent mistakenly using them accidentally.
//
enum
{
    E_SPECIAL_KEYWORD_MAXHEALTH,
    E_SPECIAL_KEYWORD_SUPERHEALTH,
    E_NUM_SPECIAL_KEYWORDS // used when iterating
};

//
// These must be in sync with the above enum's meaningful values
//
static const char *eSpecialKeyword[] = {
    "@maxhealth",
    "@superhealth",
};

//
// Health special keyword support. The returned values will then be postprocessed and replaced with
// actual metastrings
//
static int E_keywordCB(cfg_t *cfg, cfg_opt_t *opt, const char *value, void *result)
{
    for(int i = 0; i < E_NUM_SPECIAL_KEYWORDS; ++i)
    {
        if(!strcasecmp(value, eSpecialKeyword[i]))
        {
            *static_cast<int *>(result) = INT_MIN + 1 + i;
            return 0;
        }
    }
    char *endptr = nullptr;
    long  val    = strtol(value, &endptr, 0);
    if(*endptr)
    {
        if(cfg)
            cfg_error(cfg, "invalid health value '%s' for option '%s'\n", value, opt->name);
        return -1;
    }
    *static_cast<int *>(result) = static_cast<int>(val);
    return 0;
}

// Health fields
#define HEALTHFX_FIELDS \
    CFG_INT_CB(KEY_AMOUNT,    0, CFGF_NONE, E_keywordCB), /* amount to recover          */   \
    CFG_INT_CB(KEY_MAXAMOUNT, 0, CFGF_NONE, E_keywordCB), /* max that can be recovered  */   \
    CFG_STR(KEY_LOWMESSAGE,  "", CFGF_NONE), /* message if health < amount */   \
                                                                                \
    CFG_FLAG(KEY_ALWAYSPICKUP, 0, CFGF_SIGNPREFIX), /* if +, always pick up */  \
    CFG_FLAG(KEY_SETHEALTH,    0, CFGF_SIGNPREFIX), /* if +, sets health    */  \
                                                                                \
    CFG_END()

cfg_opt_t edf_healthfx_opts[] = {
    HEALTHFX_FIELDS,
};

cfg_opt_t edf_healthfx_delta_opts[] = {
    CFG_STR(KEY_DELTA_NAME, nullptr, CFGF_NONE),
    HEALTHFX_FIELDS,
};

// Armor fields
#define ARMORFX_FIELDS \
    CFG_INT(KEY_SAVEAMOUNT,    -1,  CFGF_NONE), /* amount of armor given          */                 \
    CFG_INT(KEY_SAVEFACTOR,     1,  CFGF_NONE), /* numerator of save percentage   */                 \
    CFG_INT(KEY_SAVEDIVISOR,    3,  CFGF_NONE), /* denominator of save percentage */                 \
    CFG_INT(KEY_MAXSAVEAMOUNT,  0,  CFGF_NONE), /* max save amount, for bonuses   */                 \
                                                                                                     \
    CFG_FLAG(KEY_ALWAYSPICKUP,  0, CFGF_SIGNPREFIX), /* if +, always pick up                      */ \
    CFG_FLAG(KEY_ADDITIVE,      0, CFGF_SIGNPREFIX), /* if +, adds to the current amount of armor */ \
    CFG_FLAG(KEY_SETABSORPTION, 0, CFGF_SIGNPREFIX), /* if +, sets absorption values              */ \
                                                                                                     \
    CFG_END()

cfg_opt_t edf_armorfx_opts[] = { ARMORFX_FIELDS };

cfg_opt_t edf_armorfx_delta_opts[] = {
    CFG_STR(KEY_DELTA_NAME, nullptr, CFGF_NONE),
    ARMORFX_FIELDS,
};

// Ammo giver fields
#define AMMOFX_FIELDS \
    CFG_STR(KEY_AMMO,       "", CFGF_NONE), /* name of ammo type artifact to give        */               \
    CFG_INT(KEY_AMOUNT,     0,  CFGF_NONE), /* amount of ammo given                      */               \
    CFG_INT(KEY_DROPAMOUNT, 0,  CFGF_NONE), /* amount of ammo given when item is dropped */               \
                                                                                                          \
    CFG_FLAG(KEY_IGNORESKILL, 0, CFGF_SIGNPREFIX), /* if +, does not double on skills that double ammo */ \
                                                                                                          \
    CFG_END()

cfg_opt_t edf_ammofx_opts[] = {
    AMMOFX_FIELDS,
};

cfg_opt_t edf_ammofx_delta_opts[] = {
    CFG_STR(KEY_DELTA_NAME, nullptr, CFGF_NONE),
    AMMOFX_FIELDS,
};

// Powerup effect fields
#define POWERFX_FIELDS \
    CFG_INT(KEY_DURATION,  -1, CFGF_NONE), /* length of time to last         */                       \
    CFG_STR(KEY_TYPE,      "", CFGF_NONE), /* name of powerup effect to give */                       \
                                                                                                      \
    CFG_FLAG(KEY_ADDITIVETIME,  0, CFGF_SIGNPREFIX), /* if +, adds to current duration */             \
                                                                                                      \
    CFG_FLAG(KEY_PERMANENT,     0, CFGF_SIGNPREFIX), /* if +, lasts forever                        */ \
    CFG_FLAG(KEY_OVERRIDESSELF, 0, CFGF_SIGNPREFIX), /* if +, getting the power again while still  */ \
                                                     /* under its influence is allowed (a la DOOM) */ \
    /* TODO: support HUBPOWER and PERSISTENTPOWER properties, etc. */                                 \
                                                                                                      \
    CFG_END()

cfg_opt_t edf_powerfx_opts[] = {
    POWERFX_FIELDS,
};

cfg_opt_t edf_powerfx_delta_opts[] = {
    CFG_STR(KEY_DELTA_NAME, nullptr, CFGF_NONE),
    POWERFX_FIELDS,
};

// clang-format off

// NOTE TO SELF: Ratio in DOOMs is 2N, N, 5N, N
static cfg_opt_t ammogiven_opts[] =
{
    CFG_STR(KEY_TYPE,         "", CFGF_NONE), // type of ammo given
    CFG_INT(KEY_AMMOGIVE,     -1, CFGF_NONE), // amount of ammo given normally
    CFG_INT(KEY_AMMODROPPED,  -1, CFGF_NONE), // amount of ammo given when dropped
    CFG_INT(KEY_AMMODMSTAY,   -1, CFGF_NONE), // amount of ammo given in DM w/weapons stay
    CFG_INT(KEY_AMMOCOOPSTAY, -1, CFGF_NONE), // amount of ammo given in coop w/weapon stay
    CFG_END()
};

// clang-format on

// Weapon Giver effect fields
#define WEAPONFX_FIELDS \
    CFG_STR(KEY_WEAPON,       "",             CFGF_NONE             ), /* name of weapon to give             */ \
    CFG_MVPROP(KEY_AMMOGIVEN, ammogiven_opts, CFGF_MULTI|CFGF_NOCASE), /* type and quantities of ammos given */ \
    CFG_END()

cfg_opt_t edf_weapgfx_opts[] = {
    WEAPONFX_FIELDS,
};

// clang-format off

cfg_opt_t edf_weapgfx_delta_opts[] =
{
    CFG_STR(KEY_DELTA_NAME,    nullptr, CFGF_NONE),
    CFG_FLAG(KEY_CLRAMMOGIVEN, 0,       CFGF_NONE),
    WEAPONFX_FIELDS
};

// clang-format on

// Artifact subtype names
static const char *artiTypeNames[NUMARTITYPES] = {
    "NORMAL", // an ordinary artifact
    "AMMO",   // ammo type
    "KEY",    // key
    "PUZZLE", // puzzle item
    "POWER",  // powerup token
    "WEAPON", // weapon token
    "QUEST"   // quest token
};

//
// E_artiTypeCB
//
// Value parsing callback for artifact type
//
static int E_artiTypeCB(cfg_t *cfg, cfg_opt_t *opt, const char *value, void *result)
{
    int res;

    if((res = E_StrToNumLinear(artiTypeNames, NUMARTITYPES, value)) == NUMARTITYPES)
        res = ARTI_NORMAL;

    *(int *)result = res;

    return 0;
}

// Autouse options
static const char *autouseHealthModeNames[(int)AutoUseHealthMode::MAX] = {
    "none", "heretic",

    // TODO: add this when we support strife
    //   "strife"
};

//
// Parsing callback for autouse
//
static int E_autouseHealthModeCB(cfg_t *cfg, cfg_opt_t *opt, const char *value, void *result)
{
    int res;

    if((res = E_StrToNumLinear(autouseHealthModeNames, (int)earrlen(autouseHealthModeNames), value)) ==
       (int)earrlen(autouseHealthModeNames))
    {
        res = (int)AutoUseHealthMode::none;
    }
    *(int *)result = res;

    return 0;
}

static dehflags_t autousehealthrestrict_flaglist[] = {
    { "baby",       AHR_BABY       },
    { "deathmatch", AHR_DEATHMATCH },
    { nullptr,      0              },
};

static dehflagset_t autousehealthrestrict_flagset = {
    autousehealthrestrict_flaglist,
    0,
};

//
// Restrict by skill or game mode
//
static int E_autouseHealthRestrictCB(cfg_t *cfg, cfg_opt_t *opt, const char *value, void *result)
{
    *(int *)result = (int)E_ParseFlags(value, &autousehealthrestrict_flagset);
    return 0;
}

//
// Callback function for the function-valued string option used to
// specify state action functions. This is called during parsing, not
// processing, and thus we do not look up/resolve anything at this point.
// We are only interested in populating the cfg's args values with the
// strings passed to this callback as parameters. The value of the option has
// already been set to the name of the codepointer by the libConfuse framework.
//
static int E_actionFuncCB(cfg_t *cfg, cfg_opt_t *opt, int argc, const char **argv)
{
    if(argc > EMAXARGS)
    {
        E_EDFLoggedWarning(2, "E_actionFuncCB: More than 16 args specified for artifact '%s'\n", cfg->title);
    }
    else if(argc > 0)
        cfg_setlistptr(cfg, KEY_ARGS, argc, static_cast<const void *>(argv));

    return 0; // everything is good
}

// Artifact fields
#define ARTIFACT_FIELDS \
    CFG_INT(KEY_AMOUNT,          1,  CFGF_NONE), /* amount gained with one pickup               */    \
    CFG_INT(KEY_MAXAMOUNT,       1,  CFGF_NONE), /* max amount that can be carried in inventory */    \
    CFG_INT(KEY_INTERHUBAMOUNT,  0,  CFGF_NONE), /* amount carryable between hubs (or levels)   */    \
    CFG_INT(KEY_SORTORDER,       0,  CFGF_NONE), /* relative ordering within inventory          */    \
    CFG_STR(KEY_ICON,            "", CFGF_NONE), /* icon used on inventory bars                 */    \
    CFG_INT(KEY_ICON_XOFFS,      0,  CFGF_NONE), /* x offset of icon (+ is left)                */    \
    CFG_INT(KEY_ICON_YOFFS,      0,  CFGF_NONE), /* y offset of icon (+ is right)               */    \
    CFG_STR(KEY_USESOUND,        "", CFGF_NONE), /* sound to play when used                     */    \
    CFG_STR(KEY_USEEFFECT,       "", CFGF_NONE), /* effect to activate when used                */    \
                                                                                                      \
    CFG_FLAG(KEY_UNDROPPABLE,    0, CFGF_SIGNPREFIX), /* if +, cannot be dropped                   */ \
    CFG_FLAG(KEY_INVBAR,         0, CFGF_SIGNPREFIX), /* if +, appears in inventory bar            */ \
    CFG_FLAG(KEY_KEEPDEPLETED,   0, CFGF_SIGNPREFIX), /* if +, remains in inventory if amount is 0 */ \
    CFG_FLAG(KEY_FULLAMOUNTONLY, 0, CFGF_SIGNPREFIX), /* if +, pick up for full amount only        */ \
    CFG_FLAG(KEY_NOSHAREWARE,    0, CFGF_SIGNPREFIX), /* if +, non-shareware                       */ \
                                                                                                      \
    CFG_INT_CB(KEY_AUTOUSE_HEALTH_MODE, (int)AutoUseHealthMode::none, CFGF_NONE, E_autouseHealthModeCB), \
    CFG_INT_CB(KEY_AUTOUSE_HEALTH_RESTRICT, 0, CFGF_NONE, E_autouseHealthRestrictCB),                 \
                                                                                                      \
    CFG_INT_CB(KEY_ARTIFACTTYPE, ARTI_NORMAL, CFGF_NONE, E_artiTypeCB), /* artifact sub-type */       \
                                                                                                      \
    CFG_STRFUNC(KEY_USEACTION,  "NULL",                  E_actionFuncCB), /* action function */       \
    CFG_STR(KEY_ARGS,           nullptr,      CFGF_LIST),                                             \
                                                                                                      \
                                                                                                      \
    /* Sub-Type Specific Fields */                                                                    \
    /* These only have meaning if the value of artifacttype is the expected value. */                 \
    /* You can set the keys on other artifacts, but they'll have no effect. */                        \
                                                                                                      \
    /* Ammo sub-type */                                                                               \
    CFG_INT(KEY_BACKPACKAMOUNT, 0, CFGF_NONE),                                                        \
    CFG_INT(KEY_BACKPACKMAXAMT, 0, CFGF_NONE),                                                        \
                                                                                                      \
    CFG_END()

cfg_opt_t edf_artifact_opts[] = {
    ARTIFACT_FIELDS,
};

cfg_opt_t edf_artifact_delta_opts[] = {
    CFG_STR(KEY_DELTA_NAME, nullptr, CFGF_NONE),
    ARTIFACT_FIELDS,
};

static const char *e_ItemSectionNames[NUMITEMFX] = {
    "", EDF_SEC_HEALTHFX, EDF_SEC_ARMORFX, EDF_SEC_AMMOFX, EDF_SEC_POWERFX, EDF_SEC_WEAPGFX, EDF_SEC_ARTIFACT
};

static const char *e_ItemDeltaSectionNames[NUMITEMFX] = { "",
                                                          EDF_SEC_HEALTHFXDELTA,
                                                          EDF_SEC_ARMORFXDELTA,
                                                          EDF_SEC_AMMOFXDELTA,
                                                          EDF_SEC_POWERFXDELTA,
                                                          EDF_SEC_WEAPGFXDELTA,
                                                          EDF_SEC_ARTIFACTDELTA };

//
// Some delta properties need special handling, so that's done here
//
static void E_handleSpecialItemDeltaProperties(const int i, cfg_t *sec, MetaTable *table, const char *const name)
{
    if(i == ITEMFX_WEAPONGIVER && cfg_size(sec, KEY_CLRAMMOGIVEN) > 0)
    {
        do
        {
            table->removeMetaTableNR(keyAmmoGiven);
        }
        while(metaerrno == META_ERR_NOERR);
    }
    else if(i == ITEMFX_ARTIFACT && (cfg_size(sec, KEY_USEACTION) > 0 || cfg_size(sec, KEY_ARGS) > 0))
    {
        do
        {
            table->removeString(keyArgs);
        }
        while(metaerrno == META_ERR_NOERR);
    }
}

//
// Converts any ultra-negative special values back to metastrings, for safety in case they leak
// elsewhere.
//
static void E_convertKeywordEnumsToStrings(MetaTable &table)
{
    // basic recursion defense
    if(table.getInt(__func__, 0))
        return;
    table.setInt(__func__, 1);

    MetaInteger *mint = nullptr;
    while((mint = table.getNextTypeEx(mint)))
    {
        // Remove any prior const string for any scanned metaint
        table.removeConstString(mint->getKeyIdx());
        for(int i = 0; i < E_NUM_SPECIAL_KEYWORDS; ++i)
        {
            if(mint->getValue() != INT_MIN + 1 + i)
                continue;
            table.setConstString(mint->getKeyIdx(), eSpecialKeyword[i]);
            table.removeObject(mint);
            delete mint;
            mint = nullptr; // restart search when deleting stuff
            break;
        }
    }

    MetaTable *subtable = nullptr;
    while((subtable = table.getNextTypeEx(subtable))) // also go recursively
        E_convertKeywordEnumsToStrings(*subtable);

    table.removeInt(__func__);
}

//
// E_processItemEffects
//
static void E_processItemEffects(cfg_t *cfg)
{
    // process each type of effect section
    for(int i = ITEMFX_HEALTH; i < NUMITEMFX; i++)
    {
        const char  *cfgSecName  = e_ItemSectionNames[i];
        const char  *className   = e_ItemEffectTypeNames[i];
        unsigned int numSections = cfg_size(cfg, cfgSecName);

        E_EDFLogPrintf("\t* Processing %s item effects (%u defined)\n", className, numSections);

        // process each section of the current type
        for(unsigned int secNum = 0; secNum < numSections; secNum++)
        {
            auto newEffect = E_addItemEffect(cfg_getnsec(cfg, cfgSecName, secNum), cfgSecName, secNum);

            // add the item effect type and name as properties
            newEffect->setInt(keyClass, i);
            newEffect->setConstString(keyClassName, className);

            E_EDFLogPrintf("\t\t* Processed item '%s'\n", newEffect->getKey());
        }

        cfgSecName  = e_ItemDeltaSectionNames[i];
        numSections = cfg_size(cfg, cfgSecName);

        E_EDFLogPrintf("\t* Processing %s item effect deltas (%u defined)\n", className, numSections);

        // process each section of the current delta type
        for(unsigned int secNum = 0; secNum < numSections; secNum++)
        {
            cfg_t      *sec  = cfg_getnsec(cfg, cfgSecName, secNum);
            const char *name = cfg_getstr(sec, KEY_DELTA_NAME);
            if(estrempty(name)) // invalid name?
                continue;
            auto table = e_effectsTable.getObjectKeyAndTypeEx<MetaTable>(name);
            if(!table) // nothing to delta
                continue;

            E_handleSpecialItemDeltaProperties(i, sec, table, name);

            MetaTable base(*table); // store the base entries in a copy

            // Update table
            E_MetaTableFromCfg(sec, table, &base);
            E_convertKeywordEnumsToStrings(*table);

            E_EDFLogPrintf("\t\t* Processed item delta %u to '%s'\n", secNum, name);
        }
    }
}

static void E_generateWeaponTrackers()
{
    itemeffect_t *trackerTemplate = E_ItemEffectForName("_WeaponTrackerTemplate");
    if(trackerTemplate == nullptr)
    {
        // For some weird, weird, weird, weird reason, the template wasn't found.
        E_EDFLoggedErr(2, "E_generateWeaponTrackers: Weapon tracker template "
                          "artifact (_WeaponTrackerTemplate) not found.\n");
    }

    for(int i = 0; i < NUMWEAPONTYPES; i++)
    {
        weaponinfo_t *currWeapon  = E_WeaponForID(i);
        itemeffect_t *currTracker = E_ItemEffectForName(currWeapon->name);
        if(currTracker != nullptr)
        {
            if(currTracker->getInt(keyClass, ITEMFX_NONE) != ITEMFX_ARTIFACT)
            {
                E_EDFLoggedErr(
                    2, "E_generateWeaponTrackers: Non-artifact item effect sharing name of weaponinfo '%s' found\n",
                    currWeapon->name);
            }
            currWeapon->tracker = currTracker;
        }
        else
        {
            currTracker = new itemeffect_t(currWeapon->name);
            e_effectsTable.addObject(currTracker);
            trackerTemplate->copyTableTo(currTracker);
            currWeapon->tracker = currTracker;
        }
    }
}

//=============================================================================
//
// Ammo Types
//
// Solely for efficiency, a collection of all ammo type artifacts is kept.
// This allows iterating over all ammo types without having hard-coded sets
// of metakeys or scanning the entire artifacts table.
//

// The ammo types lookup provides fast lookup of every artifact type that is of
// subtype ARTI_AMMO. This is for benefit of effects like the backpack, and
// cheats that give all ammo.
static PODCollection<itemeffect_t *> e_ammoTypesLookup;

//
// E_GetNumAmmoTypes
//
// Returns the total number of ammo types defined.
//
size_t E_GetNumAmmoTypes()
{
    return e_ammoTypesLookup.getLength();
}

//
// E_AmmoTypeForIndex
//
// Get an ammo type for its index in the ammotypes lookup table.
// There is no extra bounds check here, so an illegal request will exit the
// game engine. Use E_GetNumAmmoTypes to get the upper array bound.
//
itemeffect_t *E_AmmoTypeForIndex(size_t idx)
{
    return e_ammoTypesLookup[idx];
}

//
// E_collectAmmoTypes
//
// Scan the effects table for all effects that are of type ARTI_AMMO and add
// them to the ammo types lookup.
//
static void E_collectAmmoTypes()
{
    e_ammoTypesLookup.makeEmpty();

    itemeffect_t *itr = nullptr;

    while((itr = runtime_cast<itemeffect_t *>(e_effectsTable.tableIterator(itr))))
    {
        if(itr->getInt(keyArtifactType, ARTI_NORMAL) == ARTI_AMMO)
            e_ammoTypesLookup.add(itr);
    }
}

//
// E_GiveAllAmmo
//
// Function to give the player a certain amount of all ammo types; the amount
// given can be controlled using enumeration values in e_inventory.h
//
void E_GiveAllAmmo(player_t &player, giveallammo_e op, int amount)
{
    size_t numAmmo = E_GetNumAmmoTypes();

    for(size_t i = 0; i < numAmmo; i++)
    {
        int  giveamount = 0;
        auto ammoType   = E_AmmoTypeForIndex(i);

        switch(op)
        {
            // ioanch 20151225: removed GAA_BACKPACKAMOUNT because backpack really
            // does more than populate the inventory.
        case GAA_MAXAMOUNT: //
            giveamount = E_GetMaxAmountForArtifact(player, ammoType);
            break;
        case GAA_CUSTOM: //
            giveamount = amount;
            break;
        default: //
            break;
        }

        E_GiveInventoryItem(player, ammoType, giveamount);
    }
}

//=============================================================================
//
// Keys
//
// For similar reasons as for ammo, we keep a direct lookup table for artifacts
// of "key" type, so we can look them all up quickly when checking for locks,
// etc.
//

static PODCollection<itemeffect_t *> e_keysLookup;

//
// E_GetNumKeyItems
//
// Returns the total number of keys defined.
//
size_t E_GetNumKeyItems()
{
    return e_keysLookup.getLength();
}

//
// E_KeyItemForIndex
//
// Get a key type for its index in the ammotypes lookup table.
// There is no extra bounds check here, so an illegal request will exit the
// game engine. Use E_GetNumKeyItems to get the upper array bound.
//
itemeffect_t *E_KeyItemForIndex(size_t idx)
{
    return e_keysLookup[idx];
}

//
// E_collectKeyItems
//
// Scan the effects table for all effects that are of type ARTI_KEY and add
// them to the keys lookup.
//
static void E_collectKeyItems()
{
    e_keysLookup.makeEmpty();

    itemeffect_t *itr = nullptr;

    while((itr = runtime_cast<itemeffect_t *>(e_effectsTable.tableIterator(itr))))
    {
        if(itr->getInt(keyArtifactType, ARTI_NORMAL) == ARTI_KEY)
            e_keysLookup.add(itr);
    }
}

//=============================================================================
//
// Weapons
//
// We also need to look up weapons, due to polymorphing stripping player of
// current arsenal
//

static PODCollection<itemeffect_t *> e_weaponsLookup;

static size_t E_getNumWeaponItems()
{
    return e_weaponsLookup.getLength();
}

static itemeffect_t *E_weaponItemForIndex(size_t idx)
{
    return e_weaponsLookup[idx];
}

static void E_collectWeaponTypes()
{
    e_weaponsLookup.makeEmpty();
    itemeffect_t *itr = nullptr;
    while((itr = runtime_cast<itemeffect_t *>(e_effectsTable.tableIterator(itr))))
    {
        if(itr->getInt(keyArtifactType, ARTI_NORMAL) == ARTI_WEAPON)
            e_weaponsLookup.add(itr);
    }
}

//=============================================================================
//
// Autouse health items
//

static PODCollection<e_autouseid_t> e_autouseLookup; // cached collection of autouse items

//
// Comparator for sorting ascending by health provided
//
static int autouseCompare(const void *p1, const void *p2)
{
    auto a1 = static_cast<const e_autouseid_t *>(p1);
    auto a2 = static_cast<const e_autouseid_t *>(p2);

    return a1->amount - a2->amount;
}

//
// Collect inventory items for using in Heretic for saving player's life under certain skill levels
//
static void E_collectAutouseHealthItems()
{
    e_autouseLookup.makeEmpty();
    itemeffect_t *itr = nullptr;
    while((itr = runtime_cast<itemeffect_t *>(e_effectsTable.tableIterator(itr))))
    {
        if(itr->getInt(keyArtifactType, ARTI_NORMAL) != ARTI_NORMAL ||
           itr->getInt(keyAutouseHealthMode, (int)AutoUseHealthMode::none) != (int)AutoUseHealthMode::heretic)
        {
            continue;
        }

        const char         *useeffectstr = itr->getString(keyUseEffect, "");
        const itemeffect_t *effect       = E_ItemEffectForName(useeffectstr);
        if(!effect || effect->getInt("sethealth", 0)) // don't support health-set items, just health-add
            continue;

        int amount = effect->getInt(keyAmount, 0);
        if(!amount)
            continue;

        int restriction = itr->getInt(keyAutouseHealthRestrict, 0);

        e_autouseid_t &useid = e_autouseLookup.addNew();
        useid.amount         = amount;
        useid.artifact       = itr;
        useid.restriction    = restriction;
    }

    if(e_autouseLookup.isEmpty())
        return;

    // Now sort
    qsort(&e_autouseLookup[0], e_autouseLookup.getLength(), sizeof(e_autouseid_t), autouseCompare);
}

const PODCollection<e_autouseid_t> &E_GetAutouseList()
{
    return e_autouseLookup;
}

//=============================================================================
//
// Lockdefs
//

// lockdef color types
enum lockdefcolor_e
{
    LOCKDEF_COLOR_CONSTANT, // use a constant value
    LOCKDEF_COLOR_VARIABLE  // use a console variable
};

struct anykey_t
{
    unsigned int   numKeys;
    itemeffect_t **keys;
};

struct lockdef_t
{
    DLListItem<lockdef_t> links; // list links
    int                   id;    // lock ID, for ACS and internal use

    // Keys which are required to open the lock. If this list is empty, and
    // there are no "any" keys, then possession of any artifact of the "Key"
    // subtype is sufficient to open the lock.
    unsigned int   numRequiredKeys;
    itemeffect_t **requiredKeys;

    // Groups of keys in which at least one key is needed in each group to
    // open the lock - this forms a two-dimensional grid of lists.
    unsigned int numAnyLists; // number of anykey_t structures
    unsigned int numAnyKeys;  // total number of keys in the structures
    anykey_t    *anyKeys;

    char *message;       // message to give if attempt to open fails
    char *remoteMessage; // message to give if remote attempt to open fails
    char *lockedSound;   // name of sound to play on failure

    // Lock color data
    lockdefcolor_e colorType; // either constant or variable
    int            color;     // constant color, if colorType == LOCKDEF_COLOR_CONSTANT
    int           *colorVar;  // cvar color, if colorType == LOCKDEF_COLOR_VARIABLE
};

// Lockdefs hash, by ID number
static EHashTable<lockdef_t, EIntHashKey, &lockdef_t::id, &lockdef_t::links> e_lockDefs;

constexpr const char ITEM_LOCKDEF_REQUIRE[]  = "require";
constexpr const char ITEM_LOCKDEF_ANY[]      = "any";
constexpr const char ITEM_LOCKDEF_MESSAGE[]  = "message";
constexpr const char ITEM_LOCKDEF_REMOTE[]   = "remotemessage";
constexpr const char ITEM_LOCKDEF_ANY_KEYS[] = "keys";
constexpr const char ITEM_LOCKDEF_LOCKSND[]  = "lockedsound";
constexpr const char ITEM_LOCKDEF_MAPCOLOR[] = "mapcolor";

// "any" section options
static cfg_opt_t any_opts[] = {
    CFG_STR(ITEM_LOCKDEF_ANY_KEYS, "", CFGF_LIST),
    CFG_END(),
};

// clang-format off

// Lockdef section options
cfg_opt_t edf_lockdef_opts[] =
{
    CFG_STR(ITEM_LOCKDEF_REQUIRE,  "",       CFGF_MULTI),
    CFG_SEC(ITEM_LOCKDEF_ANY,      any_opts, CFGF_MULTI),
    CFG_STR(ITEM_LOCKDEF_MESSAGE,  nullptr,  CFGF_NONE ),
    CFG_STR(ITEM_LOCKDEF_REMOTE,   nullptr,  CFGF_NONE ),
    CFG_STR(ITEM_LOCKDEF_LOCKSND,  nullptr,  CFGF_NONE ),
    CFG_STR(ITEM_LOCKDEF_MAPCOLOR, nullptr,  CFGF_NONE ),
    CFG_END(),
};

// clang-format on

//
// E_LockDefForID
//
// Look up a lockdef by its id number.
//
static lockdef_t *E_LockDefForID(int id)
{
    return e_lockDefs.objectForKey(id);
}

//
// E_freeLockDefData
//
// Free the data in a lockdef and return it to its default state.
//
static void E_freeLockDefData(lockdef_t *lockdef)
{
    if(lockdef->requiredKeys)
    {
        efree(lockdef->requiredKeys);
        lockdef->requiredKeys = nullptr;
    }
    lockdef->numRequiredKeys = 0;

    if(lockdef->anyKeys)
    {
        for(unsigned int i = 0; i < lockdef->numAnyLists; i++)
        {
            anykey_t *any = &lockdef->anyKeys[i];

            if(any->keys)
                efree(any->keys);
        }
        efree(lockdef->anyKeys);
        lockdef->anyKeys = nullptr;
    }
    lockdef->numAnyLists = 0;
    lockdef->numAnyKeys  = 0;

    if(lockdef->message)
    {
        efree(lockdef->message);
        lockdef->message = nullptr;
    }
    if(lockdef->remoteMessage)
    {
        efree(lockdef->remoteMessage);
        lockdef->remoteMessage = nullptr;
    }
    if(lockdef->lockedSound)
    {
        efree(lockdef->lockedSound);
        lockdef->lockedSound = nullptr;
    }
}

//
// E_processKeyList
//
// Resolve a list of key names into a set of itemeffect pointers.
//
static void E_processKeyList(itemeffect_t **effects, unsigned int numKeys, cfg_t *sec, const char *fieldName)
{
    for(unsigned int i = 0; i < numKeys; i++)
    {
        const char   *name = cfg_getnstr(sec, fieldName, i);
        itemeffect_t *fx   = E_ItemEffectForName(name);

        if(!fx || fx->getInt(keyClass, ITEMFX_NONE) != ITEMFX_ARTIFACT)
            E_EDFLoggedWarning(2, "Warning: lockdef key '%s' is not an artifact\n", name);

        effects[i] = fx;
    }
}

//
// E_processLockDefColor
//
// Process a lockdef color field.
//
static void E_processLockDefColor(lockdef_t *lock, const char *value)
{
    // Default behavior - act like a closed door.
    lock->colorType = LOCKDEF_COLOR_VARIABLE;
    lock->colorVar  = &mapcolor_clsd;

    if(!value || !*value)
        return;

    AutoPalette pal(wGlobalDir);
    long        lresult = 0;
    command_t  *cmd     = nullptr;

    switch(*value)
    {
    case '$':
        // cvar value
        if((cmd = C_GetCmdForName(value + 1)) && cmd->type == ct_variable && cmd->variable->type == vt_int &&
           cmd->variable->min == 0 && cmd->variable->max == 255)
        {
            lock->colorType = LOCKDEF_COLOR_VARIABLE;
            lock->colorVar  = (int *)(cmd->variable->variable);
        }
        break;
    case '#':
        // hex constant
        lresult         = strtol(value + 1, nullptr, 16);
        lock->colorType = LOCKDEF_COLOR_CONSTANT;
        lock->color     = V_FindBestColor(pal.get(), (int)((lresult >> 16) & 0xff), (int)((lresult >> 8) & 0xff),
                                          (int)(lresult & 0xff));
        break;
    default:
        // decimal palette index
        lresult = strtol(value, nullptr, 10);
        if(lresult >= 0 && lresult <= 255)
        {
            lock->colorType = LOCKDEF_COLOR_CONSTANT;
            lock->color     = (int)lresult;
        }
        break;
    }
}

//
// E_processLockDef
//
// Process a single lock definition.
//
static void E_processLockDef(cfg_t *lock)
{
    lockdef_t *lockdef = nullptr;

    // the ID of the lockdef is the title of the section; it will be interpreted
    // as an integer
    int id = atoi(cfg_title(lock));

    // ID must be greater than 0
    if(id <= 0)
    {
        E_EDFLoggedWarning(2, "Warning: lockdef with invalid ID %d has been ignored\n", id);
        return;
    }

    // do we have this lock already?
    if((lockdef = E_LockDefForID(id)))
    {
        // free the existing data for this lock
        E_freeLockDefData(lockdef);
    }
    else
    {
        // create a new lockdef and hash it by key
        lockdef     = estructalloc(lockdef_t, 1);
        lockdef->id = id;
        e_lockDefs.addObject(lockdef);
    }

    // process required key definitions
    if((lockdef->numRequiredKeys = cfg_size(lock, ITEM_LOCKDEF_REQUIRE)))
    {
        lockdef->requiredKeys = estructalloc(itemeffect_t *, lockdef->numRequiredKeys);
        E_processKeyList(lockdef->requiredKeys, lockdef->numRequiredKeys, lock, ITEM_LOCKDEF_REQUIRE);
    }

    // process "any" key lists
    if((lockdef->numAnyLists = cfg_size(lock, ITEM_LOCKDEF_ANY)))
    {
        lockdef->anyKeys = estructalloc(anykey_t, lockdef->numAnyLists);
        for(unsigned int i = 0; i < lockdef->numAnyLists; i++)
        {
            cfg_t    *anySec    = cfg_getnsec(lock, ITEM_LOCKDEF_ANY, i);
            anykey_t *curAnyKey = &lockdef->anyKeys[i];

            if((curAnyKey->numKeys = cfg_size(anySec, ITEM_LOCKDEF_ANY_KEYS)))
            {
                curAnyKey->keys = estructalloc(itemeffect_t *, curAnyKey->numKeys);
                E_processKeyList(curAnyKey->keys, curAnyKey->numKeys, anySec, ITEM_LOCKDEF_ANY_KEYS);
                lockdef->numAnyKeys += curAnyKey->numKeys;
            }
        }
    }

    // process messages and sounds
    const char *tempstr;
    if((tempstr = cfg_getstr(lock, ITEM_LOCKDEF_MESSAGE))) // message
        lockdef->message = estrdup(tempstr);
    if((tempstr = cfg_getstr(lock, ITEM_LOCKDEF_REMOTE))) // remote message
        lockdef->remoteMessage = estrdup(tempstr);
    if((tempstr = cfg_getstr(lock, ITEM_LOCKDEF_LOCKSND))) // locked sound
        lockdef->lockedSound = estrdup(tempstr);

    // process map color
    E_processLockDefColor(lockdef, cfg_getstr(lock, ITEM_LOCKDEF_MAPCOLOR));

    E_EDFLogPrintf("\t\tDefined lockdef %d\n", lockdef->id);
}

//
// E_processLockDefs
//
// Process all lock definitions.
//
static void E_processLockDefs(cfg_t *cfg)
{
    unsigned int numLockDefs = cfg_size(cfg, EDF_SEC_LOCKDEF);

    E_EDFLogPrintf("\t* Processing lockdefs (%u defined)\n", numLockDefs);

    for(unsigned int i = 0; i < numLockDefs; i++)
        E_processLockDef(cfg_getnsec(cfg, EDF_SEC_LOCKDEF, i));
}

//
// E_failPlayerUnlock
//
// Routine to call when unlocking a lock has failed.
//
static void E_failPlayerUnlock(const player_t &player, const lockdef_t *lock, bool remote)
{
    const char *msg = nullptr;

    if(remote && lock->remoteMessage)
    {
        // if remote and have a remote message, give remote message
        msg = lock->remoteMessage;
        if(msg[0] == '$')
            msg = E_StringOrDehForName(msg + 1);
    }
    else if(lock->message)
    {
        // otherwise, give normal message
        msg = lock->message;
        if(msg[0] == '$')
            msg = E_StringOrDehForName(msg + 1);
    }
    if(msg)
        player_printf(&player, "%s", msg);

    // play sound if specified; if not, use skin default
    if(lock->lockedSound)
        S_StartSoundName(player.mo, lock->lockedSound);
    else
        S_StartSound(player.mo, GameModeInfo->playerSounds[sk_oof]);
}

//
// E_PlayerCanUnlock
//
// Check if a player has the keys necessary to unlock an object that is
// protected by a lock with the given ID.
//
bool E_PlayerCanUnlock(const player_t &player, int lockID, bool remote)
{
    lockdef_t *lock;

    if(!(lock = E_LockDefForID(lockID)))
        return true; // there's no such lock, so you can open it.

    // does this lock have required keys?
    if(lock->numRequiredKeys > 0)
    {
        unsigned int numRequiredHave = 0;

        for(unsigned int i = 0; i < lock->numRequiredKeys; i++)
        {
            itemeffect_t *key = lock->requiredKeys[i];
            if(E_GetItemOwnedAmount(player, key) > 0)
                ++numRequiredHave;
        }

        // check that the full number of required keys is present
        if(numRequiredHave < lock->numRequiredKeys)
        {
            E_failPlayerUnlock(player, lock, remote);
            return false;
        }
    }

    // does this lock have "any" key sets?
    if(lock->numAnyKeys > 0)
    {
        unsigned int numAnyHave = 0;

        for(unsigned int i = 0; i < lock->numAnyLists; i++)
        {
            anykey_t *any = &lock->anyKeys[i];

            if(!any->numKeys)
                continue;

            // we need at least one key in this set
            for(unsigned int keynum = 0; keynum < any->numKeys; keynum++)
            {
                itemeffect_t *key = any->keys[keynum];
                if(E_GetItemOwnedAmount(player, key) > 0)
                {
                    numAnyHave += any->numKeys; // credit for full set
                    break;                      // can break out of inner loop, player has a key in this set
                }
            }
        }

        // missing one or more categories of "any" list keys?
        if(numAnyHave < lock->numAnyKeys)
        {
            E_failPlayerUnlock(player, lock, remote);
            return false;
        }
    }

    // if a lockdef has neither required nor "any" keys, then it opens if the
    // player possesses at least one item of class "Key"
    if(!lock->numRequiredKeys && !lock->numAnyKeys)
    {
        int numKeys = 0;

        for(size_t i = 0; i < E_GetNumKeyItems(); i++)
        {
            itemeffect_t *key = E_KeyItemForIndex(i);
            if(E_GetItemOwnedAmount(player, key) > 0)
                ++numKeys;
        }

        // if no keys are possessed, fail the lock
        if(!numKeys)
        {
            E_failPlayerUnlock(player, lock, remote);
            return false;
        }
    }

    // you can unlock it!
    return true;
}

//
// E_GetLockDefColor
//
// Get the automap color for a lockdef.
//
int E_GetLockDefColor(int lockID)
{
    int              color = 0;
    const lockdef_t *lock;

    if((lock = E_LockDefForID(lockID)))
    {
        switch(lock->colorType)
        {
        case LOCKDEF_COLOR_CONSTANT: //
            color = lock->color;
            break;
        case LOCKDEF_COLOR_VARIABLE: //
            color = *lock->colorVar;
            break;
        default: //
            break;
        }
    }

    return color;
}

//
// E_GiveAllKeys
//
// Give a player every artifact type that is considered a key and is not
// already owned. Returns the number of keys given.
//
int E_GiveAllKeys(player_t &player)
{
    size_t numKeys   = E_GetNumKeyItems();
    int    keysGiven = 0;

    for(size_t i = 0; i < numKeys; i++)
    {
        itemeffect_t *key = E_KeyItemForIndex(i);
        if(!E_GetItemOwnedAmount(player, key))
        {
            if(E_GiveInventoryItem(player, key))
                ++keysGiven;
        }
    }

    return keysGiven;
}

//
// E_TakeAllKeys
//
// Take away every artifact a player has that is of "key" type.
// Returns the number of keys taken away.
//
int E_TakeAllKeys(const player_t &player)
{
    size_t numKeys   = E_GetNumKeyItems();
    int    keysTaken = 0;

    for(size_t i = 0; i < numKeys; i++)
    {
        if(E_RemoveInventoryItem(player, E_KeyItemForIndex(i), -1) != INV_NOTREMOVED)
            ++keysTaken;
    }

    return keysTaken;
}

//=============================================================================
//
// Effect Hash Table
//

static EHashTable<e_pickupfx_t, ENCStringHashKey, &e_pickupfx_t::name, &e_pickupfx_t::namelinks> e_PickupNameHash;

static EHashTable<e_pickupfx_t, ENCStringHashKey, &e_pickupfx_t::compatname, &e_pickupfx_t::cnamelinks>
    e_PickupCNameHash;

static EHashTable<e_pickupfx_t, EIntHashKey, &e_pickupfx_t::sprnum, &e_pickupfx_t::sprnumlinks> e_PickupSprNumHash;

//=============================================================================
//
// Effect Flags
//

static dehflags_t e_PickupFlags[] = {
    { "ALWAYSPICKUP",      PFXF_ALWAYSPICKUP      },
    { "LEAVEINMULTI",      PFXF_LEAVEINMULTI      },
    { "NOSCREENFLASH",     PFXF_NOSCREENFLASH     },
    { "SILENTNOBENEFIT",   PFXF_SILENTNOBENEFIT   },
    { "COMMERCIALONLY",    PFXF_COMMERCIALONLY    },
    { "GIVESBACKPACKAMMO", PFXF_GIVESBACKPACKAMMO },
    { nullptr,             0                      }
};

static dehflagset_t e_PickupFlagSet = {
    e_PickupFlags, // flags
    0              // mode
};

//=============================================================================
//
// Effect Bindings
//
// Effects can be bound to sprites.
//

// Pick-up effects
constexpr const char ITEM_PICKUP_CNAME[]     = "pfxname";
constexpr const char ITEM_PICKUP_SPRITE[]    = "sprite";
constexpr const char ITEM_PICKUP_FX[]        = "effect";
constexpr const char ITEM_PICKUP_EFFECTS[]   = "effects";
constexpr const char ITEM_PICKUP_CHANGEWPN[] = "changeweapon";
constexpr const char ITEM_PICKUP_MSG[]       = "message";
constexpr const char ITEM_PICKUP_SOUND[]     = "sound";
constexpr const char ITEM_PICKUP_FLAGS[]     = "flags";

// clang-format off

// sprite-based pickup items
cfg_opt_t edf_sprpkup_opts[] =
{
    CFG_STR(ITEM_PICKUP_FX,    "PFX_NONE", CFGF_NONE),
    CFG_STR(ITEM_PICKUP_MSG,   nullptr,    CFGF_NONE),
    CFG_STR(ITEM_PICKUP_SOUND, nullptr,    CFGF_NONE),

    CFG_END()
};

// standalone pickup effects
cfg_opt_t edf_pkupfx_opts[] =
{
    CFG_STR(ITEM_PICKUP_CNAME,     nullptr, CFGF_NONE),
    CFG_STR(ITEM_PICKUP_SPRITE,    nullptr, CFGF_NONE),
    CFG_STR(ITEM_PICKUP_EFFECTS,   nullptr, CFGF_LIST),
    CFG_STR(ITEM_PICKUP_CHANGEWPN, "",      CFGF_NONE),
    CFG_STR(ITEM_PICKUP_MSG,       nullptr, CFGF_NONE),
    CFG_STR(ITEM_PICKUP_SOUND,     nullptr, CFGF_NONE),
    CFG_STR(ITEM_PICKUP_FLAGS,     nullptr, CFGF_NONE),

    CFG_END()
};

// clang-format on

// pickup variables

//
// Obtain a e_pickupfx_t structure by name.
//
e_pickupfx_t *E_PickupFXForName(const char *name)
{
    return e_PickupNameHash.objectForKey(name);
}

//
// Obtain a e_pickupfx_t structure by compat name.
//
static e_pickupfx_t *e_PickupFXForCName(const char *cname)
{
    return e_PickupCNameHash.objectForKey(cname);
}

//
// Obtain a e_pickupfx_t structure by sprite num.
//
e_pickupfx_t *E_PickupFXForSprNum(spritenum_t sprnum)
{
    return e_PickupSprNumHash.objectForKey(sprnum);
}

//
// E_processPickupItems
//
// Allocates the pickupfx array used in P_TouchSpecialThing, and loads all
// pickupitem definitions, using the sprite hash table to resolve what sprite
// owns the specified effect.
//
static void E_processPickupItems(cfg_t *cfg)
{
    int i, numpickups;

    E_EDFLogPuts("\t* Processing pickup items\n");

    // load pickupfx
    numpickups = cfg_size(cfg, EDF_SEC_SPRPKUP);
    E_EDFLogPrintf("\t\t%d pickup item(s) defined\n", numpickups);
    for(i = 0; i < numpickups; ++i)
    {
        int         sprnum;
        cfg_t      *sec   = cfg_getnsec(cfg, EDF_SEC_SPRPKUP, i);
        const char *title = cfg_title(sec);
        const char *str   = cfg_getstr(sec, ITEM_PICKUP_FX);

        // validate the sprite name given in the section title and
        // resolve to a sprite number (hashed)
        sprnum = E_SpriteNumForName(title);

        if(sprnum == -1)
        {
            // haleyjd 05/31/06: downgraded to warning, substitute blanksprite
            E_EDFLoggedWarning(2, "Warning: invalid sprite mnemonic for pickup item: '%s'\n", title);
            continue;
        }

        e_pickupfx_t *pfx = e_PickupFXForCName(str);
        if(pfx == nullptr)
        {
            E_EDFLoggedWarning(2, "Warning: invalid effect '%s' for pickup item : '%s'\n", str, title);
            continue;
        }

        // EDF_FEATURES_FIXME: This?
        e_PickupSprNumHash.removeObject(pfx);
        pfx->sprnum = sprnum;
        e_PickupSprNumHash.addObject(pfx);

        // free any strings that might have been previously set
        if(pfx->message)
        {
            efree(pfx->message);
            pfx->message = nullptr;
        }
        if(pfx->sound)
        {
            efree(pfx->sound);
            pfx->sound = nullptr;
        }

        // process effect properties

        // message
        if((str = cfg_getstr(sec, ITEM_PICKUP_MSG)))
            pfx->message = estrdup(str);

        // sound
        if((str = cfg_getstr(sec, ITEM_PICKUP_SOUND)))
            pfx->sound = estrdup(str);
    }
}

//
// Parse the given string's pickup flags
//
pickupflags_e E_PickupFlagsForStr(const char *flagstr)
{
    if(*flagstr == '\0')
        return PXFX_NONE;
    else
    {
        unsigned int results = E_ParseFlags(flagstr, &e_PickupFlagSet);
        return static_cast<pickupflags_e>(results);
    }
}

//
// Process a single modern pickup effect.
//
static void E_processPickupEffect(cfg_t *sec)
{
    const char   *title = cfg_title(sec);
    const char   *str;
    e_pickupfx_t *pfx = E_PickupFXForName(title);
    if(pfx == nullptr)
        pfx = estructalloc(e_pickupfx_t, 1);

    if(!pfx->name)
    {
        pfx->name = estrdup(title);
        e_PickupNameHash.addObject(pfx);
    }

    if(pfx->effects)
    {
        efree(pfx->effects);
        pfx->effects = nullptr;
    }
    if(pfx->changeweapon)
        pfx->changeweapon = nullptr;
    if(pfx->compatname)
    {
        e_PickupCNameHash.removeObject(pfx);
        efree(pfx->compatname);
        pfx->compatname = nullptr;
    }
    if(pfx->sprnum != -1)
    {
        pfx->sprnum = -1;
        e_PickupSprNumHash.removeObject(pfx);
    }
    if(pfx->message)
    {
        efree(pfx->message);
        pfx->message = nullptr;
    }
    if(pfx->sound)
    {
        efree(pfx->sound);
        pfx->sound = nullptr;
    }

    if((pfx->numEffects = cfg_size(sec, ITEM_PICKUP_EFFECTS)))
    {
        pfx->effects = ecalloc(itemeffect_t **, pfx->numEffects, sizeof(itemeffect_t **));
        for(unsigned int i = 0; i < pfx->numEffects; i++)
        {
            str = cfg_getnstr(sec, ITEM_PICKUP_EFFECTS, i);
            if(!(pfx->effects[i] = E_ItemEffectForName(str)))
            {
                E_EDFLoggedWarning(2, "Warning: invalid pickup effect: '%s'\n", str);
                return;
            }
            else if(pfx->effects[i]->getInt(keyArtifactType, NUMARTITYPES) == ARTI_WEAPON)
            {
                // This should never happen, but whatever.
                E_EDFLoggedWarning(2,
                                   "Warning: pickup effect '%s' refers to "
                                   "weapon tracker: '%s'\n",
                                   title, str);
            }
        }
    }

    if((str = cfg_getstr(sec, ITEM_PICKUP_CHANGEWPN)))
    {
        if(estrnonempty(str) && !(pfx->changeweapon = E_WeaponForName(str)))
        {
            E_EDFLoggedWarning(2, "Warning: invalid changeweapon '%s' for pickup effect '%s'\n", str, title);
        }
    }

    // compatname
    if((str = cfg_getstr(sec, ITEM_PICKUP_CNAME)))
    {
        pfx->compatname = estrdup(str);
        e_PickupCNameHash.addObject(pfx);
    }

    if((str = cfg_getstr(sec, ITEM_PICKUP_SPRITE)))
    {
        pfx->sprnum = E_SpriteNumForName(str);
        if(pfx->sprnum == -1)
        {
            E_EDFLoggedWarning(2, "Warning: invalid sprite '%s' for pickup effect '%s'\n", str, title);
        }
        else
            e_PickupSprNumHash.addObject(pfx);
    }
    else
        pfx->sprnum = -1;

    // message
    if((str = cfg_getstr(sec, ITEM_PICKUP_MSG)))
        pfx->message = estrdup(str);

    // sound
    if((str = cfg_getstr(sec, ITEM_PICKUP_SOUND)))
        pfx->sound = estrdup(str);

    if((str = cfg_getstr(sec, ITEM_PICKUP_FLAGS)))
        pfx->flags = E_PickupFlagsForStr(str);
}

//
// Process all the modern pickup effects, done after most other processing.
//
static void E_processPickupEffects(cfg_t *cfg)
{
    int i, numpickups;

    E_EDFLogPuts("\t* Processing pickup items\n");

    // sanity check
    // if(!pickupfx)
    //   E_EDFLoggedErr(2, "E_ProcessItems: no sprites defined!?\n");

    // load pickupfx
    numpickups = cfg_size(cfg, EDF_SEC_PICKUPFX);
    E_EDFLogPrintf("\t\t%d pickup item(s) defined\n", numpickups);
    for(i = 0; i < numpickups; ++i)
    {
        cfg_t      *sec   = cfg_getnsec(cfg, EDF_SEC_PICKUPFX, i);
        const char *title = cfg_title(sec);

        E_EDFLogPrintf("\tCreated pickup effect %s\n", title);

        // process effect properties
        E_processPickupEffect(sec);
    }
}

//=============================================================================
//
// Inventory Items
//
// Inventory items represent a holdable item that can take up a slot in an
// inventory.
//

// Lookup table of inventory item types by assigned ID number
static PODCollection<itemeffect_t *> e_InventoryItemsByID;
static inventoryitemid_t             e_maxitemid;

inventoryindex_t e_maxvisiblesortorder = INT_MIN;

//
// E_MoveInventoryCursor
//
// Tries to move the inventory cursor 'amount' right.
// Returns true if cursor wasn't adjusted (outside of amount being added).
//
bool E_MoveInventoryCursor(const player_t &player, const int amount, int &cursor)
{
    if(cursor + amount < 0)
    {
        cursor = 0;
        return false;
    }
    if(amount <= 0)
    {
        cursor += amount;
        return true; // We know that the cursor will succeed in moving left
    }

    itemeffect_t *effect = E_EffectForInventoryIndex(player, cursor + amount);
    if(!effect)
        return false;
    if(effect->getInt(keySortOrder, INT_MAX) > e_maxvisiblesortorder)
        return false;

    cursor += amount;
    return true;
}

//
// Checks if cursor can be moved 'amount' right without mutating cursor
//
bool E_CanMoveInventoryCursor(const player_t *player, const int amount, const int cursor)
{
    if(cursor + amount < 0)
        return false;
    if(amount <= 0)
        return true; // We know that the cursor will succeed in moving left

    itemeffect_t *effect = E_EffectForInventoryIndex(*player, cursor + amount);
    if(!effect)
        return false;
    if(effect->getInt(keySortOrder, INT_MAX) > e_maxvisiblesortorder)
        return false;

    return true;
}

//
// Says if a player possesses at least one item w/ +invbar
//
bool E_PlayerHasVisibleInvItem(const player_t &player)
{
    int i = -1;
    return E_MoveInventoryCursor(player, 1, i);
}

//
// E_getItemEffectType
//
// Gets the effect type of an item.
//
static itemeffecttype_t E_getItemEffectType(itemeffect_t *fx)
{
    return static_cast<itemeffecttype_t>(fx->getInt(keyClass, 0));
}

//
// An extended actionargs_t, that allows for hashing
//
struct useaction_t : actionargs_t
{
    const char *artifactname; // The key that's used in hashing

    DLListItem<useaction_t> links; // Hash by name
};

//=============================================================================
//
// Artifact Action Hash Table
//

static EHashTable<useaction_t, ENCStringHashKey, &useaction_t::artifactname, &useaction_t::links> e_UseActionHash;

//
// Obtain a useaction_t structure by name.
//
static useaction_t *E_useActionForArtifactName(const char *name)
{
    return e_UseActionHash.objectForKey(name);
}

//
// Create and add a new useaction_t, then return a pointer it
//
static useaction_t *E_addUseAction(const itemeffect_t *artifact, const action_t *action)
{
<<<<<<< HEAD
   useaction_t *toadd = estructalloc(useaction_t, 1);
   arglist_t   *args  = estructalloc(arglist_t,   1);
   MetaString  *ms    = nullptr;

   while((ms = artifact->getNextKeyAndTypeEx(ms, keyArgs)))
   {
      if(!E_AddArgToList(args, ms->getValue()))
         return nullptr;
   }

   toadd->artifactname = artifact->getKey();
   toadd->actiontype   = actionargs_t::ARTIFACT;
   toadd->args         = args;
   toadd->aeonaction   = action->aeonaction;
   e_UseActionHash.addObject(toadd);
   return toadd;
=======
    useaction_t *toadd = estructalloc(useaction_t, 1);
    arglist_t   *args  = estructalloc(arglist_t, 1);

    MetaString *ms = nullptr;
    while((ms = artifact->getNextKeyAndTypeEx(ms, keyArgs)))
    {
        if(!E_AddArgToList(args, ms->getValue()))
            return nullptr;
    }

    toadd->artifactname = artifact->getKey(); // FIXME: This is safe, right?
    toadd->actiontype   = actionargs_t::ARTIFACT;
    toadd->args         = args;
    e_UseActionHash.addObject(toadd);
    return toadd;
>>>>>>> bf494889
}

//
// E_TryUseItem
//
// Tries to use the currently selected item.
//
void E_TryUseItem(player_t &player, inventoryitemid_t ID)
{
<<<<<<< HEAD
   invbarstate_t &invbarstate = player.invbarstate;
   itemeffect_t *artifact = E_EffectForInventoryItemID(ID);
   if(!artifact)
      return;
   if(E_getItemEffectType(artifact) == ITEMFX_ARTIFACT)
   {
      if(artifact->getInt(keyArtifactType, -1) == ARTI_NORMAL)
      {
         bool success = false;

         const char   *useeffectstr = artifact->getString(keyUseEffect, nullptr);
         itemeffect_t *effect       = E_ItemEffectForName(useeffectstr);
         if(effect)
         {
            switch(E_getItemEffectType(effect))
=======
    invbarstate_t &invbarstate = player.invbarstate;
    itemeffect_t  *artifact    = E_EffectForInventoryItemID(ID);
    if(!artifact)
        return;
    if(E_getItemEffectType(artifact) == ITEMFX_ARTIFACT)
    {
        if(artifact->getInt(keyArtifactType, -1) == ARTI_NORMAL)
        {
            bool success = false;

            const char   *useeffectstr = artifact->getString(keyUseEffect, "");
            itemeffect_t *effect       = E_ItemEffectForName(useeffectstr);
            if(effect)
>>>>>>> bf494889
            {
                switch(E_getItemEffectType(effect))
                {
                case ITEMFX_HEALTH: //
                    success = P_GiveBody(player, effect);
                    break;
                case ITEMFX_ARMOR: //
                    success = P_GiveArmor(player, effect);
                    break;
                case ITEMFX_AMMO: //
                    success = P_GiveAmmoPickup(player, effect, false, 0);
                    break;
                case ITEMFX_POWER: //
                    success = P_GivePowerForItem(player, effect);
                    break;
                default: return;
                }
            }
<<<<<<< HEAD
         }

         const char *useactionstr = artifact->getString(keyUseAction, nullptr);
         action_t   *action       = E_GetAction(useactionstr);
         if(action)
         {
            // Try and get the cached useaction, and if we fail, make one
            useaction_t *useaction = E_useActionForArtifactName(artifact->getKey());
            if(useaction == nullptr)
            {
               if((useaction = E_addUseAction(artifact, action)) == nullptr)
               {
                  doom_printf("Too many args specified in useaction for artifact '%s'\a\n",
                              artifact->getKey());
               }
=======

            const char *useactionstr = artifact->getString(keyUseAction, "");
            deh_bexptr *ptr          = D_GetBexPtr(useactionstr);
            if(ptr)
            {
                // Try and get the cached useaction, and if we fail, make one
                useaction_t *useaction = E_useActionForArtifactName(artifact->getKey());
                if(useaction == nullptr)
                {
                    if((useaction = E_addUseAction(artifact)) == nullptr)
                    {
                        doom_printf("Too many args specified in useaction for artifact '%s'\a\n", artifact->getKey());
                    }
                }
                if(useaction != nullptr)
                {
                    actionargs_t action = *useaction;

                    // Temporarily note down that the called codepointer shouldn't subtract ammo
                    player.attackdown = static_cast<attacktype_e>(player.attackdown | AT_ITEM);
                    // We ALWAYS update the actor and psprite
                    action.actor = player.mo;
                    action.pspr  = player.psprites;
                    ptr->cptr(&action);
                    success           = true;
                    player.attackdown = static_cast<attacktype_e>(player.attackdown & ~AT_ITEM);
                }
>>>>>>> bf494889
            }
            else if(estrnonempty(useactionstr))
            {
<<<<<<< HEAD
               actionargs_t args = *useaction;

               // Temporarily note down that the called codepointer shouldn't subtract ammo
               player.attackdown = static_cast<attacktype_e>(player.attackdown | AT_ITEM);
               // We ALWAYS update the actor and psprite
               action.actor = player.mo;
               action.pspr  = player.psprites;
               ptr->cptr(&action);
               success = true;
               player.attackdown = static_cast<attacktype_e>(player.attackdown & ~AT_ITEM);
            }
         }
         else if(estrnonempty(useactionstr))
         {
            doom_printf("Codepointer/action '%s' not found in useaction for "
                        "artifact '%s'\a\n", useactionstr, artifact->getKey());
         }
=======
                doom_printf("Codepointer '%s' not found in useaction for artifact '%s'\a\n", useactionstr,
                            artifact->getKey());
            }
>>>>>>> bf494889

            if(success)
            {
                const char *sound;
                E_RemoveInventoryItem(player, artifact, 1);

<<<<<<< HEAD
         if(success)
         {
            const char *sound;
            E_RemoveInventoryItem(player, artifact, 1);

            sound = artifact->getString(keyUseSound, nullptr);
            if(estrnonempty(sound))
               S_StartSoundName(player.mo, sound);

            // TODO: Make this not hard-coded
            invbarstate.ArtifactFlash = 5;
         }
         else
         {
            // Heretic shifts inventory one left if you fail to use your selected item.
            // FIXME: Make this behaviour optional, or remove
            E_MoveInventoryCursor(player, -1, player.inv_ptr);
         }
      }
   }
=======
                sound = artifact->getString(keyUseSound, "");
                if(estrnonempty(sound))
                    S_StartSoundName(player.mo, sound);

                invbarstate.ArtifactFlash = 5;
            }
            else
            {
                // Heretic shifts inventory one left if you fail to use your selected item.
                // FIXME: Make this behaviour optional, or remove
                E_MoveInventoryCursor(player, -1, player.inv_ptr);
            }
        }
    }
>>>>>>> bf494889
}

//
// E_allocateInventoryItemIDs
//
// First, if the item ID table has already been built, we need to wipe it out.
// Then, regardless, build the artifact ID table by scanning the effects table
// for items of classes which enter the inventory, and assign each one a unique
// artifact ID. The ID will be added to the object.
//
static void E_allocateInventoryItemIDs()
{
    itemeffect_t *item = nullptr;

    // empty the table if it was already created before
    e_InventoryItemsByID.clear();
    e_maxitemid = 0;

    // scan the effects table and add artifacts to the table
    while((item = runtime_cast<itemeffect_t *>(e_effectsTable.tableIterator(item))))
    {
        itemeffecttype_t fxtype = item->getInt(keyClass, ITEMFX_NONE);

        // only interested in effects that are recorded in the inventory
        if(fxtype == ITEMFX_ARTIFACT)
        {
            // If the current item's sort order is the largest thus far and is visible
            if(item->getInt(keySortOrder, 0) > e_maxvisiblesortorder && item->getInt(keyInvBar, 0))
                e_maxvisiblesortorder = item->getInt(keySortOrder, 0);

            // add it to the table
            e_InventoryItemsByID.add(item);

            // add the ID to the artifact definition
            item->setInt(keyItemID, e_maxitemid++);
        }
    }
}

//
// Allocates sort orders to any artifact that needs one
//
static void E_allocateSortOrders()
{
    // Scan the effects table and add artifacts to the table
    itemeffect_t *item = nullptr;

    // All +invbar items w/o explicit sort order share the same sort order
    // They are then ordered at runtime alphabetically
    e_maxvisiblesortorder++;

    while((item = runtime_cast<itemeffect_t *>(e_effectsTable.tableIterator(item))))
    {
        itemeffecttype_t fxtype = item->getInt(keyClass, ITEMFX_NONE);

        // Only interested in effects that are recorded in the inventory
        if(fxtype == ITEMFX_ARTIFACT)
        {
            // If the current isn't visible
            if(!item->getInt(keyInvBar, 0))
                item->setInt(keySortOrder, e_maxvisiblesortorder + 1);
            else if(item->getObject(keySortOrder) == nullptr)
                item->setInt(keySortOrder, e_maxvisiblesortorder);
        }
    }
}

//
// E_allocatePlayerInventories
//
// Allocate inventory arrays for the player_t structures.
//
static void E_allocatePlayerInventories()
{
    for(int i = 0; i < MAXPLAYERS; i++)
    {
        if(players[i].inventory)
            efree(players[i].inventory);

        players[i].inventory = estructalloc(inventoryslot_t, e_maxitemid);

        for(inventoryindex_t idx = 0; idx < e_maxitemid; idx++)
            players[i].inventory[idx].item = -1;

        if(players[i].unmorphInventory)
            efree(players[i].unmorphInventory);
        players[i].unmorphInventory = estructalloc(inventoryslot_t, e_maxitemid);
    }
}

//
// E_EffectForInventoryItemID
//
// Return the effect definition associated with an inventory item ID.
//
itemeffect_t *E_EffectForInventoryItemID(inventoryitemid_t id)
{
    return (id >= 0 && id < e_maxitemid) ? e_InventoryItemsByID[id] : nullptr;
}

//
// E_EffectForInventoryIndex
//
// Get the item effect for a particular index in a given player's inventory.
//
itemeffect_t *E_EffectForInventoryIndex(const player_t &player, inventoryindex_t idx)
{
    return (idx >= 0 && idx < e_maxitemid) ? E_EffectForInventoryItemID(player.inventory[idx].item) : nullptr;
}

//
// E_InventorySlotForItemID
//
// Find the slot being used by an item in the player's inventory, if one exists.
// nullptr is returned if the item is not in the player's inventory.
//
inventoryslot_t *E_InventorySlotForItemID(const player_t &player, inventoryitemid_t id)
{
    inventory_t inventory = player.inventory;

    for(inventoryindex_t idx = 0; idx < e_maxitemid; idx++)
    {
        if(inventory[idx].item == id)
            return &inventory[idx];
    }

    return nullptr;
}

//
// E_InventorySlotForItem
//
// Find the slot being used by an item in the player's inventory, by pointer,
// if one exists. nullptr is returned if the item is not in the player's
// inventory.
//
inventoryslot_t *E_InventorySlotForItem(const player_t &player, const itemeffect_t *effect)
{
    inventoryitemid_t id;

    if(effect && (id = effect->getInt(keyItemID, -1)) >= 0)
        return E_InventorySlotForItemID(player, id);
    else
        return nullptr;
}

//
// E_InventorySlotForItemName
//
// Find the slot being used by an item in the player's inventory, by name,
// if one exists. nullptr is returned if the item is not in the player's
// inventory.
//
inventoryslot_t *E_InventorySlotForItemName(const player_t &player, const char *name)
{
    return E_InventorySlotForItem(player, E_ItemEffectForName(name));
}

//
// Returns the item ID for a given item effect name. Returns -1 if not found.
//
int E_ItemIDForName(const char *name)
{
    const itemeffect_t *effect = E_ItemEffectForName(name);
    if(!effect)
        return -1;
    return effect->getInt(keyItemID, -1);
}

//
// E_findInventorySlot
//
// Finds the first unused inventory slot index.
//
static inventoryindex_t E_findInventorySlot(inventory_t inventory)
{
    // find the first unused slot and return it
    for(inventoryindex_t idx = 0; idx < e_maxitemid; idx++)
    {
        if(inventory[idx].item == -1)
            return idx;
    }

    // should be unreachable
    return -1;
}

//
// E_sortInventory
//
// After a new slot is added to the inventory, it needs to be placed into its
// proper sorted position based on the item effects' sortorder fields.
//
static void E_sortInventory(const player_t &player, inventoryindex_t newIndex, int sortorder, const char *name)
{
    inventory_t     inventory = player.inventory;
    inventoryslot_t tempSlot  = inventory[newIndex];

    for(inventoryindex_t idx = 0; idx < newIndex; idx++)
    {
        const itemeffect_t *effect;

        if((effect = E_EffectForInventoryIndex(player, idx)))
        {
            const int thatorder = effect->getInt(keySortOrder, 0);
            // If sort order is shared then sort them alphabetically (case-insensitive)
            if(thatorder < sortorder || (thatorder == sortorder && strcasecmp(name, effect->getKey()) > 0))
                continue;
            else
            {
                // shift everything up
                for(inventoryindex_t up = newIndex; up > idx; up--)
                    inventory[up] = inventory[up - 1];

                // put the saved slot into its proper place
                inventory[idx] = tempSlot;
                return;
            }
        }
    }
}

//
// E_PlayerHasBackpack
//
// Special lookup function to test if the player has a backpack.
//
bool E_PlayerHasBackpack(const player_t &player)
{
    auto backpackItem = runtime_cast<itemeffect_t *>(e_effectsTable.getObject(keyBackpackItem));
    return (E_GetItemOwnedAmount(player, backpackItem) > 0);
}

//
// E_GiveBackpack
//
// Special function to give a backpack.
//
bool E_GiveBackpack(player_t &player)
{
    auto backpackItem = runtime_cast<itemeffect_t *>(e_effectsTable.getObject(keyBackpackItem));

    return E_GiveInventoryItem(player, backpackItem);
}

//
// E_RemoveBackpack
//
// Special function to remove a backpack.
//
bool E_RemoveBackpack(const player_t &player)
{
    auto          backpackItem = runtime_cast<itemeffect_t *>(e_effectsTable.getObject(keyBackpackItem));
    bool          removed      = false;
    itemremoved_e code;

    if((code = E_RemoveInventoryItem(player, backpackItem, -1)) != INV_NOTREMOVED)
    {
        removed = true;

        // cut all ammo types to their normal max amount
        size_t numAmmo = E_GetNumAmmoTypes();

        for(size_t i = 0; i < numAmmo; i++)
        {
            auto ammo      = E_AmmoTypeForIndex(i);
            int  maxamount = ammo->getInt(keyMaxAmount, 0);
            auto slot      = E_InventorySlotForItem(player, ammo);

            if(slot && slot->amount > maxamount)
                slot->amount = maxamount;
        }
    }

    return removed;
}

//
// E_GetMaxAmountForArtifact
//
// Get the max amount of an artifact that can be carried. There are some
// special cases for different token subtypes of artifact.
//
int E_GetMaxAmountForArtifact(const player_t &player, const itemeffect_t *artifact)
{
    if(!artifact)
        return 0;

    int subType = artifact->getInt(keyArtifactType, ARTI_NORMAL);

    switch(subType)
    {
    case ARTI_AMMO:
        // ammo may increase the max amount if the player is carrying a backpack
        if(E_PlayerHasBackpack(player))
            return artifact->getInt(keyBackpackMaxAmt, 0);
        break;
    default: //
        break;
    }

    // The default case is to return the ordinary max amount.
    return artifact->getInt(keyMaxAmount, 1);
}

//
// E_GetItemOwnedAmount
//
// If you do not need the inventory slot for any other purpose, you can lookup
// the amount of an item owned in one step by using this function.
//
int E_GetItemOwnedAmount(const player_t &player, const itemeffect_t *artifact)
{
    auto slot = E_InventorySlotForItem(player, artifact);

    return (slot ? slot->amount : 0);
}

//
// E_GetItemOwnedAmountName
//
// As above, but also doing a lookup on name.
//
int E_GetItemOwnedAmountName(const player_t &player, const char *name)
{
    auto slot = E_InventorySlotForItemName(player, name);

    return (slot ? slot->amount : 0);
}

//
// Check if player has power by name
//
bool E_PlayerHasPowerName(const player_t &player, const char *name)
{
    if(estrempty(name))
        return false;
    int num = E_StrToNumLinear(powerStrings, NUMPOWERS, name);
    if(num == NUMPOWERS)
        return false;
    return !!player.powers[num].isActive();
}

//
// E_GiveInventoryItem
//
// Place an artifact effect into the player's inventory, if it will fit.
//
bool E_GiveInventoryItem(player_t &player, const itemeffect_t *artifact, int amount)
{
    if(!artifact)
        return false;

    itemeffecttype_t  fxtype = artifact->getInt(keyClass, ITEMFX_NONE);
    inventoryitemid_t itemid = artifact->getInt(keyItemID, -1);

    // Not an artifact??
    if(fxtype != ITEMFX_ARTIFACT || itemid < 0)
        return false;

    inventoryindex_t newSlot      = -1;
    int              amountToGive = artifact->getInt(keyAmount, 1);
    int              maxAmount    = E_GetMaxAmountForArtifact(player, artifact);

    // may override amount to give via parameter "amount", if > 0
    if(amount > 0)
        amountToGive = amount;

    // Does the player already have this item?
    inventoryslot_t       *slot     = E_InventorySlotForItemID(player, itemid);
    const inventoryslot_t *initslot = slot;

    // If not, make a slot for it
    if(!slot)
    {
        if((newSlot = E_findInventorySlot(player.inventory)) < 0)
            return false; // internal error, actually... shouldn't happen
        slot = &player.inventory[newSlot];
    }
    else if(slot->amount == maxAmount)
        return false;

    // If must collect full amount, but it won't fit, return now.
    if(artifact->getInt(keyFullAmountOnly, 0) && slot->amount + amountToGive > maxAmount)
        return false;

    // Make sure the player's inv_ptr is updated if need be
    if(!initslot && E_PlayerHasVisibleInvItem(player))
    {
        const itemeffect_t *other      = E_EffectForInventoryIndex(player, player.inv_ptr);
        const int           artiorder  = artifact->getInt(keySortOrder, 0);
        const int           otherorder = other->getInt(keySortOrder, 0);
        if(artiorder < otherorder || (artiorder == otherorder && strcasecmp(artifact->getKey(), other->getKey()) < 0))
            player.inv_ptr++;
    }

    // set the item type in case the slot is new, and increment the amount owned
    // by the amount this item gives, capping to the maximum allowed amount
    slot->item    = itemid;
    slot->amount += amountToGive;
    if(slot->amount > maxAmount)
        slot->amount = maxAmount;

    // sort if needed
    if(newSlot > 0)
        E_sortInventory(player, newSlot, artifact->getInt(keySortOrder, 0), artifact->getKey());

    return true;
}

//
// E_removeInventorySlot
//
// Remove a slot from the player's inventory.
//
static void E_removeInventorySlot(const player_t *player, inventoryslot_t *slot)
{
    inventory_t inventory = player->inventory;

    for(inventoryindex_t idx = 0; idx < e_maxitemid; idx++)
    {
        if(slot == &inventory[idx])
        {
            // shift everything down
            for(inventoryindex_t down = idx; down < e_maxitemid - 1; down++)
                inventory[down] = inventory[down + 1];

            // clear the top slot
            inventory[e_maxitemid - 1].item   = -1;
            inventory[e_maxitemid - 1].amount = 0;

            E_MoveInventoryCursor(*player, -1, const_cast<int &>(player->inv_ptr));

            return;
        }
    }
}

//
// E_RemoveInventoryItem
//
// Remove some amount of a specific item from the player's inventory, if
// possible. If amount is less than zero, then all of the item will be removed.
//
itemremoved_e E_RemoveInventoryItem(const player_t &player, const itemeffect_t *artifact, int amount)
{
    inventoryslot_t *slot = E_InventorySlotForItem(player, artifact);

    // don't have that item at all?
    if(!slot)
        return INV_NOTREMOVED;

    // a negative amount means to remove the full possessed amount
    if(amount < 0)
        amount = slot->amount;

    // don't own that many?
    if(slot->amount < amount)
        return INV_NOTREMOVED;

    itemremoved_e ret = INV_REMOVED;

    // subtract the amount requested
    slot->amount -= amount;

    // are they used up?
    if(slot->amount == 0)
    {
        // check for "keep depleted" flag to see if item stays even when we have
        // a zero amount of it.
        if(!artifact->getInt(keyKeepDepleted, 0))
        {
            // otherwise, we need to remove that item and collapse the player's
            // inventory
            E_removeInventorySlot(&player, slot);
            ret = INV_REMOVEDSLOT;
        }
    }

    return ret;
}

//
// E_InventoryEndHub
//
// At the end of a hub (or a level that is not part of a hub), call this
// function to strip all inventory items that are not meant to remain across
// levels to their max hub amount.
//
void E_InventoryEndHub(const player_t *player)
{
    for(inventoryindex_t i = 0; i < e_maxitemid; i++)
    {
        int           amount = player->inventory[i].amount;
        itemeffect_t *item   = E_EffectForInventoryIndex(*player, i);

        if(item)
        {
            int interHubAmount = item->getInt(keyInterHubAmount, 0);

            // an interhubamount less than zero means no stripping occurs
            if(interHubAmount >= 0 && amount > interHubAmount)
            {
                auto code = E_RemoveInventoryItem(*player, item, amount - interHubAmount);
                if(code == INV_REMOVEDSLOT)
                    --i; // back up one slot, because the current one was removed
            }
        }
    }
}

//
// E_ClearInventory
//
// Completely clear a player's inventory.
//
void E_ClearInventory(player_t *player)
{
    invbarstate_t &invbarstate = player->invbarstate;

    for(inventoryindex_t i = 0; i < e_maxitemid; i++)
    {
        player->inventory[i].amount = 0;
        player->inventory[i].item   = -1;
        // Also unmorph inventory
        player->unmorphInventory[i].amount = 0;
        player->unmorphInventory[i].item   = -1;
    }

    player->inv_ptr = 0;
    invbarstate     = { false, 0 };
}

//
// E_GetInventoryAllocSize
//
// Return the allocated size of a player's inventory in number of slots.
// This has nothing to do with the number of items owned.
//
int E_GetInventoryAllocSize()
{
    return e_maxitemid;
}

//
// Gets the actual health if special
//
int E_GetPClassHealth(const itemeffect_t &effect, size_t keyIndex, const playerclass_t &pclass, int def)
{
    const char *keyword = effect.getConstString(keyIndex, nullptr);
    if(keyword == eSpecialKeyword[E_SPECIAL_KEYWORD_MAXHEALTH])
        return pclass.maxhealth;
    if(keyword == eSpecialKeyword[E_SPECIAL_KEYWORD_SUPERHEALTH])
        return pclass.superhealth;
    return effect.getInt(keyIndex, def);
}
int E_GetPClassHealth(const itemeffect_t &effect, const char *key, const playerclass_t &pclass, int def)
{
    return E_GetPClassHealth(effect, MetaKeyIndex(key), pclass, def);
}

//
// Upon a polymorph, stash the current weapons to a separate inventory, since they can't be used by
// morphing class.
//
void E_StashOriginalMorphWeapons(player_t &player)
{
    size_t numWeapons = E_getNumWeaponItems();

    // WARNING: this clears existing unmorph inventory
    memset(player.unmorphInventory, 0, e_maxitemid * sizeof(inventoryslot_t));
    int pos = 0;

    for(size_t i = 0; i < numWeapons; ++i)
    {
        const itemeffect_t *effect = E_weaponItemForIndex(i);
        inventoryslot_t    *slot   = E_InventorySlotForItem(player, effect);

        if(!slot || slot->amount <= 0)
            continue;

        // Move the slot to the unmorph inventory
        player.unmorphInventory[pos++] = *slot;
        E_RemoveInventoryItem(player, effect, -1);
    }
}

//
// Unstash weapons
//
void E_UnstashWeaponsForUnmorphing(player_t &player)
{
    size_t numWeapons = E_getNumWeaponItems();

    // First remove all owned weapons (specific to morph class)
    for(size_t i = 0; i < numWeapons; ++i)
    {
        const itemeffect_t *effect = E_weaponItemForIndex(i);
        inventoryslot_t    *slot   = E_InventorySlotForItem(player, effect);

        if(!slot)
            continue;

        E_RemoveInventoryItem(player, effect, -1);
    }

    for(inventoryitemid_t i = 0; i < e_maxitemid; ++i)
    {
        const inventoryslot_t &slot = player.unmorphInventory[i];
        if(!slot.amount)
            break; // reached end

        E_GiveInventoryItem(player, E_EffectForInventoryItemID(slot.item));
    }
}

//
// Remove an item effect from the table.
//
void E_SafeDeleteItemEffect(itemeffect_t *effect)
{
    // Delete references from other collections
    // NOTE: this would also need to handle e_ammoTypesLookup and e_keysLookup
    for(size_t i = 0; i < e_weaponsLookup.getLength(); ++i)
        if(e_weaponsLookup[i] == effect)
        {
            e_weaponsLookup[i] = e_weaponsLookup.back();
            e_weaponsLookup.pop();
        }

    e_effectsTable.removeObject(effect);
    delete effect;
}

//=============================================================================
//
// Global Processing
//

//
// Process pickups that aren't embedded in things
//
void E_ProcessPickups(cfg_t *cfg)
{
    // process pickup effect bindings
    E_processPickupEffects(cfg);

    // process sprite pickup bindings
    E_processPickupItems(cfg);
}

//
// E_ProcessInventory
//
// Main global function for performing all inventory-related EDF processing.
//
void E_ProcessInventory(cfg_t *cfg)
{
    // process item effects
    E_processItemEffects(cfg);

    // generate weapon trackers (item effects)
    E_generateWeaponTrackers();

    // allocate inventory item IDs
    E_allocateInventoryItemIDs();

    // allocate sort orders to -invbar items
    E_allocateSortOrders();

    // allocate player inventories
    E_allocatePlayerInventories();

    // collect special artifact type definitions
    E_collectAmmoTypes();
    E_collectKeyItems();
    E_collectWeaponTypes();
    E_collectAutouseHealthItems();

    // process lockdefs
    E_processLockDefs(cfg);

    // TODO: MOAR?
}

// EOF
<|MERGE_RESOLUTION|>--- conflicted
+++ resolved
@@ -1845,24 +1845,6 @@
 //
 static useaction_t *E_addUseAction(const itemeffect_t *artifact, const action_t *action)
 {
-<<<<<<< HEAD
-   useaction_t *toadd = estructalloc(useaction_t, 1);
-   arglist_t   *args  = estructalloc(arglist_t,   1);
-   MetaString  *ms    = nullptr;
-
-   while((ms = artifact->getNextKeyAndTypeEx(ms, keyArgs)))
-   {
-      if(!E_AddArgToList(args, ms->getValue()))
-         return nullptr;
-   }
-
-   toadd->artifactname = artifact->getKey();
-   toadd->actiontype   = actionargs_t::ARTIFACT;
-   toadd->args         = args;
-   toadd->aeonaction   = action->aeonaction;
-   e_UseActionHash.addObject(toadd);
-   return toadd;
-=======
     useaction_t *toadd = estructalloc(useaction_t, 1);
     arglist_t   *args  = estructalloc(arglist_t, 1);
 
@@ -1878,7 +1860,6 @@
     toadd->args         = args;
     e_UseActionHash.addObject(toadd);
     return toadd;
->>>>>>> bf494889
 }
 
 //
@@ -1888,23 +1869,6 @@
 //
 void E_TryUseItem(player_t &player, inventoryitemid_t ID)
 {
-<<<<<<< HEAD
-   invbarstate_t &invbarstate = player.invbarstate;
-   itemeffect_t *artifact = E_EffectForInventoryItemID(ID);
-   if(!artifact)
-      return;
-   if(E_getItemEffectType(artifact) == ITEMFX_ARTIFACT)
-   {
-      if(artifact->getInt(keyArtifactType, -1) == ARTI_NORMAL)
-      {
-         bool success = false;
-
-         const char   *useeffectstr = artifact->getString(keyUseEffect, nullptr);
-         itemeffect_t *effect       = E_ItemEffectForName(useeffectstr);
-         if(effect)
-         {
-            switch(E_getItemEffectType(effect))
-=======
     invbarstate_t &invbarstate = player.invbarstate;
     itemeffect_t  *artifact    = E_EffectForInventoryItemID(ID);
     if(!artifact)
@@ -1918,7 +1882,6 @@
             const char   *useeffectstr = artifact->getString(keyUseEffect, "");
             itemeffect_t *effect       = E_ItemEffectForName(useeffectstr);
             if(effect)
->>>>>>> bf494889
             {
                 switch(E_getItemEffectType(effect))
                 {
@@ -1937,23 +1900,6 @@
                 default: return;
                 }
             }
-<<<<<<< HEAD
-         }
-
-         const char *useactionstr = artifact->getString(keyUseAction, nullptr);
-         action_t   *action       = E_GetAction(useactionstr);
-         if(action)
-         {
-            // Try and get the cached useaction, and if we fail, make one
-            useaction_t *useaction = E_useActionForArtifactName(artifact->getKey());
-            if(useaction == nullptr)
-            {
-               if((useaction = E_addUseAction(artifact, action)) == nullptr)
-               {
-                  doom_printf("Too many args specified in useaction for artifact '%s'\a\n",
-                              artifact->getKey());
-               }
-=======
 
             const char *useactionstr = artifact->getString(keyUseAction, "");
             deh_bexptr *ptr          = D_GetBexPtr(useactionstr);
@@ -1981,61 +1927,18 @@
                     success           = true;
                     player.attackdown = static_cast<attacktype_e>(player.attackdown & ~AT_ITEM);
                 }
->>>>>>> bf494889
             }
             else if(estrnonempty(useactionstr))
             {
-<<<<<<< HEAD
-               actionargs_t args = *useaction;
-
-               // Temporarily note down that the called codepointer shouldn't subtract ammo
-               player.attackdown = static_cast<attacktype_e>(player.attackdown | AT_ITEM);
-               // We ALWAYS update the actor and psprite
-               action.actor = player.mo;
-               action.pspr  = player.psprites;
-               ptr->cptr(&action);
-               success = true;
-               player.attackdown = static_cast<attacktype_e>(player.attackdown & ~AT_ITEM);
-            }
-         }
-         else if(estrnonempty(useactionstr))
-         {
-            doom_printf("Codepointer/action '%s' not found in useaction for "
-                        "artifact '%s'\a\n", useactionstr, artifact->getKey());
-         }
-=======
                 doom_printf("Codepointer '%s' not found in useaction for artifact '%s'\a\n", useactionstr,
                             artifact->getKey());
             }
->>>>>>> bf494889
 
             if(success)
             {
                 const char *sound;
                 E_RemoveInventoryItem(player, artifact, 1);
 
-<<<<<<< HEAD
-         if(success)
-         {
-            const char *sound;
-            E_RemoveInventoryItem(player, artifact, 1);
-
-            sound = artifact->getString(keyUseSound, nullptr);
-            if(estrnonempty(sound))
-               S_StartSoundName(player.mo, sound);
-
-            // TODO: Make this not hard-coded
-            invbarstate.ArtifactFlash = 5;
-         }
-         else
-         {
-            // Heretic shifts inventory one left if you fail to use your selected item.
-            // FIXME: Make this behaviour optional, or remove
-            E_MoveInventoryCursor(player, -1, player.inv_ptr);
-         }
-      }
-   }
-=======
                 sound = artifact->getString(keyUseSound, "");
                 if(estrnonempty(sound))
                     S_StartSoundName(player.mo, sound);
@@ -2050,7 +1953,6 @@
             }
         }
     }
->>>>>>> bf494889
 }
 
 //
