//
// Copyright (C) 2018 James Haley, Max Waine, et al.
//
// This program is free software: you can redistribute it and/or modify
// it under the terms of the GNU General Public License as published by
// the Free Software Foundation, either version 3 of the License, or
// (at your option) any later version.
//
// This program is distributed in the hope that it will be useful,
// but WITHOUT ANY WARRANTY; without even the implied warranty of
// MERCHANTABILITY or FITNESS FOR A PARTICULAR PURPOSE.  See the
// GNU General Public License for more details.
//
// You should have received a copy of the GNU General Public License
// along with this program.  If not, see http://www.gnu.org/licenses/
//
// Additional terms and conditions compatible with the GPLv3 apply. See the
// file COPYING-EE for details.
//
//----------------------------------------------------------------------------
//
// Purpose: Inventory
// Authors: James Haley, Max Waine
//

#define NEED_EDF_DEFINITIONS

#include "z_zone.h"
#include "i_system.h"

#include "Confuse/confuse.h"
#include "e_edf.h"
#include "e_hash.h"
#include "e_inventory.h"
#include "e_lib.h"
#include "e_player.h"
#include "e_sprite.h"
#include "e_string.h"

#include "autopalette.h"
#include "a_args.h"
#include "am_map.h"
#include "c_runcmd.h"
#include "d_dehtbl.h"
#include "d_gi.h"
#include "doomstat.h"
#include "e_actions.h"
#include "e_args.h"
#include "e_weapons.h"
#include "g_game.h"
#include "info.h"
#include "m_collection.h"
#include "metaapi.h"
#include "p_inter.h"
#include "p_mobj.h"
#include "p_skin.h"
#include "s_sound.h"
#include "v_video.h"

//=============================================================================
//
// Effect Classes
//

// Item Effect Type names
static const char *e_ItemEffectTypeNames[NUMITEMFX] =
{
   "None",
   "Health",
   "Armor",
   "Ammo",
   "Power",
   "WeaponGiver",
   "Artifact"
};

//
// E_EffectTypeForName
//
// Look up an effect type index based on its name. ITEMFX_NONE is returned
// if an invalid name is provided.
//
itemeffecttype_t E_EffectTypeForName(const char *name)
{
   itemeffecttype_t fx;

   if((fx = E_StrToNumLinear(e_ItemEffectTypeNames, NUMITEMFX, name)) == NUMITEMFX)
      fx = ITEMFX_NONE;

   return fx;
}

//=============================================================================
//
// Effects
//
// An effect applies when an item is collected, used, or dropped.
//

// The effects table contains as properties metatables for each effect.
static MetaTable e_effectsTable;

//
// E_addItemEffect
//
// Add an item effect from a cfg_t definition.
//
static void E_convertKeywordEnumsToStrings(MetaTable &table);
static itemeffect_t *E_addItemEffect(cfg_t *cfg, const char *const cfgSecName, const int secNum)
{
   itemeffect_t *table;
   const char   *name = cfg_title(cfg);

   if (!(table = E_ItemEffectForName(name)))
   {
      table = new itemeffect_t(name);
      e_effectsTable.addObject(table);
   }
   else if(table->getInt(keyClass, ITEMFX_NONE) != secNum)
   {
      E_EDFLoggedWarning(
         2,
         "E_addItemEffect: Multiple item effects with same name "
         "'%s' but different types '%s' and '%s' defined\n",
         name,
         cfgSecName,
         table->getConstString(keyClassName, "")
      );
   }

   E_MetaTableFromCfg(cfg, table);
   E_convertKeywordEnumsToStrings(*table);

   return table;
}

//
// E_ItemEffectForName
//
// Find an item effect by name.
//
itemeffect_t *E_ItemEffectForName(const char *name)
{
   return runtime_cast<itemeffect_t *>(e_effectsTable.getObject(name));
}

//
// E_GetItemEffects
//
// Get the whole effects table, for the few places it is needed externally
// (mainly for console debugging features).
//
MetaTable *E_GetItemEffects()
{
   return &e_effectsTable;
}

//=============================================================================
//
// Effect Processing
//

// metakey vocabulary
constexpr const char KEY_ADDITIVE[]       = "additive";
constexpr const char KEY_ADDITIVETIME[]   = "additivetime";
constexpr const char KEY_ALWAYSPICKUP[]   = "alwayspickup";
constexpr const char KEY_AMMO[]           = "ammo";
constexpr const char KEY_AMMOGIVEN[]      = "ammogiven";
constexpr const char KEY_AMOUNT[]         = "amount";
constexpr const char KEY_ARGS[]           = "args";
constexpr const char KEY_ARTIFACTTYPE[]   = "artifacttype";
constexpr const char KEY_AUTOUSE_HEALTH_MODE[]     = "autouse.health.mode";
constexpr const char KEY_AUTOUSE_HEALTH_RESTRICT[] = "autouse.health.restrict";
constexpr const char KEY_BACKPACKAMOUNT[] = "ammo.backpackamount";
constexpr const char KEY_BACKPACKMAXAMT[] = "ammo.backpackmaxamount";
constexpr const char KEY_AMMOCOOPSTAY[]   = "ammo.coopstay";
constexpr const char KEY_AMMODMSTAY[]     = "ammo.dmstay";
constexpr const char KEY_AMMODROPPED[]    = "ammo.dropped";
constexpr const char KEY_AMMOGIVE[]       = "ammo.give";
constexpr const char KEY_CLASS[]          = "class";
constexpr const char KEY_CLASSNAME[]      = "classname";
constexpr const char KEY_CLRAMMOGIVEN[]   = "clearammogiven";
constexpr const char KEY_DROPAMOUNT[]     = "dropamount";
constexpr const char KEY_DURATION[]       = "duration";
constexpr const char KEY_FULLAMOUNTONLY[] = "fullamountonly";
constexpr const char KEY_ICON[]           = "icon";
constexpr const char KEY_ICON_XOFFS[]     = "icon.offset.x";
constexpr const char KEY_ICON_YOFFS[]     = "icon.offset.y";
constexpr const char KEY_IGNORESKILL[]    = "ignoreskill";
constexpr const char KEY_INTERHUBAMOUNT[] = "interhubamount";
constexpr const char KEY_INVBAR[]         = "invbar";
constexpr const char KEY_ITEMID[]         = "itemid";
constexpr const char KEY_KEEPDEPLETED[]   = "keepdepleted";
constexpr const char KEY_LOWMESSAGE[]     = "lowmessage";
constexpr const char KEY_MAXAMOUNT[]      = "maxamount";
constexpr const char KEY_MAXSAVEAMOUNT[]  = "maxsaveamount";
constexpr const char KEY_NOSHAREWARE[]    = "noshareware";
constexpr const char KEY_OVERRIDESSELF[]  = "overridesself";
constexpr const char KEY_PERMANENT[]      = "permanent";
constexpr const char KEY_SAVEAMOUNT[]     = "saveamount";
constexpr const char KEY_SAVEDIVISOR[]    = "savedivisor";
constexpr const char KEY_SAVEFACTOR[]     = "savefactor";
constexpr const char KEY_SETHEALTH[]      = "sethealth";
constexpr const char KEY_SETABSORPTION[]  = "setabsorption";
constexpr const char KEY_SORTORDER[]      = "sortorder";
constexpr const char KEY_TYPE[]           = "type";
constexpr const char KEY_UNDROPPABLE[]    = "undroppable";
constexpr const char KEY_USEACTION[]      = "useaction";
constexpr const char KEY_USEEFFECT[]      = "useeffect";
constexpr const char KEY_USESOUND[]       = "usesound";
constexpr const char KEY_WEAPON[]         = "weapon";

constexpr const char KEY_DELTA_NAME[]     = "name";

// Interned metatable keys
MetaKeyIndex keyAmount        (KEY_AMOUNT        );
MetaKeyIndex keyBackpackAmount(KEY_BACKPACKAMOUNT);
MetaKeyIndex keyClass         (KEY_CLASS         );
MetaKeyIndex keyClassName     (KEY_CLASSNAME     );
MetaKeyIndex keyItemID        (KEY_ITEMID        );
MetaKeyIndex keyMaxAmount     (KEY_MAXAMOUNT     );
MetaKeyIndex keyBackpackMaxAmt(KEY_BACKPACKMAXAMT);
MetaKeyIndex keyInvBar        (KEY_INVBAR        );
MetaKeyIndex keyAmmoGiven     (KEY_AMMOGIVEN     );
MetaKeyIndex keyAutouseHealthMode    (KEY_AUTOUSE_HEALTH_MODE    );
MetaKeyIndex keyAutouseHealthRestrict(KEY_AUTOUSE_HEALTH_RESTRICT);

// Static interened metatable keys
static MetaKeyIndex keyArtifactType  (KEY_ARTIFACTTYPE  );
static MetaKeyIndex keyFullAmountOnly(KEY_FULLAMOUNTONLY);
static MetaKeyIndex keyInterHubAmount(KEY_INTERHUBAMOUNT);
static MetaKeyIndex keyKeepDepleted  (KEY_KEEPDEPLETED  );
static MetaKeyIndex keySortOrder     (KEY_SORTORDER     );
static MetaKeyIndex keyUseEffect     (KEY_USEEFFECT     );
static MetaKeyIndex keyUseAction     (KEY_USEACTION     );
static MetaKeyIndex keyUseSound      (KEY_USESOUND      );
static MetaKeyIndex keyArgs          (KEY_ARGS          );

// Keys for specially treated artifact types
static MetaKeyIndex keyBackpackItem  (ARTI_BACKPACKITEM );

//
// Temporary special values, starting from exceedingly remote negatives. They will be transformed
// back to special strings, to prevent mistakenly using them accidentally.
//
enum
{
   E_SPECIAL_KEYWORD_MAXHEALTH,
   E_SPECIAL_KEYWORD_SUPERHEALTH,
   E_NUM_SPECIAL_KEYWORDS             // used when iterating
};

//
// These must be in sync with the above enum's meaningful values
//
static const char *eSpecialKeyword[] =
{
   "@maxhealth",
   "@superhealth",
};

//
// Health special keyword support. The returned values will then be postprocessed and replaced with
// actual metastrings
//
static int E_keywordCB(cfg_t *cfg, cfg_opt_t *opt, const char *value, void *result)
{
   for(int i = 0; i < E_NUM_SPECIAL_KEYWORDS; ++i)
   {
      if(!strcasecmp(value, eSpecialKeyword[i]))
      {
         *static_cast<int *>(result) = INT_MIN + 1 + i;
         return 0;
      }
   }
   char *endptr = nullptr;
   long val = strtol(value, &endptr, 0);
   if(*endptr)
   {
      if(cfg)
         cfg_error(cfg, "invalid health value '%s' for option '%s'\n", value, opt->name);
      return -1;
   }
   *static_cast<int *>(result) = static_cast<int>(val);
   return 0;
}

// Health fields
#define HEALTHFX_FIELDS \
   CFG_INT_CB(KEY_AMOUNT,    0, CFGF_NONE, E_keywordCB), /* amount to recover          */   \
   CFG_INT_CB(KEY_MAXAMOUNT, 0, CFGF_NONE, E_keywordCB), /* max that can be recovered  */   \
   CFG_STR(KEY_LOWMESSAGE, "", CFGF_NONE), /* message if health < amount */   \
                                                                              \
   CFG_FLAG(KEY_ALWAYSPICKUP, 0, CFGF_SIGNPREFIX), /* if +, always pick up */ \
   CFG_FLAG(KEY_SETHEALTH,    0, CFGF_SIGNPREFIX), /* if +, sets health    */ \
                                                                              \
   CFG_END()

cfg_opt_t edf_healthfx_opts[] =
{
   HEALTHFX_FIELDS
};

cfg_opt_t edf_healthfx_delta_opts[] =
{
   CFG_STR(KEY_DELTA_NAME, nullptr, CFGF_NONE),
   HEALTHFX_FIELDS
};

// Armor fields
#define ARMORFX_FIELDS \
   CFG_INT(KEY_SAVEAMOUNT,    -1,  CFGF_NONE), /* amount of armor given          */                 \
   CFG_INT(KEY_SAVEFACTOR,     1,  CFGF_NONE), /* numerator of save percentage   */                 \
   CFG_INT(KEY_SAVEDIVISOR,    3,  CFGF_NONE), /* denominator of save percentage */                 \
   CFG_INT(KEY_MAXSAVEAMOUNT,  0,  CFGF_NONE), /* max save amount, for bonuses   */                 \
                                                                                                    \
   CFG_FLAG(KEY_ALWAYSPICKUP,  0, CFGF_SIGNPREFIX), /* if +, always pick up                      */ \
   CFG_FLAG(KEY_ADDITIVE,      0, CFGF_SIGNPREFIX), /* if +, adds to the current amount of armor */ \
   CFG_FLAG(KEY_SETABSORPTION, 0, CFGF_SIGNPREFIX), /* if +, sets absorption values              */ \
                                                                                                    \
   CFG_END()

cfg_opt_t edf_armorfx_opts[] =
{
   ARMORFX_FIELDS
};

cfg_opt_t edf_armorfx_delta_opts[] =
{
   CFG_STR(KEY_DELTA_NAME, nullptr, CFGF_NONE),
   ARMORFX_FIELDS
};

// Ammo giver fields
#define AMMOFX_FIELDS \
   CFG_STR(KEY_AMMO,       "", CFGF_NONE), /* name of ammo type artifact to give        */               \
   CFG_INT(KEY_AMOUNT,     0,  CFGF_NONE), /* amount of ammo given                      */               \
   CFG_INT(KEY_DROPAMOUNT, 0,  CFGF_NONE), /* amount of ammo given when item is dropped */               \
                                                                                                         \
   CFG_FLAG(KEY_IGNORESKILL, 0, CFGF_SIGNPREFIX), /* if +, does not double on skills that double ammo */ \
                                                                                                         \
   CFG_END()

cfg_opt_t edf_ammofx_opts[] =
{
   AMMOFX_FIELDS
};

cfg_opt_t edf_ammofx_delta_opts[] =
{
   CFG_STR(KEY_DELTA_NAME, nullptr, CFGF_NONE),
   AMMOFX_FIELDS
};

// Powerup effect fields
#define POWERFX_FIELDS \
   CFG_INT(KEY_DURATION,  -1, CFGF_NONE), /* length of time to last         */                       \
   CFG_STR(KEY_TYPE,      "", CFGF_NONE), /* name of powerup effect to give */                       \
                                                                                                     \
   CFG_FLAG(KEY_ADDITIVETIME,  0, CFGF_SIGNPREFIX), /* if +, adds to current duration */             \
                                                                                                     \
   CFG_FLAG(KEY_PERMANENT,     0, CFGF_SIGNPREFIX), /* if +, lasts forever                        */ \
   CFG_FLAG(KEY_OVERRIDESSELF, 0, CFGF_SIGNPREFIX), /* if +, getting the power again while still  */ \
                                                    /* under its influence is allowed (a la DOOM) */ \
   /* TODO: support HUBPOWER and PERSISTENTPOWER properties, etc. */                                 \
                                                                                                     \
   CFG_END()

cfg_opt_t edf_powerfx_opts[] =
{
   POWERFX_FIELDS
};

cfg_opt_t edf_powerfx_delta_opts[] =
{
   CFG_STR(KEY_DELTA_NAME, nullptr, CFGF_NONE),
   POWERFX_FIELDS
};

// NOTE TO SELF: Ratio in DOOMs is 2N, N, 5N, N
static cfg_opt_t ammogiven_opts[] =
{
   CFG_STR(KEY_TYPE,         "", CFGF_NONE), // type of ammo given
   CFG_INT(KEY_AMMOGIVE,     -1, CFGF_NONE), // amount of ammo given normally
   CFG_INT(KEY_AMMODROPPED,  -1, CFGF_NONE), // amount of ammo given when dropped
   CFG_INT(KEY_AMMODMSTAY,   -1, CFGF_NONE), // amount of ammo given in DM w/weapons stay
   CFG_INT(KEY_AMMOCOOPSTAY, -1, CFGF_NONE), // amount of ammo given in coop w/weapon stay
   CFG_END()
};

// Weapon Giver effect fields
#define WEAPONFX_FIELDS \
   CFG_STR(KEY_WEAPON,       "",             CFGF_NONE             ), /* name of weapon to give             */ \
   CFG_MVPROP(KEY_AMMOGIVEN, ammogiven_opts, CFGF_MULTI|CFGF_NOCASE), /* type and quantities of ammos given */ \
   CFG_END()

cfg_opt_t edf_weapgfx_opts[] =
{
   WEAPONFX_FIELDS
};

cfg_opt_t edf_weapgfx_delta_opts[] =
{
   CFG_STR(KEY_DELTA_NAME,    nullptr, CFGF_NONE),
   CFG_FLAG(KEY_CLRAMMOGIVEN, 0,       CFGF_NONE),
   WEAPONFX_FIELDS
};

// Artifact subtype names
static const char *artiTypeNames[NUMARTITYPES] =
{
   "NORMAL",   // an ordinary artifact
   "AMMO",     // ammo type
   "KEY",      // key
   "PUZZLE",   // puzzle item
   "POWER",    // powerup token
   "WEAPON",   // weapon token
   "QUEST"     // quest token
};

//
// E_artiTypeCB
//
// Value parsing callback for artifact type
//
static int E_artiTypeCB(cfg_t *cfg, cfg_opt_t *opt, const char *value, void *result)
{
   int res;

   if((res = E_StrToNumLinear(artiTypeNames, NUMARTITYPES, value)) == NUMARTITYPES)
      res = ARTI_NORMAL;

   *(int *)result = res;

   return 0;
}

// Autouse options
static const char *autouseHealthModeNames[(int)AutoUseHealthMode::MAX] =
{
   "none",
   "heretic",

   // TODO: add this when we support strife
//   "strife"
};

//
// Parsing callback for autouse
//
static int E_autouseHealthModeCB(cfg_t *cfg, cfg_opt_t *opt, const char *value, void *result)
{
   int res;

   if((res = E_StrToNumLinear(autouseHealthModeNames, (int)earrlen(autouseHealthModeNames), value))
      == (int)earrlen(autouseHealthModeNames))
   {
      res = (int)AutoUseHealthMode::none;
   }
   *(int *)result = res;

   return 0;
}

static dehflags_t autousehealthrestrict_flaglist[] =
{
   { "baby",       AHR_BABY       },
   { "deathmatch", AHR_DEATHMATCH },
   { nullptr,      0              },
};

static dehflagset_t autousehealthrestrict_flagset =
{
   autousehealthrestrict_flaglist,
   0,
};

//
// Restrict by skill or game mode
//
static int E_autouseHealthRestrictCB(cfg_t *cfg, cfg_opt_t *opt, const char *value, void *result)
{
   *(int *)result = (int)E_ParseFlags(value, &autousehealthrestrict_flagset);
   return 0;
}

//
// Callback function for the function-valued string option used to
// specify state action functions. This is called during parsing, not
// processing, and thus we do not look up/resolve anything at this point.
// We are only interested in populating the cfg's args values with the
// strings passed to this callback as parameters. The value of the option has
// already been set to the name of the codepointer by the libConfuse framework.
//
static int E_actionFuncCB(cfg_t *cfg, cfg_opt_t *opt, int argc, const char **argv)
{
   if(argc > EMAXARGS)
   {
      E_EDFLoggedWarning(2, "E_actionFuncCB: More than 16 args specified for artifact '%s'\n",
                         cfg->title);
   }
   else if(argc > 0)
      cfg_setlistptr(cfg, KEY_ARGS, argc, static_cast<const void *>(argv));

   return 0; // everything is good
}

// Artifact fields
#define ARTIFACT_FIELDS \
   CFG_INT(KEY_AMOUNT,          1,  CFGF_NONE), /* amount gained with one pickup               */    \
   CFG_INT(KEY_MAXAMOUNT,       1,  CFGF_NONE), /* max amount that can be carried in inventory */    \
   CFG_INT(KEY_INTERHUBAMOUNT,  0,  CFGF_NONE), /* amount carryable between hubs (or levels)   */    \
   CFG_INT(KEY_SORTORDER,       0,  CFGF_NONE), /* relative ordering within inventory          */    \
   CFG_STR(KEY_ICON,            "", CFGF_NONE), /* icon used on inventory bars                 */    \
   CFG_INT(KEY_ICON_XOFFS,      0,  CFGF_NONE), /* x offset of icon (+ is left)                */    \
   CFG_INT(KEY_ICON_YOFFS,      0,  CFGF_NONE), /* y offset of icon (+ is right)               */    \
   CFG_STR(KEY_USESOUND,        "", CFGF_NONE), /* sound to play when used                     */    \
   CFG_STR(KEY_USEEFFECT,       "", CFGF_NONE), /* effect to activate when used                */    \
                                                                                                     \
   CFG_FLAG(KEY_UNDROPPABLE,    0, CFGF_SIGNPREFIX), /* if +, cannot be dropped                   */ \
   CFG_FLAG(KEY_INVBAR,         0, CFGF_SIGNPREFIX), /* if +, appears in inventory bar            */ \
   CFG_FLAG(KEY_KEEPDEPLETED,   0, CFGF_SIGNPREFIX), /* if +, remains in inventory if amount is 0 */ \
   CFG_FLAG(KEY_FULLAMOUNTONLY, 0, CFGF_SIGNPREFIX), /* if +, pick up for full amount only        */ \
   CFG_FLAG(KEY_NOSHAREWARE,    0, CFGF_SIGNPREFIX), /* if +, non-shareware                       */ \
                                                                                                     \
   CFG_INT_CB(KEY_AUTOUSE_HEALTH_MODE, (int)AutoUseHealthMode::none, CFGF_NONE, E_autouseHealthModeCB), \
   CFG_INT_CB(KEY_AUTOUSE_HEALTH_RESTRICT, 0, CFGF_NONE, E_autouseHealthRestrictCB),                 \
                                                                                                     \
   CFG_INT_CB(KEY_ARTIFACTTYPE, ARTI_NORMAL, CFGF_NONE, E_artiTypeCB), /* artifact sub-type */       \
                                                                                                     \
   CFG_STRFUNC(KEY_USEACTION,  "NULL",                  E_actionFuncCB), /* action function */       \
   CFG_STR(KEY_ARGS,           nullptr,      CFGF_LIST),                                             \
                                                                                                     \
                                                                                                     \
   /* Sub-Type Specific Fields */                                                                    \
   /* These only have meaning if the value of artifacttype is the expected value. */                 \
   /* You can set the keys on other artifacts, but they'll have no effect. */                        \
                                                                                                     \
   /* Ammo sub-type */                                                                               \
   CFG_INT(KEY_BACKPACKAMOUNT, 0, CFGF_NONE),                                                        \
   CFG_INT(KEY_BACKPACKMAXAMT, 0, CFGF_NONE),                                                        \
                                                                                                     \
   CFG_END()

cfg_opt_t edf_artifact_opts[] =
{
   ARTIFACT_FIELDS
};

cfg_opt_t edf_artifact_delta_opts[] =
{
   CFG_STR(KEY_DELTA_NAME, nullptr, CFGF_NONE),
   ARTIFACT_FIELDS
};

static const char *e_ItemSectionNames[NUMITEMFX] =
{
   "",
   EDF_SEC_HEALTHFX,
   EDF_SEC_ARMORFX,
   EDF_SEC_AMMOFX,
   EDF_SEC_POWERFX,
   EDF_SEC_WEAPGFX,
   EDF_SEC_ARTIFACT
};

static const char *e_ItemDeltaSectionNames[NUMITEMFX] =
{
   "",
   EDF_SEC_HEALTHFXDELTA,
   EDF_SEC_ARMORFXDELTA,
   EDF_SEC_AMMOFXDELTA,
   EDF_SEC_POWERFXDELTA,
   EDF_SEC_WEAPGFXDELTA,
   EDF_SEC_ARTIFACTDELTA
};

//
// Some delta properties need special handling, so that's done here
//
static void E_handleSpecialItemDeltaProperties(const int i, cfg_t *sec, MetaTable *table,
                                               const char *const name)
{
   if(i == ITEMFX_WEAPONGIVER && cfg_size(sec, KEY_CLRAMMOGIVEN) > 0)
   {
      do
      {
         table->removeMetaTableNR(keyAmmoGiven);
      } while(metaerrno == META_ERR_NOERR);
   }
   else if(i == ITEMFX_ARTIFACT &&
           (cfg_size(sec, KEY_USEACTION) > 0 || cfg_size(sec, KEY_ARGS) > 0))
   {
      do
      {
         table->removeString(keyArgs);
      } while(metaerrno == META_ERR_NOERR);
   }
}

//
// Converts any ultra-negative special values back to metastrings, for safety in case they leak
// elsewhere.
//
static void E_convertKeywordEnumsToStrings(MetaTable &table)
{
   // basic recursion defense
   if(table.getInt(__func__, 0))
      return;
   table.setInt(__func__, 1);

   MetaInteger *mint = nullptr;
   while((mint = table.getNextTypeEx(mint)))
   {
      // Remove any prior const string for any scanned metaint
      table.removeConstString(mint->getKeyIdx());
      for(int i = 0; i < E_NUM_SPECIAL_KEYWORDS; ++i)
      {
         if(mint->getValue() != INT_MIN + 1 + i)
            continue;
         table.setConstString(mint->getKeyIdx(), eSpecialKeyword[i]);
         table.removeObject(mint);
         delete mint;
         mint = nullptr;   // restart search when deleting stuff
         break;
      }
   }

   MetaTable *subtable = nullptr;
   while((subtable = table.getNextTypeEx(subtable)))  // also go recursively
      E_convertKeywordEnumsToStrings(*subtable);

   table.removeInt(__func__);
}

//
// E_processItemEffects
//
static void E_processItemEffects(cfg_t *cfg)
{
   // process each type of effect section
   for(int i = ITEMFX_HEALTH; i < NUMITEMFX; i++)
   {
      const char   *cfgSecName  = e_ItemSectionNames[i];
      const char   *className   = e_ItemEffectTypeNames[i];
      unsigned int  numSections = cfg_size(cfg, cfgSecName);

      E_EDFLogPrintf("\t* Processing %s item effects (%u defined)\n",
                     className, numSections);

      // process each section of the current type
      for(unsigned int secNum = 0; secNum < numSections; secNum++)
      {
         auto newEffect = E_addItemEffect(cfg_getnsec(cfg, cfgSecName, secNum), cfgSecName, secNum);

         // add the item effect type and name as properties
         newEffect->setInt(keyClass, i);
         newEffect->setConstString(keyClassName, className);

         E_EDFLogPrintf("\t\t* Processed item '%s'\n", newEffect->getKey());
      }


      cfgSecName  = e_ItemDeltaSectionNames[i];
      numSections = cfg_size(cfg, cfgSecName);

      E_EDFLogPrintf("\t* Processing %s item effect deltas (%u defined)\n",
                     className, numSections);

      // process each section of the current delta type
      for(unsigned int secNum = 0; secNum < numSections; secNum++)
      {
         cfg_t      *sec  = cfg_getnsec(cfg, cfgSecName, secNum);
         const char *name = cfg_getstr(sec, KEY_DELTA_NAME);
         if(estrempty(name))  // invalid name?
            continue;
         auto table = e_effectsTable.getObjectKeyAndTypeEx<MetaTable>(name);
         if(!table)  // nothing to delta
            continue;

         E_handleSpecialItemDeltaProperties(i, sec, table, name);

         MetaTable base(*table); // store the base entries in a copy

         // Update table
         E_MetaTableFromCfg(sec, table, &base);
         E_convertKeywordEnumsToStrings(*table);

         E_EDFLogPrintf("\t\t* Processed item delta %u to '%s'\n", secNum, name);
      }

   }
}

static void E_generateWeaponTrackers()
{
   itemeffect_t *trackerTemplate = E_ItemEffectForName("_WeaponTrackerTemplate");
   if(trackerTemplate == nullptr)
   {
      // For some weird, weird, weird, weird reason, the template wasn't found.
      E_EDFLoggedErr(2, "E_generateWeaponTrackers: Weapon tracker template "
                        "artifact (_WeaponTrackerTemplate) not found.\n");
   }

   for(int i = 0; i < NUMWEAPONTYPES; i++)
   {
      weaponinfo_t *currWeapon  = E_WeaponForID(i);
      itemeffect_t *currTracker = E_ItemEffectForName(currWeapon->name);
      if(currTracker != nullptr)
      {
         if(currTracker->getInt(keyClass, ITEMFX_NONE) != ITEMFX_ARTIFACT)
         {
            E_EDFLoggedErr(
               2,
               "E_generateWeaponTrackers: Non-artifact item effect sharing name of weaponinfo '%s' found\n",
               currWeapon->name
            );
         }
         currWeapon->tracker = currTracker;
      }
      else
      {
         currTracker = new itemeffect_t(currWeapon->name);
         e_effectsTable.addObject(currTracker);
         trackerTemplate->copyTableTo(currTracker);
         currWeapon->tracker = currTracker;
      }
   }
}

//=============================================================================
//
// Ammo Types
//
// Solely for efficiency, a collection of all ammo type artifacts is kept.
// This allows iterating over all ammo types without having hard-coded sets
// of metakeys or scanning the entire artifacts table.
//

// The ammo types lookup provides fast lookup of every artifact type that is of
// subtype ARTI_AMMO. This is for benefit of effects like the backpack, and
// cheats that give all ammo.
static PODCollection<itemeffect_t *> e_ammoTypesLookup;

//
// E_GetNumAmmoTypes
//
// Returns the total number of ammo types defined.
//
size_t E_GetNumAmmoTypes()
{
   return e_ammoTypesLookup.getLength();
}

//
// E_AmmoTypeForIndex
//
// Get an ammo type for its index in the ammotypes lookup table.
// There is no extra bounds check here, so an illegal request will exit the
// game engine. Use E_GetNumAmmoTypes to get the upper array bound.
//
itemeffect_t *E_AmmoTypeForIndex(size_t idx)
{
   return e_ammoTypesLookup[idx];
}

//
// E_collectAmmoTypes
//
// Scan the effects table for all effects that are of type ARTI_AMMO and add
// them to the ammo types lookup.
//
static void E_collectAmmoTypes()
{
   e_ammoTypesLookup.makeEmpty();

   itemeffect_t *itr = nullptr;

   while((itr = runtime_cast<itemeffect_t *>(e_effectsTable.tableIterator(itr))))
   {
      if(itr->getInt(keyArtifactType, ARTI_NORMAL) == ARTI_AMMO)
         e_ammoTypesLookup.add(itr);
   }
}

//
// E_GiveAllAmmo
//
// Function to give the player a certain amount of all ammo types; the amount
// given can be controlled using enumeration values in e_inventory.h
//
void E_GiveAllAmmo(player_t &player, giveallammo_e op, int amount)
{
   size_t numAmmo = E_GetNumAmmoTypes();

   for(size_t i = 0; i < numAmmo; i++)
   {
      int  giveamount = 0;
      auto ammoType   = E_AmmoTypeForIndex(i);

      switch(op)
      {
         // ioanch 20151225: removed GAA_BACKPACKAMOUNT because backpack really
         // does more than populate the inventory.
      case GAA_MAXAMOUNT:
         giveamount = E_GetMaxAmountForArtifact(player, ammoType);
         break;
      case GAA_CUSTOM:
         giveamount = amount;
         break;
      default:
         break;
      }

      E_GiveInventoryItem(player, ammoType, giveamount);
   }
}

//=============================================================================
//
// Keys
//
// For similar reasons as for ammo, we keep a direct lookup table for artifacts
// of "key" type, so we can look them all up quickly when checking for locks,
// etc.
//

static PODCollection<itemeffect_t *> e_keysLookup;

//
// E_GetNumKeyItems
//
// Returns the total number of keys defined.
//
size_t E_GetNumKeyItems()
{
   return e_keysLookup.getLength();
}

//
// E_KeyItemForIndex
//
// Get a key type for its index in the ammotypes lookup table.
// There is no extra bounds check here, so an illegal request will exit the
// game engine. Use E_GetNumKeyItems to get the upper array bound.
//
itemeffect_t *E_KeyItemForIndex(size_t idx)
{
   return e_keysLookup[idx];
}

//
// E_collectKeyItems
//
// Scan the effects table for all effects that are of type ARTI_KEY and add
// them to the keys lookup.
//
static void E_collectKeyItems()
{
   e_keysLookup.makeEmpty();

   itemeffect_t *itr = nullptr;

   while((itr = runtime_cast<itemeffect_t *>(e_effectsTable.tableIterator(itr))))
   {
      if(itr->getInt(keyArtifactType, ARTI_NORMAL) == ARTI_KEY)
         e_keysLookup.add(itr);
   }
}

//=============================================================================
//
// Weapons
//
// We also need to look up weapons, due to polymorphing stripping player of
// current arsenal
//

static PODCollection<itemeffect_t*> e_weaponsLookup;

static size_t E_getNumWeaponItems()
{
   return e_weaponsLookup.getLength();
}

static itemeffect_t* E_weaponItemForIndex(size_t idx)
{
   return e_weaponsLookup[idx];
}

static void E_collectWeaponTypes()
{
   e_weaponsLookup.makeEmpty();
   itemeffect_t* itr = nullptr;
   while ((itr = runtime_cast<itemeffect_t*>(e_effectsTable.tableIterator(itr))))
   {
      if (itr->getInt(keyArtifactType, ARTI_NORMAL) == ARTI_WEAPON)
         e_weaponsLookup.add(itr);
   }
}

//=============================================================================
//
// Autouse health items
//

static PODCollection<e_autouseid_t> e_autouseLookup; // cached collection of autouse items

//
// Comparator for sorting ascending by health provided
//
static int autouseCompare(const void *p1, const void *p2)
{
   auto a1 = static_cast<const e_autouseid_t *>(p1);
   auto a2 = static_cast<const e_autouseid_t *>(p2);

   return a1->amount - a2->amount;
}

//
// Collect inventory items for using in Heretic for saving player's life under certain skill levels
//
static void E_collectAutouseHealthItems()
{
   e_autouseLookup.makeEmpty();
   itemeffect_t *itr = nullptr;
   while((itr = runtime_cast<itemeffect_t *>(e_effectsTable.tableIterator(itr))))
   {
      if(itr->getInt(keyArtifactType, ARTI_NORMAL) != ARTI_NORMAL ||
         itr->getInt(keyAutouseHealthMode, (int)AutoUseHealthMode::none) !=
         (int)AutoUseHealthMode::heretic)
      {
         continue;
      }
      
      const char *useeffectstr = itr->getString(keyUseEffect, "");
      const itemeffect_t *effect = E_ItemEffectForName(useeffectstr);
      if(!effect || effect->getInt("sethealth", 0))   // don't support health-set items, just health-add
         continue;
      
      int amount = effect->getInt(keyAmount, 0);
      if(!amount)
         continue;

      int restriction = itr->getInt(keyAutouseHealthRestrict, 0);

      e_autouseid_t &useid = e_autouseLookup.addNew();
      useid.amount = amount;
      useid.artifact = itr;
      useid.restriction = restriction;
   }

   if(e_autouseLookup.isEmpty())
      return;

   // Now sort
   qsort(&e_autouseLookup[0], e_autouseLookup.getLength(), sizeof(e_autouseid_t), autouseCompare);
}

const PODCollection<e_autouseid_t> &E_GetAutouseList()
{
   return e_autouseLookup;
}

//=============================================================================
//
// Lockdefs
//

// lockdef color types
enum lockdefcolor_e
{
   LOCKDEF_COLOR_CONSTANT, // use a constant value
   LOCKDEF_COLOR_VARIABLE  // use a console variable
};

struct anykey_t
{
   unsigned int numKeys;
   itemeffect_t **keys;
};

struct lockdef_t
{
   DLListItem<lockdef_t> links; // list links
   int id;                      // lock ID, for ACS and internal use

   // Keys which are required to open the lock. If this list is empty, and
   // there are no "any" keys, then possession of any artifact of the "Key"
   // subtype is sufficient to open the lock.
   unsigned int numRequiredKeys;
   itemeffect_t **requiredKeys;

   // Groups of keys in which at least one key is needed in each group to
   // open the lock - this forms a two-dimensional grid of lists.
   unsigned int numAnyLists; // number of anykey_t structures
   unsigned int numAnyKeys;  // total number of keys in the structures
   anykey_t *anyKeys;

   char *message;        // message to give if attempt to open fails
   char *remoteMessage;  // message to give if remote attempt to open fails
   char *lockedSound;    // name of sound to play on failure

   // Lock color data
   lockdefcolor_e colorType; // either constant or variable
   int  color;               // constant color, if colorType == LOCKDEF_COLOR_CONSTANT
   int *colorVar;            // cvar color, if colorType == LOCKDEF_COLOR_VARIABLE
};

// Lockdefs hash, by ID number
static EHashTable<lockdef_t, EIntHashKey, &lockdef_t::id, &lockdef_t::links> e_lockDefs;

constexpr const char ITEM_LOCKDEF_REQUIRE[]  = "require";
constexpr const char ITEM_LOCKDEF_ANY[]      = "any";
constexpr const char ITEM_LOCKDEF_MESSAGE[]  = "message";
constexpr const char ITEM_LOCKDEF_REMOTE[]   = "remotemessage";
constexpr const char ITEM_LOCKDEF_ANY_KEYS[] = "keys";
constexpr const char ITEM_LOCKDEF_LOCKSND[]  = "lockedsound";
constexpr const char ITEM_LOCKDEF_MAPCOLOR[] = "mapcolor";

// "any" section options
static cfg_opt_t any_opts[] =
{
   CFG_STR(ITEM_LOCKDEF_ANY_KEYS, "", CFGF_LIST),
   CFG_END()
};

// Lockdef section options
cfg_opt_t edf_lockdef_opts[] =
{
   CFG_STR(ITEM_LOCKDEF_REQUIRE,  "",       CFGF_MULTI),
   CFG_SEC(ITEM_LOCKDEF_ANY,      any_opts, CFGF_MULTI),
   CFG_STR(ITEM_LOCKDEF_MESSAGE,  nullptr,  CFGF_NONE ),
   CFG_STR(ITEM_LOCKDEF_REMOTE,   nullptr,  CFGF_NONE ),
   CFG_STR(ITEM_LOCKDEF_LOCKSND,  nullptr,  CFGF_NONE ),
   CFG_STR(ITEM_LOCKDEF_MAPCOLOR, nullptr,  CFGF_NONE ),
   CFG_END()
};

//
// E_LockDefForID
//
// Look up a lockdef by its id number.
//
static lockdef_t *E_LockDefForID(int id)
{
   return e_lockDefs.objectForKey(id);
}

//
// E_freeLockDefData
//
// Free the data in a lockdef and return it to its default state.
//
static void E_freeLockDefData(lockdef_t *lockdef)
{
   if(lockdef->requiredKeys)
   {
      efree(lockdef->requiredKeys);
      lockdef->requiredKeys = nullptr;
   }
   lockdef->numRequiredKeys = 0;

   if(lockdef->anyKeys)
   {
      for(unsigned int i = 0; i < lockdef->numAnyLists; i++)
      {
         anykey_t *any = &lockdef->anyKeys[i];

         if(any->keys)
            efree(any->keys);
      }
      efree(lockdef->anyKeys);
      lockdef->anyKeys = nullptr;
   }
   lockdef->numAnyLists = 0;
   lockdef->numAnyKeys  = 0;

   if(lockdef->message)
   {
      efree(lockdef->message);
      lockdef->message = nullptr;
   }
   if(lockdef->remoteMessage)
   {
      efree(lockdef->remoteMessage);
      lockdef->remoteMessage = nullptr;
   }
   if(lockdef->lockedSound)
   {
      efree(lockdef->lockedSound);
      lockdef->lockedSound = nullptr;
   }
}

//
// E_processKeyList
//
// Resolve a list of key names into a set of itemeffect pointers.
//
static void E_processKeyList(itemeffect_t **effects, unsigned int numKeys,
                             cfg_t *sec, const char *fieldName)
{
   for(unsigned int i = 0; i < numKeys; i++)
   {
      const char   *name = cfg_getnstr(sec, fieldName, i);
      itemeffect_t *fx   = E_ItemEffectForName(name);

      if(!fx || fx->getInt(keyClass, ITEMFX_NONE) != ITEMFX_ARTIFACT)
         E_EDFLoggedWarning(2, "Warning: lockdef key '%s' is not an artifact\n", name);

      effects[i] = fx;
   }
}

//
// E_processLockDefColor
//
// Process a lockdef color field.
//
static void E_processLockDefColor(lockdef_t *lock, const char *value)
{
   // Default behavior - act like a closed door.
   lock->colorType = LOCKDEF_COLOR_VARIABLE;
   lock->colorVar  = &mapcolor_clsd;

   if(!value || !*value)
      return;

   AutoPalette pal(wGlobalDir);
   long        lresult = 0;
   command_t  *cmd     = nullptr;

   switch(*value)
   {
   case '$':
      // cvar value
      if((cmd = C_GetCmdForName(value + 1)) &&
         cmd->type == ct_variable &&
         cmd->variable->type == vt_int &&
         cmd->variable->min == 0 &&
         cmd->variable->max == 255)
      {
         lock->colorType = LOCKDEF_COLOR_VARIABLE;
         lock->colorVar  = (int *)(cmd->variable->variable);
      }
      break;
   case '#':
      // hex constant
      lresult = strtol(value + 1, nullptr, 16);
      lock->colorType = LOCKDEF_COLOR_CONSTANT;
      lock->color = V_FindBestColor(pal.get(),
                       (int)((lresult >> 16) & 0xff),
                       (int)((lresult >>  8) & 0xff),
                       (int)( lresult        & 0xff));
      break;
   default:
      // decimal palette index
      lresult = strtol(value, nullptr, 10);
      if(lresult >= 0 && lresult <= 255)
      {
         lock->colorType = LOCKDEF_COLOR_CONSTANT;
         lock->color     = (int)lresult;
      }
      break;
   }
}

//
// E_processLockDef
//
// Process a single lock definition.
//
static void E_processLockDef(cfg_t *lock)
{
   lockdef_t *lockdef = nullptr;

   // the ID of the lockdef is the title of the section; it will be interpreted
   // as an integer
   int id = atoi(cfg_title(lock));

   // ID must be greater than 0
   if(id <= 0)
   {
      E_EDFLoggedWarning(2, "Warning: lockdef with invalid ID %d has been ignored\n", id);
      return;
   }

   // do we have this lock already?
   if((lockdef = E_LockDefForID(id)))
   {
      // free the existing data for this lock
      E_freeLockDefData(lockdef);
   }
   else
   {
      // create a new lockdef and hash it by key
      lockdef = estructalloc(lockdef_t, 1);
      lockdef->id = id;
      e_lockDefs.addObject(lockdef);
   }

   // process required key definitions
   if((lockdef->numRequiredKeys = cfg_size(lock, ITEM_LOCKDEF_REQUIRE)))
   {
      lockdef->requiredKeys = estructalloc(itemeffect_t *, lockdef->numRequiredKeys);
      E_processKeyList(lockdef->requiredKeys, lockdef->numRequiredKeys,
                       lock, ITEM_LOCKDEF_REQUIRE);
   }

   // process "any" key lists
   if((lockdef->numAnyLists = cfg_size(lock, ITEM_LOCKDEF_ANY)))
   {
      lockdef->anyKeys = estructalloc(anykey_t, lockdef->numAnyLists);
      for(unsigned int i = 0; i < lockdef->numAnyLists; i++)
      {
         cfg_t    *anySec    = cfg_getnsec(lock, ITEM_LOCKDEF_ANY, i);
         anykey_t *curAnyKey = &lockdef->anyKeys[i];

         if((curAnyKey->numKeys = cfg_size(anySec, ITEM_LOCKDEF_ANY_KEYS)))
         {
            curAnyKey->keys = estructalloc(itemeffect_t *, curAnyKey->numKeys);
            E_processKeyList(curAnyKey->keys, curAnyKey->numKeys,
                             anySec, ITEM_LOCKDEF_ANY_KEYS);
            lockdef->numAnyKeys += curAnyKey->numKeys;
         }
      }
   }

   // process messages and sounds
   const char *tempstr;
   if((tempstr = cfg_getstr(lock, ITEM_LOCKDEF_MESSAGE))) // message
      lockdef->message = estrdup(tempstr);
   if((tempstr = cfg_getstr(lock, ITEM_LOCKDEF_REMOTE)))  // remote message
      lockdef->remoteMessage = estrdup(tempstr);
   if((tempstr = cfg_getstr(lock, ITEM_LOCKDEF_LOCKSND))) // locked sound
      lockdef->lockedSound = estrdup(tempstr);

   // process map color
   E_processLockDefColor(lockdef, cfg_getstr(lock, ITEM_LOCKDEF_MAPCOLOR));

   E_EDFLogPrintf("\t\tDefined lockdef %d\n", lockdef->id);
}

//
// E_processLockDefs
//
// Process all lock definitions.
//
static void E_processLockDefs(cfg_t *cfg)
{
   unsigned int numLockDefs = cfg_size(cfg, EDF_SEC_LOCKDEF);

   E_EDFLogPrintf("\t* Processing lockdefs (%u defined)\n", numLockDefs);

   for(unsigned int i = 0; i < numLockDefs; i++)
      E_processLockDef(cfg_getnsec(cfg, EDF_SEC_LOCKDEF, i));
}

//
// E_failPlayerUnlock
//
// Routine to call when unlocking a lock has failed.
//
static void E_failPlayerUnlock(const player_t &player, const lockdef_t *lock,
                               bool remote)
{
   const char *msg = nullptr;

   if(remote && lock->remoteMessage)
   {
      // if remote and have a remote message, give remote message
      msg = lock->remoteMessage;
      if(msg[0] == '$')
         msg = E_StringOrDehForName(msg + 1);
   }
   else if(lock->message)
   {
      // otherwise, give normal message
      msg = lock->message;
      if(msg[0] == '$')
         msg = E_StringOrDehForName(msg + 1);
   }
   if(msg)
      player_printf(&player, "%s", msg);

   // play sound if specified; if not, use skin default
   if(lock->lockedSound)
      S_StartSoundName(player.mo, lock->lockedSound);
   else
      S_StartSound(player.mo, GameModeInfo->playerSounds[sk_oof]);
}

//
// E_PlayerCanUnlock
//
// Check if a player has the keys necessary to unlock an object that is
// protected by a lock with the given ID.
//
bool E_PlayerCanUnlock(const player_t &player, int lockID, bool remote)
{
   lockdef_t *lock;

   if(!(lock = E_LockDefForID(lockID)))
      return true; // there's no such lock, so you can open it.

   // does this lock have required keys?
   if(lock->numRequiredKeys > 0)
   {
      unsigned int numRequiredHave = 0;

      for(unsigned int i = 0; i < lock->numRequiredKeys; i++)
      {
         itemeffect_t *key = lock->requiredKeys[i];
         if(E_GetItemOwnedAmount(player, key) > 0)
            ++numRequiredHave;
      }

      // check that the full number of required keys is present
      if(numRequiredHave < lock->numRequiredKeys)
      {
         E_failPlayerUnlock(player, lock, remote);
         return false;
      }
   }

   // does this lock have "any" key sets?
   if(lock->numAnyKeys > 0)
   {
      unsigned int numAnyHave = 0;

      for(unsigned int i = 0; i < lock->numAnyLists; i++)
      {
         anykey_t *any = &lock->anyKeys[i];

         if(!any->numKeys)
            continue;

         // we need at least one key in this set
         for(unsigned int keynum = 0; keynum < any->numKeys; keynum++)
         {
            itemeffect_t *key = any->keys[keynum];
            if(E_GetItemOwnedAmount(player, key) > 0)
            {
               numAnyHave += any->numKeys; // credit for full set
               break; // can break out of inner loop, player has a key in this set
            }
         }
      }

      // missing one or more categories of "any" list keys?
      if(numAnyHave < lock->numAnyKeys)
      {
         E_failPlayerUnlock(player, lock, remote);
         return false;
      }
   }

   // if a lockdef has neither required nor "any" keys, then it opens if the
   // player possesses at least one item of class "Key"
   if(!lock->numRequiredKeys && !lock->numAnyKeys)
   {
      int numKeys = 0;

      for(size_t i = 0; i < E_GetNumKeyItems(); i++)
      {
         itemeffect_t *key = E_KeyItemForIndex(i);
         if(E_GetItemOwnedAmount(player, key) > 0)
            ++numKeys;
      }

      // if no keys are possessed, fail the lock
      if(!numKeys)
      {
         E_failPlayerUnlock(player, lock, remote);
         return false;
      }
   }

   // you can unlock it!
   return true;
}

//
// E_GetLockDefColor
//
// Get the automap color for a lockdef.
//
int E_GetLockDefColor(int lockID)
{
   int color = 0;
   const lockdef_t *lock;

   if((lock = E_LockDefForID(lockID)))
   {
      switch(lock->colorType)
      {
      case LOCKDEF_COLOR_CONSTANT:
         color = lock->color;
         break;
      case LOCKDEF_COLOR_VARIABLE:
         color = *lock->colorVar;
         break;
      default:
         break;
      }
   }

   return color;
}

//
// E_GiveAllKeys
//
// Give a player every artifact type that is considered a key and is not
// already owned. Returns the number of keys given.
//
int E_GiveAllKeys(player_t &player)
{
   size_t numKeys = E_GetNumKeyItems();
   int keysGiven  = 0;

   for(size_t i = 0; i < numKeys; i++)
   {
      itemeffect_t *key = E_KeyItemForIndex(i);
      if(!E_GetItemOwnedAmount(player, key))
      {
         if(E_GiveInventoryItem(player, key))
            ++keysGiven;
      }
   }

   return keysGiven;
}

//
// E_TakeAllKeys
//
// Take away every artifact a player has that is of "key" type.
// Returns the number of keys taken away.
//
int E_TakeAllKeys(const player_t &player)
{
   size_t numKeys = E_GetNumKeyItems();
   int keysTaken  = 0;

   for(size_t i = 0; i < numKeys; i++)
   {
      if(E_RemoveInventoryItem(player, E_KeyItemForIndex(i), -1) != INV_NOTREMOVED)
         ++keysTaken;
   }

   return keysTaken;
}

//=============================================================================
//
// Effect Hash Table
//

static EHashTable<e_pickupfx_t, ENCStringHashKey,
                  &e_pickupfx_t::name, &e_pickupfx_t::namelinks> e_PickupNameHash;

static EHashTable<e_pickupfx_t, ENCStringHashKey,
                  &e_pickupfx_t::compatname, &e_pickupfx_t::cnamelinks> e_PickupCNameHash;

static EHashTable<e_pickupfx_t, EIntHashKey,
                  &e_pickupfx_t::sprnum, &e_pickupfx_t::sprnumlinks> e_PickupSprNumHash;

//=============================================================================
//
// Effect Flags
//

static dehflags_t e_PickupFlags[] =
{
   { "ALWAYSPICKUP",      PFXF_ALWAYSPICKUP      },
   { "LEAVEINMULTI",      PFXF_LEAVEINMULTI      },
   { "NOSCREENFLASH",     PFXF_NOSCREENFLASH     },
   { "SILENTNOBENEFIT",   PFXF_SILENTNOBENEFIT   },
   { "COMMERCIALONLY",    PFXF_COMMERCIALONLY    },
   { "GIVESBACKPACKAMMO", PFXF_GIVESBACKPACKAMMO },
   { nullptr,        0 }
};

static dehflagset_t e_PickupFlagSet =
{
   e_PickupFlags, // flags
   0              // mode
};

//=============================================================================
//
// Effect Bindings
//
// Effects can be bound to sprites.
//

// Pick-up effects
constexpr const char ITEM_PICKUP_CNAME[]     = "pfxname";
constexpr const char ITEM_PICKUP_SPRITE[]    = "sprite";
constexpr const char ITEM_PICKUP_FX[]        = "effect";
constexpr const char ITEM_PICKUP_EFFECTS[]   = "effects";
constexpr const char ITEM_PICKUP_CHANGEWPN[] = "changeweapon";
constexpr const char ITEM_PICKUP_MSG[]       = "message";
constexpr const char ITEM_PICKUP_SOUND[]     = "sound";
constexpr const char ITEM_PICKUP_FLAGS[]     = "flags";

// sprite-based pickup items
cfg_opt_t edf_sprpkup_opts[] =
{
   CFG_STR(ITEM_PICKUP_FX,    "PFX_NONE", CFGF_NONE),
   CFG_STR(ITEM_PICKUP_MSG,   nullptr,    CFGF_NONE),
   CFG_STR(ITEM_PICKUP_SOUND, nullptr,    CFGF_NONE),

   CFG_END()
};

// standalone pickup effects
cfg_opt_t edf_pkupfx_opts[] =
{
   CFG_STR(ITEM_PICKUP_CNAME,     nullptr, CFGF_NONE),
   CFG_STR(ITEM_PICKUP_SPRITE,    nullptr, CFGF_NONE),
   CFG_STR(ITEM_PICKUP_EFFECTS,   nullptr, CFGF_LIST),
   CFG_STR(ITEM_PICKUP_CHANGEWPN, "",      CFGF_NONE),
   CFG_STR(ITEM_PICKUP_MSG,       nullptr, CFGF_NONE),
   CFG_STR(ITEM_PICKUP_SOUND,     nullptr, CFGF_NONE),
   CFG_STR(ITEM_PICKUP_FLAGS,     nullptr, CFGF_NONE),

   CFG_END()
};

// pickup variables

//
// Obtain a e_pickupfx_t structure by name.
//
e_pickupfx_t *E_PickupFXForName(const char *name)
{
   return e_PickupNameHash.objectForKey(name);
}

//
// Obtain a e_pickupfx_t structure by compat name.
//
static e_pickupfx_t *e_PickupFXForCName(const char *cname)
{
   return e_PickupCNameHash.objectForKey(cname);
}

//
// Obtain a e_pickupfx_t structure by sprite num.
//
e_pickupfx_t *E_PickupFXForSprNum(spritenum_t sprnum)
{
   return e_PickupSprNumHash.objectForKey(sprnum);
}

//
// E_processPickupItems
//
// Allocates the pickupfx array used in P_TouchSpecialThing, and loads all
// pickupitem definitions, using the sprite hash table to resolve what sprite
// owns the specified effect.
//
static void E_processPickupItems(cfg_t *cfg)
{
   int i, numpickups;

   E_EDFLogPuts("\t* Processing pickup items\n");

   // load pickupfx
   numpickups = cfg_size(cfg, EDF_SEC_SPRPKUP);
   E_EDFLogPrintf("\t\t%d pickup item(s) defined\n", numpickups);
   for(i = 0; i < numpickups; ++i)
   {
      int sprnum;
      cfg_t *sec = cfg_getnsec(cfg, EDF_SEC_SPRPKUP, i);
      const char *title = cfg_title(sec);
      const char *str = cfg_getstr(sec, ITEM_PICKUP_FX);

      // validate the sprite name given in the section title and
      // resolve to a sprite number (hashed)
      sprnum = E_SpriteNumForName(title);

      if(sprnum == -1)
      {
         // haleyjd 05/31/06: downgraded to warning, substitute blanksprite
         E_EDFLoggedWarning(2, "Warning: invalid sprite mnemonic for pickup item: '%s'\n",
                           title);
         continue;
      }

      e_pickupfx_t *pfx = e_PickupFXForCName(str);
      if(pfx == nullptr)
      {
         E_EDFLoggedWarning(2, "Warning: invalid effect '%s' for pickup item : '%s'\n",
                            str, title);
         continue;
      }

      // EDF_FEATURES_FIXME: This?
      e_PickupSprNumHash.removeObject(pfx);
      pfx->sprnum = sprnum;
      e_PickupSprNumHash.addObject(pfx);

      // free any strings that might have been previously set
      if(pfx->message)
      {
         efree(pfx->message);
         pfx->message = nullptr;
      }
      if(pfx->sound)
      {
         efree(pfx->sound);
         pfx->sound = nullptr;
      }

      // process effect properties

      // message
      if((str = cfg_getstr(sec, ITEM_PICKUP_MSG)))
         pfx->message = estrdup(str);

      // sound
      if((str = cfg_getstr(sec, ITEM_PICKUP_SOUND)))
         pfx->sound = estrdup(str);
   }
}

//
// Parse the given string's pickup flags
//
pickupflags_e E_PickupFlagsForStr(const char *flagstr)
{
   if(*flagstr == '\0')
      return PXFX_NONE;
   else
   {
      unsigned int results = E_ParseFlags(flagstr, &e_PickupFlagSet);
      return static_cast<pickupflags_e>(results);
   }
}

//
// Process a single modern pickup effect.
//
static void E_processPickupEffect(cfg_t *sec)
{
   const char *title = cfg_title(sec);
   const char *str;
   e_pickupfx_t *pfx = E_PickupFXForName(title);
   if(pfx == nullptr)
      pfx = estructalloc(e_pickupfx_t, 1);

   if(!pfx->name)
   {
      pfx->name = estrdup(title);
      e_PickupNameHash.addObject(pfx);
   }

   if(pfx->effects)
   {
      efree(pfx->effects);
      pfx->effects = nullptr;
   }
   if(pfx->changeweapon)
      pfx->changeweapon = nullptr;
   if(pfx->compatname)
   {
      e_PickupCNameHash.removeObject(pfx);
      efree(pfx->compatname);
      pfx->compatname = nullptr;
   }
   if(pfx->sprnum != -1)
   {
      pfx->sprnum = -1;
      e_PickupSprNumHash.removeObject(pfx);
   }
   if(pfx->message)
   {
      efree(pfx->message);
      pfx->message = nullptr;
   }
   if(pfx->sound)
   {
      efree(pfx->sound);
      pfx->sound = nullptr;
   }

   if((pfx->numEffects = cfg_size(sec, ITEM_PICKUP_EFFECTS)))
   {
      pfx->effects = ecalloc(itemeffect_t **, pfx->numEffects, sizeof(itemeffect_t **));
      for(unsigned int i = 0; i < pfx->numEffects; i++)
      {
         str = cfg_getnstr(sec, ITEM_PICKUP_EFFECTS, i);
         if(!(pfx->effects[i] = E_ItemEffectForName(str)))
         {
            E_EDFLoggedWarning(2, "Warning: invalid pickup effect: '%s'\n", str);
            return;
         }
         else if(pfx->effects[i]->getInt(keyArtifactType, NUMARTITYPES) == ARTI_WEAPON)
         {
            // This should never happen, but whatever.
            E_EDFLoggedWarning(2, "Warning: pickup effect '%s' refers to "
                                  "weapon tracker: '%s'\n", title, str);
         }
      }
   }

   if((str = cfg_getstr(sec, ITEM_PICKUP_CHANGEWPN)))
   {
      if(estrnonempty(str) && !(pfx->changeweapon = E_WeaponForName(str)))
      {
         E_EDFLoggedWarning(2, "Warning: invalid changeweapon '%s' for pickup effect '%s'\n",
                            str, title);
      }
   }

   // compatname
   if((str = cfg_getstr(sec, ITEM_PICKUP_CNAME)))
   {
      pfx->compatname = estrdup(str);
      e_PickupCNameHash.addObject(pfx);
   }

   if((str = cfg_getstr(sec, ITEM_PICKUP_SPRITE)))
   {
      pfx->sprnum = E_SpriteNumForName(str);
      if(pfx->sprnum == -1)
      {
         E_EDFLoggedWarning(2, "Warning: invalid sprite '%s' for pickup effect '%s'\n",
            str, title);
      }
      else
         e_PickupSprNumHash.addObject(pfx);
   }
   else
      pfx->sprnum = -1;

   // message
   if((str = cfg_getstr(sec, ITEM_PICKUP_MSG)))
      pfx->message = estrdup(str);

   // sound
   if((str = cfg_getstr(sec, ITEM_PICKUP_SOUND)))
      pfx->sound = estrdup(str);

   if((str = cfg_getstr(sec, ITEM_PICKUP_FLAGS)))
      pfx->flags = E_PickupFlagsForStr(str);
}

//
// Process all the modern pickup effects, done after most other processing.
//
static void E_processPickupEffects(cfg_t *cfg)
{
   int i, numpickups;

   E_EDFLogPuts("\t* Processing pickup items\n");

   // sanity check
   //if(!pickupfx)
   //   E_EDFLoggedErr(2, "E_ProcessItems: no sprites defined!?\n");

   // load pickupfx
   numpickups = cfg_size(cfg, EDF_SEC_PICKUPFX);
   E_EDFLogPrintf("\t\t%d pickup item(s) defined\n", numpickups);
   for(i = 0; i < numpickups; ++i)
   {
      cfg_t *sec = cfg_getnsec(cfg, EDF_SEC_PICKUPFX, i);
      const char *title = cfg_title(sec);

      E_EDFLogPrintf("\tCreated pickup effect %s\n", title);

      // process effect properties
      E_processPickupEffect(sec);
   }
}

//=============================================================================
//
// Inventory Items
//
// Inventory items represent a holdable item that can take up a slot in an
// inventory.
//

// Lookup table of inventory item types by assigned ID number
static PODCollection<itemeffect_t *> e_InventoryItemsByID;
static inventoryitemid_t e_maxitemid;

inventoryindex_t e_maxvisiblesortorder = INT_MIN;

//
// E_MoveInventoryCursor
//
// Tries to move the inventory cursor 'amount' right.
// Returns true if cursor wasn't adjusted (outside of amount being added).
//
bool E_MoveInventoryCursor(const player_t &player, const int amount, int &cursor)
{
   if(cursor + amount < 0)
   {
      cursor = 0;
      return false;
   }
   if(amount <= 0)
   {
      cursor += amount;
      return true; // We know that the cursor will succeed in moving left
   }

   itemeffect_t *effect = E_EffectForInventoryIndex(player, cursor + amount);
   if(!effect)
      return false;
   if(effect->getInt(keySortOrder, INT_MAX) > e_maxvisiblesortorder)
      return false;

   cursor += amount;
   return true;
}

//
// Checks if cursor can be moved 'amount' right without mutating cursor
//
bool E_CanMoveInventoryCursor(const player_t *player, const int amount, const int cursor)
{
   if(cursor + amount < 0)
      return false;
   if(amount <= 0)
      return true; // We know that the cursor will succeed in moving left

   itemeffect_t *effect = E_EffectForInventoryIndex(*player, cursor + amount);
   if(!effect)
      return false;
   if(effect->getInt(keySortOrder, INT_MAX) > e_maxvisiblesortorder)
      return false;

   return true;
}

//
// Says if a player possesses at least one item w/ +invbar
//
bool E_PlayerHasVisibleInvItem(const player_t &player)
{
   int i = -1;
   return E_MoveInventoryCursor(player, 1, i);
}

//
// E_getItemEffectType
//
// Gets the effect type of an item.
//
static itemeffecttype_t E_getItemEffectType(itemeffect_t *fx)
{
   return static_cast<itemeffecttype_t>(fx->getInt(keyClass, 0));
}

//
// An extended actionargs_t, that allows for hashing
//
struct useaction_t : actionargs_t
{
   const char *artifactname; // The key that's used in hashing

   DLListItem<useaction_t> links; // Hash by name
};

//=============================================================================
//
// Artifact Action Hash Table
//

static EHashTable<useaction_t, ENCStringHashKey,
                  &useaction_t::artifactname, &useaction_t::links> e_UseActionHash;

//
// Obtain a useaction_t structure by name.
//
static useaction_t *E_useActionForArtifactName(const char *name)
{
   return e_UseActionHash.objectForKey(name);
}

//
// Create and add a new useaction_t, then return a pointer it
//
static useaction_t *E_addUseAction(const itemeffect_t *artifact, const action_t *action)
{
   useaction_t *toadd = estructalloc(useaction_t, 1);
   arglist_t   *args  = estructalloc(arglist_t,   1);
   MetaString  *ms    = nullptr;

   while((ms = artifact->getNextKeyAndTypeEx(ms, keyArgs)))
   {
      if(!E_AddArgToList(args, ms->getValue()))
         return nullptr;
   }

   toadd->artifactname = artifact->getKey();
   toadd->actiontype   = actionargs_t::ARTIFACT;
   toadd->args         = args;
   toadd->aeonaction   = action->aeonaction;
   e_UseActionHash.addObject(toadd);
   return toadd;
}

//
// E_TryUseItem
//
// Tries to use the currently selected item.
//
void E_TryUseItem(player_t &player, inventoryitemid_t ID)
{
<<<<<<< HEAD
   invbarstate_t &invbarstate = player->invbarstate;
   itemeffect_t  *artifact    = E_EffectForInventoryItemID(ID);
=======
   invbarstate_t &invbarstate = player.invbarstate;
   itemeffect_t *artifact = E_EffectForInventoryItemID(ID);
>>>>>>> 876c5fa5
   if(!artifact)
      return;
   if(E_getItemEffectType(artifact) == ITEMFX_ARTIFACT)
   {
      if(artifact->getInt(keyArtifactType, -1) == ARTI_NORMAL)
      {
         bool success = false;

         const char   *useeffectstr = artifact->getString(keyUseEffect, nullptr);
         itemeffect_t *effect       = E_ItemEffectForName(useeffectstr);
         if(effect)
         {
            switch(E_getItemEffectType(effect))
            {
            case ITEMFX_HEALTH:
               success = P_GiveBody(player, effect);
               break;
            case ITEMFX_ARMOR:
               success = P_GiveArmor(player, effect);
               break;
            case ITEMFX_AMMO:
               success = P_GiveAmmoPickup(player, effect, false, 0);
               break;
            case ITEMFX_POWER:
               success = P_GivePowerForItem(player, effect);
               break;
            default:
               return;
            }
         }

         const char *useactionstr = artifact->getString(keyUseAction, nullptr);
         action_t   *action       = E_GetAction(useactionstr);
         if(action)
         {
            // Try and get the cached useaction, and if we fail, make one
            useaction_t *useaction = E_useActionForArtifactName(artifact->getKey());
            if(useaction == nullptr)
            {
               if((useaction = E_addUseAction(artifact, action)) == nullptr)
               {
                  doom_printf("Too many args specified in useaction for artifact '%s'\a\n",
                              artifact->getKey());
               }
            }
            if(useaction != nullptr)
            {
               actionargs_t args = *useaction;

               // Temporarily note down that the called codepointer shouldn't subtract ammo
               player.attackdown = static_cast<attacktype_e>(player.attackdown | AT_ITEM);
               // We ALWAYS update the actor and psprite
<<<<<<< HEAD
               args.actor = player->mo;
               args.pspr  = player->psprites;
               action->codeptr(&args);
=======
               action.actor = player.mo;
               action.pspr  = player.psprites;
               ptr->cptr(&action);
>>>>>>> 876c5fa5
               success = true;
               player.attackdown = static_cast<attacktype_e>(player.attackdown & ~AT_ITEM);
            }
         }
         else if(estrnonempty(useactionstr))
         {
            doom_printf("Codepointer/action '%s' not found in useaction for "
                        "artifact '%s'\a\n", useactionstr, artifact->getKey());
         }


         if(success)
         {
            const char *sound;
            E_RemoveInventoryItem(player, artifact, 1);

            sound = artifact->getString(keyUseSound, nullptr);
            if(estrnonempty(sound))
               S_StartSoundName(player.mo, sound);

            // TODO: Make this not hard-coded
            invbarstate.ArtifactFlash = 5;
         }
         else
         {
            // Heretic shifts inventory one left if you fail to use your selected item.
            // FIXME: Make this behaviour optional, or remove
            E_MoveInventoryCursor(player, -1, player.inv_ptr);
         }
      }
   }
}

//
// E_allocateInventoryItemIDs
//
// First, if the item ID table has already been built, we need to wipe it out.
// Then, regardless, build the artifact ID table by scanning the effects table
// for items of classes which enter the inventory, and assign each one a unique
// artifact ID. The ID will be added to the object.
//
static void E_allocateInventoryItemIDs()
{
   itemeffect_t *item = nullptr;

   // empty the table if it was already created before
   e_InventoryItemsByID.clear();
   e_maxitemid = 0;

   // scan the effects table and add artifacts to the table
   while((item = runtime_cast<itemeffect_t *>(e_effectsTable.tableIterator(item))))
   {
      itemeffecttype_t fxtype = item->getInt(keyClass, ITEMFX_NONE);

      // only interested in effects that are recorded in the inventory
      if(fxtype == ITEMFX_ARTIFACT)
      {
         // If the current item's sort order is the largest thus far and is visible
         if(item->getInt(keySortOrder, 0) > e_maxvisiblesortorder
            && item->getInt(keyInvBar, 0))
            e_maxvisiblesortorder = item->getInt(keySortOrder, 0);

         // add it to the table
         e_InventoryItemsByID.add(item);

         // add the ID to the artifact definition
         item->setInt(keyItemID, e_maxitemid++);
      }
   }
}

//
// Allocates sort orders to any artifact that needs one
//
static void E_allocateSortOrders()
{
   // Scan the effects table and add artifacts to the table
   itemeffect_t *item = nullptr;

   // All +invbar items w/o explicit sort order share the same sort order
   // They are then ordered at runtime alphabetically
   e_maxvisiblesortorder++;

   while((item = runtime_cast<itemeffect_t *>(e_effectsTable.tableIterator(item))))
   {
      itemeffecttype_t fxtype = item->getInt(keyClass, ITEMFX_NONE);

      // Only interested in effects that are recorded in the inventory
      if(fxtype == ITEMFX_ARTIFACT)
      {
         // If the current isn't visible
         if(!item->getInt(keyInvBar, 0))
            item->setInt(keySortOrder, e_maxvisiblesortorder + 1);
         else if(item->getObject(keySortOrder) == nullptr)
            item->setInt(keySortOrder, e_maxvisiblesortorder);

      }
   }
}

//
// E_allocatePlayerInventories
//
// Allocate inventory arrays for the player_t structures.
//
static void E_allocatePlayerInventories()
{
   for(int i = 0; i < MAXPLAYERS; i++)
   {
      if(players[i].inventory)
         efree(players[i].inventory);

      players[i].inventory = estructalloc(inventoryslot_t, e_maxitemid);

      for(inventoryindex_t idx = 0; idx < e_maxitemid; idx++)
         players[i].inventory[idx].item = -1;

      if (players[i].unmorphInventory)
         efree(players[i].unmorphInventory);
      players[i].unmorphInventory = estructalloc(inventoryslot_t, e_maxitemid);
   }
}

//
// E_EffectForInventoryItemID
//
// Return the effect definition associated with an inventory item ID.
//
itemeffect_t *E_EffectForInventoryItemID(inventoryitemid_t id)
{
   return (id >= 0 && id < e_maxitemid) ? e_InventoryItemsByID[id] : nullptr;
}

//
// E_EffectForInventoryIndex
//
// Get the item effect for a particular index in a given player's inventory.
//
itemeffect_t *E_EffectForInventoryIndex(const player_t &player,
                                        inventoryindex_t idx)
{
   return (idx >= 0 && idx < e_maxitemid) ?
      E_EffectForInventoryItemID(player.inventory[idx].item) : nullptr;
}

//
// E_InventorySlotForItemID
//
// Find the slot being used by an item in the player's inventory, if one exists.
// nullptr is returned if the item is not in the player's inventory.
//
inventoryslot_t *E_InventorySlotForItemID(const player_t &player,
                                          inventoryitemid_t id)
{
   inventory_t inventory = player.inventory;

   for(inventoryindex_t idx = 0; idx < e_maxitemid; idx++)
   {
      if(inventory[idx].item == id)
         return &inventory[idx];
   }

   return nullptr;
}

//
// E_InventorySlotForItem
//
// Find the slot being used by an item in the player's inventory, by pointer,
// if one exists. nullptr is returned if the item is not in the player's
// inventory.
//
inventoryslot_t *E_InventorySlotForItem(const player_t &player,
                                        const itemeffect_t *effect)
{
   inventoryitemid_t id;

   if(effect && (id = effect->getInt(keyItemID, -1)) >= 0)
      return E_InventorySlotForItemID(player, id);
   else
      return nullptr;
}

//
// E_InventorySlotForItemName
//
// Find the slot being used by an item in the player's inventory, by name,
// if one exists. nullptr is returned if the item is not in the player's
// inventory.
//
inventoryslot_t *E_InventorySlotForItemName(const player_t &player,
                                            const char *name)
{
   return E_InventorySlotForItem(player, E_ItemEffectForName(name));
}

//
// Returns the item ID for a given item effect name. Returns -1 if not found.
//
int E_ItemIDForName(const char *name)
{
   const itemeffect_t *effect = E_ItemEffectForName(name);
   if(!effect)
      return -1;
   return effect->getInt(keyItemID, -1);
}

//
// E_findInventorySlot
//
// Finds the first unused inventory slot index.
//
static inventoryindex_t E_findInventorySlot(inventory_t inventory)
{
   // find the first unused slot and return it
   for(inventoryindex_t idx = 0; idx < e_maxitemid; idx++)
   {
      if(inventory[idx].item == -1)
         return idx;
   }

   // should be unreachable
   return -1;
}

//
// E_sortInventory
//
// After a new slot is added to the inventory, it needs to be placed into its
// proper sorted position based on the item effects' sortorder fields.
//
static void E_sortInventory(const player_t &player, inventoryindex_t newIndex,
                            int sortorder, const char *name)
{
   inventory_t     inventory = player.inventory;
   inventoryslot_t tempSlot  = inventory[newIndex];

   for(inventoryindex_t idx = 0; idx < newIndex; idx++)
   {
      const itemeffect_t *effect;

      if((effect = E_EffectForInventoryIndex(player, idx)))
      {
         const int thatorder = effect->getInt(keySortOrder, 0);
         // If sort order is shared then sort them alphabetically (case-insensitive)
         if(thatorder < sortorder ||
            (thatorder == sortorder && strcasecmp(name, effect->getKey()) > 0))
            continue;
         else
         {
            // shift everything up
            for(inventoryindex_t up = newIndex; up > idx; up--)
               inventory[up] = inventory[up - 1];

            // put the saved slot into its proper place
            inventory[idx] = tempSlot;
            return;
         }
      }
   }
}

//
// E_PlayerHasBackpack
//
// Special lookup function to test if the player has a backpack.
//
bool E_PlayerHasBackpack(const player_t &player)
{
   auto backpackItem = runtime_cast<itemeffect_t *>(e_effectsTable.getObject(keyBackpackItem));
   return (E_GetItemOwnedAmount(player, backpackItem) > 0);
}

//
// E_GiveBackpack
//
// Special function to give a backpack.
//
bool E_GiveBackpack(player_t &player)
{
   auto backpackItem = runtime_cast<itemeffect_t *>(e_effectsTable.getObject(keyBackpackItem));

   return E_GiveInventoryItem(player, backpackItem);
}

//
// E_RemoveBackpack
//
// Special function to remove a backpack.
//
bool E_RemoveBackpack(const player_t &player)
{
   auto backpackItem = runtime_cast<itemeffect_t *>(e_effectsTable.getObject(keyBackpackItem));
   bool removed = false;
   itemremoved_e code;

   if((code = E_RemoveInventoryItem(player, backpackItem, -1)) != INV_NOTREMOVED)
   {
      removed = true;

      // cut all ammo types to their normal max amount
      size_t numAmmo = E_GetNumAmmoTypes();

      for(size_t i = 0; i < numAmmo; i++)
      {
         auto ammo      = E_AmmoTypeForIndex(i);
         int  maxamount = ammo->getInt(keyMaxAmount, 0);
         auto slot      = E_InventorySlotForItem(player, ammo);

         if(slot && slot->amount > maxamount)
            slot->amount = maxamount;
      }
   }

   return removed;
}

//
// E_GetMaxAmountForArtifact
//
// Get the max amount of an artifact that can be carried. There are some
// special cases for different token subtypes of artifact.
//
int E_GetMaxAmountForArtifact(const player_t &player,
                              const itemeffect_t *artifact)
{
   if(!artifact)
      return 0;

   int subType = artifact->getInt(keyArtifactType, ARTI_NORMAL);

   switch(subType)
   {
   case ARTI_AMMO:
      // ammo may increase the max amount if the player is carrying a backpack
      if(E_PlayerHasBackpack(player))
         return artifact->getInt(keyBackpackMaxAmt, 0);
      break;
   default:
      break;
   }

   // The default case is to return the ordinary max amount.
   return artifact->getInt(keyMaxAmount, 1);
}

//
// E_GetItemOwnedAmount
//
// If you do not need the inventory slot for any other purpose, you can lookup
// the amount of an item owned in one step by using this function.
//
int E_GetItemOwnedAmount(const player_t &player, const itemeffect_t *artifact)
{
   auto slot = E_InventorySlotForItem(player, artifact);

   return (slot ? slot->amount : 0);
}

//
// E_GetItemOwnedAmountName
//
// As above, but also doing a lookup on name.
//
int E_GetItemOwnedAmountName(const player_t &player, const char *name)
{
   auto slot = E_InventorySlotForItemName(player, name);

   return (slot ? slot->amount : 0);
}

//
// Check if player has power by name
//
bool E_PlayerHasPowerName(const player_t &player, const char *name)
{
   if(estrempty(name))
      return false;
   int num = E_StrToNumLinear(powerStrings, NUMPOWERS, name);
   if(num == NUMPOWERS)
      return false;
   return !!player.powers[num].isActive();
}

//
// E_GiveInventoryItem
//
// Place an artifact effect into the player's inventory, if it will fit.
//
bool E_GiveInventoryItem(player_t &player, const itemeffect_t *artifact, int amount)
{
   if(!artifact)
      return false;

   itemeffecttype_t  fxtype = artifact->getInt(keyClass, ITEMFX_NONE);
   inventoryitemid_t itemid = artifact->getInt(keyItemID, -1);

   // Not an artifact??
   if(fxtype != ITEMFX_ARTIFACT || itemid < 0)
      return false;

   inventoryindex_t newSlot = -1;
   int amountToGive = artifact->getInt(keyAmount, 1);
   int maxAmount    = E_GetMaxAmountForArtifact(player, artifact);

   // may override amount to give via parameter "amount", if > 0
   if(amount > 0)
      amountToGive = amount;

   // Does the player already have this item?
   inventoryslot_t *slot = E_InventorySlotForItemID(player, itemid);
   const inventoryslot_t *initslot = slot;

   // If not, make a slot for it
   if(!slot)
   {
      if((newSlot = E_findInventorySlot(player.inventory)) < 0)
         return false; // internal error, actually... shouldn't happen
      slot = &player.inventory[newSlot];
   }
   else if (slot->amount == maxAmount)
	   return false;

   // If must collect full amount, but it won't fit, return now.
   if(artifact->getInt(keyFullAmountOnly, 0) &&
      slot->amount + amountToGive > maxAmount)
      return false;

   // Make sure the player's inv_ptr is updated if need be
   if(!initslot && E_PlayerHasVisibleInvItem(player))
   {
      const itemeffect_t *other = E_EffectForInventoryIndex(player, player.inv_ptr);
      const int artiorder  = artifact->getInt(keySortOrder, 0);
      const int otherorder = other->getInt(keySortOrder, 0);
      if(artiorder < otherorder ||
         (artiorder == otherorder && strcasecmp(artifact->getKey(), other->getKey()) < 0))
         player.inv_ptr++;
   }

   // set the item type in case the slot is new, and increment the amount owned
   // by the amount this item gives, capping to the maximum allowed amount
   slot->item    = itemid;
   slot->amount += amountToGive;
   if(slot->amount > maxAmount)
      slot->amount = maxAmount;

   // sort if needed
   if(newSlot > 0)
      E_sortInventory(player, newSlot, artifact->getInt(keySortOrder, 0), artifact->getKey());

   return true;
}

//
// E_removeInventorySlot
//
// Remove a slot from the player's inventory.
//
static void E_removeInventorySlot(const player_t *player, inventoryslot_t *slot)
{
   inventory_t inventory = player->inventory;

   for(inventoryindex_t idx = 0; idx < e_maxitemid; idx++)
   {
      if(slot == &inventory[idx])
      {
         // shift everything down
         for(inventoryindex_t down = idx; down < e_maxitemid - 1; down++)
            inventory[down] = inventory[down + 1];

         // clear the top slot
         inventory[e_maxitemid - 1].item   = -1;
         inventory[e_maxitemid - 1].amount =  0;

         E_MoveInventoryCursor(*player, -1, const_cast<int &>(player->inv_ptr));

         return;
      }
   }
}

//
// E_RemoveInventoryItem
//
// Remove some amount of a specific item from the player's inventory, if
// possible. If amount is less than zero, then all of the item will be removed.
//
itemremoved_e E_RemoveInventoryItem(const player_t &player,
                                    const itemeffect_t *artifact, int amount)
{
   inventoryslot_t *slot = E_InventorySlotForItem(player, artifact);

   // don't have that item at all?
   if(!slot)
      return INV_NOTREMOVED;

   // a negative amount means to remove the full possessed amount
   if(amount < 0)
      amount = slot->amount;

   // don't own that many?
   if(slot->amount < amount)
      return INV_NOTREMOVED;

   itemremoved_e ret = INV_REMOVED;

   // subtract the amount requested
   slot->amount -= amount;

   // are they used up?
   if(slot->amount == 0)
   {
      // check for "keep depleted" flag to see if item stays even when we have
      // a zero amount of it.
      if(!artifact->getInt(keyKeepDepleted, 0))
      {
         // otherwise, we need to remove that item and collapse the player's
         // inventory
         E_removeInventorySlot(&player, slot);
         ret = INV_REMOVEDSLOT;
      }
   }

   return ret;
}

//
// E_InventoryEndHub
//
// At the end of a hub (or a level that is not part of a hub), call this
// function to strip all inventory items that are not meant to remain across
// levels to their max hub amount.
//
void E_InventoryEndHub(const player_t *player)
{
   for(inventoryindex_t i = 0; i < e_maxitemid; i++)
   {
      int amount = player->inventory[i].amount;
      itemeffect_t *item = E_EffectForInventoryIndex(*player, i);

      if(item)
      {
         int interHubAmount = item->getInt(keyInterHubAmount, 0);

         // an interhubamount less than zero means no stripping occurs
         if(interHubAmount >= 0 && amount > interHubAmount)
         {
            auto code = E_RemoveInventoryItem(*player, item, amount - interHubAmount);
            if(code == INV_REMOVEDSLOT)
               --i; // back up one slot, because the current one was removed
         }
      }
   }
}

//
// E_ClearInventory
//
// Completely clear a player's inventory.
//
void E_ClearInventory(player_t *player)
{
   invbarstate_t &invbarstate = player->invbarstate;

   for(inventoryindex_t i = 0; i < e_maxitemid; i++)
   {
      player->inventory[i].amount =  0;
      player->inventory[i].item   = -1;
      // Also unmorph inventory
      player->unmorphInventory[i].amount =  0;
      player->unmorphInventory[i].item   = -1;
   }

   player->inv_ptr = 0;
   invbarstate     = { false, 0 };
}

//
// E_GetInventoryAllocSize
//
// Return the allocated size of a player's inventory in number of slots.
// This has nothing to do with the number of items owned.
//
int E_GetInventoryAllocSize()
{
   return e_maxitemid;
}

//
// Gets the actual health if special
//
int E_GetPClassHealth(const itemeffect_t &effect, size_t keyIndex, const playerclass_t &pclass,
                      int def)
{
   const char *keyword = effect.getConstString(keyIndex, nullptr);
   if(keyword == eSpecialKeyword[E_SPECIAL_KEYWORD_MAXHEALTH])
      return pclass.maxhealth;
   if(keyword == eSpecialKeyword[E_SPECIAL_KEYWORD_SUPERHEALTH])
      return pclass.superhealth;
   return effect.getInt(keyIndex, def);
}
int E_GetPClassHealth(const itemeffect_t &effect, const char *key, const playerclass_t &pclass,
                      int def)
{
   return E_GetPClassHealth(effect, MetaKeyIndex(key), pclass, def);
}

//
// Upon a polymorph, stash the current weapons to a separate inventory, since they can't be used by
// morphing class.
//
void E_StashOriginalMorphWeapons(player_t& player)
{
   size_t numWeapons = E_getNumWeaponItems();

   // WARNING: this clears existing unmorph inventory
   memset(player.unmorphInventory, 0, e_maxitemid * sizeof(inventoryslot_t));
   int pos = 0;

   for (size_t i = 0; i < numWeapons; ++i)
   {
      const itemeffect_t* effect = E_weaponItemForIndex(i);
      inventoryslot_t* slot = E_InventorySlotForItem(player, effect);

      if (!slot || slot->amount <= 0)
         continue;

      // Move the slot to the unmorph inventory
      player.unmorphInventory[pos++] = *slot;
      E_RemoveInventoryItem(player, effect, -1);
   }
}

//
// Unstash weapons
//
void E_UnstashWeaponsForUnmorphing(player_t &player)
{
   size_t numWeapons = E_getNumWeaponItems();

   // First remove all owned weapons (specific to morph class)
   for(size_t i = 0; i < numWeapons; ++i)
   {
      const itemeffect_t* effect = E_weaponItemForIndex(i);
      inventoryslot_t* slot = E_InventorySlotForItem(player, effect);

      if (!slot)
         continue;

      E_RemoveInventoryItem(player, effect, -1);
   }

   for(inventoryitemid_t i = 0; i < e_maxitemid; ++i)
   {
      const inventoryslot_t &slot = player.unmorphInventory[i];
      if(!slot.amount)
         break;   // reached end

      E_GiveInventoryItem(player, E_EffectForInventoryItemID(slot.item));
   }
}

//
// Remove an item effect from the table.
//
void E_SafeDeleteItemEffect(itemeffect_t *effect)
{
   // Delete references from other collections
   // NOTE: this would also need to handle e_ammoTypesLookup and e_keysLookup
   for(size_t i = 0; i < e_weaponsLookup.getLength(); ++i)
      if(e_weaponsLookup[i] == effect)
      {
         e_weaponsLookup[i] = e_weaponsLookup.back();
         e_weaponsLookup.pop();
      }

   e_effectsTable.removeObject(effect);
   delete effect;
}

//=============================================================================
//
// Global Processing
//

//
// Process pickups that aren't embedded in things
//
void E_ProcessPickups(cfg_t *cfg)
{
   // process pickup effect bindings
   E_processPickupEffects(cfg);

   // process sprite pickup bindings
   E_processPickupItems(cfg);
}

//
// E_ProcessInventory
//
// Main global function for performing all inventory-related EDF processing.
//
void E_ProcessInventory(cfg_t *cfg)
{
   // process item effects
   E_processItemEffects(cfg);

   // generate weapon trackers (item effects)
   E_generateWeaponTrackers();

   // allocate inventory item IDs
   E_allocateInventoryItemIDs();

   // allocate sort orders to -invbar items
   E_allocateSortOrders();


   // allocate player inventories
   E_allocatePlayerInventories();

   // collect special artifact type definitions
   E_collectAmmoTypes();
   E_collectKeyItems();
   E_collectWeaponTypes();
   E_collectAutouseHealthItems();

   // process lockdefs
   E_processLockDefs(cfg);

   // TODO: MOAR?
}

// EOF
<|MERGE_RESOLUTION|>--- conflicted
+++ resolved
@@ -1915,13 +1915,8 @@
 //
 void E_TryUseItem(player_t &player, inventoryitemid_t ID)
 {
-<<<<<<< HEAD
-   invbarstate_t &invbarstate = player->invbarstate;
-   itemeffect_t  *artifact    = E_EffectForInventoryItemID(ID);
-=======
    invbarstate_t &invbarstate = player.invbarstate;
    itemeffect_t *artifact = E_EffectForInventoryItemID(ID);
->>>>>>> 876c5fa5
    if(!artifact)
       return;
    if(E_getItemEffectType(artifact) == ITEMFX_ARTIFACT)
@@ -1974,15 +1969,9 @@
                // Temporarily note down that the called codepointer shouldn't subtract ammo
                player.attackdown = static_cast<attacktype_e>(player.attackdown | AT_ITEM);
                // We ALWAYS update the actor and psprite
-<<<<<<< HEAD
-               args.actor = player->mo;
-               args.pspr  = player->psprites;
-               action->codeptr(&args);
-=======
                action.actor = player.mo;
                action.pspr  = player.psprites;
                ptr->cptr(&action);
->>>>>>> 876c5fa5
                success = true;
                player.attackdown = static_cast<attacktype_e>(player.attackdown & ~AT_ITEM);
             }
