--- conflicted
+++ resolved
@@ -372,7 +372,7 @@
    case silentCrushAndRaise:
    case crushAndRaise:
       //jff 4/5/98 return if activated
-      rtn = P_ActivateInStasisCeiling(line, line->tag);
+      rtn = P_ActivateInStasisCeiling(line, line->args[0]);
    default:
       break;
    }
@@ -519,12 +519,7 @@
       for(int i = 0; i < vanilla_MAXCEILINGS; ++i)
       {
          CeilingThinker *ceiling = vanilla_activeceilings[i];
-<<<<<<< HEAD
-         if(ceiling && ceiling->tag == line->args[0] && 
-=======
-         if(ceiling && ceiling->tag == tag && 
->>>>>>> bf43c79c
-            ceiling->direction == plat_stop)
+         if(ceiling && ceiling->tag == tag && ceiling->direction == plat_stop)
          {
             resumeceiling(ceiling);
          }
@@ -538,12 +533,8 @@
    for(cl = activeceilings; cl; cl = cl->next)
    {
       CeilingThinker *ceiling = cl->ceiling;
-<<<<<<< HEAD
-      if(ceiling->tag == line->args[0] && ceiling->direction == 0)
-=======
       if(((manual && line->backsector == ceiling->sector) ||
          (!manual && ceiling->tag == tag)) && ceiling->direction == 0)
->>>>>>> bf43c79c
       {
          resumeceiling(ceiling);
       }
@@ -587,9 +578,6 @@
       for(int i = 0; i < vanilla_MAXCEILINGS; ++i)
       {
          CeilingThinker *ceiling = vanilla_activeceilings[i];
-<<<<<<< HEAD
-         if(ceiling && ceiling->tag == line->args[0] && 
-=======
          if(vanillaHexen)
          {
             if(ceiling && ceiling->tag == tag)
@@ -601,7 +589,6 @@
             }
          }
          else if(ceiling && ceiling->tag == tag && 
->>>>>>> bf43c79c
             ceiling->direction != plat_stop)
          {
             pauseceiling(ceiling);
@@ -615,11 +602,7 @@
    for(cl = activeceilings; cl; cl = cl->next)
    {
       CeilingThinker *ceiling = cl->ceiling;
-<<<<<<< HEAD
-      if(ceiling->direction != plat_stop && ceiling->tag == line->args[0])
-=======
       if(ceiling->direction != plat_stop && ceiling->tag == tag)
->>>>>>> bf43c79c
       {
          pauseceiling(ceiling);
       }
