// Emacs style mode select   -*- C++ -*- 
//-----------------------------------------------------------------------------
//
// Copyright (C) 2013 James Haley et al.
//
// This program is free software: you can redistribute it and/or modify
// it under the terms of the GNU General Public License as published by
// the Free Software Foundation, either version 3 of the License, or
// (at your option) any later version.
//
// This program is distributed in the hope that it will be useful,
// but WITHOUT ANY WARRANTY; without even the implied warranty of
// MERCHANTABILITY or FITNESS FOR A PARTICULAR PURPOSE.  See the
// GNU General Public License for more details.
//
// You should have received a copy of the GNU General Public License
// along with this program.  If not, see http://www.gnu.org/licenses/
//
//--------------------------------------------------------------------------
//
// DESCRIPTION:  
//   Ceiling aninmation (lowering, crushing, raising)
//
//-----------------------------------------------------------------------------

#include "z_zone.h"
#include "i_system.h"
#include "doomstat.h"
#include "r_main.h"
#include "p_info.h"
#include "p_saveg.h"
#include "p_spec.h"
#include "p_tick.h"
#include "r_data.h"
#include "r_sky.h"
#include "r_state.h"
#include "s_sound.h"
#include "s_sndseq.h"
#include "sounds.h"
#include "t_plane.h"

// the list of ceilings moving currently, including crushers
ceilinglist_t *activeceilings;

<<<<<<< HEAD
// ioanch 20160506: Hexen bug emulation: make Ceiling_CrushStop act like in
// vanilla, JUST FOR HEXEN CRUSHERS (Doom crushers will act normal).
static const int vhack_MAXCEILINGS = 30;
static CeilingThinker *hexen_activecrushers[vhack_MAXCEILINGS];

=======
// ioanch 20160306: vanilla demo compatibility stuff
static const int vanilla_MAXCEILINGS = 30;
static CeilingThinker *vanilla_activeceilings[vanilla_MAXCEILINGS];
>>>>>>> 68ae5f04

//
// P_CeilingSequence
//
// haleyjd 09/27/06: Starts the appropriate sound sequence for a ceiling action.
//
void P_CeilingSequence(sector_t *s, int noiseLevel)
{
   if(silentmove(s))
      return;

   if(s->sndSeqID >= 0)
      S_StartSectorSequence(s, SEQ_CEILING);
   else
   {
      switch(noiseLevel)
      {
      case CNOISE_NORMAL:
         S_StartSectorSequenceName(s, "EECeilingNormal", SEQ_ORIGIN_SECTOR_C);
         break;
      case CNOISE_SEMISILENT:
         S_StartSectorSequenceName(s, "EECeilingSemiSilent", SEQ_ORIGIN_SECTOR_C);
         break;
      case CNOISE_SILENT:
         S_StartSectorSequenceName(s, "EECeilingSilent", SEQ_ORIGIN_SECTOR_C);
         break;
      }
   }
}

//
// P_SetSectorCeilingPic
//
// haleyjd 08/30/09: Call this routine to set a sector's ceiling pic.
//
void P_SetSectorCeilingPic(sector_t *sector, int pic)
{
   // clear sky flag
   sector->intflags &= ~SIF_SKY;

   sector->ceilingpic = pic;

   // reset the sky flag
   if(R_IsSkyFlat(sector->ceilingpic))
      sector->intflags |= SIF_SKY;
}

/////////////////////////////////////////////////////////////////
//
// Ceiling action routine and linedef type handler
//
/////////////////////////////////////////////////////////////////

IMPLEMENT_THINKER_TYPE(CeilingThinker)

//
// T_MoveCeiling
//
// Action routine that moves ceilings. Called once per tick.
//
// Passed a CeilingThinker structure that contains all the info about the move.
// see P_SPEC.H for fields. No return value.
//
// jff 02/08/98 all cases with labels beginning with gen added to support 
// generalized line type behaviors.
//
void CeilingThinker::Think()
{
   result_e  res;

   if(inStasis)
      return;

   switch(direction)
   {
   case plat_stop:
      // If ceiling in stasis, do nothing
      break;

   case plat_up:
      // Ceiling is moving up
      res = T_MoveCeilingUp(sector, speed, topheight, -1);

      // if not a silent crusher, make moving sound
      // haleyjd: now handled through sound sequences

      // handle reaching destination height
      if(res == pastdest)
      {
         switch(type)
         {
            // plain movers are just removed
         case raiseToHighest:
         case genCeiling:
            P_RemoveActiveCeiling(this);
            break;

            // movers with texture change, change the texture then get removed
         case genCeilingChgT:
         case genCeilingChg0:
            //jff 3/14/98 transfer old special field as well
            P_TransferSectorSpecial(sector, &special);
         case genCeilingChg:
            P_SetSectorCeilingPic(sector, texture);
            P_RemoveActiveCeiling(this);
            break;

            // crushers reverse direction at the top
         case silentCrushAndRaise:
            // haleyjd: if not playing a looping sequence, start one
            if(!S_CheckSectorSequenceLoop(sector, SEQ_ORIGIN_SECTOR_C))
               P_CeilingSequence(sector, CNOISE_SEMISILENT);
         case genSilentCrusher:
         case genCrusher:
         case fastCrushAndRaise:
         case crushAndRaise:
            direction = plat_down;
            break;

         // ioanch 20160305
         case paramHexenCrush:
            // preserve the weird Hexen behaviour where the crusher becomes mute
            // after any pastdest.
            S_StopSectorSequence(sector, SEQ_ORIGIN_SECTOR_C);
            direction = plat_down;
            speed = speed * 2;   // make the speed double
            break;
            
         default:
            break;
         }
      }
      break;
  
   case plat_down:
      // Ceiling moving down
      // ioanch 20160305: allow resting
      res = T_MoveCeilingDown(sector, speed, bottomheight, crush, 
         !!(crushflags & crushRest));

      // if not silent crusher type make moving sound
      // haleyjd: now handled through sound sequences

      // handle reaching destination height
      if(res == pastdest)
      {
         switch(this->type)
         {
            // 02/09/98 jff change slow crushers' speed back to normal
            // start back up
         case genSilentCrusher:
         case genCrusher:
            if(oldspeed < CEILSPEED*3)
               speed = this->oldspeed;
            direction = plat_up; //jff 2/22/98 make it go back up!
            break;
            
            // make platform stop at bottom of all crusher strokes
            // except generalized ones, reset speed, start back up
         case silentCrushAndRaise:
            // haleyjd: if not playing a looping sequence, start one
            if(!S_CheckSectorSequenceLoop(sector, SEQ_ORIGIN_SECTOR_C))
               P_CeilingSequence(sector, CNOISE_SEMISILENT);
         case crushAndRaise: 
            speed = CEILSPEED;
         case fastCrushAndRaise:
            direction = plat_up;
            break;
            
            // in the case of ceiling mover/changer, change the texture
            // then remove the active ceiling
         case genCeilingChgT:
         case genCeilingChg0:
            //jff add to fix bug in special transfers from changes
            P_TransferSectorSpecial(sector, &special);
         case genCeilingChg:
            P_SetSectorCeilingPic(sector, texture);
            P_RemoveActiveCeiling(this);
            break;

            // all other case, just remove the active ceiling
         case lowerAndCrush:
         case lowerToFloor:
         case lowerToLowest:
         case lowerToMaxFloor:
         case genCeiling:
            P_RemoveActiveCeiling(this);
            break;
         // ioanch 20160305
         case paramHexenCrush:
            // preserve the weird Hexen behaviour where the crusher becomes mute
            // after any pastdest.
            S_StopSectorSequence(sector, SEQ_ORIGIN_SECTOR_C);
            direction = plat_up;
            speed = speed / 2;
            break;
            
         default:
            break;
         }
      }
      else // ( res != pastdest )
      {
         // handle the crusher encountering an obstacle
         if(res == crushed)
         {
            switch(type)
            {
               //jff 02/08/98 slow down slow crushers on obstacle
            case genCrusher:  
            case genSilentCrusher:
               if(oldspeed < CEILSPEED*3)
                  speed = CEILSPEED / 8;
               break;
            case silentCrushAndRaise:
            case crushAndRaise:
            case lowerAndCrush:
               speed = CEILSPEED / 8;
               break;
               
            default:
               break;
            }
         }
      } // end else
      break;
   } // end switch
}

//
// CeilingThinker::serialize
//
// Saves and loads CeilingThinker thinkers.
//
void CeilingThinker::serialize(SaveArchive &arc)
{
   Super::serialize(arc);

   arc << type << bottomheight << topheight << speed << oldspeed
       << crush << special << texture << direction << inStasis << tag 
       << olddirection;

   // Reattach to active ceilings list
   if(arc.isLoading())
      P_AddActiveCeiling(this);
}

//
// CeilingThinker::reTriggerVerticalDoor
//
// haleyjd 10/13/2011: emulate vanilla behavior when a CeilingThinker is treated
// as a VerticalDoorThinker
//
bool CeilingThinker::reTriggerVerticalDoor(bool player)
{
   if(!demo_compatibility)
      return false;

   if(speed == plat_down)
      speed = plat_up;
   else
   {
      if(!player)
         return false;

      speed = plat_down;
   }

   return true;
}

//
// EV_DoCeiling
//
// Move a ceiling up/down or start a crusher
//
// Passed the linedef activating the function and the type of function desired
// returns true if a thinker started
//
int EV_DoCeiling(const line_t *line, ceiling_e type)
{
   int       secnum = -1;
   int       rtn = 0;
   int       noise = CNOISE_NORMAL; // haleyjd 09/28/06
   sector_t  *sec;
   CeilingThinker *ceiling;
      
   // Reactivate in-stasis ceilings...for certain types.
   // This restarts a crusher after it has been stopped
   switch(type)
   {
   case fastCrushAndRaise:
   case silentCrushAndRaise:
   case crushAndRaise:
      //jff 4/5/98 return if activated
      rtn = P_ActivateInStasisCeiling(line);
   default:
      break;
   }
  
   // affects all sectors with the same tag as the linedef
   while((secnum = P_FindSectorFromLineTag(line,secnum)) >= 0)
   {
      sec = &sectors[secnum];
      
      // if ceiling already moving, don't start a second function on it
      if(P_SectorActive(ceiling_special, sec))  //jff 2/22/98
         continue;
  
      // create a new ceiling thinker
      rtn = 1;
      ceiling = new CeilingThinker;
      ceiling->addThinker();
      sec->ceilingdata = ceiling;               //jff 2/22/98
      ceiling->sector = sec;
      ceiling->crush = -1;
      ceiling->crushflags = 0;   // ioanch 20160305
  
      // setup ceiling structure according to type of function
      switch(type)
      {
      case fastCrushAndRaise:
         ceiling->crush = 10;
         ceiling->topheight = sec->ceilingheight;
         ceiling->bottomheight = sec->floorheight + (8*FRACUNIT);
         ceiling->direction = plat_down;
         ceiling->speed = CEILSPEED * 2;
         break;

      case silentCrushAndRaise:
         noise = CNOISE_SEMISILENT;
      case crushAndRaise:
         ceiling->crush = 10;
         ceiling->topheight = sec->ceilingheight;
      case lowerAndCrush:
      case lowerToFloor:
         ceiling->bottomheight = sec->floorheight;
         if(type != lowerToFloor)
            ceiling->bottomheight += 8*FRACUNIT;
         ceiling->direction = plat_down;
         ceiling->speed = CEILSPEED;
         break;

      case raiseToHighest:
         ceiling->topheight = P_FindHighestCeilingSurrounding(sec);
         ceiling->direction = plat_up;
         ceiling->speed = CEILSPEED;
         break;
         
      case lowerToLowest:
         ceiling->bottomheight = P_FindLowestCeilingSurrounding(sec);
         ceiling->direction = plat_down;
         ceiling->speed = CEILSPEED;
         break;
         
      case lowerToMaxFloor:
         ceiling->bottomheight = P_FindHighestFloorSurrounding(sec);
         ceiling->direction = plat_down;
         ceiling->speed = CEILSPEED;
         break;
         
      default:
         break;
      }
    
      // add the ceiling to the active list
      ceiling->tag = sec->tag;
      ceiling->type = type;
      P_AddActiveCeiling(ceiling);

      // haleyjd 09/28/06: sound sequences
      P_CeilingSequence(ceiling->sector, noise);
   }
   return rtn;
}

//////////////////////////////////////////////////////////////////////
//
// Active ceiling list primitives
//
/////////////////////////////////////////////////////////////////////

// jff 2/22/98 - modified Lee's plat code to work for ceilings
//
// The following were all rewritten by Lee Killough
// to use the new structure which places no limits
// on active ceilings. It also avoids spending as much
// time searching for active ceilings. Previously a 
// fixed-size array was used, with NULL indicating
// empty entries, while now a doubly-linked list
// is used.

//
// P_ActivateInStasisCeiling()
//
// Reactivates all stopped crushers with the right tag
//
// Passed the line reactivating the crusher
// Returns true if a ceiling reactivated
//
//jff 4/5/98 return if activated
//ioanch 20160305: added manual parameter, for backside access
//
int P_ActivateInStasisCeiling(const line_t *line, bool manual)
{
   int rtn = 0, noise;
   // ioanch 20160306: restore old vanilla bug only for demos
   if(demo_compatibility)
   {
      for(int i = 0; i < vanilla_MAXCEILINGS; ++i)
      {
         CeilingThinker *ceiling = vanilla_activeceilings[i];
         if(ceiling && ceiling->tag == line->tag && 
            ceiling->direction == plat_stop)
         {
            ceiling->direction = ceiling->olddirection;
            ceiling->inStasis = false;

            // haleyjd: restart sound sequence
            switch(ceiling->type)
            {
            case silentCrushAndRaise:
               noise = CNOISE_SEMISILENT;
               break;
            case genSilentCrusher:
               noise = CNOISE_SILENT;
               break;
            default:
               noise = CNOISE_NORMAL;
               break;
            }
            P_CeilingSequence(ceiling->sector, noise);

            //jff 4/5/98 return if activated
            rtn = 1;
         }
      }
      return rtn;
   }

   // ioanch: normal setup
   ceilinglist_t *cl;
   
   for(cl = activeceilings; cl; cl = cl->next)
   {
      CeilingThinker *ceiling = cl->ceiling;
      if(((manual && line->backsector == ceiling->sector) ||
         (!manual && ceiling->tag == line->tag)) && ceiling->direction == 0)
      {
         ceiling->direction = ceiling->olddirection;
         ceiling->inStasis = false;

         // haleyjd: restart sound sequence
         switch(ceiling->type)
         {
         case silentCrushAndRaise:
            noise = CNOISE_SEMISILENT;
            break;
         case genSilentCrusher:
            noise = CNOISE_SILENT;
            break;
         default:
            noise = CNOISE_NORMAL;
            break;
         }
         P_CeilingSequence(ceiling->sector, noise);

         //jff 4/5/98 return if activated
         rtn = 1;
      }
   }
   return rtn;
}

//
// EV_CeilingCrushStop()
//
// Stops all active ceilings with the right tag
//
// Passed the linedef stopping the ceilings
// Returns true if a ceiling put in stasis
//
int EV_CeilingCrushStop(const line_t* line, int tag)
{
   int rtn = 0;

   // ioanch 20160305: Hexen-compatible behaviour: delete the first thinker
   // in the compatibility list.
   for(int i = 0; i < vhack_MAXCEILINGS; ++i)
   {
      if(hexen_activecrushers[i] && hexen_activecrushers[i]->tag == tag)
      {
         rtn = 1;
         P_RemoveActiveCeiling(hexen_activecrushers[i]);
         break;
      }
   }
   
   // ioanch 20160306
   if(demo_compatibility)
   {
      for(int i = 0; i < vanilla_MAXCEILINGS; ++i)
      {
         CeilingThinker *ceiling = vanilla_activeceilings[i];
         if(ceiling && ceiling->tag == line->tag && 
            ceiling->direction != plat_stop)
         {
            ceiling->olddirection = ceiling->direction;
            ceiling->direction = plat_stop;
            ceiling->inStasis = true;
            S_StopSectorSequence(ceiling->sector, SEQ_ORIGIN_SECTOR_C); // haleyjd 09/28/06
            rtn = 1;
         }
      }
      return rtn;
   }

   // ioanch: normal setup
   ceilinglist_t *cl;
   for(cl = activeceilings; cl; cl = cl->next)
   {
      CeilingThinker *ceiling = cl->ceiling;
      if(ceiling->direction != plat_stop && ceiling->tag == tag &&
         !(ceiling->crushflags & CeilingThinker::crushStopRemove))
      {
         ceiling->olddirection = ceiling->direction;
         ceiling->direction = plat_stop;
         ceiling->inStasis = true;
         S_StopSectorSequence(ceiling->sector, SEQ_ORIGIN_SECTOR_C); // haleyjd 09/28/06
         rtn = 1;
      }
   }

   // hack to emulate the Hexen

   return rtn;
}

//
// P_AddActiveCeiling()
//
// Adds a ceiling to the head of the list of active ceilings
//
// Passed the ceiling motion structure
// Returns nothing
//
void P_AddActiveCeiling(CeilingThinker *ceiling)
{
   // ioanch 20160306
   if(demo_compatibility)
   {
      for(int i = 0; i < vanilla_MAXCEILINGS; ++i)
      {
         if(!vanilla_activeceilings[i])
         {
            vanilla_activeceilings[i] = ceiling;
            break;
         }
      }
      return;
   }

   // ioanch: normal setup
   ceilinglist_t *list = estructalloc(ceilinglist_t, 1);
   list->ceiling = ceiling;
   ceiling->list = list;
   if((list->next = activeceilings))
      list->next->prev = &list->next;
   list->prev = &activeceilings;
   activeceilings = list;

   // ioanch 20160306: also emulate old quirks, ONLY for Hexen crushers
   if(!(ceiling->crushflags & CeilingThinker::crushStopRemove))
      return;

   for(int i = 0; i < vhack_MAXCEILINGS; ++i)
   {
      if(!hexen_activecrushers[i])
      {
         hexen_activecrushers[i] = ceiling;
         break;
      }
   }
}

//
// P_RemoveActiveCeiling()
//
// Removes a ceiling from the list of active ceilings
//
// Passed the ceiling motion structure
// Returns nothing
//
void P_RemoveActiveCeiling(CeilingThinker* ceiling)
{
<<<<<<< HEAD
   // ioanch 20160306: also emulate old quirks, ONLY for Hexen crushers
   if(ceiling->crushflags & CeilingThinker::crushStopRemove)
   {
      for(int i = 0; i < vhack_MAXCEILINGS; ++i)
      {
         if(hexen_activecrushers[i] == ceiling)
         {
            hexen_activecrushers[i] = nullptr;
            break;
         }
      }
   }

=======
   // ioanch 20160306
   if(demo_compatibility)
   {
      for(int i = 0; i < vanilla_MAXCEILINGS; ++i)
      {
         if(vanilla_activeceilings[i] == ceiling)
         {
            vanilla_activeceilings[i] = nullptr;
            break;
         }
      }
      return;
   }

   // ioanch: normal setup
>>>>>>> 68ae5f04
   ceilinglist_t *list = ceiling->list;
   ceiling->sector->ceilingdata = NULL;   //jff 2/22/98
   S_StopSectorSequence(ceiling->sector, SEQ_ORIGIN_SECTOR_C); // haleyjd 09/28/06
   ceiling->removeThinker();
   if((*list->prev = list->next))
      list->next->prev = list->prev;
   efree(list);
}

//
// P_RemoveAllActiveCeilings()
//
// Removes all ceilings from the active ceiling list
//
// Passed nothing, returns nothing
//
void P_RemoveAllActiveCeilings()
{
   // ioanch 20160306
   if(demo_compatibility)
   {
      memset(vanilla_activeceilings, 0, sizeof(vanilla_activeceilings));
      return;
   }

   // normal setup

   while(activeceilings)
   {  
      ceilinglist_t *next = activeceilings->next;
      efree(activeceilings);
      activeceilings = next;
   }

   // ioanch 20160306: also emulate old quirks
   memset(hexen_activecrushers, 0, sizeof(hexen_activecrushers));
}

//
// P_ChangeCeilingTex
//
// Changes the ceiling flat of all tagged sectors.
//
void P_ChangeCeilingTex(const char *name, int tag)
{
   int flatnum;
   int secnum = -1;

   if((flatnum = R_CheckForFlat(name)) == -1)
      return;

   while((secnum = P_FindSectorFromTag(tag, secnum)) >= 0)
      P_SetSectorCeilingPic(&sectors[secnum], flatnum);
}

//----------------------------------------------------------------------------
//
// $Log: p_ceilng.c,v $
// Revision 1.14  1998/05/09  10:58:10  jim
// formatted/documented p_ceilng
//
// Revision 1.13  1998/05/03  23:07:43  killough
// Fix #includes at the top, nothing else
//
// Revision 1.12  1998/04/05  13:54:17  jim
// fixed switch change on second activation
//
// Revision 1.11  1998/03/15  14:40:26  jim
// added pure texture change linedefs & generalized sector types
//
// Revision 1.10  1998/02/23  23:46:35  jim
// Compatibility flagged multiple thinker support
//
// Revision 1.9  1998/02/23  00:41:31  jim
// Implemented elevators
//
// Revision 1.7  1998/02/13  03:28:22  jim
// Fixed W1,G1 linedefs clearing untriggered special, cosmetic changes
//
// Revision 1.5  1998/02/08  05:35:18  jim
// Added generalized linedef types
//
// Revision 1.4  1998/01/30  14:44:12  jim
// Added gun exits, right scrolling walls and ceiling mover specials
//
// Revision 1.2  1998/01/26  19:23:56  phares
// First rev with no ^Ms
//
// Revision 1.1.1.1  1998/01/19  14:02:58  rand
// Lee's Jan 19 sources
//
//
//----------------------------------------------------------------------------
<|MERGE_RESOLUTION|>--- conflicted
+++ resolved
@@ -42,17 +42,9 @@
 // the list of ceilings moving currently, including crushers
 ceilinglist_t *activeceilings;
 
-<<<<<<< HEAD
-// ioanch 20160506: Hexen bug emulation: make Ceiling_CrushStop act like in
-// vanilla, JUST FOR HEXEN CRUSHERS (Doom crushers will act normal).
-static const int vhack_MAXCEILINGS = 30;
-static CeilingThinker *hexen_activecrushers[vhack_MAXCEILINGS];
-
-=======
 // ioanch 20160306: vanilla demo compatibility stuff
 static const int vanilla_MAXCEILINGS = 30;
 static CeilingThinker *vanilla_activeceilings[vanilla_MAXCEILINGS];
->>>>>>> 68ae5f04
 
 //
 // P_CeilingSequence
@@ -539,18 +531,6 @@
 {
    int rtn = 0;
 
-   // ioanch 20160305: Hexen-compatible behaviour: delete the first thinker
-   // in the compatibility list.
-   for(int i = 0; i < vhack_MAXCEILINGS; ++i)
-   {
-      if(hexen_activecrushers[i] && hexen_activecrushers[i]->tag == tag)
-      {
-         rtn = 1;
-         P_RemoveActiveCeiling(hexen_activecrushers[i]);
-         break;
-      }
-   }
-   
    // ioanch 20160306
    if(demo_compatibility)
    {
@@ -575,8 +555,7 @@
    for(cl = activeceilings; cl; cl = cl->next)
    {
       CeilingThinker *ceiling = cl->ceiling;
-      if(ceiling->direction != plat_stop && ceiling->tag == tag &&
-         !(ceiling->crushflags & CeilingThinker::crushStopRemove))
+      if(ceiling->direction != plat_stop && ceiling->tag == tag)
       {
          ceiling->olddirection = ceiling->direction;
          ceiling->direction = plat_stop;
@@ -624,18 +603,6 @@
    list->prev = &activeceilings;
    activeceilings = list;
 
-   // ioanch 20160306: also emulate old quirks, ONLY for Hexen crushers
-   if(!(ceiling->crushflags & CeilingThinker::crushStopRemove))
-      return;
-
-   for(int i = 0; i < vhack_MAXCEILINGS; ++i)
-   {
-      if(!hexen_activecrushers[i])
-      {
-         hexen_activecrushers[i] = ceiling;
-         break;
-      }
-   }
 }
 
 //
@@ -648,21 +615,6 @@
 //
 void P_RemoveActiveCeiling(CeilingThinker* ceiling)
 {
-<<<<<<< HEAD
-   // ioanch 20160306: also emulate old quirks, ONLY for Hexen crushers
-   if(ceiling->crushflags & CeilingThinker::crushStopRemove)
-   {
-      for(int i = 0; i < vhack_MAXCEILINGS; ++i)
-      {
-         if(hexen_activecrushers[i] == ceiling)
-         {
-            hexen_activecrushers[i] = nullptr;
-            break;
-         }
-      }
-   }
-
-=======
    // ioanch 20160306
    if(demo_compatibility)
    {
@@ -678,7 +630,6 @@
    }
 
    // ioanch: normal setup
->>>>>>> 68ae5f04
    ceilinglist_t *list = ceiling->list;
    ceiling->sector->ceilingdata = NULL;   //jff 2/22/98
    S_StopSectorSequence(ceiling->sector, SEQ_ORIGIN_SECTOR_C); // haleyjd 09/28/06
@@ -712,9 +663,6 @@
       efree(activeceilings);
       activeceilings = next;
    }
-
-   // ioanch 20160306: also emulate old quirks
-   memset(hexen_activecrushers, 0, sizeof(hexen_activecrushers));
 }
 
 //
