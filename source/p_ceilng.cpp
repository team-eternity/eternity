--- conflicted
+++ resolved
@@ -272,8 +272,7 @@
    } // end switch
 }
 
-<<<<<<< HEAD
-void P_CopyCeiling(CCeiling *dest, CCeiling *src)
+void P_CopyCeiling(CeilingThinker *dest, CeilingThinker *src)
 {
    dest->type         = src->type;
    dest->bottomheight = src->bottomheight;
@@ -288,10 +287,10 @@
    dest->net_id       = src->net_id;
 }
 
-CCeiling* P_SpawnCeiling(line_t *line, sector_t *sec, ceiling_e type)
+CeilingThinker* P_SpawnCeiling(line_t *line, sector_t *sec, ceiling_e type)
 {
    int noise = CNOISE_NORMAL; // haleyjd 09/28/06
-   CCeiling *ceiling = new CCeiling;
+   CeilingThinker *ceiling = new CeilingThinker;
 
    ceiling->addThinker();
    sec->ceilingdata = ceiling;               //jff 2/22/98
@@ -362,7 +361,7 @@
 
    return ceiling;
 }
-=======
+
 //
 // CeilingThinker::serialize
 //
@@ -384,8 +383,6 @@
    }
 }
 
->>>>>>> 87e4a192
-
 //
 // EV_DoCeiling
 //
@@ -399,13 +396,8 @@
    int       secnum = -1;
    int       rtn = 0;
    sector_t  *sec;
-<<<<<<< HEAD
-   CCeiling *ceiling;
-
-=======
    CeilingThinker *ceiling;
-      
->>>>>>> 87e4a192
+
    // Reactivate in-stasis ceilings...for certain types.
    // This restarts a crusher after it has been stopped
    switch(type)
@@ -447,66 +439,6 @@
 
       // create a new ceiling thinker
       rtn = 1;
-<<<<<<< HEAD
-=======
-      ceiling = new CeilingThinker;
-      ceiling->addThinker();
-      sec->ceilingdata = ceiling;               //jff 2/22/98
-      ceiling->sector = sec;
-      ceiling->crush = -1;
-  
-      // setup ceiling structure according to type of function
-      switch(type)
-      {
-      case fastCrushAndRaise:
-         ceiling->crush = 10;
-         ceiling->topheight = sec->ceilingheight;
-         ceiling->bottomheight = sec->floorheight + (8*FRACUNIT);
-         ceiling->direction = plat_down;
-         ceiling->speed = CEILSPEED * 2;
-         break;
-
-      case silentCrushAndRaise:
-         noise = CNOISE_SEMISILENT;
-      case crushAndRaise:
-         ceiling->crush = 10;
-         ceiling->topheight = sec->ceilingheight;
-      case lowerAndCrush:
-      case lowerToFloor:
-         ceiling->bottomheight = sec->floorheight;
-         if(type != lowerToFloor)
-            ceiling->bottomheight += 8*FRACUNIT;
-         ceiling->direction = plat_down;
-         ceiling->speed = CEILSPEED;
-         break;
-
-      case raiseToHighest:
-         ceiling->topheight = P_FindHighestCeilingSurrounding(sec);
-         ceiling->direction = plat_up;
-         ceiling->speed = CEILSPEED;
-         break;
-         
-      case lowerToLowest:
-         ceiling->bottomheight = P_FindLowestCeilingSurrounding(sec);
-         ceiling->direction = plat_down;
-         ceiling->speed = CEILSPEED;
-         break;
-         
-      case lowerToMaxFloor:
-         ceiling->bottomheight = P_FindHighestFloorSurrounding(sec);
-         ceiling->direction = plat_down;
-         ceiling->speed = CEILSPEED;
-         break;
-         
-      default:
-         break;
-      }
-    
-      // add the ceiling to the active list
-      ceiling->tag = sec->tag;
-      ceiling->type = type;
-      P_AddActiveCeiling(ceiling);
->>>>>>> 87e4a192
 
       if(serverside)
          ceiling = P_SpawnCeiling(line, sec, type);
@@ -543,9 +475,9 @@
 int P_ActivateInStasisCeiling(line_t *line)
 {
    int rtn = 0, noise;
-   CCeiling *c = NULL;
-
-   while((c = (CCeiling *)E_HashTableIterator(ceiling_by_netid, c)))
+   CeilingThinker *c = NULL;
+
+   while((c = (CeilingThinker *)E_HashTableIterator(ceiling_by_netid, c)))
    {
       if(c->tag == line->tag && c->direction == 0)
       {
@@ -620,9 +552,9 @@
 int EV_CeilingCrushStop(line_t* line)
 {
    int rtn = 0;
-   CCeiling *c;
-
-   while((c = (CCeiling *)E_HashTableIterator(ceiling_by_netid, c)))
+   CeilingThinker *c;
+
+   while((c = (CeilingThinker *)E_HashTableIterator(ceiling_by_netid, c)))
    {
       if(c->direction != plat_stop && c->tag == line->tag)
       {
@@ -669,7 +601,7 @@
    CS_ObtainCeilingNetID(ceiling);
 }
 
-void oldP_AddActiveCeiling(CCeiling *ceiling)
+void oldP_AddActiveCeiling(CeilingThinker *ceiling)
 {
    ceilinglist_t *list = (ceilinglist_t *)(malloc(sizeof *list));
    list->ceiling = ceiling;
@@ -692,13 +624,13 @@
 {
    ceiling->sector->ceilingdata = NULL;   //jff 2/22/98
    S_StopSectorSequence(ceiling->sector, true); // haleyjd 09/28/06
-   P_RemoveThinker(&ceiling->thinker);
+   ceiling->removeThinker();
    if(CS_SERVER)
       SV_BroadcastMapSpecialRemoved(ceiling->net_id, ms_ceiling);
    CS_ReleaseCeilingNetID(ceiling);
 }
 
-void oldP_RemoveActiveCeiling(CCeiling* ceiling)
+void oldP_RemoveActiveCeiling(CeilingThinker* ceiling)
 {
    ceilinglist_t *list = ceiling->list;
    ceiling->sector->ceilingdata = NULL;   //jff 2/22/98
