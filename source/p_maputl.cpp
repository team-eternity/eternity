--- conflicted
+++ resolved
@@ -122,11 +122,8 @@
 //
 // P_MakeDivline
 //
-<<<<<<< HEAD
-=======
 // ioanch 20151230: made const
 //
->>>>>>> 8d84e841
 void P_MakeDivline(const line_t *li, divline_t *dl)
 {
    dl->x  = li->v1->x;
