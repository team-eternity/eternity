--- conflicted
+++ resolved
@@ -237,16 +237,6 @@
       (line->dy^line->dx^(x -= line->x)^(y -= line->y)) < 0 ? (line->dy^x) < 0 :
       FixedMul(y>>8, line->dx>>8) >= FixedMul(line->dy>>8, x>>8);
 }
-<<<<<<< HEAD
-int P_PointOnDivlineSide(v2fixed_t v, const divline_t &line)
-{
-   return
-   !line.dx ? v.x <= line.x ? line.dy > 0 : line.dy < 0 :
-   !line.dy ? v.y <= line.y ? line.dx < 0 : line.dx > 0 :
-   (line.dy ^ line.dx ^ (v.x -= line.x) ^ (v.y -= line.y)) < 0 ? (line.dy ^ v.x) < 0 :
-   FixedMul(v.y >> 8, line.dx >> 8) >= FixedMul(line.dy >> 8, v.x >> 8);
-}
-=======
 int P_PointOnDivlineSidePrecise(fixed_t x, fixed_t y, const divline_t *line)
 {
    return
@@ -257,7 +247,6 @@
 }
 int (*P_PointOnDivlineSide)(fixed_t x, fixed_t y, const divline_t *line) = 
       P_PointOnDivlineSideClassic;
->>>>>>> 21a8f215
 
 //
 // P_MakeDivline
@@ -583,15 +572,11 @@
       // routine will clear out the nodes in sector_list.
       
       thing->old_sectorlist = thing->touching_sectorlist;
-<<<<<<< HEAD
       thing->touching_sectorlist = NULL; // to be restored by P_SetThingPosition
       
       // IOANCH 20130814: unlink from bot subsectors
       if(botMap)
          botMap->unsetThingPosition(thing);
-=======
-      thing->touching_sectorlist = nullptr; // to be restored by P_SetThingPosition
->>>>>>> 21a8f215
    }
 
    if(!(thing->flags & MF_NOBLOCKMAP))
@@ -659,15 +644,11 @@
       // added, new sector links are created.
 
       thing->touching_sectorlist = P_CreateSecNodeList(thing, thing->x, thing->y);
-<<<<<<< HEAD
       thing->old_sectorlist = NULL;
       
       // IOANCH: set thing position to bot subsectors
       if(botMap)
          botMap->setThingPosition(thing);
-=======
-      thing->old_sectorlist = nullptr;
->>>>>>> 21a8f215
    }
 
    // link into blockmap
