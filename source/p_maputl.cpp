--- conflicted
+++ resolved
@@ -7,14 +7,15 @@
 // it under the terms of the GNU General Public License as published by
 // the Free Software Foundation, either version 3 of the License, or
 // (at your option) any later version.
-//
+// 
 // This program is distributed in the hope that it will be useful,
 // but WITHOUT ANY WARRANTY; without even the implied warranty of
 // MERCHANTABILITY or FITNESS FOR A PARTICULAR PURPOSE.  See the
 // GNU General Public License for more details.
-//
+// 
 // You should have received a copy of the GNU General Public License
-// along with this program.  If not, see http://www.gnu.org/licenses/
+// along with this program; if not, write to the Free Software
+// Foundation, Inc., 59 Temple Place, Suite 330, Boston, MA  02111-1307  USA
 //
 //--------------------------------------------------------------------------
 //
@@ -186,141 +187,6 @@
 #define P_LogThingPosition(a, b)
 #endif
 
-<<<<<<< HEAD
-=======
-//
-// P_UnsetThingPosition
-// Unlinks a thing from block map and sectors.
-// On each position change, BLOCKMAP and other
-// lookups maintaining lists ot things inside
-// these structures need to be updated.
-//
-void P_UnsetThingPosition(Mobj *thing)
-{
-   P_LogThingPosition(thing, "unset");
-
-   if(!(thing->flags & MF_NOSECTOR))
-   {
-      // invisible things don't need to be in sector list
-      // unlink from subsector
-      
-      // killough 8/11/98: simpler scheme using pointers-to-pointers for prev
-      // pointers, allows head node pointers to be treated like everything else
-      Mobj **sprev = thing->sprev;
-      Mobj  *snext = thing->snext;
-      if((*sprev = snext))  // unlink from sector list
-         snext->sprev = sprev;
-
-      // phares 3/14/98
-      //
-      // Save the sector list pointed to by touching_sectorlist.
-      // In P_SetThingPosition, we'll keep any nodes that represent
-      // sectors the Thing still touches. We'll add new ones then, and
-      // delete any nodes for sectors the Thing has vacated. Then we'll
-      // put it back into touching_sectorlist. It's done this way to
-      // avoid a lot of deleting/creating for nodes, when most of the
-      // time you just get back what you deleted anyway.
-      //
-      // If this Thing is being removed entirely, then the calling
-      // routine will clear out the nodes in sector_list.
-      
-      thing->old_sectorlist = thing->touching_sectorlist;
-      thing->touching_sectorlist = NULL; // to be restored by P_SetThingPosition
-   }
-
-   if(!(thing->flags & MF_NOBLOCKMAP))
-   {
-      // inert things don't need to be in blockmap
-      
-      // killough 8/11/98: simpler scheme using pointers-to-pointers for prev
-      // pointers, allows head node pointers to be treated like everything else
-      //
-      // Also more robust, since it doesn't depend on current position for
-      // unlinking. Old method required computing head node based on position
-      // at time of unlinking, assuming it was the same position as during
-      // linking.
-      
-      Mobj *bnext, **bprev = thing->bprev;
-      if(bprev && (*bprev = bnext = thing->bnext))  // unlink from block map
-         bnext->bprev = bprev;
-   }
-}
-
-//
-// P_SetThingPosition
-// Links a thing into both a block and a subsector
-// based on it's x y.
-// Sets thing->subsector properly
-//
-// killough 5/3/98: reformatted, cleaned up
-//
-void P_SetThingPosition(Mobj *thing)
-{
-   // link into subsector
-   subsector_t *ss = thing->subsector = R_PointInSubsector(thing->x, thing->y);
-
-   P_LogThingPosition(thing, " set ");
-
-#ifdef R_LINKEDPORTALS
-   thing->groupid = ss->sector->groupid;
-#endif
-
-   if(!(thing->flags & MF_NOSECTOR))
-   {
-      // invisible things don't go into the sector links
-      
-      // killough 8/11/98: simpler scheme using pointer-to-pointer prev
-      // pointers, allows head nodes to be treated like everything else
-      
-      Mobj **link = &ss->sector->thinglist;
-      Mobj *snext = *link;
-      if((thing->snext = snext))
-         snext->sprev = &thing->snext;
-      thing->sprev = link;
-      *link = thing;
-
-      // phares 3/16/98
-      //
-      // If sector_list isn't NULL, it has a collection of sector
-      // nodes that were just removed from this Thing.
-      //
-      // Collect the sectors the object will live in by looking at
-      // the existing sector_list and adding new nodes and deleting
-      // obsolete ones.
-      //
-      // When a node is deleted, its sector links (the links starting
-      // at sector_t->touching_thinglist) are broken. When a node is
-      // added, new sector links are created.
-
-      thing->touching_sectorlist = P_CreateSecNodeList(thing, thing->x, thing->y);
-      thing->old_sectorlist = NULL;
-   }
-
-   // link into blockmap
-   if(!(thing->flags & MF_NOBLOCKMAP))
-   {
-      // inert things don't need to be in blockmap
-      int blockx = (thing->x - bmaporgx) >> MAPBLOCKSHIFT;
-      int blocky = (thing->y - bmaporgy) >> MAPBLOCKSHIFT;
-      
-      if(blockx >= 0 && blockx < bmapwidth && blocky >= 0 && blocky < bmapheight)
-      {
-         // killough 8/11/98: simpler scheme using pointer-to-pointer prev
-         // pointers, allows head nodes to be treated like everything else
-
-         Mobj **link = &blocklinks[blocky*bmapwidth+blockx];
-         Mobj *bnext = *link;
-         if((thing->bnext = bnext))
-            bnext->bprev = &thing->bnext;
-         thing->bprev = link;
-         *link = thing;
-      }
-      else        // thing is off the map
-         thing->bnext = NULL, thing->bprev = NULL;
-   }
-}
-
->>>>>>> 0e92d87e
 // killough 3/15/98:
 //
 // A fast function for testing intersections between things and linedefs.
