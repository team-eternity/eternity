// Emacs style mode select   -*- C -*- vi:ts=3 sw=3:
//-----------------------------------------------------------------------------
//
// Copyright(C) 2000 Simon Howard
//
// This program is free software; you can redistribute it and/or modify
// it under the terms of the GNU General Public License as published by
// the Free Software Foundation; either version 2 of the License, or
// (at your option) any later version.
//
// This program is distributed in the hope that it will be useful,
// but WITHOUT ANY WARRANTY; without even the implied warranty of
// MERCHANTABILITY or FITNESS FOR A PARTICULAR PURPOSE.  See the
// GNU General Public License for more details.
//
// You should have received a copy of the GNU General Public License
// along with this program; if not, write to the Free Software
// Foundation, Inc., 59 Temple Place, Suite 330, Boston, MA  02111-1307  USA
//
//----------------------------------------------------------------------------
//
// DESCRIPTION:
//      Moving object handling. Spawn functions.
//
//-----------------------------------------------------------------------------

#include "z_zone.h"
#include "doomdef.h"
#include "doomstat.h"
#include "m_random.h"
#include "r_main.h"
#include "p_maputl.h"
#include "p_map.h"
#include "p_map3d.h"
#include "p_tick.h"
#include "sounds.h"
#include "st_stuff.h"
#include "hu_stuff.h"
#include "s_sound.h"
#include "info.h"
#include "g_game.h"
#include "p_chase.h"
#include "p_inter.h"
#include "p_spec.h" // haleyjd 04/05/99: TerrainTypes
#include "p_partcl.h"
#include "in_lude.h"
#include "d_gi.h"
#include "p_user.h"
#include "g_dmflag.h"
#include "e_states.h"
#include "e_things.h"
#include "e_ttypes.h"
#include "e_exdata.h"
#include "a_small.h"
#include "d_dehtbl.h"
#include "p_info.h"
#include "c_io.h"

// [CG] Added
#include "cs_main.h"
#include "cs_netid.h"
#include "cs_position.h"
#include "cs_team.h"
#include "cs_ctf.h"
#include "cl_main.h"
#include "cl_pred.h"
#include "sv_main.h"

void P_FallingDamage(player_t *);

fixed_t FloatBobOffsets[64] = // haleyjd 04/30/99: FloatBob
{
   0, 51389, 102283, 152192,
   200636, 247147, 291278, 332604,
   370727, 405280, 435929, 462380,
   484378, 501712, 514213, 521763,
   524287, 521763, 514213, 501712,
   484378, 462380, 435929, 405280,
   370727, 332604, 291278, 247147,
   200636, 152192, 102283, 51389,
   -1, -51390, -102284, -152193,
   -200637, -247148, -291279, -332605,
   -370728, -405281, -435930, -462381,
   -484380, -501713, -514215, -521764,
   -524288, -521764, -514214, -501713,
   -484379, -462381, -435930, -405280,
   -370728, -332605, -291279, -247148,
   -200637, -152193, -102284, -51389
};

fixed_t FloatBobDiffs[64] =
{
   51389, 51389, 50894, 49909, 48444,
   46511, 44131, 41326, 38123,
   34553, 30649, 26451, 21998,
   17334, 12501, 7550, 2524,
   -2524, -7550, -12501, -17334,
   -21998, -26451, -30649, -34553,
   -38123, -41326, -44131, -46511,
   -48444, -49909, -50894, -51390,
   -51389, -50894, -49909, -48444,
   -46511, -44131, -41326, -38123,
   -34553, -30649, -26451, -21999,
   -17333, -12502, -7549, -2524,
   2524, 7550, 12501, 17334,
   21998, 26451, 30650, 34552,
   38123, 41326, 44131, 46511,
   48444, 49909, 50895
};

// [CG] Moved definition of seenstate_t to p_mobj.h.

// haleyjd 03/27/10: freelist of seenstate objects
static mdllistitem_t *seenstate_freelist;

//
// P_InitSeenStates
//
// haleyjd 03/27/10: creates an initial pool of seenstate objects.
//
static void P_InitSeenStates(void)
{
   seenstate_t *newss;
   int i;

   newss = calloc(32, sizeof(seenstate_t));

   for(i = 0; i < 32; ++i)
      M_DLListInsert(&(newss[i].link), &seenstate_freelist);
}

//
// P_FreeSeenStates
//
// haleyjd 03/27/10: puts a set of seenstates back onto the freelist
//
// [CG] Un-static'd.
// static void P_FreeSeenStates(seenstate_t *list)
void P_FreeSeenStates(seenstate_t *list)
{
   mdllistitem_t *oldhead = seenstate_freelist;
   mdllistitem_t *newtail = &list->link;

   // find tail of list of objects to free
   while(newtail->next)
      newtail = newtail->next;

   // attach current freelist to tail
   newtail->next = oldhead;
   if(oldhead)
      oldhead->prev = &newtail->next;

   // attach new list to seenstate_freelist
   seenstate_freelist = &list->link;
   list->link.prev = &seenstate_freelist;
}

//
// P_GetSeenState
//
// Gets a seenstate from the free list if one is available, or creates a
// new one.
//
static seenstate_t *P_GetSeenState(void)
{
   seenstate_t *ret;

   if(seenstate_freelist)
   {
      mdllistitem_t *item = seenstate_freelist;

      M_DLListRemove(item);

      ret = (seenstate_t *)item;

      memset(ret, 0, sizeof(seenstate_t));
   }
   else
      ret = calloc(1, sizeof(seenstate_t));

   return ret;
}

//
// P_AddSeenState
//
// Marks a new state as having been seen.
//
// [CG] Un-static'd.
// static void P_AddSeenState(int statenum, seenstate_t **list)
void P_AddSeenState(int statenum, seenstate_t **list)
{
   seenstate_t *newss = P_GetSeenState();

   newss->statenum = statenum;

   M_DLListInsert(&newss->link, (mdllistitem_t **)list);
}

//
// P_CheckSeenState
//
// Checks if the given state has been seen
//
// [CG] Un-static'd.
// static boolean P_CheckSeenState(int statenum, seenstate_t *list)
boolean P_CheckSeenState(int statenum, seenstate_t *list)
{
   seenstate_t *curstate = list;

   while(curstate)
   {
      if(statenum == curstate->statenum)
         return true;

      curstate = (seenstate_t *)(curstate->link.next);
   }

   return false;
}

//
// P_SetMobjState
//
// Returns true if the mobj is still present.
//
boolean P_SetMobjState(mobj_t* mobj, statenum_t state)
{
   state_t *st;
   boolean client_should_handle = false;
   int puff_type = E_SafeThingType(MT_PUFF);
   int blood_type = E_SafeThingType(MT_BLOOD);

   // haleyjd 03/27/10: new state cycle detection
   static boolean firsttime = true; // for initialization
   seenstate_t *seenstates  = NULL; // list of seenstates for this instance
   boolean ret = true;                         // return value

   if(firsttime)
   {
      P_InitSeenStates();
      firsttime = false;
   }

   if(mobj->type == blood_type ||
      mobj->type == puff_type  ||
      mobj == players[consoleplayer].mo)
   {
      client_should_handle = true;
   }
   else if(CS_CLIENT)
   {
      // [CG] Clients only set state for the local player (because they're
      //      predicting), blood, puffs and telefog.  Otherwise, they'll get a
      //      message from the server.
      return true;
   }

   do
   {
      if(state == NullStateNum)
      {
         mobj->state = NULL;

         if(CS_SERVER && !client_should_handle)
         {
            SV_BroadcastActorState(mobj, NullStateNum);
            SV_BroadcastActorRemoved(mobj);
            P_RemoveMobj(mobj);
         }
         else if(CS_CLIENT)
            CL_RemoveMobj(mobj);
         else
            P_RemoveMobj(mobj);

         ret = false;
         break;                 // killough 4/9/98
      }

      st = states[state];
      mobj->state = st;
      mobj->tics = st->tics;

      if(CS_SERVER && !client_should_handle)
         SV_BroadcastActorState(mobj, state);

      // sf: skins
      // haleyjd 06/11/08: only replace if st->sprite == default sprite
      if(mobj->skin && st->sprite == mobj->info->defsprite)
         mobj->sprite = mobj->skin->sprite;
      else
         mobj->sprite = st->sprite;

      mobj->frame = st->frame;

      // Modified handling.
      // Call action functions when the state is set

      if(st->action)
         st->action(mobj);

      // haleyjd 05/20/02: run particle events
      if(st->particle_evt)
         P_RunEvent(mobj);

      P_AddSeenState(state, &seenstates);

      state = st->nextstate;
   } while(!mobj->tics && !P_CheckSeenState(state, seenstates));

   if(ret && !mobj->tics)  // killough 4/9/98: detect state cycles
      doom_printf(FC_ERROR "Warning: State Cycle Detected");

   // haleyjd 03/27/10: put seenstates onto freelist
   if(seenstates)
      P_FreeSeenStates(seenstates);

   return ret;
}

//
// P_SetMobjStateNF
//
// haleyjd: Like P_SetMobjState, but this function does not execute the
// action function in the state, nor does it loop through states with 0-tic
// durations. Because of this, no recursion detection is needed in this
// function.
//
// This function was originally added by Raven in Heretic for the Maulotaur,
// but it has proven itself useful elsewhere.
//
boolean P_SetMobjStateNF(mobj_t *mobj, statenum_t state)
{
   state_t *st;

   if(!serverside)
      return true;

   if(state == NullStateNum)
   {
      // remove mobj
      mobj->state = NULL;
      if(CS_SERVER)
         SV_BroadcastActorRemoved(mobj);
      P_RemoveMobj(mobj);
      return false;
   }

   st = states[state];
   mobj->state = st;

   // haleyjd 09/29/09: don't leave an object in a state with 0 tics
   mobj->tics = (st->tics > 0) ? st->tics : 1;

   if(mobj->skin && st->sprite == mobj->info->defsprite)
      mobj->sprite = mobj->skin->sprite;
   else
      mobj->sprite = st->sprite;

   mobj->frame = st->frame;

   if(CS_SERVER)
      SV_BroadcastActorState(mobj, state);

   return true;
}


//
// P_ExplodeMissile
//
void P_ExplodeMissile(mobj_t *mo)
{
   // [CG] Only servers explode missiles.
   if(!serverside)
      return;

   // haleyjd 08/02/04: EXPLOCOUNT flag
   if(mo->flags3 & MF3_EXPLOCOUNT)
   {
      if(++mo->counters[1] < mo->counters[2])
         return;
   }

   mo->momx = mo->momy = mo->momz = 0;

   // haleyjd: an attempt at fixing explosions on skies (works!)
   if(demo_version >= 329)
   {
      if(mo->subsector->sector->intflags & SIF_SKY &&
         mo->z >= mo->subsector->sector->ceilingheight - P_ThingInfoHeight(mo->info))
      {
         if(CS_SERVER)
            SV_BroadcastActorRemoved(mo);
         P_RemoveMobj(mo); // don't explode on the actual sky itself
         return;
      }
   }

   P_SetMobjState(mo, mobjinfo[mo->type].deathstate);

   if(!(mo->flags4 & MF4_NORANDOMIZE))
   {
      mo->tics -= P_Random(pr_explode) & 3;

      if(mo->tics < 1)
         mo->tics = 1;
   }

   if(CS_SERVER)
      SV_BroadcastMissileExploded(mo);

   mo->flags &= ~MF_MISSILE;

   S_StartSound(mo, mo->info->deathsound);

   // haleyjd: disable any particle effects
   mo->effects = 0;
}

void P_ThrustMobj(mobj_t *mo, angle_t angle, fixed_t move)
{
   angle >>= ANGLETOFINESHIFT;
   mo->momx += FixedMul(move, finecosine[angle]);
   mo->momy += FixedMul(move, finesine[angle]);
}

//
// P_XYMovement
//
// Attempts to move something if it has momentum.
//
// killough 11/98: minor restructuring

void P_XYMovement(mobj_t* mo)
{
   player_t *player = mo->player;
   fixed_t xmove, ymove;

   //e6y
   fixed_t oldx, oldy; // phares 9/10/98: reducing bobbing/momentum on ice

   if(!(mo->momx | mo->momy)) // Any momentum?
   {
      if(mo->flags & MF_SKULLFLY)
      {
         // the skull slammed into something

         mo->flags &= ~MF_SKULLFLY;
         mo->momz = 0;

         if(demo_version >= 335)
            P_SetMobjStateNF(mo, mo->info->spawnstate);
         else
            P_SetMobjState(mo, mo->info->spawnstate);
      }

      return;
   }

   if(mo->momx > MAXMOVE)
      mo->momx = MAXMOVE;
   else if(mo->momx < -MAXMOVE)
      mo->momx = -MAXMOVE;

   if(mo->momy > MAXMOVE)
      mo->momy = MAXMOVE;
   else if(mo->momy < -MAXMOVE)
      mo->momy = -MAXMOVE;

   xmove = mo->momx;
   ymove = mo->momy;

   oldx = mo->x; // phares 9/10/98: new code to reduce bobbing/momentum
   oldy = mo->y; // when on ice & up against wall. These will be compared
                 // to your x,y values later to see if you were able to move

   do
   {
      fixed_t ptryx, ptryy;

      // killough 8/9/98: fix bug in original Doom source:
      // Large negative displacements were never considered.
      // This explains the tendency for Mancubus fireballs
      // to pass through walls.

      // [CG] This allows 2-way wallrun, which did not exist in Vanilla Doom.
      //      So c/s mode only allows this if the appropriate DMFLAG is set.
      //      In fact, I can't believe this doesn't cause demo desyncs...?
      if(!clientserver || (dmflags2 & dmf_allow_two_way_wallrun))
      {
         if(xmove > MAXMOVE/2 || ymove > MAXMOVE/2 ||  // killough 8/9/98:
            ((xmove < -MAXMOVE/2 || ymove < -MAXMOVE/2)
            && demo_version >= 203))
         {
            ptryx = mo->x + xmove/2;
            ptryy = mo->y + ymove/2;
            xmove >>= 1;
            ymove >>= 1;
         }
         else
         {
            ptryx = mo->x + xmove;
            ptryy = mo->y + ymove;
            xmove = ymove = 0;
         }
      }
      else
      {
         if(xmove > MAXMOVE/2 || ymove > MAXMOVE/2)
         {
            ptryx = mo->x + xmove/2;
            ptryy = mo->y + ymove/2;
            xmove >>= 1;
            ymove >>= 1;
         }
         else
         {
            ptryx = mo->x + xmove;
            ptryy = mo->y + ymove;
            xmove = ymove = 0;
         }
      }

      // killough 3/15/98: Allow objects to drop off

      if(!P_TryMove(mo, ptryx, ptryy, true))
      {
         // blocked move

         // killough 8/11/98: bouncing off walls
         // killough 10/98:
         // Add ability for objects other than players to bounce on ice

         if(!(mo->flags & MF_MISSILE) && demo_version >= 203 &&
            (mo->flags & MF_BOUNCES ||
             (!player && clip.blockline &&
              variable_friction && mo->z <= mo->floorz &&
              P_GetFriction(mo, NULL) > ORIG_FRICTION)))
         {
            if(clip.blockline)
            {
               fixed_t r = ((clip.blockline->dx >> FRACBITS) * mo->momx +
                            (clip.blockline->dy >> FRACBITS) * mo->momy) /
                    ((clip.blockline->dx >> FRACBITS)*(clip.blockline->dx >> FRACBITS)+
                     (clip.blockline->dy >> FRACBITS)*(clip.blockline->dy >> FRACBITS));
               fixed_t x = FixedMul(r, clip.blockline->dx);
               fixed_t y = FixedMul(r, clip.blockline->dy);

               // reflect momentum away from wall

               mo->momx = x*2 - mo->momx;
               mo->momy = y*2 - mo->momy;

               // if under gravity, slow down in
               // direction perpendicular to wall.

               if(!(mo->flags & MF_NOGRAVITY))
               {
                  mo->momx = (mo->momx + x)/2;
                  mo->momy = (mo->momy + y)/2;
               }
            }
            else
            {
               mo->momx = mo->momy = 0;
            }
         }
         else if(mo->flags3 & MF3_SLIDE) // haleyjd: SLIDE flag
         {
            P_SlideMove(mo); // try to slide along it
         }
         else if(mo->flags & MF_MISSILE)
         {
            // haleyjd 1/17/00: feel the might of reflection!
            if(clip.BlockingMobj &&
               clip.BlockingMobj->flags2 & MF2_REFLECTIVE)
            {
               angle_t refangle =
                  P_PointToAngle(clip.BlockingMobj->x, clip.BlockingMobj->y, mo->x, mo->y);

               // Change angle for reflection
               if(clip.BlockingMobj->flags2 & MF2_DEFLECTIVE)
               {
                  // deflect it fully
                  if(P_Random(pr_reflect) < 128)
                     refangle += ANG45;
                  else
                     refangle -= ANG45;
               }
               else
                  refangle += ANGLE_1 * ((P_Random(pr_reflect)%16)-8);

               // Reflect the missile along angle
               mo->angle = refangle;
               refangle >>= ANGLETOFINESHIFT;
               mo->momx = FixedMul(mo->info->speed>>1, finecosine[refangle]);
               mo->momy = FixedMul(mo->info->speed>>1, finesine[refangle]);

               if(mo->flags2 & MF2_SEEKERMISSILE)
               {
                  // send it back after the SOB who fired it
                  if(mo->tracer)
                     P_SetTarget(&mo->tracer, mo->target);
               }

               P_SetTarget(&mo->target, clip.BlockingMobj);
               return;
            }
            // explode a missile

            if(clip.ceilingline && clip.ceilingline->backsector &&
               clip.ceilingline->backsector->intflags & SIF_SKY)
            {
               if(demo_compatibility ||  // killough
                  mo->z > clip.ceilingline->backsector->ceilingheight)
               {
                  // Hack to prevent missiles exploding
                  // against the sky.
                  // Does not handle sky floors.

                  // haleyjd: in fact, doesn't handle sky ceilings either --
                  // this fix is for "sky hack walls" only apparently --
                  // see P_ExplodeMissile for my real sky fix

                  // [CG] Only servers remove actors.
                  if(serverside)
                  {
                     if(CS_SERVER)
                        SV_BroadcastActorRemoved(mo);
                     P_RemoveMobj(mo);
                  }
                  return;
               }
            }
            P_ExplodeMissile(mo);
         }
         else // whatever else it is, it is now standing still in (x,y)
         {
            mo->momx = mo->momy = 0;
         }
      }
   }
   while(xmove | ymove);

   // slow down

#if 0  // killough 10/98: this is unused code (except maybe in .deh files?)
   if(player && player->mo == mo && player->cheats & CF_NOMOMENTUM)
   {
      // debug option for no sliding at all
      mo->momx = mo->momy = 0;
      player->momx = player->momy = 0;         // killough 10/98
      return;
   }
#endif

   // no friction for missiles or skulls ever
   if(mo->flags & (MF_MISSILE | MF_SKULLFLY))
      return;

   // no friction when airborne
   // haleyjd: OVER_UNDER
   if(mo->z > mo->floorz &&
      (comp[comp_overunder] || !(mo->intflags & MIF_ONMOBJ)))
      return;

   // killough 8/11/98: add bouncers
   // killough 9/15/98: add objects falling off ledges
   // killough 11/98: only include bouncers hanging off ledges
   if(((mo->flags & MF_BOUNCES && mo->z > mo->dropoffz) ||
       mo->flags & MF_CORPSE || mo->intflags & MIF_FALLING) &&
      (mo->momx > FRACUNIT/4 || mo->momx < -FRACUNIT/4 ||
       mo->momy > FRACUNIT/4 || mo->momy < -FRACUNIT/4) &&
      mo->floorz != mo->subsector->sector->floorheight)
      return;  // do not stop sliding if halfway off a step with some momentum

   // killough 11/98:
   // Stop voodoo dolls that have come to rest, despite any
   // moving corresponding player, except in old demos:

   if(mo->momx > -STOPSPEED && mo->momx < STOPSPEED &&
      mo->momy > -STOPSPEED && mo->momy < STOPSPEED &&
      (!player || !(player->cmd.forwardmove | player->cmd.sidemove) ||
      (player->mo != mo && demo_version >= 203)))
   {
      // if in a walking frame, stop moving

      // haleyjd 09/29/07: cleared fixme on gross hack
      // killough 10/98:
      // Don't affect main player when voodoo dolls stop, except in old demos:

      if(player && E_PlayerInWalkingState(player) &&
         (player->mo == mo || demo_version < 203))
         P_SetMobjState(player->mo, player->mo->info->spawnstate);

      mo->momx = mo->momy = 0;

      // killough 10/98: kill any bobbing momentum too (except in voodoo dolls)
      if(player && player->mo == mo)
         player->momx = player->momy = 0;
   }
   else
   {
      // haleyjd 04/11/10: BOOM friction compatibility
      if(demo_version <= 201)
      {
         // phares 3/17/98
         // Friction will have been adjusted by friction thinkers for icy
         // or muddy floors. Otherwise it was never touched and
         // remained set at ORIG_FRICTION
         mo->momx = FixedMul(mo->momx, mo->friction);
         mo->momy = FixedMul(mo->momy, mo->friction);
         mo->friction = ORIG_FRICTION; // reset to normal for next tic
      }
      else if(demo_version <= 202)
      {
         // phares 9/10/98: reduce bobbing/momentum when on ice & up against wall

         if((oldx == mo->x) && (oldy == mo->y)) // Did you go anywhere?
         {
            // No. Use original friction. This allows you to not bob so much
            // if you're on ice, but keeps enough momentum around to break free
            // when you're mildly stuck in a wall.
            mo->momx = FixedMul(mo->momx, ORIG_FRICTION);
            mo->momy = FixedMul(mo->momy, ORIG_FRICTION);
         }
         else
         {
            // Yes. Use stored friction.
            mo->momx = FixedMul(mo->momx,mo->friction);
            mo->momy = FixedMul(mo->momy,mo->friction);
         }
         mo->friction = ORIG_FRICTION; // reset to normal for next tic
      }
      else
      {
         fixed_t friction = P_GetFriction(mo, NULL);

         mo->momx = FixedMul(mo->momx, friction);
         mo->momy = FixedMul(mo->momy, friction);

         // killough 10/98: Always decrease player bobbing by ORIG_FRICTION.
         // This prevents problems with bobbing on ice, where it was not being
         // reduced fast enough, leading to all sorts of kludges being developed.

         if(player && player->mo == mo) // Not voodoo dolls
         {
            player->momx = FixedMul(player->momx, ORIG_FRICTION);
            player->momy = FixedMul(player->momy, ORIG_FRICTION);
         }
      }
   }
}

//
// P_PlayerHitFloor
//
// haleyjd: OVER_UNDER: Isolated code for players hitting floors/objects
//
void P_PlayerHitFloor(mobj_t *mo, boolean onthing)
{
   // Squat down.
   // Decrease viewheight for a moment
   // after hitting the ground (hard),
   // and utter appropriate sound.

   client_t *client = &clients[mo->player - players];

   mo->player->deltaviewheight = mo->momz >> 3;
   mo->player->jumptime = 10;

   // haleyjd 05/09/99 no oof when dead :)
   // [CG] Spectators don't oof either.  Also various sounds here are disabled
   //      while predicting.
   if((demo_version < 329 || mo->health > 0) && !client->spectating)
   {
      if(!comp[comp_fallingdmg] && demo_version >= 329)
      {
         // haleyjd: new features -- feet sound for normal hits,
         //          grunt for harder, falling damage for worse

         if(mo->momz < -23*FRACUNIT)
         {
            if(!mo->player->powers[pw_invulnerability] &&
               !(mo->player->cheats & CF_GODMODE))
            {
               P_FallingDamage(mo->player);
            }
            else
            {
               if(!cl_predicting)
                  S_StartSound(mo, GameModeInfo->playerSounds[sk_oof]);
            }
         }
         else if(mo->momz < -12 * FRACUNIT)
         {
            if(!cl_predicting)
               S_StartSound(mo, GameModeInfo->playerSounds[sk_oof]);
         }
<<<<<<< HEAD
         else if(onthing || !E_GetThingFloorType(mo)->liquid)
         {
            if(!cl_predicting)
               S_StartSound(mo, GameModeInfo->playerSounds[sk_plfeet]);
         }
      }
      else if(onthing || !E_GetThingFloorType(mo)->liquid)
      {
         if(!cl_predicting)
            S_StartSound(mo, GameModeInfo->playerSounds[sk_oof]);
      }
=======
         else if(mo->momz < -12*FRACUNIT)
            S_StartSound(mo, GameModeInfo->playerSounds[sk_oof]);
         else if(onthing || !E_GetThingFloorType(mo, true)->liquid)
            S_StartSound(mo, GameModeInfo->playerSounds[sk_plfeet]);
      }
      else if(onthing || !E_GetThingFloorType(mo, true)->liquid)
         S_StartSound(mo, GameModeInfo->playerSounds[sk_oof]);
>>>>>>> 7a55a538
   }
}

//
// P_ZMovement
//
// Attempt vertical movement.

// [CG] Un-static'd
static void P_ZMovement(mobj_t* mo)
{
   // haleyjd: part of lost soul fix, moved up here for maximum
   //          scope
   boolean correct_lost_soul_bounce;
   boolean moving_down;

   // 10/13/05: fraggle says original DOOM has no bounce either,
   // so if gamemode != retail, no bounce.

   if(demo_compatibility) // v1.9 demos
   {
      correct_lost_soul_bounce =
         ((GameModeInfo->id == retail || GameModeInfo->id == commercial) &&
          GameModeInfo->missionInfo->id != doom2);
   }
   else if(demo_version < 331) // BOOM - EE v3.29
      correct_lost_soul_bounce = true;
   else // from now on...
      correct_lost_soul_bounce = !comp[comp_soul];

   // killough 7/11/98:
   // BFG fireballs bounced on floors and ceilings in Pre-Beta Doom
   // killough 8/9/98: added support for non-missile objects bouncing
   // (e.g. grenade, mine, pipebomb)

   if(mo->flags & MF_BOUNCES && mo->momz)
   {
      mo->z += mo->momz;

      if(mo->z <= mo->floorz)                  // bounce off floors
      {
         mo->z = mo->floorz;
         E_HitFloor(mo); // haleyjd
         if(mo->momz < 0)
         {
            mo->momz = -mo->momz;
            if(!(mo->flags & MF_NOGRAVITY))  // bounce back with decay
            {
               mo->momz = mo->flags & MF_FLOAT ?   // floaters fall slowly
                  mo->flags & MF_DROPOFF ?          // DROPOFF indicates rate
                     FixedMul(mo->momz, (fixed_t)(FRACUNIT*.85)) :
                     FixedMul(mo->momz, (fixed_t)(FRACUNIT*.70)) :
                     FixedMul(mo->momz, (fixed_t)(FRACUNIT*.45)) ;

               // Bring it to rest below a certain speed
               if(D_abs(mo->momz) <= mo->info->mass*(LevelInfo.gravity*4/256))
                  mo->momz = 0;
            }

            // killough 11/98: touchy objects explode on impact
            if(mo->flags & MF_TOUCHY && mo->intflags & MIF_ARMED &&
               mo->health > 0)
            {
               P_DamageMobj(mo, NULL, NULL, mo->health, MOD_UNKNOWN);
            }
            else if(mo->flags & MF_FLOAT && sentient(mo))
            {
               goto floater;
            }
            return;
         }
      }
      else if(mo->z >= mo->ceilingz - mo->height) // bounce off ceilings
      {
         mo->z = mo->ceilingz - mo->height;
         if(mo->momz > 0)
         {
            if(!(mo->subsector->sector->intflags & SIF_SKY))
               mo->momz = -mo->momz;    // always bounce off non-sky ceiling
            else
            {
               if(mo->flags & MF_MISSILE)
               {
                  // [CG] Only servers remove actors.
                  if(serverside)
                  {
                     if(CS_SERVER)
                        SV_BroadcastActorRemoved(mo);
                     P_RemoveMobj(mo);      // missiles don't bounce off skies
                  }
                  if(demo_version >= 331)
                     return; // haleyjd: return here for below fix
               }
               else if(mo->flags & MF_NOGRAVITY)
                  mo->momz = -mo->momz; // bounce unless under gravity
            }

            if(mo->flags & MF_FLOAT && sentient(mo))
               goto floater;

            // haleyjd 05/22/03: kludge for bouncers sticking to sky --
            // if momz is still positive, the thing is still trying
            // to go up, which it should not be doing, so apply some
            // gravity to get it out of this code segment gradually
            if(demo_version >= 331 && mo->momz > 0)
            {
               mo->momz -= mo->info->mass*(LevelInfo.gravity/256);
            }

            return;
         }
      }
      else
      {
         if(!(mo->flags & MF_NOGRAVITY))      // free-fall under gravity
            mo->momz -= mo->info->mass*(LevelInfo.gravity/256);
         if(mo->flags & MF_FLOAT && sentient(mo))
            goto floater;
         return;
      }

      // came to a stop
      mo->momz = 0;

      if(mo->flags & MF_MISSILE)
      {
         if(clip.ceilingline &&
            clip.ceilingline->backsector &&
            (mo->z > clip.ceilingline->backsector->ceilingheight) &&
            clip.ceilingline->backsector->intflags & SIF_SKY)
         {
            // [CG] Only servers remove actors.
            if(serverside)
            {
               if(CS_SERVER)
                  SV_BroadcastActorRemoved(mo);
               P_RemoveMobj(mo);  // don't explode on skies
            }
         }
         else
         {
            P_ExplodeMissile(mo);
         }
      }

      if(mo->flags & MF_FLOAT && sentient(mo))
         goto floater;
      return;
   }

   // killough 8/9/98: end bouncing object code

   // check for smooth step up

   if(mo->player &&
      mo->player->mo == mo &&  // killough 5/12/98: exclude voodoo dolls
      mo->z < mo->floorz)
   {
      mo->player->viewheight -= mo->floorz-mo->z;
      mo->player->deltaviewheight =
         (VIEWHEIGHT - mo->player->viewheight)>>3;
   }

   // adjust altitude
   mo->z += mo->momz;

floater:

   // float down towards target if too close

   if(!((mo->flags ^ MF_FLOAT) & (MF_FLOAT | MF_SKULLFLY | MF_INFLOAT)) &&
      mo->target)     // killough 11/98: simplify
   {
      fixed_t delta;
#ifdef R_LINKEDPORTALS
      if(P_AproxDistance(mo->x - getTargetX(mo), mo->y - getTargetY(mo)) <
         D_abs(delta = getTargetZ(mo) + (mo->height>>1) - mo->z)*3)
#else
      if(P_AproxDistance(mo->x - mo->target->x, mo->y - mo->target->y) <
         D_abs(delta = mo->target->z + (mo->height>>1) - mo->z)*3)
#endif
         mo->z += delta < 0 ? -FLOATSPEED : FLOATSPEED;
   }

   // clip movement
   if(mo->z <= mo->floorz)
   {
      // hit the floor

      /*
         A Mystery Unravelled - Discovered by cph -- haleyjd

         The code below was once below the point where mo->momz
         was set to zero. Someone added a comment and moved this
         code here.
      */
      if(correct_lost_soul_bounce && (mo->flags & MF_SKULLFLY))
         mo->momz = -mo->momz; // the skull slammed into something

      if((moving_down = (mo->momz < 0)))
      {
            // killough 11/98: touchy objects explode on impact
         if(mo->flags & MF_TOUCHY && mo->intflags & MIF_ARMED &&
            mo->health > 0)
         {
            P_DamageMobj(mo, NULL, NULL, mo->health, MOD_UNKNOWN);
         }
         else if(mo->player && // killough 5/12/98: exclude voodoo dolls
                 mo->player->mo == mo &&
                 mo->momz < -LevelInfo.gravity*8)
         {
            if(CS_SERVER)
            {
               clients[mo->player - players].floor_status = cs_fs_hit;
            }
            P_PlayerHitFloor(mo, false);
         }
         mo->momz = 0;
      }

      mo->z = mo->floorz;

      if(moving_down)
         E_HitFloor(mo);

      /* cph 2001/05/26 -
       * See lost soul bouncing comment above. We need this here for
       * bug compatibility with original Doom2 v1.9 - if a soul is
       * charging and is hit by a raising floor this incorrectly
       * reverses its Z momentum.
       */
      if(!correct_lost_soul_bounce && (mo->flags & MF_SKULLFLY))
         mo->momz = -mo->momz;

      if(!((mo->flags ^ MF_MISSILE) & (MF_MISSILE | MF_NOCLIP)))
      {
         if(!(mo->flags3 & MF3_FLOORMISSILE)) // haleyjd
         {
            P_ExplodeMissile(mo);
         }
      }
   }
   else if(mo->flags2 & MF2_LOGRAV) // haleyjd 04/09/99
   {
      if(!mo->momz)
         mo->momz = -(LevelInfo.gravity / 8) * 2;
      else
         mo->momz -= LevelInfo.gravity / 8;
   }
   else // still above the floor
   {
      if(!(mo->flags & MF_NOGRAVITY))
      {
         if(!mo->momz)
            mo->momz = -LevelInfo.gravity;
         mo->momz -= LevelInfo.gravity;
      }
   }

   // haleyjd 08/07/04: new footclip system
   P_AdjustFloorClip(mo);

   if(mo->z + mo->height > mo->ceilingz)
   {
      // hit the ceiling

      if(mo->momz > 0)
         mo->momz = 0;

      mo->z = mo->ceilingz - mo->height;

      if(mo->flags & MF_SKULLFLY)
         mo->momz = -mo->momz; // the skull slammed into something

      if(!((mo->flags ^ MF_MISSILE) & (MF_MISSILE | MF_NOCLIP)))
      {
         P_ExplodeMissile(mo);
         return;
      }
   }
}

//
// P_NightmareRespawn
//

void P_NightmareRespawn(mobj_t* mobj)
{
   fixed_t      x;
   fixed_t      y;
   fixed_t      z;
   subsector_t* ss;
   mobj_t*      mo;
   mapthing_t*  mthing;
   boolean      check; // haleyjd 11/11/04

   // [CG] Only servers do this.
   if(!serverside)
      return;

   x = mobj->spawnpoint.x << FRACBITS;
   y = mobj->spawnpoint.y << FRACBITS;

   // haleyjd: stupid nightmare respawning bug fix
   //
   // 08/09/00: This fixes the notorious nightmare respawning bug that
   // causes monsters that didn't spawn at level startup to respawn at
   // the point (0,0) regardless of that point's nature.

   if(!comp[comp_respawnfix] && demo_version >= 329 && x == 0 && y == 0)
   {
      // spawnpoint was zeroed out, so use point of death instead
      x = mobj->x;
      y = mobj->y;
   }

   // something is occupying its position?

   // haleyjd 11/11/04: This has been broken since BOOM when Lee changed
   // PIT_CheckThing to allow non-solid things to move through solid
   // things.

   if(demo_version >= 331)
      mobj->flags |= MF_SOLID;

   if(!comp[comp_overunder]) // haleyjd: OVER_UNDER
   {
      fixed_t sheight = mobj->height;

      // haleyjd 11/04/06: need to restore real height before checking
      mobj->height = P_ThingInfoHeight(mobj->info);

      check = P_CheckPositionExt(mobj, x, y);

      mobj->height = sheight;
   }
   else
      check = P_CheckPosition(mobj, x, y);

   if(demo_version >= 331)
      mobj->flags &= ~MF_SOLID;

   if(!check)
      return; // no respawn

   // spawn a teleport fog at old spot
   // because of removal of the body?
   mo = P_SpawnMobj(
      mobj->x,
      mobj->y,
      mobj->subsector->sector->floorheight + GameModeInfo->teleFogHeight,
      GameModeInfo->teleFogType
   );

   if(CS_SERVER)
      SV_BroadcastActorSpawned(mo);

   // initiate teleport sound
   S_StartSound(mo, GameModeInfo->teleSound);

   // spawn a teleport fog at the new spot
   ss = R_PointInSubsector(x,y);
   mo = P_SpawnMobj(
      x,
      y,
      ss->sector->floorheight + GameModeInfo->teleFogHeight,
      GameModeInfo->teleFogType
   );

   if(CS_SERVER)
      SV_BroadcastActorSpawned(mo);

   S_StartSound(mo, GameModeInfo->teleSound);

   // spawn the new monster
   mthing = &mobj->spawnpoint;
   z = mobj->info->flags & MF_SPAWNCEILING ? ONCEILINGZ : ONFLOORZ;

   // inherit attributes from deceased one
   mo = P_SpawnMobj(x, y, z, mobj->type);
   if(CS_SERVER)
      SV_BroadcastActorSpawned(mo);

   mo->spawnpoint = mobj->spawnpoint;
   // sf: use R_WadToAngle
   mo->angle = R_WadToAngle(mthing->angle);

   if(mthing->options & MTF_AMBUSH)
      mo->flags |= MF_AMBUSH;

   // killough 11/98: transfer friendliness from deceased
   mo->flags = (mo->flags & ~MF_FRIEND) | (mobj->flags & MF_FRIEND);

   mo->reactiontime = 18;

   // remove the old monster,
   if(CS_SERVER)
      SV_BroadcastActorRemoved(mobj);
   P_RemoveMobj(mobj);
}

// PTODO
#ifdef R_LINKEDPORTALS
static boolean P_CheckPortalTeleport(mobj_t *mobj)
{
   boolean ret = false;

   if(mobj->subsector->sector->f_pflags & PS_PASSABLE)
   {
      fixed_t passheight;
      linkdata_t *ldata = R_FPLink(mobj->subsector->sector);

      if(mobj->player)
      {
         P_CalcHeight(mobj->player);
         passheight = mobj->player->viewz;
      }
      else
         passheight = mobj->z + (mobj->height >> 1);


      if(passheight < ldata->planez)
      {
         linkoffset_t *link = P_GetLinkOffset(mobj->subsector->sector->groupid,
                                              ldata->toid);
         if(link)
         {
            EV_PortalTeleport(mobj, link);
            ret = true;
         }
      }
   }
<<<<<<< HEAD

   if(!ret && R_LinkedCeilingActive(mobj->subsector->sector))
=======
   
   if(!ret && mobj->subsector->sector->c_pflags & PS_PASSABLE)
>>>>>>> 7a55a538
   {
      // Calculate the height at which the mobj should pass through the portal
      fixed_t passheight;
      linkdata_t *ldata = R_CPLink(mobj->subsector->sector);

      if(mobj->player)
      {
         P_CalcHeight(mobj->player);
         passheight = mobj->player->viewz;
      }
      else
         passheight = mobj->z + (mobj->height >> 1);

      if(passheight >= ldata->planez)
      {
         linkoffset_t *link = P_GetLinkOffset(mobj->subsector->sector->groupid,
                                              ldata->toid);
         if(link)
         {
            EV_PortalTeleport(mobj, link);
            ret = true;
         }
      }
   }

   return ret;
}
#endif


//
// P_MobjThinker
//
void P_MobjThinker(mobj_t *mobj)
{
   int oldwaterstate, waterstate = 0;
   fixed_t z;

   // killough 11/98:
   // removed old code which looked at target references
   // (we use pointer reference counting now)

   // haleyjd 05/23/08: increment counters
   if(mobj->alphavelocity)
   {
      mobj->translucency += mobj->alphavelocity;
      if(mobj->translucency < 0)
      {
         mobj->translucency = 0;
         if(mobj->flags3 & MF3_CYCLEALPHA)
            mobj->alphavelocity = -mobj->alphavelocity;
      }
      else if(mobj->translucency > FRACUNIT)
      {
         mobj->translucency = FRACUNIT;
         if(mobj->flags3 & MF3_CYCLEALPHA)
            mobj->alphavelocity = -mobj->alphavelocity;
      }
   }

   clip.BlockingMobj = NULL; // haleyjd 1/17/00: global hit reference

   // haleyjd 08/07/04: handle deep water plane hits
   if(mobj->subsector->sector->heightsec != -1)
   {
      sector_t *hs = &sectors[mobj->subsector->sector->heightsec];

      waterstate = (mobj->z < hs->floorheight);
   }

   // haleyjd 03/12/03: Heretic Wind transfer specials
   // haleyjd 03/19/06: moved here from P_XYMovement
   if(mobj->flags3 & MF3_WINDTHRUST && !(mobj->flags & MF_NOCLIP))
   {
      sector_t *sec = mobj->subsector->sector;

      if(sec->hticPushType >= 40 && sec->hticPushType <= 51)
         P_ThrustMobj(mobj, sec->hticPushAngle, sec->hticPushForce);
   }

   // momentum movement
   clip.BlockingMobj = NULL;
   if(mobj->momx | mobj->momy || mobj->flags & MF_SKULLFLY)
   {
      P_XYMovement(mobj);
      if(mobj->thinker.function == P_RemoveThinkerDelayed) // killough
         return;       // mobj was removed
   }

   if(comp[comp_overunder])
      clip.BlockingMobj = NULL;

   z = mobj->z;

   if(mobj->flags2 & MF2_FLOATBOB) // haleyjd
   {
      int idx = (mobj->floatbob + leveltime) & 63;

      mobj->z += FloatBobDiffs[idx];
      z = mobj->z - FloatBobOffsets[idx];
   }

   // haleyjd: OVER_UNDER: major changes
   if(mobj->momz || clip.BlockingMobj || z != mobj->floorz)
   {
      if(!comp[comp_overunder]  &&
         ((mobj->flags3 & MF3_PASSMOBJ) || (mobj->flags & MF_SPECIAL)))
      {
         mobj_t *onmo;

         if(!(onmo = P_GetThingUnder(mobj)))
         {
            P_ZMovement(mobj);
            mobj->intflags &= ~MIF_ONMOBJ;
         }
         else
         {
            // haleyjd 09/23/06: topdamage -- at last, we can have torches and
            // other hot objects burn things that stand on them :)
            if(demo_version >= 333 && onmo->info->topdamage > 0)
            {
               if(!(leveltime & onmo->info->topdamagemask) &&
                  (!mobj->player || !mobj->player->powers[pw_ironfeet]))
               {
                  P_DamageMobj(mobj, onmo, onmo, onmo->info->topdamage,
                               onmo->info->mod);
               }
            }

            if(mobj->player && mobj == mobj->player->mo &&
               mobj->momz < -LevelInfo.gravity*8)
            {
               if(CS_SERVER)
               {
                  clients[mobj->player - players].floor_status =
                     cs_fs_hit_on_thing;
               }
               P_PlayerHitFloor(mobj, true);
            }

            if(onmo->z + onmo->height - mobj->z <= 24*FRACUNIT)
            {
               player_t *player = mobj->player;

               if(player && player->mo == mobj)
               {
                  fixed_t deltaview;
                  player->viewheight -= onmo->z + onmo->height - mobj->z;
                  deltaview = (VIEWHEIGHT - player->viewheight)>>3;
                  if(deltaview > player->deltaviewheight)
                  {
                     player->deltaviewheight = deltaview;
                  }
               }
               mobj->z = onmo->z + onmo->height;
            }
            mobj->intflags |= MIF_ONMOBJ;
            mobj->momz = 0;

            if(mobj->info->crashstate != NullStateNum
               && mobj->flags & MF_CORPSE
               && !(mobj->intflags & MIF_CRASHED))
            {
               mobj->intflags |= MIF_CRASHED;
               P_SetMobjState(mobj, mobj->info->crashstate);
            }
         }
      }
      else
      {
         P_ZMovement(mobj);
      }

      if(mobj->thinker.function == P_RemoveThinkerDelayed) // killough
         return;       // mobj was removed
   }
   else if(!(mobj->momx | mobj->momy) && !sentient(mobj))
   {                                  // non-sentient objects at rest
      mobj->intflags |= MIF_ARMED;    // arm a mine which has come to rest

      // killough 9/12/98: objects fall off ledges if they are hanging off
      // slightly push off of ledge if hanging more than halfway off

      if(mobj->z > mobj->dropoffz       &&  // Only objects contacting dropoff
         !(mobj->flags & MF_NOGRAVITY)  &&  // Only objects which fall
         !(mobj->flags2 & MF2_FLOATBOB) &&  // haleyjd: not floatbobbers
         !comp[comp_falloff] && demo_version >= 203) // Not in old demos
         P_ApplyTorque(mobj);               // Apply torque
      else
         mobj->intflags &= ~MIF_FALLING, mobj->gear = 0;  // Reset torque
   }

#ifdef R_LINKEDPORTALS
   P_CheckPortalTeleport(mobj);
#endif

   // haleyjd 11/06/05: handle crashstate here
   if(mobj->info->crashstate != NullStateNum
      && mobj->flags & MF_CORPSE
      && !(mobj->intflags & MIF_CRASHED)
      && mobj->z <= mobj->floorz)
   {
      mobj->intflags |= MIF_CRASHED;
      P_SetMobjState(mobj, mobj->info->crashstate);
   }

   // haleyjd 08/07/04: handle deep water plane hits
   oldwaterstate = waterstate;

   if(mobj->subsector->sector->heightsec != -1)
   {
      sector_t *hs = &sectors[mobj->subsector->sector->heightsec];

      waterstate = (mobj->z < hs->floorheight);
   }
   else
      waterstate = 0;

   if(mobj->flags & (MF_MISSILE|MF_BOUNCES))
   {
      // any time a missile or bouncer crosses, splash
      if(oldwaterstate != waterstate)
         E_HitWater(mobj, mobj->subsector->sector);
   }
   else if(oldwaterstate == 0 && waterstate != 0)
   {
      // normal things only splash going into the water
      E_HitWater(mobj, mobj->subsector->sector);
   }

   // cycle through states,
   // calling action functions at transitions
   // killough 11/98: simplify

   if(mobj->tics != -1) // you can cycle through multiple states in a tic
   {
      if(!--mobj->tics)
         P_SetMobjState(mobj, mobj->state->nextstate);
   }
   else
   {
      // haleyjd: minor restructuring, eternity features
      // A thing can respawn if:
      // 1) counts for kill AND
      // 2) respawn is on OR
      // 3) thing always respawns or removes itself after death.
      boolean can_respawn =
         mobj->flags & MF_COUNTKILL &&
           (respawnmonsters ||
            (mobj->flags2 & (MF2_ALWAYSRESPAWN | MF2_REMOVEDEAD)));

      // [CG] Only servers should run the rest of this function.
      if(!serverside)
         return;

      // haleyjd 07/13/05: increment mobj->movecount earlier
      if(can_respawn || mobj->effects & FX_FLIESONDEATH)
         ++mobj->movecount;

      // don't respawn dormant things
      // don't respawn norespawn things
      if(mobj->flags2 & (MF2_DORMANT | MF2_NORESPAWN))
         return;

      if(can_respawn && mobj->movecount >= mobj->info->respawntime &&
         !(leveltime & 31) && P_Random(pr_respawn) <= mobj->info->respawnchance)
      {
         // check for nightmare respawn
         if(mobj->flags2 & MF2_REMOVEDEAD)
         {
            if(CS_SERVER)
               SV_BroadcastActorRemoved(mobj);
            P_RemoveMobj(mobj);
         }
         else
            P_NightmareRespawn(mobj);
      }
   }
}

extern fixed_t tmsecfloorz;
extern fixed_t tmsecceilz;

//
// P_SpawnMobj
//
mobj_t *P_SpawnMobj(fixed_t x, fixed_t y, fixed_t z, mobjtype_t type)
{
   mobj_t     *mobj;
   mobjinfo_t *info;
   state_t    *st;

   if(!CS_SPAWN_ACTOR_OK)
      I_Error("C/S clients cannot spawn actors themselves, exiting.\n");

   mobj = Z_Calloc(1, sizeof *mobj, PU_LEVEL, NULL);
   info = &mobjinfo[type];

   mobj->type    = type;
   mobj->info    = info;
   mobj->x       = x;
   mobj->y       = y;
   mobj->radius  = info->radius;
   mobj->height  = P_ThingInfoHeight(info); // phares
   mobj->flags   = info->flags;
   mobj->flags2  = info->flags2; // haleyjd
   mobj->flags3  = info->flags3; // haleyjd
   mobj->flags4  = info->flags4; // haleyjd
   mobj->effects = info->particlefx;  // haleyjd 07/13/03
   mobj->damage  = info->damage;      // haleyjd 08/02/04

#ifdef R_LINKEDPORTALS
   mobj->groupid = R_NOGROUP;
#endif

   // haleyjd 09/26/04: rudimentary support for monster skins
   if(info->altsprite != -1)
      mobj->skin = P_GetMonsterSkin(info->altsprite);

   // haleyjd: zdoom-style translucency level
   mobj->translucency  = info->translucency;
   mobj->alphavelocity = info->alphavelocity; // 5/23/08

   if(mobj->translucency != FRACUNIT)
   {
      // zdoom and BOOM style translucencies are mutually
      // exclusive, so unset the BOOM flag if the zdoom level is not
      // FRACUNIT
      mobj->flags &= ~MF_TRANSLUCENT;
   }

   // haleyjd 11/22/09: scaling
   mobj->xscale = info->xscale;
   mobj->yscale = info->yscale;

   //sf: not friends in deathmatch!

   // killough 8/23/98: no friends, bouncers, or touchy things in old demos
   if(demo_version < 203)
   {
      mobj->flags &= ~(MF_BOUNCES | MF_FRIEND | MF_TOUCHY);
   }
   else if(demo_version < 303 || !(GameType == gt_dm))
   {
      if(E_IsPlayerClassThingType(type)) // Except in old demos, players
         mobj->flags |= MF_FRIEND;       // are always friends.
   }

   mobj->health = info->spawnhealth;

   if(gameskill != sk_nightmare)
      mobj->reactiontime = info->reactiontime;

   mobj->lastlook = P_Random(pr_lastlook) % MAXPLAYERS;

   // do not set the state with P_SetMobjState,
   // because action routines can not be called yet

   st = states[info->spawnstate];

   mobj->state  = st;
   mobj->tics   = st->tics;
   if(mobj->skin && st->sprite == mobj->info->defsprite)
      mobj->sprite = mobj->skin->sprite;
   else
      mobj->sprite = st->sprite;
   mobj->frame  = st->frame;

   // set subsector and/or block links

   P_SetThingPosition(mobj);

   mobj->dropoffz =           // killough 11/98: for tracking dropoffs
      mobj->floorz = mobj->subsector->sector->floorheight;
   mobj->ceilingz = mobj->subsector->sector->ceilingheight;

   mobj->z = z == ONFLOORZ ? mobj->floorz : z == ONCEILINGZ ?
      mobj->ceilingz - mobj->height : z;

   // haleyjd 10/13/02: floatrand
   // haleyjd 03/16/09: changed to Heretic method
   if(z == FLOATRANDZ)
   {
      fixed_t space = (mobj->ceilingz - mobj->height) - mobj->floorz;
      if(space > 48 * FRACUNIT)
      {
         space -= 40 * FRACUNIT;
         mobj->z = ((space * P_Random(pr_spawnfloat)) >> 8)
                     + mobj->floorz + 40 * FRACUNIT;
      }
      else
         mobj->z = mobj->floorz;
   }

   // haleyjd: initialize floatbob seed
   if(mobj->flags2 & MF2_FLOATBOB)
   {
      mobj->floatbob = P_Random(pr_floathealth);
      mobj->z += FloatBobOffsets[(mobj->floatbob + leveltime - 1) & 63];
   }

   // haleyjd 08/07/04: new floorclip system
   P_AdjustFloorClip(mobj);

   mobj->thinker.function = P_MobjThinker;

   P_AddThinker(&mobj->thinker);

   // e6y
   mobj->friction = ORIG_FRICTION;

   // haleyjd 01/12/04: support translation lumps
   if(mobj->info->colour)
      mobj->colour = mobj->info->colour;
   else
   {
      // haleyjd 09/13/09: automatic DOOM->etc. translation
      if(mobj->flags4 & MF4_AUTOTRANSLATE && GameModeInfo->defTranslate)
      {
         // cache in mobj->info for next time
         mobj->info->colour = R_TranslationNumForName(GameModeInfo->defTranslate);
         mobj->colour = mobj->info->colour;
      }
      else
         mobj->colour = (info->flags & MF_TRANSLATION) >> MF_TRANSSHIFT;
   }

   // [CG] Some stuff for c/s.
   if(serverside || gamestate == GS_LOADING)
      CS_ObtainActorNetID(mobj);

   CS_SaveActorPosition(&mobj->old_position, mobj, gametic);

   return mobj;
}

static mapthing_t itemrespawnque[ITEMQUESIZE];
static int itemrespawntime[ITEMQUESIZE];
int iquehead, iquetail;

//
// P_RemoveMobj
//
void P_RemoveMobj(mobj_t *mobj)
{
   // haleyjd 04/14/03: restructured
   boolean respawnitem = false;

   if(!CS_REMOVE_ACTOR_OK)
      I_Error("C/S clients cannot remove actors themselves, exiting.\n");

   if((mobj->flags3 & MF3_SUPERITEM) && (dmflags & DM_RESPAWNSUPER))
      respawnitem = true; // respawning super powerups
   else if((dmflags & DM_BARRELRESPAWN) && mobj->type == E_ThingNumForDEHNum(MT_BARREL))
      respawnitem = true; // respawning barrels
   else
   {
      respawnitem =
         !((mobj->flags ^ MF_SPECIAL) & (MF_SPECIAL | MF_DROPPED)) &&
         !(mobj->flags3 & MF3_NOITEMRESP);
   }

   // [CG] Only servers place items in the respawn queue
   if(serverside)
   {
      if(respawnitem)
      {
         // haleyjd FIXME/TODO: spawnpoint is vulnerable to zeroing
         itemrespawnque[iquehead] = mobj->spawnpoint;
         itemrespawntime[iquehead++] = leveltime;
         // lose one off the end?
         if((iquehead &= ITEMQUESIZE - 1) == iquetail)
            iquetail = (iquetail + 1) & (ITEMQUESIZE - 1);
      }
   }

   CS_ReleaseActorNetID(mobj);

   // haleyjd 02/02/04: remove from tid hash
   P_RemoveThingTID(mobj);

   // unlink from sector and block lists
   P_UnsetThingPosition(mobj);

   // Delete all nodes on the current sector_list -- phares 3/16/98
   if(mobj->old_sectorlist)
      P_DelSeclist(mobj->old_sectorlist);

   // haleyjd 08/13/10: ensure that the object cannot be relinked, and
   // nullify old_sectorlist to avoid multiple release of msecnodes.
   if(demo_version > 337)
   {
      mobj->flags |= (MF_NOSECTOR | MF_NOBLOCKMAP);
      mobj->old_sectorlist = NULL;
   }

   // stop any playing sound
   S_StopSound(mobj, CHAN_ALL);

   // killough 11/98:
   //
   // Remove any references to other mobjs.
   //
   // Older demos might depend on the fields being left alone, however,
   // if multiple thinkers reference each other indirectly before the
   // end of the current tic.

   if(demo_version >= 203)
   {
      P_SetTarget(&mobj->target,    NULL);
      P_SetTarget(&mobj->tracer,    NULL);
      P_SetTarget(&mobj->lastenemy, NULL);
   }

   // free block
   P_RemoveThinker(&mobj->thinker);
}

//
// P_FindDoomedNum
//
// Finds a mobj type with a matching doomednum
//
// killough 8/24/98: rewrote to use hashing
//
int P_FindDoomedNum(int type)
{
   static struct dnumhash_s { int first, next; } *hash;
   register int i;

   if(!hash)
   {
      hash = Z_Malloc(sizeof(*hash) * NUMMOBJTYPES, PU_CACHE, (void **)&hash);
      for(i = 0; i < NUMMOBJTYPES; ++i)
         hash[i].first = NUMMOBJTYPES;
      for(i = 0; i < NUMMOBJTYPES; ++i)
      {
         if(mobjinfo[i].doomednum != -1)
         {
            unsigned h = (unsigned int) mobjinfo[i].doomednum % NUMMOBJTYPES;
            hash[i].next = hash[h].first;
            hash[h].first = i;
         }
      }
   }

   i = hash[type % NUMMOBJTYPES].first;
   while(i < NUMMOBJTYPES && mobjinfo[i].doomednum != type)
      i = hash[i].next;
   return i;
}

//
// P_RespawnSpecials
//
void P_RespawnSpecials(void)
{
   fixed_t x, y, z;
   subsector_t*  ss;
   mobj_t*       mo;
   mapthing_t*   mthing;
   int           i;

   // [CG] Only servers respawn specials.
   if(!serverside)
      return;

   if(!(dmflags & DM_ITEMRESPAWN) ||  // only respawn items in deathmatch
      iquehead == iquetail ||  // nothing left to respawn?
      leveltime - itemrespawntime[iquetail] < 30*35) // wait 30 seconds
      return;

   mthing = &itemrespawnque[iquetail];

   x = mthing->x << FRACBITS;
   y = mthing->y << FRACBITS;

   // spawn a teleport fog at the new spot

   // FIXME: Heretic support?

   ss = R_PointInSubsector(x,y);
   mo = P_SpawnMobj(x, y, ss->sector->floorheight , E_SafeThingType(MT_IFOG));
   S_StartSound(mo, sfx_itmbk);

   // [CG] Broadcast the item spawn fog.
   if(CS_SERVER)
      SV_BroadcastActorSpawned(mo);

   // find which type to spawn

   // killough 8/23/98: use table for faster lookup
   i = P_FindDoomedNum(mthing->type);

   // spawn it
   z = mobjinfo[i].flags & MF_SPAWNCEILING ? ONCEILINGZ : ONFLOORZ;

   mo = P_SpawnMobj(x, y, z, i);
   mo->spawnpoint = *mthing;
   // sf
   mo->angle = R_WadToAngle(mthing->angle);

   // [CG] Broadcast the item respawn.
   if(CS_SERVER)
      SV_BroadcastActorSpawned(mo);

   // pull it from the queue
   iquetail = (iquetail + 1) & (ITEMQUESIZE - 1);
}

//
// P_SpawnPlayer
//
// Called when a player is spawned on the level.
// Most of the player structure stays unchanged
//  between levels.
//
void P_SpawnPlayer(mapthing_t* mthing)
{
   player_t* p;
   fixed_t   x, y, z;
   mobj_t*   mobj;
   int       i;

   // not playing?

   if(!playeringame[mthing->type - 1])
      return;

   p = &players[mthing->type - 1];

   if(p->playerstate == PST_REBORN)
      G_PlayerReborn(mthing->type - 1);

   x    = mthing->x << FRACBITS;
   y    = mthing->y << FRACBITS;
   z    = ONFLOORZ;
   mobj = P_SpawnMobj(x, y, z, p->pclass->type);

   // sf: set color translations for player sprites
   mobj->colour = players[mthing->type - 1].colormap;

   mobj->angle      = R_WadToAngle(mthing->angle);
   mobj->player     = p;
   mobj->health     = p->health;

   // haleyjd: verify that the player skin is valid
   if(!p->skin)
      I_Error("P_SpawnPlayer: player skin undefined!\n");

   mobj->skin       = p->skin;
   mobj->sprite     = p->skin->sprite;

   p->mo            = mobj;
   p->playerstate   = PST_LIVE;
   p->refire        = 0;
   p->damagecount   = 0;
   p->bonuscount    = 0;
   p->extralight    = 0;
   p->fixedcolormap = 0;
   p->viewheight    = VIEWHEIGHT;
   p->viewz         = mobj->z + VIEWHEIGHT;

   p->momx = p->momy = 0;   // killough 10/98: initialize bobbing to 0.

   // setup gun psprite

   P_SetupPsprites(p);

   // give all cards in death match mode

   if(GameType == gt_dm)
   {
      for(i = 0; i < NUMCARDS; i++)
         p->cards[i] = true;
   }

   if(mthing->type-1 == consoleplayer)
   {
      ST_Start(); // wake up the status bar
      HU_Start(); // wake up the heads up text
   }

   // sf: wake up chasecam
   if(mthing->type - 1 == displayplayer)
      P_ResetChasecam();
}


//
// P_SpawnMapThing
//
// The fields of the mapthing should
// already be in host byte order.
//
// sf: made to return mobj_t* spawned
//
// haleyjd 03/03/07: rewritten again to use a unified mapthing_t type.
//
mobj_t *P_SpawnMapThing(mapthing_t *mthing)
{
   int    i;
   mobj_t *mobj;
   fixed_t x, y, z;

   switch(mthing->type)
   {
   case 0:             // killough 2/26/98: Ignore type-0 things as NOPs
   case DEN_PLAYER5:   // phares 5/14/98: Ignore Player 5-8 starts (for now)
   case DEN_PLAYER6:
   case DEN_PLAYER7:
   case DEN_PLAYER8:
      return NULL;
   case ED_CTRL_DOOMEDNUM:
      // haleyjd 10/08/03: ExtraData mapthing support
      return E_SpawnMapThingExt(mthing);
   }

   // killough 11/98: clear flags unused by Doom
   //
   // We clear the flags unused in Doom if we see flag mask 256 set, since
   // it is reserved to be 0 under the new scheme. A 1 in this reserved bit
   // indicates it's a Doom wad made by a Doom editor which puts 1's in
   // bits that weren't used in Doom (such as HellMaker wads). So we should
   // then simply ignore all upper bits.

   if(demo_compatibility ||
      (demo_version >= 203 && mthing->options & MTF_RESERVED))
      mthing->options &= MTF_EASY|MTF_NORMAL|MTF_HARD|MTF_AMBUSH|MTF_NOTSINGLE;

   // count deathmatch start positions

   if(mthing->type == 11)
   {
      // 1/11/98 killough -- new code removes limit on deathmatch starts:

      size_t offset = deathmatch_p - deathmatchstarts;

      if(offset >= num_deathmatchstarts)
      {
         num_deathmatchstarts = num_deathmatchstarts ?
            num_deathmatchstarts*2 : 16;
         deathmatchstarts = realloc(deathmatchstarts,
                                    num_deathmatchstarts *
                                    sizeof(*deathmatchstarts));
         deathmatch_p = deathmatchstarts + offset;
      }
      memcpy(deathmatch_p++, mthing, sizeof*mthing);
      return NULL; //sf
   }

   // haleyjd: now handled through IN_AddCameras
   // return NULL for old demos
   if(mthing->type == 5003 && demo_version < 331)
      return NULL;

   // check for players specially

   if(mthing->type <= 4 && mthing->type > 0) // killough 2/26/98 -- fix crashes
   {
      // killough 7/19/98: Marine's best friend :)
      if(GameType == gt_single &&
         mthing->type > 1 && mthing->type <= dogs+1 &&
         !players[mthing->type-1].secretcount)
      {
         // use secretcount to avoid multiple dogs in case of multiple starts
         players[mthing->type-1].secretcount = 1;

         // killough 10/98: force it to be a friend
         mthing->options |= MTF_FRIEND;

         i = E_SafeThingType(MT_DOGS);

         // haleyjd 9/22/99: [HELPER] bex block type substitution
         if(HelperThing != -1)
         {
            // haleyjd 07/05/03: adjusted for EDF
            if(HelperThing != NUMMOBJTYPES)
               i = HelperThing;
            else
               doom_printf(FC_ERROR "Invalid value for helper, ignored.");
         }

         goto spawnit;
      }

      // save spots for respawning in network games
      playerstarts[mthing->type-1] = *mthing;
      /*
      if(GameType != gt_dm)
         P_SpawnPlayer(mthing);
       */
      // [CG] Made some changes for c/s here.  The first thing to remember is
      //      that nearly all the code expects that a valid player resides at
      //      player[0], with a valid actor if gamestate is GS_LEVEL.  This
      //      means that c/s clients & servers will always start with
      //      consoleplayer set to 0, and that player will always be a
      //      spectator.  Servers cannot join a game per se, but they spawn
      //      themselves at playerstart 0 as a spectator.  Clients do the same
      //      when they connect to a server, but when they join they wait for
      //      the server to tell them where to spawn.
      if(!clientserver)
      {
         if(GameType != gt_dm)
            P_SpawnPlayer(mthing);
      }
      else if(mthing->type == 1)
      {
         // [CG] Only do this if this is the first time we're loading a map.
         //      Otherwise CS_DoWorldDone will do this for us.
         CS_SpawnPlayer(
            consoleplayer,
            mthing->x << FRACBITS,
            mthing->y << FRACBITS,
            ONFLOORZ,
            mthing->angle,
            true
         );
      }
      return NULL; //sf
   }

   // check for apropriate skill level

   //jff "not single" thing flag

   if(GameType == gt_single && (mthing->options & MTF_NOTSINGLE))
      return NULL; //sf

   //jff 3/30/98 implement "not deathmatch" thing flag

   if(GameType == gt_dm && (mthing->options & MTF_NOTDM))
      return NULL; //sf

   //jff 3/30/98 implement "not cooperative" thing flag

   if(GameType == gt_coop && (mthing->options & MTF_NOTCOOP))
      return NULL;  // sf

   // killough 11/98: simplify
   if(gameskill == sk_baby || gameskill == sk_easy ?
      !(mthing->options & MTF_EASY) :
      gameskill == sk_hard || gameskill == sk_nightmare ?
      !(mthing->options & MTF_HARD) : !(mthing->options & MTF_NORMAL))
      return NULL;  // sf

   // find which type to spawn

   // haleyjd: special thing types that need to undergo the processing
   // below must be caught here

   if(mthing->type >= 9027 && mthing->type <= 9033) // particle fountains
   {
      i = E_SafeThingName("EEParticleFountain");
      // [CG] Particle fountains are also team starts (I know, I know...).
      // CS_AddTeamStart(mthing);
   }
   else if(mthing->type >= 1200 && mthing->type < 1300) // enviro sequences
   {
      i = E_SafeThingName("EEEnviroSequence");
   }
   else if(mthing->type >= 1400 && mthing->type < 1500) // sector sequence
   {
      i = E_SafeThingName("EESectorSequence");
   }
   else if(mthing->type == 5080 || mthing->type == 5081)
   {
      CS_AddTeamStart(mthing);
      return NULL;
   }
   else if(mthing->type >= 14001 && mthing->type <= 14064) // ambience
   {
      i = E_SafeThingName("EEAmbience");
   }
   else
   {
      // killough 8/23/98: use table for faster lookup
      i = P_FindDoomedNum(mthing->type);
   }

   // phares 5/16/98:
   // Do not abort because of an unknown thing. Ignore it, but post a
   // warning message for the player.

   if(i == NUMMOBJTYPES)
   {
      // haleyjd: handle Doom Builder camera spots specially here, so that they
      // cannot desync demos recorded in BOOM-compatible ports
      if(mthing->type == 32000 && !(netgame || demorecording || demoplayback))
      {
         i = E_SafeThingName("DoomBuilderCameraSpot");
      }
      else
      {
         doom_printf(FC_ERROR "Unknown thing type %i at (%i, %i)",
                     mthing->type, mthing->x, mthing->y);

         // haleyjd 01/24/07: allow spawning unknowns to mark missing objects
         // at user's discretion, but not when recording/playing demos or in
         // netgames.
         if(markUnknowns && !(netgame || demorecording || demoplayback))
            i = UnknownThingType;
         else
            return NULL;  // sf
      }
   }

   // don't spawn keycards and players in deathmatch

   if(GameType == gt_dm && (mobjinfo[i].flags & MF_NOTDMATCH))
      return NULL;        // sf

   // don't spawn any monsters if -nomonsters

   if(nomonsters &&
      ((mobjinfo[i].flags3 & MF3_KILLABLE) ||
       (mobjinfo[i].flags & MF_COUNTKILL)))
      return NULL;        // sf

   // spawn it
spawnit:

   x = mthing->x << FRACBITS;
   y = mthing->y << FRACBITS;

   z = mobjinfo[i].flags & MF_SPAWNCEILING ? ONCEILINGZ : ONFLOORZ;

   // haleyjd 10/13/02: float rand z
   if(mobjinfo[i].flags2 & MF2_SPAWNFLOAT)
      z = FLOATRANDZ;

   mobj = P_SpawnMobj(x, y, z, i);

   // haleyjd 10/03/05: Hexen-format mapthing support

   // haleyjd 10/03/05: Hexen-style z positioning
   if(mthing->height && (z == ONFLOORZ || z == ONCEILINGZ))
   {
      fixed_t rheight = mthing->height << FRACBITS;

      if(z == ONCEILINGZ)
         rheight = -rheight;

      mobj->z += rheight;
      P_AdjustFloorClip(mobj);
   }

   // haleyjd 10/03/05: Hexen-style TID
   P_AddThingTID(mobj, mthing->tid);

   // haleyjd 10/03/05: Hexen-style args
   memcpy(mobj->args, mthing->args, 5 * sizeof(int));

   // TODO: special

   mobj->spawnpoint = *mthing;

   if(mobj->tics > 0 && !(mobj->flags4 & MF4_SYNCHRONIZED))
      mobj->tics = 1 + (P_Random(pr_spawnthing) % mobj->tics);

   if(!(mobj->flags & MF_FRIEND) &&
      mthing->options & MTF_FRIEND &&
      demo_version >= 203)
   {
      mobj->flags |= MF_FRIEND;            // killough 10/98:
      P_UpdateThinker(&mobj->thinker);     // transfer friendliness flag
   }

   // killough 7/20/98: exclude friends
   if(!((mobj->flags ^ MF_COUNTKILL) & (MF_FRIEND | MF_COUNTKILL)))
      totalkills++;

   if(mobj->flags & MF_COUNTITEM)
      totalitems++;

   mobj->angle = R_WadToAngle(mthing->angle);
   if(mthing->options & MTF_AMBUSH)
      mobj->flags |= MF_AMBUSH;

   // haleyjd: handling for dormant things
   if(mthing->options & MTF_DORMANT)
   {
      mobj->flags2 |= MF2_DORMANT;  // inert and invincible
      mobj->tics = -1; // don't go through state transitions
   }

   // haleyjd: set particle fountain color
   if(mthing->type >= 9027 && mthing->type <= 9033)
      mobj->effects |= (mthing->type - 9026) << FX_FOUNTAINSHIFT;

   // haleyjd: set environment sequence # for first 100 types
   if(mthing->type >= 1200 && mthing->type < 1300)
      mobj->args[0] = mthing->type - 1200;

   // haleyjd: handle sequence override objects -- 100 types
   if(mthing->type >= 1400 && mthing->type <= 1500)
   {
      subsector_t *subsec;

      if(mthing->type != 1500) // for non-1500, number is type-1400
         mobj->args[0] = mthing->type - 1400;
      else if(mobj->args[0] == 0) // for 1500, 0 means reset to default
         mobj->args[0] = -1;

      // set sector sequence id from mobj->args[0]
      subsec = R_PointInSubsector(mobj->x, mobj->y);
      subsec->sector->sndSeqID = mobj->args[0];
   }

   if(mthing->type == RED_FLAG_ID)
   {
      if(cs_flag_stands[team_color_red].exists)
      {
         I_Error(
            "Multiple %s flag stands, exiting.\n",
            team_color_names[team_color_red]
         );
      }
      cs_flag_stands[team_color_red].exists = true;
      cs_flag_stands[team_color_red].x = mobj->x;
      cs_flag_stands[team_color_red].y = mobj->y;
      cs_flag_stands[team_color_red].z = mobj->z;
   }
   else if(mthing->type == BLUE_FLAG_ID)
   {
      if(cs_flag_stands[team_color_blue].exists)
      {
         I_Error(
            "Multiple %s flag stands, exiting.\n",
            team_color_names[team_color_blue]
         );
      }
      cs_flag_stands[team_color_blue].exists = true;
      cs_flag_stands[team_color_blue].x = mobj->x;
      cs_flag_stands[team_color_blue].y = mobj->y;
      cs_flag_stands[team_color_blue].z = mobj->z;
   }

   // haleyjd: set ambience sequence # for first 64 types
   if(mthing->type >= 14001 && mthing->type <= 14064)
      mobj->args[0] = mthing->type - 14000;

   return mobj;
}

//
// GAME SPAWN FUNCTIONS
//

//
// P_SpawnPuff
//
// [CG] Now returns the spawned puff instead of void.
mobj_t* P_SpawnPuff(fixed_t x, fixed_t y, fixed_t z, angle_t dir,
                    int updown, boolean ptcl)
{
   mobj_t* th;

   // haleyjd 08/05/04: use new function
   z += P_SubRandom(pr_spawnpuff) << 10;

   th = P_SpawnMobj(x, y, z, E_SafeThingType(MT_PUFF));
   CS_ReleaseActorNetID(th);

   th->momz = FRACUNIT;
   th->tics -= P_Random(pr_spawnpuff) & 3;

   if(th->tics < 1)
      th->tics = 1;

   // don't make punches spark on the wall

   if(trace.attackrange == MELEERANGE)
      P_SetMobjState(th, E_SafeState(S_PUFF3));

   // haleyjd: for demo sync etc we still need to do the above, so
   // here we'll make the puff invisible and draw particles instead
   if(ptcl && drawparticles && bulletpuff_particle &&
      trace.attackrange != MELEERANGE)
   {
      if(bulletpuff_particle != 2)
         th->translucency = 0;
      P_SmokePuff(32, x, y, z, dir, updown);
   }

   return th;
}

//
// P_SpawnBlood
//
// [CG] Now returns the spawned blood instead of void.
mobj_t* P_SpawnBlood(fixed_t x, fixed_t y, fixed_t z, angle_t dir, int damage,
                     mobj_t *target)
{
   // HTIC_TODO: Heretic support
   mobj_t* th;

   // haleyjd 08/05/04: use new function
   z += P_SubRandom(pr_spawnblood) << 10;

   th = P_SpawnMobj(x, y, z, E_SafeThingType(MT_BLOOD));
   CS_ReleaseActorNetID(th);

   th->momz = FRACUNIT * 2;
   th->tics -= P_Random(pr_spawnblood) & 3;

   if(th->tics < 1)
      th->tics = 1;

   if(damage <= 12 && damage >= 9)
      P_SetMobjState(th, E_SafeState(S_BLOOD2));
   else if(damage < 9)
      P_SetMobjState(th, E_SafeState(S_BLOOD3));

   // for demo sync, etc, we still need to do the above, so
   // we'll make the sprites above invisible and draw particles
   // instead
   if(drawparticles && bloodsplat_particle)
   {
      if(bloodsplat_particle != 2)
         th->translucency = 0;
      P_BloodSpray(target, 32, x, y, z, dir);
   }

   return th;
}

// FIXME: These two functions are left over from an mobj-based
// particle system attempt in SMMU -- the particle line
// function could be useful for real particles maybe?

/*
void P_SpawnParticle(fixed_t x, fixed_t y, fixed_t z)
{
   P_SpawnMobj(x, y, z, MT_PARTICLE);
}


void P_ParticleLine(mobj_t *source, mobj_t *dest)
{
   fixed_t sourcex, sourcey, sourcez;
   fixed_t destx, desty, destz;
   int linedetail;
   int j;

   sourcex = source->x; sourcey = source->y;
   destx = dest->x; desty = dest->y;
   sourcez = source->z + (source->info->height/2);
   destz = dest->z + (dest->info->height/2);
   linedetail = P_AproxDistance(destx - sourcex, desty - sourcey)
      / FRACUNIT;

   // make the line
   for(j=0; j<linedetail; j++)
   {
      P_SpawnParticle(
         sourcex + ((destx - source->x)*j)/linedetail,
         sourcey + ((desty - source->y)*j)/linedetail,
         sourcez + ((destz - source->z)*j)/linedetail);
   }
}
*/

//
// P_CheckMissileSpawn
//
// Moves the missile forward a bit
//  and possibly explodes it right there.
//
void P_CheckMissileSpawn(mobj_t* th)
{
   // [CG] Only servers check missile spawns.
   if(!serverside)
      return;

   if(!(th->flags4 & MF4_NORANDOMIZE))
   {
      th->tics -= P_Random(pr_missile)&3;
      if(th->tics < 1)
         th->tics = 1;
   }

   // move a little forward so an angle can
   // be computed if it immediately explodes

   th->x += th->momx >> 1;
   th->y += th->momy >> 1;
   th->z += th->momz >> 1;

   // killough 8/12/98: for non-missile objects (e.g. grenades)
   if(!(th->flags & MF_MISSILE) && demo_version >= 203)
      return;

   // killough 3/15/98: no dropoff (really = don't care for missiles)
   if(!P_TryMove(th, th->x, th->y, false))
      P_ExplodeMissile(th);
}

//
// P_MissileMomz
//
// haleyjd 09/21/03: Missile z momentum calculation is now
// external to P_SpawnMissile, since it is also needed in a few
// other places.
//
fixed_t P_MissileMomz(fixed_t dx, fixed_t dy, fixed_t dz, int speed)
{
   int dist = P_AproxDistance(dx, dy);

   // haleyjd 11/17/03: a divide-by-zero error can occur here
   // if projectiles with zero speed are spawned -- use a suitable
   // default instead.
   if(speed == 0)
      speed = FRACUNIT;

   dist = dist / speed;

   if(dist < 1)
      dist = 1;

   return dz / dist;
}

//
// P_SpawnMissile
//
mobj_t* P_SpawnMissile(mobj_t* source, mobj_t* dest, mobjtype_t type,
                       fixed_t z)
{
   angle_t an;
   mobj_t *th;  // haleyjd: restructured

   if(z != ONFLOORZ)
      z -= source->floorclip;

   th = P_SpawnMobj(source->x, source->y, z, type);

   S_StartSound(th, th->info->seesound);

   P_SetTarget(&th->target, source); // where it came from // killough 11/98
   an = P_PointToAngle(source->x, source->y, dest->x, dest->y);

   // fuzzy player --  haleyjd: add total invisibility, ghost
   if(dest->flags & MF_SHADOW || dest->flags2 & MF2_DONTDRAW ||
      dest->flags3 & MF3_GHOST)
   {
      int shamt = (dest->flags3 & MF3_GHOST) ? 21 : 20; // haleyjd

      an += P_SubRandom(pr_shadow) << shamt;
   }

   th->angle = an;
   an >>= ANGLETOFINESHIFT;
   th->momx = FixedMul(th->info->speed, finecosine[an]);
   th->momy = FixedMul(th->info->speed, finesine[an]);
   th->momz = P_MissileMomz(dest->x - source->x,
                            dest->y - source->y,
                            dest->z - source->z,
                            th->info->speed);

   // [CG] Broadcast the missile spawned message.
   if(CS_SERVER)
      SV_BroadcastMissileSpawned(source, th);

   P_CheckMissileSpawn(th);

   return th;
}

//
// P_SpawnPlayerMissile
//
// Tries to aim at a nearby monster
//
mobj_t *P_SpawnPlayerMissile(mobj_t* source, mobjtype_t type)
{
   mobj_t *th;
   fixed_t x, y, z, slope = 0;

   // see which target is to be aimed at

   angle_t an = source->angle;

   // killough 7/19/98: autoaiming was not in original beta
   // sf: made a multiplayer option
   if(autoaim)
   {
      // killough 8/2/98: prefer autoaiming at enemies
      int mask = demo_version < 203 ? 0 : MF_FRIEND;
      do
      {
         slope = P_AimLineAttack(source, an, 16*64*FRACUNIT, mask);
         if(!clip.linetarget)
            slope = P_AimLineAttack(source, an += 1<<26, 16*64*FRACUNIT, mask);
         if(!clip.linetarget)
            slope = P_AimLineAttack(source, an -= 2<<26, 16*64*FRACUNIT, mask);
         if(!clip.linetarget)
         {
            an = source->angle;
            // haleyjd: use true slope angle
            slope = finetangent[(ANG90 - source->player->pitch)>>ANGLETOFINESHIFT];
         }
      }
      while(mask && (mask=0, !clip.linetarget));  // killough 8/2/98
   }
   else
   {
      // haleyjd: use true slope angle
      slope = finetangent[(ANG90 - source->player->pitch)>>ANGLETOFINESHIFT];
   }

   x = source->x;
   y = source->y;
   z = source->z + 4*8*FRACUNIT - source->floorclip;

   th = P_SpawnMobj(x, y, z, type);

   if(source->player && source->player->powers[pw_silencer] &&
      P_GetReadyWeapon(source->player)->flags & WPF_SILENCER)
   {
      S_StartSoundAtVolume(
         th, th->info->seesound, WEAPON_VOLUME_SILENCED, ATTN_NORMAL, CHAN_AUTO
      );
   }
   else
      S_StartSound(th, th->info->seesound);

   P_SetTarget(&th->target, source);   // killough 11/98
   th->angle = an;
   th->momx = FixedMul(th->info->speed,finecosine[an>>ANGLETOFINESHIFT]);
   th->momy = FixedMul(th->info->speed,finesine[an>>ANGLETOFINESHIFT]);
   th->momz = FixedMul(th->info->speed,slope);

   if(CS_SERVER)
      SV_BroadcastMissileSpawned(source, th);

   P_CheckMissileSpawn(th);

   return th;    //sf
}

//
// Start new Eternity mobj functions
//

mobj_t *P_SpawnMissileAngle(mobj_t *source, mobjtype_t type,
                            angle_t angle, fixed_t momz, fixed_t z)
{
   mobj_t *mo;

   if(z != ONFLOORZ)
      z -= source->floorclip;

   mo = P_SpawnMobj(source->x, source->y, z, type);

   S_StartSound(mo, mo->info->seesound);

   // haleyjd 09/21/03: don't set this directly!
   P_SetTarget(&mo->target, source);

   mo->angle = angle;
   angle >>= ANGLETOFINESHIFT;
   mo->momx = FixedMul(mo->info->speed, finecosine[angle]);
   mo->momy = FixedMul(mo->info->speed, finesine[angle]);
   mo->momz = momz;

   if(CS_SERVER)
      SV_BroadcastMissileSpawned(source, mo);

   P_CheckMissileSpawn(mo);

   return mo;
}

void P_Massacre(int friends)
{
   mobj_t *mo;
   thinker_t *think;

   for(think = thinkercap.next; think != &thinkercap; think = think->next)
   {
      if(think->function != P_MobjThinker)
         continue;

      mo = (mobj_t *)think;

      if((mo->flags & MF_COUNTKILL || mo->flags3 & MF3_KILLABLE) &&
         mo->health > 0)
      {
         switch(friends)
         {
         case 1: // kill only friends
            if(!(mo->flags & MF_FRIEND))
               continue;
            break;
         case 2: // kill only enemies
            if(mo->flags & MF_FRIEND)
               continue;
            break;
         default: // Everybody Dies (TM)
            break;
         }
         mo->flags2 &= ~MF2_INVULNERABLE; // haleyjd 04/09/99: none of that!
         P_DamageMobj(mo, NULL, NULL, 10000, MOD_UNKNOWN);
      }
   }
}

// haleyjd: falling damage

void P_FallingDamage(player_t *player)
{
   int mom, damage, dist;

   mom = D_abs(player->mo->momz);
   dist = FixedMul(mom, 16*FRACUNIT/23);

   if(mom > 63*FRACUNIT)
      damage = 10000; // instant death
   else
      damage = ((FixedMul(dist, dist)/10)>>FRACBITS)-24;

   // no-death threshold
   //   don't kill the player unless he's fallen more than this, or only
   //   has 1 point of health left (in which case he deserves it ;)
   if(player->mo->momz > -39*FRACUNIT && damage > player->mo->health &&
      player->mo->health != 1)
   {
      damage = player->mo->health - 1;
   }

   // [CG] Only servers will deal falling damage, so only set this flag if
   //      we're serverside.
   if(serverside)
   {
      if(damage >= player->mo->health)
         player->mo->intflags |= MIF_DIEDFALLING;
   }

   P_DamageMobj(player->mo, NULL, NULL, damage, MOD_FALLING);
}

//
// P_AdjustFloorClip
//
// Adapted from zdoom source, see the zdoom license.
// Thanks to Randy Heit.
//
void P_AdjustFloorClip(mobj_t *thing)
{
   fixed_t oldclip = thing->floorclip;
   fixed_t shallowestclip = 0x7fffffff;
   const msecnode_t *m;

   // absorb test for FOOTCLIP flag here
   // [CG] FIXME: Terrain types are disabled in c/s mode due to desyncs.
   if(comp[comp_terrain] || !(thing->flags2 & MF2_FOOTCLIP) || clientserver)
   {
      thing->floorclip = 0;
      return;
   }

   // find shallowest touching floor, discarding any deep water
   // involved (it does its own clipping)
   for(m = thing->touching_sectorlist; m; m = m->m_tnext)
   {
      if(m->m_sector->heightsec == -1 &&
         thing->z == m->m_sector->floorheight)
      {
         fixed_t clip = E_SectorFloorClip(m->m_sector);

         if(clip < shallowestclip)
            shallowestclip = clip;
      }
   }

   if(shallowestclip == 0x7fffffff)
      thing->floorclip = 0;
   else
      thing->floorclip = shallowestclip;

   // adjust the player's viewheight
   if(thing->player && oldclip != thing->floorclip)
   {
      player_t *p = thing->player;

      p->viewheight -= oldclip - thing->floorclip;
      p->deltaviewheight = (VIEWHEIGHT - p->viewheight) / 8;
   }
}

//
// P_ThingInfoHeight
//
// haleyjd 07/06/05:
//
// Function to retrieve proper thing height information for a thing.
//
int P_ThingInfoHeight(mobjinfo_t *mi)
{
   return
      ((demo_version >= 333 && !comp[comp_theights] &&
       mi->c3dheight) ?
       mi->c3dheight : mi->height);
}

//
// P_ChangeThingHeights
//
// Updates all things with appropriate height values depending on
// the conditions established in P_ThingInfoHeight above. Not safe
// if things are in over/under situations, but fine otherwise. This
// is used to keep the game consistent with the value of comp_theights.
//
void P_ChangeThingHeights(void)
{
   thinker_t *th;

   if(gamestate != GS_LEVEL)
      return;

   for(th = thinkercap.next; th != &thinkercap; th = th->next)
   {
      if(th->function == P_MobjThinker)
      {
         mobj_t *mo = (mobj_t *)th;

         mo->height = P_ThingInfoHeight(mo->info);
      }
   }
}

//
// haleyjd 02/02/04: Thing IDs (aka TIDs)
//

#define TIDCHAINS 131

// TID hash chains
static mobj_t *tidhash[TIDCHAINS];

//
// P_InitTIDHash
//
// Initializes the tid hash table.
//
void P_InitTIDHash(void)
{
   memset(tidhash, 0, TIDCHAINS*sizeof(mobj_t *));
}

//
// P_AddThingTID
//
// Adds a thing to the tid hash table
//
void P_AddThingTID(mobj_t *mo, int tid)
{
   // zero is no tid, and negative tids are reserved to
   // have special meanings
   if(tid <= 0)
   {
      mo->tid = 0;
      mo->tid_next = NULL;
      mo->tid_prevn = NULL;
   }
   else
   {
      int key = tid % TIDCHAINS;

      mo->tid = (uint16_t)tid;

      // insert at head of chain
      mo->tid_next  = tidhash[key];
      mo->tid_prevn = &tidhash[key];
      tidhash[key]  = mo;

      // connect to any existing things in chain
      if(mo->tid_next)
         mo->tid_next->tid_prevn = &(mo->tid_next);
   }
}

//
// P_RemoveThingTID
//
// Removes the given thing from the tid hash table if it is
// in it already.
//
void P_RemoveThingTID(mobj_t *mo)
{
   if(mo->tid > 0 && mo->tid_prevn)
   {
      // set previous thing's next field to this thing's next thing
      *(mo->tid_prevn) = mo->tid_next;

      // set next thing's prev field to this thing's prev field
      if(mo->tid_next)
         mo->tid_next->tid_prevn = mo->tid_prevn;
   }

   // clear tid
   mo->tid = 0;
}

//
// P_FindMobjFromTID
//
// Like line and sector tag search functions, this function will
// keep returning the next object with the same tid when called
// repeatedly with the previous call's return value. Returns NULL
// once the end of the chain is hit. Calling it again at that point
// would restart the search from the base of the chain.
//
// The last parameter only applies when this is called from a
// Small native function, and can be left null otherwise.
//
// haleyjd 06/10/06: eliminated infinite loop for TID_TRIGGER
//
mobj_t *P_FindMobjFromTID(int tid, mobj_t *rover, mobj_t *trigger)
{
   switch(tid)
   {
   // Reserved TIDs
   case 0:   // zero is "no tid"
      return NULL;

   case -1:  // players are -1 through -4
   case -2:
   case -3:
   case -4:
      {
         int pnum = abs(tid) - 1;

         return !rover && playeringame[pnum] ? players[pnum].mo : NULL;
      }

   case -10: // script trigger object (may be NULL, which is fine)
      return (!rover && trigger) ? trigger : NULL;

   // Normal TIDs
   default:
      if(tid < 0)
         return NULL;

      rover = rover ? rover->tid_next : tidhash[tid % TIDCHAINS];

      while(rover && rover->tid != tid)
         rover = rover->tid_next;

      return rover;
   }
}

//
// Thing Collections
//
// haleyjd: This pseudo-class is the ultimate generalization of the
// boss spawner spots code, allowing arbitrary reallocating arrays
// of mobj_t pointers to be maintained and manipulated. This is currently
// used by boss spawn spots, D'Sparil spots, and intermission cameras.
// I wish it was used by deathmatch spots, but that would present a
// compatibility problem (spawning mobj_t's at their locations would
// most likely result in demo desyncs).
//

//
// P_InitMobjCollection
//
// Sets up an MobjCollection object. This is for objects kept on the
// stack.
//
void P_InitMobjCollection(MobjCollection *mc, int type)
{
   memset(mc, 0, sizeof(MobjCollection));

   mc->type = type;
}

//
// P_ReInitMobjCollection
//
// Call this to set the number of mobjs in the collection to zero.
// Should be done for each global collection after a level ends and
// before beginning a new one. Doesn't molest the array pointer or
// numalloc fields. Resets the wrap iterator by necessity.
//
void P_ReInitMobjCollection(MobjCollection *mc, int type)
{
   mc->num = mc->wrapiterator = 0;
   mc->type = type;
}

//
// P_ClearMobjCollection
//
// Frees an mobj collection's pointer array and sets all the
// fields to zero.
//
void P_ClearMobjCollection(MobjCollection *mc)
{
   free(mc->ptrarray);

   memset(mc, 0, sizeof(MobjCollection));
}

//
// P_CollectThings
//
// Generalized from the boss brain spot code; builds a collection
// of mapthings of a certain type. The type must be set within the
// collection object before calling this.
//
void P_CollectThings(MobjCollection *mc)
{
   thinker_t *th;

   for(th = thinkercap.next; th != &thinkercap; th = th->next)
   {
      if(th->function == P_MobjThinker)
      {
         mobj_t *mo = (mobj_t *)th;

         if(mo->type == mc->type)
         {
            if(mc->num >= mc->numalloc)
            {
               mc->ptrarray = realloc(mc->ptrarray,
                  (mc->numalloc = mc->numalloc ?
                   mc->numalloc*2 : 32) * sizeof *mc->ptrarray);
            }
            (mc->ptrarray)[mc->num] = mo;
            mc->num++;
         }
      }
   }
}

//
// P_AddToCollection
//
// Adds a single object into an MobjCollection.
//
void P_AddToCollection(MobjCollection *mc, mobj_t *mo)
{
   if(mc->num >= mc->numalloc)
   {
      mc->ptrarray = realloc(mc->ptrarray,
         (mc->numalloc = mc->numalloc ?
         mc->numalloc*2 : 32) * sizeof *mc->ptrarray);
   }
   (mc->ptrarray)[mc->num] = mo;
   mc->num++;
}

//
// P_CollectionSort
//
// Sorts the pointers in an MobjCollection using the supplied callback function
// for determining collation order.
//
void P_CollectionSort(MobjCollection *mc, int (*cb)(const void *, const void *))
{
   if(mc->num > 1)
      qsort(mc->ptrarray, mc->num, sizeof(mobj_t *), cb);
}

//
// P_CollectionIsEmpty
//
// Returns true if there are no objects in the collection, and
// false otherwise.
//
boolean P_CollectionIsEmpty(MobjCollection *mc)
{
   return !mc->num;
}

//
// P_CollectionWrapIterator
//
// Returns each object in a collection in the order they were added
// at each consecutive call, wrapping to the beginning when the end
// is reached.
//
mobj_t *P_CollectionWrapIterator(MobjCollection *mc)
{
   mobj_t *ret = (mc->ptrarray)[mc->wrapiterator++];

   mc->wrapiterator %= mc->num;

   return ret;
}

//
// P_CollectionGetAt
//
// Gets the object at the specified index in the collection.
// Returns NULL if the index is out of bounds.
//
mobj_t *P_CollectionGetAt(MobjCollection *mc, unsigned int at)
{
   return at < (unsigned int)mc->num ? (mc->ptrarray)[at] : NULL;
}

//
// P_CollectionGetRandom
//
// Returns a random object from the collection using the specified
// random number generator for full compatibility.
//
mobj_t *P_CollectionGetRandom(MobjCollection *mc, pr_class_t rngnum)
{
   return (mc->ptrarray)[P_Random(rngnum) % mc->num];
}

#ifndef EE_NO_SMALL_SUPPORT
//
// Small natives
//

//
// sm_thingspawn
// * Implements ThingSpawn(type, x, y, z, tid = 0, angle = 0)
//
static cell AMX_NATIVE_CALL sm_thingspawn(AMX *amx, cell *params)
{
   int type, tid, ang;
   fixed_t x, y, z;
   angle_t angle;
   mobj_t *mo;

   if(gamestate != GS_LEVEL)
   {
      amx_RaiseError(amx, SC_ERR_GAMEMODE | SC_ERR_MASK);
      return -1;
   }

   type  = params[1];
   x     = params[2];
   y     = params[3];
   z     = params[4];
   tid   = params[5];
   ang   = params[6];

   // Type resolving can be done in Small itself, so we treat
   // this as a raw type. Allows the most flexibility without
   // duplicate functions.

   if(type < 0 || type >= NUMMOBJTYPES)
   {
      amx_RaiseError(amx, AMX_ERR_BOUNDS);
      return -1;
   }

   if(ang >= 360)
   {
      while(ang >= 360)
         ang = ang - 360;
   }
   else if(ang < 0)
   {
      while(ang < 0)
         ang = ang + 360;
   }

   angle = (angle_t)(((uint64_t)ang << 32) / 360);

   mo = P_SpawnMobj(x<<FRACBITS, y<<FRACBITS, z<<FRACBITS, type);

   P_AddThingTID(mo, tid);

   mo->angle = angle;

   return 0;
}

//
// sm_thingspawnspot
// * Implements ThingSpawnSpot(type, spottid, tid = 0, angle = 0)
//
static cell AMX_NATIVE_CALL sm_thingspawnspot(AMX *amx, cell *params)
{
   int type, spottid, tid, ang;
   angle_t angle;
   mobj_t *mo, *spawnspot = NULL;
   SmallContext_t *context = SM_GetContextForAMX(amx);

   if(gamestate != GS_LEVEL)
   {
      amx_RaiseError(amx, SC_ERR_GAMEMODE | SC_ERR_MASK);
      return -1;
   }

   type    = params[1];
   spottid = params[2];
   tid     = params[3];
   ang     = params[4];

   // Type resolving can be done in Small itself, so we treat
   // this as a raw type. Allows the most flexibility without
   // duplicate functions.

   if(type < 0 || type >= NUMMOBJTYPES)
   {
      amx_RaiseError(amx, AMX_ERR_BOUNDS);
      return 0;
   }

   while(ang >= 360)
      ang = ang - 360;
   while(ang < 0)
      ang = ang + 360;

   angle = (angle_t)(((uint64_t)ang << 32) / 360);

   while((spawnspot = P_FindMobjFromTID(spottid, spawnspot, context->invocationData.trigger)))
   {
      mo = P_SpawnMobj(spawnspot->x, spawnspot->y, spawnspot->z, type);

      P_AddThingTID(mo, tid);

      mo->angle = angle;
   }

   return 0;
}

//
// sm_thingsound
// * Implements ThingSound(name[], tid)
//
static cell AMX_NATIVE_CALL sm_thingsound(AMX *amx, cell *params)
{
   int err, tid;
   char *sndname;
   mobj_t *mo = NULL;
   SmallContext_t *context = SM_GetContextForAMX(amx);

   if(gamestate != GS_LEVEL)
   {
      amx_RaiseError(amx, SC_ERR_GAMEMODE | SC_ERR_MASK);
      return -1;
   }

   // get sound name
   if((err = SM_GetSmallString(amx, &sndname, params[1])) != AMX_ERR_NONE)
   {
      amx_RaiseError(amx, err);
      return -1;
   }

   // get tid
   tid = (int)params[2];

   while((mo = P_FindMobjFromTID(tid, mo, context->invocationData.trigger)))
      S_StartSoundName(mo, sndname);

   Z_Free(sndname);

   return 0;
}

//
// sm_thingsoundnum
// * Implements ThingSoundNum(num, tid)
//
static cell AMX_NATIVE_CALL sm_thingsoundnum(AMX *amx, cell *params)
{
   int tid, sndnum;
   mobj_t *mo = NULL;
   SmallContext_t *context = SM_GetContextForAMX(amx);

   if(gamestate != GS_LEVEL)
   {
      amx_RaiseError(amx, SC_ERR_GAMEMODE | SC_ERR_MASK);
      return -1;
   }

   sndnum = (int)params[1];
   tid    = (int)params[2];

   while((mo = P_FindMobjFromTID(tid, mo, context->invocationData.trigger)))
   {
      S_StartSound(mo, sndnum);
   }

   return 0;
}

//
// sm_thinginfosound
// * Implements ThingInfoSound(type, tid)
//
// This function can play any of the internal thingtype sounds for
// an object. Will be very useful in custom behavior scripts.
//
static cell AMX_NATIVE_CALL sm_thinginfosound(AMX *amx, cell *params)
{
   int tid, typenum;
   mobj_t *mo = NULL;
   SmallContext_t *context = SM_GetContextForAMX(amx);

   if(gamestate != GS_LEVEL)
   {
      amx_RaiseError(amx, SC_ERR_GAMEMODE | SC_ERR_MASK);
      return -1;
   }

   typenum = (int)params[1];
   tid     = (int)params[2];

   while((mo = P_FindMobjFromTID(tid, mo, context->invocationData.trigger)))
   {
      int sndnum = 0;

      switch(typenum)
      {
      case 0:
         sndnum = mo->info->seesound; break;
      case 1:
         sndnum = mo->info->activesound; break;
      case 2:
         sndnum = mo->info->attacksound; break;
      case 3:
         sndnum = mo->info->painsound; break;
      case 4:
         sndnum = mo->info->deathsound; break;
      default:
         break;
      }

      S_StartSound(mo, sndnum);
   }

   return 0;
}

//
// sm_thingmassacre
// * Implements ThingMassacre(type)
//
static cell AMX_NATIVE_CALL sm_thingmassacre(AMX *amx, cell *params)
{
   int massacreType = (int)params[1];

   if(gamestate != GS_LEVEL)
   {
      amx_RaiseError(amx, SC_ERR_GAMEMODE | SC_ERR_MASK);
      return -1;
   }

   P_Massacre(massacreType);

   return 0;
}

//
// Thing property IDs as defined in Small
//
enum
{
   TF_TYPE,
   TF_TICS,
   TF_HEALTH,
   TF_SPECIAL1,
   TF_SPECIAL2,
   TF_SPECIAL3,
   TF_EFFECTS,
   TF_TRANSLUCENCY
};

//
// sm_thinggetproperty
// * Implements ThingGetProperty(tid, field)
//
static cell AMX_NATIVE_CALL sm_thinggetproperty(AMX *amx, cell *params)
{
   int value = 0, field, tid;
   mobj_t *mo = NULL;
   SmallContext_t *context = SM_GetContextForAMX(amx);

   if(gamestate != GS_LEVEL)
   {
      amx_RaiseError(amx, SC_ERR_GAMEMODE | SC_ERR_MASK);
      return -1;
   }

   tid   = (int)params[1];
   field = (int)params[2];

   if((mo = P_FindMobjFromTID(tid, mo, context->invocationData.trigger)))
   {
      switch(field)
      {
      case TF_TYPE:         value = mo->type;         break;
      case TF_TICS:         value = mo->tics;         break;
      case TF_HEALTH:       value = mo->health;       break;
      case TF_SPECIAL1:     value = mo->counters[0];  break;
      case TF_SPECIAL2:     value = mo->counters[1];  break;
      case TF_SPECIAL3:     value = mo->counters[2];  break;
      case TF_EFFECTS:      value = mo->effects;      break;
      case TF_TRANSLUCENCY: value = mo->translucency; break;
      default:              value = 0;                break;
      }
   }

   return value;
}

//
// sm_thingsetproperty
// * Implements ThingSetProperty(tid, field, value)
//
static cell AMX_NATIVE_CALL sm_thingsetproperty(AMX *amx, cell *params)
{
   int field, value, tid;
   mobj_t *mo = NULL;
   SmallContext_t *context = SM_GetContextForAMX(amx);

   if(gamestate != GS_LEVEL)
   {
      amx_RaiseError(amx, SC_ERR_GAMEMODE | SC_ERR_MASK);
      return -1;
   }

   tid        = (int)params[1];
   field      = (int)params[2];
   value      = (int)params[3];

   while((mo = P_FindMobjFromTID(tid, mo, context->invocationData.trigger)))
   {
      switch(field)
      {
      case TF_TICS:         mo->tics         = value; break;
      case TF_HEALTH:       mo->health       = value; break;
      case TF_SPECIAL1:     mo->counters[0]  = value; break;
      case TF_SPECIAL2:     mo->counters[1]  = value; break;
      case TF_SPECIAL3:     mo->counters[2]  = value; break;
      case TF_EFFECTS:      mo->effects      = value; break;
      case TF_TRANSLUCENCY: mo->translucency = value; break;
      }
   }

   return 0;
}

static cell AMX_NATIVE_CALL sm_thingflagsstr(AMX *amx, cell *params)
{
   int     tid, op, err;
   char   *flags;
   int    *results;
   mobj_t *mo = NULL;
   SmallContext_t *context = SM_GetContextForAMX(amx);

   if(gamestate != GS_LEVEL)
   {
      amx_RaiseError(amx, SC_ERR_GAMEMODE | SC_ERR_MASK);
      return -1;
   }

   tid = (int)params[1];
   op  = (int)params[2];

   // get sound name
   if((err = SM_GetSmallString(amx, &flags, params[3])) != AMX_ERR_NONE)
   {
      amx_RaiseError(amx, err);
      return -1;
   }

   results = deh_ParseFlagsCombined(flags);

   while((mo = P_FindMobjFromTID(tid, mo, context->invocationData.trigger)))
   {
      switch(op)
      {
      case 0: // set flags
         mo->flags  = results[0];
         mo->flags2 = results[1];
         mo->flags3 = results[2];
         mo->flags4 = results[3];
         break;
      case 1: // add flags
         mo->flags  |= results[0];
         mo->flags2 |= results[1];
         mo->flags3 |= results[2];
         mo->flags4 |= results[3];
         break;
      case 2: // remove flags
         mo->flags  &= ~(results[0]);
         mo->flags2 &= ~(results[1]);
         mo->flags3 &= ~(results[2]);
         mo->flags4 &= ~(results[3]);
         break;
      }
   }

   free(flags);

   return 0;
}

//
// sm_thingsetfriend
// * Implements _ThingSetFriend(tid, friend)
//
static cell AMX_NATIVE_CALL sm_thingsetfriend(AMX *amx, cell *params)
{
   int tid, friendly;
   mobj_t *mo = NULL;
   SmallContext_t *context = SM_GetContextForAMX(amx);

   if(gamestate != GS_LEVEL)
   {
      amx_RaiseError(amx, SC_ERR_GAMEMODE | SC_ERR_MASK);
      return -1;
   }

   tid      = params[1];
   friendly = params[2];

   while((mo = P_FindMobjFromTID(tid, mo, context->invocationData.trigger)))
   {
      switch(friendly)
      {
      case 0: // make enemy
         mo->flags &= ~MF_FRIEND;
         break;
      case 1: // make friend
         mo->flags |= MF_FRIEND;
         break;
      case 2: // toggle state
         mo->flags ^= MF_FRIEND;
         break;
      }

      P_UpdateThinker(&mo->thinker);
   }

   return 0;
}

//
// sm_thingisfriend
// * Implements _ThingIsFriend(tid)
//
static cell AMX_NATIVE_CALL sm_thingisfriend(AMX *amx, cell *params)
{
   int tid;
   boolean friendly = false;
   mobj_t *mo = NULL;
   SmallContext_t *ctx = SM_GetContextForAMX(amx);

   if(gamestate != GS_LEVEL)
   {
      amx_RaiseError(amx, SC_ERR_GAMEMODE | SC_ERR_MASK);
      return -1;
   }

   tid = params[1];

   if((mo = P_FindMobjFromTID(tid, mo, ctx->invocationData.trigger)))
      friendly = ((mo->flags & MF_FRIEND) == MF_FRIEND);

   return friendly;
}

//
// sm_thingthrust3f    -- joek 7/6/06
// * Implements _ThingThrust3f(tid, x, y, z)
//
// haleyjd: changed to be "3f" version and to use fixed_t params.
//
static cell AMX_NATIVE_CALL sm_thingthrust3f(AMX *amx, cell *params)
{
   int tid;
   fixed_t x, y, z;
   mobj_t *mo = NULL;
   SmallContext_t *context = SM_GetContextForAMX(amx);

   if(gamestate != GS_LEVEL)
   {
      amx_RaiseError(amx, SC_ERR_GAMEMODE | SC_ERR_MASK);
      return -1;
   }

   tid = params[1];
   x   = (fixed_t)params[2];
   y   = (fixed_t)params[3];
   z   = (fixed_t)params[4];

   while((mo = P_FindMobjFromTID(tid, mo, context->invocationData.trigger)))
   {
      mo->momx += x;
      mo->momy += y;
      mo->momz += z;
   }

   return 0;
}

//
// sm_thingthrust
//
// haleyjd 06/08/06:
// * Implements _ThingThrust(angle, force, tid)
//
static cell AMX_NATIVE_CALL sm_thingthrust(AMX *amx, cell *params)
{
   mobj_t  *mo   = NULL;
   angle_t angle = FixedToAngle((fixed_t)params[1]);
   fixed_t force = (fixed_t)params[2];
   int     tid   = params[3];
   SmallContext_t *context = SM_GetContextForAMX(amx);

   if(gamestate != GS_LEVEL)
   {
      amx_RaiseError(amx, SC_ERR_GAMEMODE | SC_ERR_MASK);
      return -1;
   }

   while((mo = P_FindMobjFromTID(tid, mo, context->invocationData.trigger)))
      P_ThrustMobj(mo, angle, force);

   return 0;
}

// thing position enum values
enum
{
   TPOS_X,
   TPOS_Y,
   TPOS_Z,
   TPOS_ANGLE,
   TPOS_MOMX,
   TPOS_MOMY,
   TPOS_MOMZ,
   TPOS_FLOORZ,
   TPOS_CEILINGZ,
};

//
//  sm_thinggetpos() -- joek 7/6/06
//  * Implements _ThingGetPos(tid, valuetoget)
//
static cell AMX_NATIVE_CALL sm_thinggetpos(AMX *amx, cell *params)
{
   int tid, valuetoget;
   mobj_t *mo = NULL;
   SmallContext_t *context = SM_GetContextForAMX(amx);

   if(gamestate != GS_LEVEL)
   {
      amx_RaiseError(amx, SC_ERR_GAMEMODE | SC_ERR_MASK);
      return -1;
   }

   tid = params[1];
   valuetoget = params[2];

   if((mo = P_FindMobjFromTID(tid, mo, context->invocationData.trigger)))
   {
      switch(valuetoget)
      {
      case TPOS_X:
         return (cell)mo->x;
      case TPOS_Y:
         return (cell)mo->y;
      case TPOS_Z:
         return (cell)mo->z;
      case TPOS_ANGLE:
         return (cell)AngleToFixed(mo->angle);
      case TPOS_MOMX:
         return (cell)mo->momx;
      case TPOS_MOMY:
         return (cell)mo->momy;
      case TPOS_MOMZ:
         return (cell)mo->momz;
      case TPOS_FLOORZ:
         return (cell)mo->floorz;
      case TPOS_CEILINGZ:
         return (cell)mo->ceilingz;
      default:
         return 0;
      }
   }

   return 0;
}

//
//  sm_getfreetid()	-- joek 7/6/06
//  * Implements _GetFreeTID()
//  - Returns a free TID
//
static cell AMX_NATIVE_CALL sm_getfreetid(AMX *amx, cell *params)
{
   int tid;

   if(gamestate != GS_LEVEL)
   {
      amx_RaiseError(amx, SC_ERR_GAMEMODE | SC_ERR_MASK);
      return -1;
   }

   for(tid = 1; tid <= 65535; ++tid)
   {
      if(P_FindMobjFromTID(tid, NULL, NULL) == NULL)
         return tid;
   }

   return 0;
}

enum {
   TELE_NORMAL,
   TELE_SILENT,
};

//
// sm_thingteleport    -- joek 6/15/07
// * implements _ThingTeleport(tid, x, y, z, silent)
//
static cell sm_thingteleport(AMX *amx, cell *params)
{
   int tid = params[1];
   fixed_t x = params[2];
   fixed_t y = params[3];
   fixed_t z = params[4];
   int silent = params[5];

   fixed_t oldx;
   fixed_t oldy;
   fixed_t oldz;

   mobj_t *mo = NULL;
   SmallContext_t *context = SM_GetContextForAMX(amx);

   if(gamestate != GS_LEVEL)
   {
      amx_RaiseError(amx, SC_ERR_GAMEMODE | SC_ERR_MASK);
      return -1;
   }

   // work on all mobjs of the given tid
   while((mo = P_FindMobjFromTID(tid, mo, context->invocationData.trigger)))
   {
      oldx = mo->x;
      oldy = mo->y;
      oldz = mo->z;

      P_TeleportMove(mo, x, y, false);
      mo->z = z;

      // some crap from EV_Teleport i thought might be useful :P
      P_AdjustFloorClip(mo);

      // If the teleport isn't silent, spawn the telefog and make a nice sound :3
      if(silent == TELE_NORMAL)
      {
         // spawn teleport fog and emit sound at source
         S_StartSound(P_SpawnMobj(oldx, oldy,
                  oldz + GameModeInfo->teleFogHeight,
                  GameModeInfo->teleFogType),
                  GameModeInfo->teleSound);

         // spawn teleport fog and emit sound at destination
         S_StartSound(P_SpawnMobj(mo->x + 20*finecosine[mo->angle>>ANGLETOFINESHIFT],
                  mo->y + 20*finesine[mo->angle>>ANGLETOFINESHIFT],
                  mo->z + GameModeInfo->teleFogHeight,
                  GameModeInfo->teleFogType),
                  GameModeInfo->teleSound);
      }
   }

   return 0;
}

AMX_NATIVE_INFO mobj_Natives[] =
{
   { "_ThingSpawn",        sm_thingspawn },
   { "_ThingSpawnSpot",    sm_thingspawnspot },
   { "_ThingSound",        sm_thingsound },
   { "_ThingSoundNum",     sm_thingsoundnum },
   { "_ThingInfoSound",    sm_thinginfosound },
   { "_ThingMassacre",     sm_thingmassacre },
   { "_ThingGetProperty",  sm_thinggetproperty },
   { "_ThingSetProperty",  sm_thingsetproperty },
   { "_ThingFlagsFromStr", sm_thingflagsstr },
   { "_ThingSetFriend",    sm_thingsetfriend },
   { "_ThingIsFriend",     sm_thingisfriend },
   { "_ThingThrust3f",     sm_thingthrust3f },
   { "_ThingThrust",       sm_thingthrust },
   { "_ThingGetPos",       sm_thinggetpos },
   { "_GetFreeTID",        sm_getfreetid },
   { "_ThingTeleport",     sm_thingteleport },
   { NULL,                 NULL }
};
#endif

//----------------------------------------------------------------------------
//
// $Log: p_mobj.c,v $
// Revision 1.26  1998/05/16  00:24:12  phares
// Unknown things now flash warning msg instead of causing abort
//
// Revision 1.25  1998/05/15  00:33:19  killough
// Change function used in thing deletion check
//
// Revision 1.24  1998/05/14  08:01:56  phares
// Added Player Starts 5-8 (4001-4004)
//
// Revision 1.23  1998/05/12  12:47:21  phares
// Removed OVER UNDER code
//
// Revision 1.22  1998/05/12  06:09:32  killough
// Prevent voodoo dolls from causing player bopping
//
// Revision 1.21  1998/05/07  00:54:23  killough
// Remove dependence on evaluation order, fix (-1) ptr bug
//
// Revision 1.20  1998/05/05  15:35:16  phares
// Documentation and Reformatting changes
//
// Revision 1.19  1998/05/03  23:16:49  killough
// Remove unnecessary declarations, fix #includes
//
// Revision 1.18  1998/04/27  02:02:12  killough
// Fix crashes caused by mobjs targeting deleted thinkers
//
// Revision 1.17  1998/04/10  06:35:56  killough
// Fix mobj state machine cycle hangs
//
// Revision 1.16  1998/03/30  12:05:57  jim
// Added support for not-dm not-coop thing flags
//
// Revision 1.15  1998/03/28  18:00:58  killough
// Remove old dead code which is commented out
//
// Revision 1.14  1998/03/23  15:24:30  phares
// Changed pushers to linedef control
//
// Revision 1.13  1998/03/20  00:30:06  phares
// Changed friction to linedef control
//
// Revision 1.12  1998/03/16  12:43:41  killough
// Use new P_TryMove() allowing dropoffs in certain cases
//
// Revision 1.11  1998/03/12  14:28:46  phares
// friction and IDCLIP changes
//
// Revision 1.10  1998/03/11  17:48:28  phares
// New cheats, clean help code, friction fix
//
// Revision 1.9  1998/03/09  18:27:04  phares
// Fixed bug in neighboring variable friction sectors
//
// Revision 1.8  1998/03/04  07:40:04  killough
// comment out noclipping hack for now
//
// Revision 1.7  1998/02/26  21:15:30  killough
// Fix thing type 0 crashes, e.g. MAP25
//
// Revision 1.6  1998/02/24  09:20:11  phares
// Removed 'onground' local variable
//
// Revision 1.5  1998/02/24  08:46:21  phares
// Pushers, recoil, new friction, and over/under work
//
// Revision 1.4  1998/02/23  04:46:21  killough
// Preserve no-clipping cheat across idclev
//
// Revision 1.3  1998/02/17  05:47:11  killough
// Change RNG calls to use keys for each block
//
// Revision 1.2  1998/01/26  19:24:15  phares
// First rev with no ^Ms
//
// Revision 1.1.1.1  1998/01/19  14:03:00  rand
// Lee's Jan 19 sources
//
//----------------------------------------------------------------------------
<|MERGE_RESOLUTION|>--- conflicted
+++ resolved
@@ -798,27 +798,17 @@
             if(!cl_predicting)
                S_StartSound(mo, GameModeInfo->playerSounds[sk_oof]);
          }
-<<<<<<< HEAD
-         else if(onthing || !E_GetThingFloorType(mo)->liquid)
+         else if(onthing || !E_GetThingFloorType(mo, true)->liquid)
          {
             if(!cl_predicting)
                S_StartSound(mo, GameModeInfo->playerSounds[sk_plfeet]);
          }
       }
-      else if(onthing || !E_GetThingFloorType(mo)->liquid)
+      else if(onthing || !E_GetThingFloorType(mo, true)->liquid)
       {
          if(!cl_predicting)
             S_StartSound(mo, GameModeInfo->playerSounds[sk_oof]);
       }
-=======
-         else if(mo->momz < -12*FRACUNIT)
-            S_StartSound(mo, GameModeInfo->playerSounds[sk_oof]);
-         else if(onthing || !E_GetThingFloorType(mo, true)->liquid)
-            S_StartSound(mo, GameModeInfo->playerSounds[sk_plfeet]);
-      }
-      else if(onthing || !E_GetThingFloorType(mo, true)->liquid)
-         S_StartSound(mo, GameModeInfo->playerSounds[sk_oof]);
->>>>>>> 7a55a538
    }
 }
 
@@ -1251,13 +1241,8 @@
          }
       }
    }
-<<<<<<< HEAD
-
-   if(!ret && R_LinkedCeilingActive(mobj->subsector->sector))
-=======
-   
+
    if(!ret && mobj->subsector->sector->c_pflags & PS_PASSABLE)
->>>>>>> 7a55a538
    {
       // Calculate the height at which the mobj should pass through the portal
       fixed_t passheight;
