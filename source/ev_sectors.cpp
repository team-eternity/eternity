--- conflicted
+++ resolved
@@ -296,11 +296,7 @@
    sector->hticPushForce = 2048*28;
    
    // scrolls to the east:
-<<<<<<< HEAD
-   Add_Scroller(ScrollThinker::sc_floor, (-FRACUNIT/2)<<3, 0, -1, static_cast<int>(sector - sectors), 0);
-=======
    Add_Scroller(ScrollThinker::sc_floor, (-FRACUNIT/2) * 8, 0, -1, sector - sectors, 0);
->>>>>>> 65981e70
 }
 
 //
