--- conflicted
+++ resolved
@@ -1,4 +1,4 @@
-// Emacs style mode select -* C++ -*- vi:sw=3 ts=3:
+// Emacs style mode select -*- C++ -*- vi:sw=3 ts=3:
 //-----------------------------------------------------------------------------
 //
 // Copyright(C) 2000 James Haley
@@ -191,13 +191,13 @@
 
 // initialise the console
 
-<<<<<<< HEAD
-// [CG] Used after WAD reloading.
+// [CG] 9/13/11 Used after WAD reloading.
 void C_ReloadFont(void)
 {
    if(!(c_font = E_FontForName(c_fontname)))
       I_Error("C_Init: bad EDF font name %s\n", c_fontname);
-=======
+}
+
 //
 // C_initMessageBuffer
 //
@@ -208,7 +208,6 @@
 {
    for(int i = 0; i < MESSAGES; i++)
       messages[i] = &msgtext[i * LINELENGTH];
->>>>>>> d9611a97
 }
 
 void C_Init(void)
@@ -225,10 +224,10 @@
 
    // sf: stupid american spellings =)
    C_NewAlias("color", "colour %opt");
-
+   
    C_AddCommands();
    C_updateInputPoint();
-
+   
    // haleyjd
    G_InitKeyBindings();   
 }
@@ -238,7 +237,7 @@
 void C_Ticker(void)
 {
    Console.showprompt = true;
-
+   
    if(gamestate != GS_CONSOLE)
    {
       // specific to half-screen version only
@@ -807,12 +806,13 @@
 
    // haleyjd: write this message to the log if one is open
    C_AppendToLog(tempstr); 
-
-   // [CG] Only do this if we're not a headless server.
+   
+   // [CG] 9/13/11 Only do this if we're not headless.
    if(!CS_HEADLESS)
    {
-       C_AdjustLineBreaks(tempstr); // haleyjd
-       C_AddMessage(tempstr);
+      C_AdjustLineBreaks(tempstr); // haleyjd
+      
+      C_AddMessage(tempstr);
    }
 }
 
@@ -930,8 +930,7 @@
 static void C_AppendToLog(const char *text)
 {
    // only if console logging is enabled
-   // [CG] Or we're a headless server!
-   // if(console_log)
+   // [CG] 9/13/11 ...or we're headless.
    if(console_log || CS_HEADLESS)
    {
       int len;
@@ -945,12 +944,12 @@
 
       if(console_log)
       {
-          fprintf(console_log, "%s", tmpmessage);
-          fflush(console_log);
+         fprintf(console_log, "%s", tmpmessage);
+         fflush(console_log);
       }
 
       if(CS_HEADLESS)
-         fputs((const char*)tmpmessage, stdout);
+         fputs((const char *)tmpmessage, stdout);
    }
 }
 
