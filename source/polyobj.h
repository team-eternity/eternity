--- conflicted
+++ resolved
@@ -121,11 +121,7 @@
 // Polyobject Special Thinkers
 //
 
-<<<<<<< HEAD
-class polyrotate_t : public CThinker
-=======
 class CPolyRotate : public CThinker
->>>>>>> a6313a78
 {
 protected:
    void Think();
@@ -136,11 +132,7 @@
    int distance;      // distance to move
 };
 
-<<<<<<< HEAD
-class polymove_t : public CThinker
-=======
 class CPolyMove : public CThinker
->>>>>>> a6313a78
 {
 protected:
    void Think();
@@ -154,11 +146,7 @@
    unsigned int angle; // angle along which to move
 };
 
-<<<<<<< HEAD
-class polyslidedoor_t : public CThinker
-=======
 class CPolySlideDoor : public CThinker
->>>>>>> a6313a78
 {
 protected:
    void Think();
@@ -179,11 +167,7 @@
    boolean closing;        // if true, is closing
 };
 
-<<<<<<< HEAD
-class polyswingdoor_t : public CThinker
-=======
 class CPolySwingDoor : public CThinker
->>>>>>> a6313a78
 {
 protected:
    void Think();
