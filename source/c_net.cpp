--- conflicted
+++ resolved
@@ -126,11 +126,7 @@
    return c;
 }
 
-<<<<<<< HEAD
-void C_SendCmd(int dest, int cmdnum, const char *s, ...)
-=======
 void C_SendCmd(int dest, int cmdnum, const char *s,...)
->>>>>>> 7b5e4f3c
 {
    va_list args;
    char tempstr[500];
