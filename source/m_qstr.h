// Emacs style mode select   -*- C -*-
//-----------------------------------------------------------------------------
//
// Copyright(C) 2005 James Haley
//
// This program is free software; you can redistribute it and/or modify
// it under the terms of the GNU General Public License as published by
// the Free Software Foundation; either version 2 of the License, or
// (at your option) any later version.
// 
// This program is distributed in the hope that it will be useful,
// but WITHOUT ANY WARRANTY; without even the implied warranty of
// MERCHANTABILITY or FITNESS FOR A PARTICULAR PURPOSE.  See the
// GNU General Public License for more details.
// 
// You should have received a copy of the GNU General Public License
// along with this program; if not, write to the Free Software
// Foundation, Inc., 59 Temple Place, Suite 330, Boston, MA  02111-1307  USA
//
//--------------------------------------------------------------------------
//
// Reallocating string structure
//
// What this "class" guarantees:
// * The string will always be null-terminated
// * Indexing functions always check array bounds
// * Insertion functions always reallocate when needed
//
// Of course, using QStrBuffer can negate these, so avoid it
// except for passing a char * to read op functions.
//
// By James Haley
//
//-----------------------------------------------------------------------------

#ifndef M_QSTR_H__
#define M_QSTR_H__

<<<<<<< HEAD
#include "doomtype.h"

typedef struct qstring_s
=======
struct qstring_t
>>>>>>> 25e32304
{
   char   *buffer;
   size_t  index;
   size_t  size;
};

#define qstring_npos ((size_t) -1)

//
// Basic Property Getters
//

//
// QStrBuffer
//
// Retrieves a pointer to the internal buffer. This pointer shouldn't be 
// cached, and is not meant for writing into (although it is safe to do so, it
// circumvents the encapsulation and security of this structure).
//
#define QStrBuffer(qstr) ((qstr)->buffer)

//
// QStrConstPtr
//
// Like QStrBuffer, but casts to const to enforce safety.
//
#define QStrConstPtr(qstr) ((const char *)((qstr)->buffer))

//
// QStrLen
//
// Because the validity of "index" is maintained by all insertion and editing
// functions, we can bypass calling strlen.
//
#define QStrLen(qstr) ((qstr)->index)

//
// QStrSize
//
// Returns the amount of size allocated for this qstring (will be >= strlen).
// You are allowed to index into the qstring up to size - 1, although any bytes
// beyond the strlen will be zero.
//
#define QStrSize(qstr) ((qstr)->size)

//
// "Methods"
//

qstring_t  *QStrInitCreate(qstring_t *qstr);
qstring_t  *QStrInitCreateSize(qstring_t *qstr, size_t size);
qstring_t  *QStrCreateSize(qstring_t *qstr, size_t size);
qstring_t  *QStrCreate(qstring_t *qstr);
qstring_t  *QStrGrow(qstring_t *qstr, size_t len);
qstring_t  *QStrClear(qstring_t *qstr);
qstring_t  *QStrClearOrCreate(qstring_t *qstr, size_t size);
void        QStrFree(qstring_t *qstr);
char        QStrCharAt(qstring_t *qstr, size_t idx);
char       *QStrBufferAt(qstring_t *qstr, size_t idx);
qstring_t  *QStrPutc(qstring_t *qstr, char ch);
qstring_t  *QStrDelc(qstring_t *qstr);
qstring_t  *QStrCat(qstring_t *qstr, const char *str);
qstring_t  *QStrQCat(qstring_t *dest, qstring_t *src);
qstring_t  *QStrInsert(qstring_t *dest, const char *insertstr, size_t pos);
int         QStrCmp(qstring_t *qstr, const char *str);
int         QStrNCmp(qstring_t *qstr, const char *str, size_t maxcount);
int         QStrCaseCmp(qstring_t *qstr, const char *str);
int         QStrNCaseCmp(qstring_t *qstr, const char *str, size_t maxcount);
qstring_t  *QStrCopy(qstring_t *qstr, const char *str);
char       *QStrCNCopy(char *dest, const qstring_t *src, size_t size);
qstring_t  *QStrQCopy(qstring_t *dest, const qstring_t *src);
qstring_t  *QStrUpr(qstring_t *qstr);
qstring_t  *QStrLwr(qstring_t *qstr);
size_t      QStrReplace(qstring_t *qstr, const char *filter, char repl);
size_t      QStrReplaceNotOf(qstring_t *qstr, const char *filter, char repl);
char       *QStrCDup(qstring_t *qstr, int tag);
char       *QStrCDupAuto(qstring_t *qstr);
int         QStrAtoi(qstring_t *qstr);
double      QStrToDouble(qstring_t *str, char **endptr);
const char *QStrChr(qstring_t *qstr, char c);
const char *QStrRChr(qstring_t *qstr, char c);
size_t      QStrFindFirstOfChar(qstring_t *qstr, char c);
size_t      QStrFindFirstNotOfChar(qstring_t *qstr, char c);
boolean     QStrIsAlNum(qstring_t *qstr);
boolean     QStrIsAlpha(qstring_t *qstr);
boolean     QStrIsNum(qstring_t *qstr);
boolean     QStrIsLower(qstring_t *qstr);
boolean     QStrIsSpace(qstring_t *qstr);
boolean     QStrIsUpper(qstring_t *qstr);
qstring_t  *QStrLStrip(qstring_t *qstr, char c);
qstring_t  *QStrRStrip(qstring_t *qstr, char c);
qstring_t  *QStrTruncate(qstring_t *qstr, size_t pos);
qstring_t  *QStrMakeQuoted(qstring_t *s);
int         QStrPrintf(qstring_t *qstr, size_t maxlen, const char *fmt, ...);

#endif

// EOF

<|MERGE_RESOLUTION|>--- conflicted
+++ resolved
@@ -36,13 +36,7 @@
 #ifndef M_QSTR_H__
 #define M_QSTR_H__
 
-<<<<<<< HEAD
-#include "doomtype.h"
-
-typedef struct qstring_s
-=======
 struct qstring_t
->>>>>>> 25e32304
 {
    char   *buffer;
    size_t  index;
