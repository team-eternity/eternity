--- conflicted
+++ resolved
@@ -151,11 +151,6 @@
    qstring    &toLower();
 
    // Substring Replacements
-<<<<<<< HEAD
-   size_t      replace(const char *filter, char repl);
-   size_t      replaceNotOf(const char *filter, char repl);
-   qstring    &normalizeSlashes();
-=======
    size_t   replace(const char *filter, char repl);
    size_t   replaceNotOf(const char *filter, char repl);
    
@@ -164,7 +159,6 @@
    qstring &pathConcatenate(const char *addend);
    qstring &addDefaultExtension(const char *ext);
    void     extractFileBase(qstring &dest);
->>>>>>> 245cff67
 
    // Zone strdup wrappers
    char       *duplicate(int tag) const;
