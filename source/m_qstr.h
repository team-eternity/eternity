// Emacs style mode select   -*- C++ -*-
//-----------------------------------------------------------------------------
//
// Copyright(C) 2005 James Haley
//
// This program is free software; you can redistribute it and/or modify
// it under the terms of the GNU General Public License as published by
// the Free Software Foundation; either version 2 of the License, or
// (at your option) any later version.
// 
// This program is distributed in the hope that it will be useful,
// but WITHOUT ANY WARRANTY; without even the implied warranty of
// MERCHANTABILITY or FITNESS FOR A PARTICULAR PURPOSE.  See the
// GNU General Public License for more details.
// 
// You should have received a copy of the GNU General Public License
// along with this program; if not, write to the Free Software
// Foundation, Inc., 59 Temple Place, Suite 330, Boston, MA  02111-1307  USA
//
//--------------------------------------------------------------------------
//
// Reallocating string structure
//
// What this class guarantees:
// * The string will always be null-terminated
// * Indexing functions always check array bounds
// * Insertion functions always reallocate when needed
//
// Of course, using getBuffer can negate these, so avoid it
// except for passing a char * to read op functions.
//
// By James Haley
//
//-----------------------------------------------------------------------------

#ifndef M_QSTR_H__
#define M_QSTR_H__

#include "z_zone.h"

class qstring : public ZoneObject
{
private:
   char   *buffer;
   size_t  index;
   size_t  size;

public:
   static const size_t npos;
   static const size_t basesize;

   // Constructor / Destructor
   qstring(size_t startSize = 0, int tag = PU_STATIC) 
      : ZoneObject(), buffer(NULL), index(0), size(0)
   {
      ChangeTag(tag);
      if(startSize)
         initCreateSize(startSize);
   }
   ~qstring() { freeBuffer(); }

   // Basic Property Getters

   //
   // qstring::getBuffer
   //
   // Retrieves a pointer to the internal buffer. This pointer shouldn't be 
   // cached, and is not meant for writing into (although it is safe to do so, it
   // circumvents the encapsulation and security of this structure).
   //
   char *getBuffer() { return buffer; }

   //
   // qstring::constPtr
   //
   // Like qstring::getBuffer, but casts to const to enforce safety.
   //
   const char *constPtr() const { return buffer; }

   //
   // qstring::length
   //
   // Because the validity of "index" is maintained by all insertion and editing
   // functions, we can bypass calling strlen.
   //
   size_t length() const { return index; }

   //
   // qstring::getSize
   //
   // Returns the amount of size allocated for this qstring (will be >= strlen).
   // You are allowed to index into the qstring up to size - 1, although any bytes
   // beyond the strlen will be zero.
   //
   size_t getSize() const { return size; }

   qstring    &initCreate();
   qstring    &initCreateSize(size_t size);
   qstring    &createSize(size_t size);
   qstring    &create();
   qstring    &grow(size_t len);
   qstring    &clear();
   qstring    &clearOrCreate(size_t size);
   void        freeBuffer();
   char        charAt(size_t idx) const;
   char       *bufferAt(size_t idx) const;
   qstring    &Putc(char ch);
   qstring    &Delc();
   qstring    &concat(const char *str);
   qstring    &concat(const qstring &src);
   qstring    &insert(const char *insertstr, size_t pos);
   int         strCmp(const char *str) const;
   int         strNCmp(const char *str, size_t maxcount) const;
   int         strCaseCmp(const char *str) const;
   int         strNCaseCmp(const char *str, size_t maxcount) const;
   bool        compare(const char *str) const;
   bool        compare(const qstring &other) const;
   qstring    &copy(const char *str);
   qstring    &copy(const qstring &src);
   char       *copyInto(char *dest, size_t size) const;
   qstring    &copyInto(qstring &dest) const;
   void        swapWith(qstring &str2);
   qstring    &toUpper();
   qstring    &toLower();
   size_t      replace(const char *filter, char repl);
   size_t      replaceNotOf(const char *filter, char repl);
   qstring    &normalizeSlashes();
   char       *duplicate(int tag) const;
   char       *duplicateAuto() const;
   int         toInt() const;
   long        toLong(char **endptr, int radix);
   double      toDouble(char **endptr);
   const char *strChr(char c) const;
   const char *strRChr(char c) const;
   size_t      findFirstOf(char c) const;
   size_t      findFirstNotOf(char c) const;
   const char *findSubStr(const char *substr) const;
   qstring    &LStrip(char c);
   qstring    &RStrip(char c);
   qstring    &truncate(size_t pos);
   qstring    &makeQuoted();
   int         Printf(size_t maxlen, const char *fmt, ...);

   // Operators
   bool     operator == (const qstring &other) const;
   bool     operator == (const char    *other) const;
   bool     operator != (const qstring &other) const;
   bool     operator != (const char    *other) const;
   qstring &operator  = (const qstring &other);
   qstring &operator  = (const char    *other);
   qstring &operator += (const qstring &other);
   qstring &operator += (const char    *other);
   qstring &operator += (char  ch);
};

//#define qstring_npos ((size_t) -1)

<<<<<<< HEAD
qstring_t  *QStrInitCreate(qstring_t *qstr);
qstring_t  *QStrInitCreateSize(qstring_t *qstr, size_t size);
qstring_t  *QStrCreateSize(qstring_t *qstr, size_t size);
qstring_t  *QStrCreate(qstring_t *qstr);
qstring_t  *QStrGrow(qstring_t *qstr, size_t len);
qstring_t  *QStrClear(qstring_t *qstr);
qstring_t  *QStrClearOrCreate(qstring_t *qstr, size_t size);
void        QStrFree(qstring_t *qstr);
char        QStrCharAt(qstring_t *qstr, size_t idx);
char       *QStrBufferAt(qstring_t *qstr, size_t idx);
qstring_t  *QStrPutc(qstring_t *qstr, char ch);
qstring_t  *QStrDelc(qstring_t *qstr);
qstring_t  *QStrCat(qstring_t *qstr, const char *str);
qstring_t  *QStrQCat(qstring_t *dest, qstring_t *src);
qstring_t  *QStrInsert(qstring_t *dest, const char *insertstr, size_t pos);
int         QStrCmp(qstring_t *qstr, const char *str);
int         QStrNCmp(qstring_t *qstr, const char *str, size_t maxcount);
int         QStrCaseCmp(qstring_t *qstr, const char *str);
int         QStrNCaseCmp(qstring_t *qstr, const char *str, size_t maxcount);
qstring_t  *QStrCopy(qstring_t *qstr, const char *str);
char       *QStrCNCopy(char *dest, const qstring_t *src, size_t size);
qstring_t  *QStrQCopy(qstring_t *dest, const qstring_t *src);
qstring_t  *QStrUpr(qstring_t *qstr);
qstring_t  *QStrLwr(qstring_t *qstr);
size_t      QStrReplace(qstring_t *qstr, const char *filter, char repl);
size_t      QStrReplaceNotOf(qstring_t *qstr, const char *filter, char repl);
qstring_t  *QStrNormalizeSlashes(qstring_t *qstr);
char       *QStrCDup(qstring_t *qstr, int tag);
char       *QStrCDupAuto(qstring_t *qstr);
int         QStrAtoi(qstring_t *qstr);
double      QStrToDouble(qstring_t *str, char **endptr);
const char *QStrChr(qstring_t *qstr, char c);
const char *QStrRChr(qstring_t *qstr, char c);
size_t      QStrFindFirstOfChar(qstring_t *qstr, char c);
size_t      QStrFindFirstNotOfChar(qstring_t *qstr, char c);
boolean     QStrIsAlNum(qstring_t *qstr);
boolean     QStrIsAlpha(qstring_t *qstr);
boolean     QStrIsNum(qstring_t *qstr);
boolean     QStrIsLower(qstring_t *qstr);
boolean     QStrIsSpace(qstring_t *qstr);
boolean     QStrIsUpper(qstring_t *qstr);
qstring_t  *QStrLStrip(qstring_t *qstr, char c);
qstring_t  *QStrRStrip(qstring_t *qstr, char c);
qstring_t  *QStrTruncate(qstring_t *qstr, size_t pos);
qstring_t  *QStrMakeQuoted(qstring_t *s);
int         QStrPrintf(qstring_t *qstr, size_t maxlen, const char *fmt, ...);
=======
>>>>>>> d9611a97

#endif

// EOF

<|MERGE_RESOLUTION|>--- conflicted
+++ resolved
@@ -1,4 +1,4 @@
-// Emacs style mode select   -*- C++ -*-
+// Emacs style mode select   -*- C++ -*- vi:sw=3 ts=3:
 //-----------------------------------------------------------------------------
 //
 // Copyright(C) 2005 James Haley
@@ -134,6 +134,12 @@
    const char *strRChr(char c) const;
    size_t      findFirstOf(char c) const;
    size_t      findFirstNotOf(char c) const;
+   bool        isAlNum() const;
+   bool        isAlpha() const;
+   bool        isNum() const;
+   bool        isSpace() const;
+   bool        isLower() const;
+   bool        isUpper() const;
    const char *findSubStr(const char *substr) const;
    qstring    &LStrip(char c);
    qstring    &RStrip(char c);
@@ -155,55 +161,6 @@
 
 //#define qstring_npos ((size_t) -1)
 
-<<<<<<< HEAD
-qstring_t  *QStrInitCreate(qstring_t *qstr);
-qstring_t  *QStrInitCreateSize(qstring_t *qstr, size_t size);
-qstring_t  *QStrCreateSize(qstring_t *qstr, size_t size);
-qstring_t  *QStrCreate(qstring_t *qstr);
-qstring_t  *QStrGrow(qstring_t *qstr, size_t len);
-qstring_t  *QStrClear(qstring_t *qstr);
-qstring_t  *QStrClearOrCreate(qstring_t *qstr, size_t size);
-void        QStrFree(qstring_t *qstr);
-char        QStrCharAt(qstring_t *qstr, size_t idx);
-char       *QStrBufferAt(qstring_t *qstr, size_t idx);
-qstring_t  *QStrPutc(qstring_t *qstr, char ch);
-qstring_t  *QStrDelc(qstring_t *qstr);
-qstring_t  *QStrCat(qstring_t *qstr, const char *str);
-qstring_t  *QStrQCat(qstring_t *dest, qstring_t *src);
-qstring_t  *QStrInsert(qstring_t *dest, const char *insertstr, size_t pos);
-int         QStrCmp(qstring_t *qstr, const char *str);
-int         QStrNCmp(qstring_t *qstr, const char *str, size_t maxcount);
-int         QStrCaseCmp(qstring_t *qstr, const char *str);
-int         QStrNCaseCmp(qstring_t *qstr, const char *str, size_t maxcount);
-qstring_t  *QStrCopy(qstring_t *qstr, const char *str);
-char       *QStrCNCopy(char *dest, const qstring_t *src, size_t size);
-qstring_t  *QStrQCopy(qstring_t *dest, const qstring_t *src);
-qstring_t  *QStrUpr(qstring_t *qstr);
-qstring_t  *QStrLwr(qstring_t *qstr);
-size_t      QStrReplace(qstring_t *qstr, const char *filter, char repl);
-size_t      QStrReplaceNotOf(qstring_t *qstr, const char *filter, char repl);
-qstring_t  *QStrNormalizeSlashes(qstring_t *qstr);
-char       *QStrCDup(qstring_t *qstr, int tag);
-char       *QStrCDupAuto(qstring_t *qstr);
-int         QStrAtoi(qstring_t *qstr);
-double      QStrToDouble(qstring_t *str, char **endptr);
-const char *QStrChr(qstring_t *qstr, char c);
-const char *QStrRChr(qstring_t *qstr, char c);
-size_t      QStrFindFirstOfChar(qstring_t *qstr, char c);
-size_t      QStrFindFirstNotOfChar(qstring_t *qstr, char c);
-boolean     QStrIsAlNum(qstring_t *qstr);
-boolean     QStrIsAlpha(qstring_t *qstr);
-boolean     QStrIsNum(qstring_t *qstr);
-boolean     QStrIsLower(qstring_t *qstr);
-boolean     QStrIsSpace(qstring_t *qstr);
-boolean     QStrIsUpper(qstring_t *qstr);
-qstring_t  *QStrLStrip(qstring_t *qstr, char c);
-qstring_t  *QStrRStrip(qstring_t *qstr, char c);
-qstring_t  *QStrTruncate(qstring_t *qstr, size_t pos);
-qstring_t  *QStrMakeQuoted(qstring_t *s);
-int         QStrPrintf(qstring_t *qstr, size_t maxlen, const char *fmt, ...);
-=======
->>>>>>> d9611a97
 
 #endif
 
