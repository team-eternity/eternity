// Emacs style mode select -*- C -*- vi:sw=3 ts=3:
//-----------------------------------------------------------------------------
//
// Copyright(C) 2000 James Haley
//
// This program is free software; you can redistribute it and/or modify
// it under the terms of the GNU General Public License as published by
// the Free Software Foundation; either version 2 of the License, or
// (at your option) any later version.
//
// This program is distributed in the hope that it will be useful,
// but WITHOUT ANY WARRANTY; without even the implied warranty of
// MERCHANTABILITY or FITNESS FOR A PARTICULAR PURPOSE.  See the
// GNU General Public License for more details.
//
// You should have received a copy of the GNU General Public License
// along with this program; if not, write to the Free Software
// Foundation, Inc., 59 Temple Place, Suite 330, Boston, MA  02111-1307  USA
//
//--------------------------------------------------------------------------
//
// DESCRIPTION:
//
// The heart of DOOM itself -- everything is tied together from
// here. Input, demos, netplay, level loading, exit, savegames --
// there's something pertinent to everything.
//
//-----------------------------------------------------------------------------

#include <time.h>
#include <stdarg.h>
#include <errno.h>

#include "d_io.h"
#include "c_io.h"
#include "c_net.h"
#include "c_runcmd.h"
#include "p_info.h"
#include "doomdef.h"
#include "doomstat.h"
#include "f_finale.h"
#include "f_wipe.h"
#include "m_argv.h"
#include "m_misc.h"
#include "m_shots.h"
#include "mn_engin.h"
#include "mn_menus.h"
#include "m_random.h"
#include "p_setup.h"
#include "p_saveg.h"
#include "p_tick.h"
#include "d_main.h"
#include "hu_stuff.h"
#include "hu_frags.h" // haleyjd
#include "st_stuff.h"
#include "am_map.h"
#include "w_wad.h"
#include "w_levels.h" // haleyjd
#include "r_main.h"
#include "r_draw.h"
#include "r_things.h" // haleyjd
#include "p_map.h"
#include "s_sound.h"
#include "dstrings.h"
#include "sounds.h"
#include "p_chase.h"
#include "r_data.h"
#include "r_sky.h"
#include "d_deh.h"              // Ty 3/27/98 deh declarations
#include "p_inter.h"
#include "g_game.h"
#include "c_net.h"
#include "d_net.h"
#include "p_hubs.h"
#include "g_bind.h"
#include "d_dialog.h"
#include "d_gi.h"
#include "in_lude.h"
#include "a_small.h"
#include "g_dmflag.h"
#include "e_states.h"
#include "s_sndseq.h"
#include "acs_intr.h"
#include "metaapi.h"
#include "p_maputl.h"

// [CG] Added
#include "cs_config.h"
#include "cs_hud.h"
#include "cs_main.h"
#include "cs_netid.h"
#include "cs_ctf.h"
#include "cs_wad.h"
#include "cl_main.h"
#include "cl_spec.h"
#include "sv_main.h"
#include "sv_spec.h"

// [CG] Moved to g_game.h
// #define SAVEGAMESIZE  0x20000
#define SAVESTRINGSIZE  24

// haleyjd: new demo format stuff
static char     eedemosig[] = "ETERN";

// [CG] Un-static'd.
// static size_t   savegamesize = SAVEGAMESIZE; // killough
size_t   savegamesize = SAVEGAMESIZE; // killough
static char     *demoname;
boolean  netdemo;
static byte     *demobuffer;   // made some static -- killough
static size_t   maxdemosize;
static byte     *demo_p;
static int16_t  consistancy[MAXPLAYERS][BACKUPTICS];
static waddir_t *g_dir = &w_GlobalDir;

gameaction_t    gameaction;
gamestate_t     gamestate;
skill_t         gameskill;
boolean         respawnmonsters;
int             gameepisode;
int             gamemap;
// haleyjd: changed to an array
char            gamemapname[9] = { 0,0,0,0,0,0,0,0,0 };
boolean         paused;
boolean         sendpause;     // send a pause event next tic
boolean         sendsave;      // send a save event next tic
boolean         usergame;      // ok to save / end game
boolean         timingdemo;    // if true, exit with report on completion
boolean         fastdemo;      // if true, run at full speed -- killough
boolean         nodrawers;     // for comparative timing purposes
boolean         noblit;        // for comparative timing purposes
int             startgametic;
int             starttime;     // for comparative timing purposes
boolean         deathmatch;    // only if started as net death
boolean         netgame;       // only true if packets are broadcast
// [CG] Added some booleans for c/s.
boolean         clientside;
boolean         serverside;
boolean         clientserver;
// [CG] See doomstat.h for defense of capitalization, haha.
boolean         CS_HEADLESS;

/*
 * [CG] Dynamically allocating these now.
boolean         playeringame[MAXPLAYERS];
player_t        players[MAXPLAYERS];
 */

player_t        *players;
boolean         *playeringame;
int             consoleplayer; // player taking events and displaying
int             displayplayer; // view being displayed
int             gametic;
int             levelstarttic; // gametic at level start
int             basetic;       // killough 9/29/98: for demo sync
int             totalkills, totalitems, totalsecret;    // for intermission
boolean         demorecording;
boolean         demoplayback;
/*boolean         timedemo_menuscreen;*/
boolean         singledemo;           // quit after playing a demo from cmdline
boolean         precache = true;      // if true, load all graphics at start
wbstartstruct_t wminfo;               // parms for world map / intermission
boolean         haswolflevels = false;// jff 4/18/98 wolf levels present
byte            *savebuffer;
int             autorun = false;      // always running?          // phares
int             runiswalk = false;    // haleyjd 08/23/09
int             automlook = false;
int             bfglook = 1;
int             smooth_turning = 0;   // sf
int             novert;               // haleyjd

// sf: moved sensitivity here
int             mouseSensitivity_horiz; // has default   //  killough
int             mouseSensitivity_vert;  // has default
int             invert_mouse = true;
int             animscreenshot = 0;       // animated screenshots
int             mouseAccel_type = 0;

//
// controls (have defaults)
//

// haleyjd: these keys are not dynamically rebindable

int key_escape = KEYD_ESCAPE;
int key_chat;
int key_teamchat;   // [CG] Added for c/s.
int key_serverchat; // [CG] Added for c/s.
int key_help = KEYD_F1;
int key_spy;
int key_pause;
int destination_keys[MAXPLAYERS];

// haleyjd: mousebfire is now unused -- removed
int mousebstrafe;   // double-clicking either of these buttons
int mousebforward;  // causes a use action, however

// haleyjd: joyb variables are obsolete -- removed

#define MAXPLMOVE      (pc->forwardmove[1])
#define TURBOTHRESHOLD (pc->oforwardmove[1])
#define SLOWTURNTICS   6
#define QUICKREVERSE   32768 // 180 degree reverse                    // phares

boolean gamekeydown[NUMKEYS];
int     turnheld;       // for accelerative turning

boolean mousearray[4];
boolean *mousebuttons = &mousearray[1];    // allow [-1]

// mouse values are used once
int mousex;
int mousey;
int dclicktime;
int dclickstate;
int dclicks;
int dclicktime2;
int dclickstate2;
int dclicks2;

// joystick values are repeated
int joyxmove;
int joyymove;

int  savegameslot;
char savedescription[32];

//jff 3/24/98 declare startskill external, define defaultskill here
extern skill_t startskill;      //note 0-based
int defaultskill;               //note 1-based

// killough 2/8/98: make corpse queue variable in size
int bodyqueslot, bodyquesize, default_bodyquesize; // killough 2/8/98, 10/98

void *statcopy;       // for statistics driver

int keylookspeed = 5;

int cooldemo = false;
int cooldemo_tics;      // number of tics until changing view

void G_CoolViewPoint();

//
// G_BuildTiccmd
//
// Builds a ticcmd from all of the available inputs
// or reads it from the demo buffer.
// If recording a demo, write it out
//
// NETCODE_FIXME: The ticcmd_t structure will probably need to be
// altered to better support command packing.
//
void G_BuildTiccmd(ticcmd_t *cmd)
{
   boolean strafe;
   boolean bstrafe;
   boolean sendcenterview = false;
   int speed;
   int tspeed;
   int forward;
   int side;
   int newweapon;            // phares
   int look = 0;
   int mlook = 0;
   static int prevmlook = 0;
   ticcmd_t *base;
   int tmousex, tmousey;     // local mousex, mousey
   playerclass_t *pc = players[consoleplayer].pclass;

   base = I_BaseTiccmd();    // empty, or external driver
   memcpy(cmd, base, sizeof(*cmd));

#ifdef CONSHUGE
   // in console mode the whole ticcmd is used
   // to transfer console command chars

   if(gamestate == GS_CONSOLE)
   {
      int i;

      // fill ticcmd with console chars
      for(i = 0; i < sizeof(ticcmd_t); i++)
      {
         ((unsigned char*)cmd)[i] = C_dequeueChatChar();
      }
      return;
   }
#endif

   cmd->consistancy = consistancy[consoleplayer][maketic%BACKUPTICS];

   strafe = action_strafe;
   //speed = autorun || action_speed;
   speed = (autorun ? !(runiswalk && action_speed) : action_speed);

   forward = side = 0;

   // use two stage accelerative turning on the keyboard and joystick
   if(joyxmove < 0 || joyxmove > 0 || action_right || action_left)
      turnheld += ticdup;
   else
      turnheld = 0;

   if(turnheld < SLOWTURNTICS)
      tspeed = 2;             // slow turn
   else
      tspeed = speed;

   // turn 180 degrees in one keystroke? -- phares
   if(action_flip)
   {
      cmd->angleturn += (int16_t)QUICKREVERSE;
      action_flip = false;
   }

  // let movement keys cancel each other out
   if(strafe)
   {
      if(action_right)
         side += pc->sidemove[speed];
      if(action_left)
         side -= pc->sidemove[speed];
      if(joyxmove > 0)
         side += pc->sidemove[speed];
      if(joyxmove < 0)
         side -= pc->sidemove[speed];
   }
   else
   {
      if(action_right)
         cmd->angleturn -= (int16_t)pc->angleturn[tspeed];
      if(action_left)
         cmd->angleturn += (int16_t)pc->angleturn[tspeed];
      if(joyxmove > 0)
         cmd->angleturn -= (int16_t)pc->angleturn[tspeed];
      if(joyxmove < 0)
         cmd->angleturn += (int16_t)pc->angleturn[tspeed];
   }

   if(action_forward)
      forward += pc->forwardmove[speed];
   if(action_backward)
      forward -= pc->forwardmove[speed];
   if(joyymove < 0)
      forward += pc->forwardmove[speed];
   if(joyymove > 0)
      forward -= pc->forwardmove[speed];
   if(action_moveright)
      side += pc->sidemove[speed];
   if(action_moveleft)
      side -= pc->sidemove[speed];
   if(action_jump)                    // -- joek 12/22/07
      cmd->actions |= AC_JUMP;
   mlook = allowmlook && (action_mlook || automlook);

   // console commands
   cmd->chatchar = C_dequeueChatChar();

   if(action_attack)
      cmd->buttons |= BT_ATTACK;

   if(action_use)
   {
      cmd->buttons |= BT_USE;
      // clear double clicks if hit use button
      dclicks = 0;
   }

   // phares:
   // Toggle between the top 2 favorite weapons.
   // If not currently aiming one of these, switch to
   // the favorite. Only switch if you possess the weapon.

   // killough 3/22/98:
   //
   // Perform automatic weapons switch here rather than in p_pspr.c,
   // except in demo_compatibility mode.
   //
   // killough 3/26/98, 4/2/98: fix autoswitch when no weapons are left

   //
   // NETCODE_FIXME -- WEAPON_FIXME
   //
   // In order to later support dynamic weapons, the way weapon
   // changes are handled is going to have to be different from
   // either of the old systems. Packing weapon changes into the ticcmd
   // isn't going to be sufficient any more, there's not enough space
   // to support more than 16 weapons.
   //

   if((!demo_compatibility && players[consoleplayer].attackdown &&
       !P_CheckAmmo(&players[consoleplayer])) || action_nextweapon)
   {
      newweapon = P_SwitchWeapon(&players[consoleplayer]); // phares
   }
   else
   {                                 // phares 02/26/98: Added gamemode checks
      newweapon =
        action_weapon1 ? wp_fist :    // killough 5/2/98: reformatted
        action_weapon2 ? wp_pistol :
        action_weapon3 ? wp_shotgun :
        action_weapon4 ? wp_chaingun :
        action_weapon5 ? wp_missile :
        action_weapon6 && GameModeInfo->id != shareware ? wp_plasma :
        action_weapon7 && GameModeInfo->id != shareware ? wp_bfg :
        action_weapon8 ? wp_chainsaw :
        action_weapon9 && enable_ssg ? wp_supershotgun :
        wp_nochange;

      // killough 3/22/98: For network and demo consistency with the
      // new weapons preferences, we must do the weapons switches here
      // instead of in p_user.c. But for old demos we must do it in
      // p_user.c according to the old rules. Therefore demo_compatibility
      // determines where the weapons switch is made.

      // killough 2/8/98:
      // Allow user to switch to fist even if they have chainsaw.
      // Switch to fist or chainsaw based on preferences.
      // Switch to shotgun or SSG based on preferences.
      //
      // killough 10/98: make SG/SSG and Fist/Chainsaw
      // weapon toggles optional

      if(!demo_compatibility && doom_weapon_toggles)
      {
         const player_t *player = &players[consoleplayer];

         // only select chainsaw from '1' if it's owned, it's
         // not already in use, and the player prefers it or
         // the fist is already in use, or the player does not
         // have the berserker strength.

         if(newweapon==wp_fist && player->weaponowned[wp_chainsaw] &&
            player->readyweapon!=wp_chainsaw &&
            (player->readyweapon==wp_fist ||
             !player->powers[pw_strength] ||
             P_WeaponPreferred(wp_chainsaw, wp_fist)))
         {
            newweapon = wp_chainsaw;
         }

         // Select SSG from '3' only if it's owned and the player
         // does not have a shotgun, or if the shotgun is already
         // in use, or if the SSG is not already in use and the
         // player prefers it.

         if(newweapon == wp_shotgun && enable_ssg &&
            player->weaponowned[wp_supershotgun] &&
            (!player->weaponowned[wp_shotgun] ||
             player->readyweapon == wp_shotgun ||
             (player->readyweapon != wp_supershotgun &&
              P_WeaponPreferred(wp_supershotgun, wp_shotgun))))
         {
            newweapon = wp_supershotgun;
         }
      }
      // killough 2/8/98, 3/22/98 -- end of weapon selection changes
   }

   // haleyjd 03/06/09: next/prev weapon actions
   if(action_weaponup)
      newweapon = P_NextWeapon(&players[consoleplayer]);
   else if(action_weapondown)
      newweapon = P_PrevWeapon(&players[consoleplayer]);

   if(newweapon != wp_nochange)
   {
      cmd->buttons |= BT_CHANGE;
      cmd->buttons |= newweapon << BT_WEAPONSHIFT;
   }

   // mouse -- haleyjd: some of this is obsolete now -- removed

   // forward double click -- haleyjd: still allow double clicks
   if(mousebuttons[mousebforward] != dclickstate && dclicktime > 1 )
   {
      dclickstate = mousebuttons[mousebforward];

      if(dclickstate)
         dclicks++;

      if(dclicks == 2)
      {
         cmd->buttons |= BT_USE;
         dclicks = 0;
      }
      else
         dclicktime = 0;
   }
   else if((dclicktime += ticdup) > 20)
   {
      dclicks = 0;
      dclickstate = 0;
   }

   // strafe double click

   bstrafe = mousebuttons[mousebstrafe]; // haleyjd: removed joybstrafe
   if(bstrafe != dclickstate2 && dclicktime2 > 1 )
   {
      dclickstate2 = bstrafe;

      if(dclickstate2)
         dclicks2++;

      if(dclicks2 == 2)
      {
         cmd->buttons |= BT_USE;
         dclicks2 = 0;
      }
      else
         dclicktime2 = 0;
   }
   else if((dclicktime2 += ticdup) > 20)
   {
      dclicks2 = 0;
      dclickstate2 = 0;
   }

   // sf: smooth out the mouse movement
   // change to use tmousex, y
   // divide by the number of new tics so each gets an equal share

   tmousex = mousex /* / newtics */;
   tmousey = mousey /* / newtics */;

   // we average the mouse movement as well
   // this is most important in smoothing movement
   if(smooth_turning)
   {
      static int oldmousex=0, mousex2;
      static int oldmousey=0, mousey2;

      mousex2 = tmousex; mousey2 = tmousey;
      tmousex = (tmousex + oldmousex)/2;        // average
      oldmousex = mousex2;
      tmousey = (tmousey + oldmousey)/2;        // average
      oldmousey = mousey2;
   }

   // YSHEAR_FIXME: add arrow keylook, joystick look?

   if(mlook)
   {
      // YSHEAR_FIXME: provide separate mlook speed setting?
      int lookval = tmousey * 16 / ticdup;
      if(invert_mouse)
         look -= lookval;
      else
         look += lookval;
   }
   else
   {                // just stopped mlooking?
      // YSHEAR_FIXME: make lookspring configurable
      if(prevmlook)
         sendcenterview = true;

      // haleyjd 10/24/08: novert support
      if(!novert)
         forward += tmousey;
   }

   prevmlook = mlook;

   if(action_lookup)
      look += pc->lookspeed[speed];
   if(action_lookdown)
      look -= pc->lookspeed[speed];
   if(action_center)
      sendcenterview = true;

   // haleyjd: special value for view centering
   if(sendcenterview)
      look = -32768;
   else
   {
      if(look > 32767)
         look = 32767;
      else if(look < -32767)
         look = -32767;
   }

   if(strafe)
      side += tmousex*2;
   else
      cmd->angleturn -= tmousex*0x8;

   if(forward > MAXPLMOVE)
      forward = MAXPLMOVE;
   else if(forward < -MAXPLMOVE)
      forward = -MAXPLMOVE;

   if(side > MAXPLMOVE)
      side = MAXPLMOVE;
   else if(side < -MAXPLMOVE)
      side = -MAXPLMOVE;

   cmd->forwardmove += forward;
   cmd->sidemove += side;
   cmd->look = look;

   // special buttons
   if(sendpause)
   {
      sendpause = false;
      cmd->buttons = BT_SPECIAL | BTS_PAUSE;
   }

   // killough 10/6/98: suppress savegames in demos
   if(sendsave && !demoplayback)
   {
      sendsave = false;
      cmd->buttons = BT_SPECIAL | BTS_SAVEGAME | (savegameslot << BTS_SAVESHIFT);
   }

   mousex = mousey = 0;
}

//
// G_SetGameMap
//
// sf: from gamemapname, get gamemap and gameepisode
//
void G_SetGameMap(void)
{
   gamemap = G_GetMapForName(gamemapname);

   if(!(GameModeInfo->flags & GIF_MAPXY))
   {
      gameepisode = gamemap / 10;
      gamemap = gamemap % 10;
   }
   else
      gameepisode = 1;

   if(gameepisode < 1)
      gameepisode = 1;

   // haleyjd: simplified to use gameModeInfo

   // bound to maximum episode for gamemode
   // (only start episode 1 on shareware, etc)
   if(gameepisode > GameModeInfo->numEpisodes)
      gameepisode = GameModeInfo->numEpisodes;

   if(gamemap < 0)
      gamemap = 0;
   if(gamemap > 9 && !(GameModeInfo->flags & GIF_MAPXY))
      gamemap = 9;
}

//
// G_SetGameMapName
//
// haleyjd: set and normalize gamemapname
//
void G_SetGameMapName(const char *s)
{
   strncpy(gamemapname, s, 8);
   M_Strupr(gamemapname);
}

extern gamestate_t wipegamestate;
extern gamestate_t oldgamestate;

extern void R_InitPortals(void);

//
// G_DoLoadLevel
//
// [CG] Un-static'd.
// static void G_DoLoadLevel(void)
void G_DoLoadLevel(void)
{
   int i;

   levelstarttic = gametic; // for time calculation

   if(!demo_compatibility && demo_version < 203)   // killough 9/29/98
      basetic = gametic;

   if(clientserver)
   {
      // [CG] Load map-specific configuration overrides if in c/s mode.
      if(CS_SERVER)
         CS_LoadMapOverrides(cs_current_map_number);

      if(CS_TEAMS_ENABLED)
         memset(team_scores, 0, sizeof(int) * team_color_max);

      for(i = team_color_none; i < team_color_max; i++)
         CS_RemoveFlagActor(&cs_flags[i]);

      memset(cs_flags, 0, sizeof(flag_t) * team_color_max);
      memset(cs_flag_stands, 0, sizeof(flag_stand_t) * team_color_max);
   }

   // [CG] Clear the Net ID stacks.
   if(!CS_CLIENT)
      CS_ResetNetIDs();

   // haleyjd 07/28/10: Waaaay too early for this.
   //gamestate = GS_LEVEL;

   P_SetupLevel(g_dir, gamemapname, 0, gameskill);

   if(CS_CTF)
   {
      for(i = team_color_none; i < team_color_max; i++)
      {
         if(cs_flag_stands[i].exists)
            CS_ReturnFlag(&cs_flags[i]);
      }
   }

   // [CG] Initialize sector positions.
   if(CS_CLIENT)
      CL_SpecInit();
   else if(CS_SERVER)
      CS_SpecInit();

   if(gamestate != GS_LEVEL)       // level load error
   {
      for(i = 0; i < MAXPLAYERS; ++i)
         players[i].playerstate = PST_LIVE;
      return;
   }

   HU_FragsUpdate();

   // [CG] In c/s, consoleplayer is set before this.
   if(!clientserver && (!netgame || demoplayback))
      consoleplayer = 0;

   gameaction = ga_nothing;
   displayplayer = consoleplayer;    // view the guy you are playing
   P_ResetChasecam();    // sf: because displayplayer changed
   Z_CheckHeap();

   // clear cmd building stuff
   memset(gamekeydown, 0, sizeof(gamekeydown));
   joyxmove = joyymove = 0;
   mousex = mousey = 0;
   sendpause = sendsave = paused = false;
   memset(mousebuttons, 0, sizeof(mousebuttons));
   G_ClearKeyStates(); // haleyjd 05/20/05: all bindings off

   // killough: make -timedemo work on multilevel demos
   // Move to end of function to minimize noise -- killough 2/22/98:

   //jff 4/26/98 wake up the status bar in case were coming out of a DM demo
   // killough 5/13/98: in case netdemo has consoleplayer other than green
   ST_Start();

   C_Popup();  // pop up the console

   // sf: if loading a hub level, restore position relative to sector
   //  for 'seamless' travel between levels
   if(hub_changelevel)
      P_RestorePlayerPosition();
   else
   {  // sf: no screen wipe while changing hub level
      if(wipegamestate == GS_LEVEL)
         wipegamestate = -1;             // force a wipe
   }
}

//
// G_Responder
//
// Get info needed to make ticcmd_ts for the players.
//
boolean G_Responder(event_t* ev)
{
   // allow spy mode changes even during the demo
   // killough 2/22/98: even during DM demo
   //
   // killough 11/98: don't autorepeat spy mode switch

   /* [CG] C/S has the spectate_next and spectate_prev commands which are
    *      slightly more advanced than key_spy.
   if(ev->data1 == key_spy && netgame &&
      (demoplayback || GameType != gt_dm) && gamestate == GS_LEVEL)
   {
      if(ev->type == ev_keyup)
         gamekeydown[key_spy] = false;

      if(ev->type == ev_keydown && !gamekeydown[key_spy])
      {
         gamekeydown[key_spy] = true;
         do // spy mode
         {
            if(++displayplayer >= MAXPLAYERS)
               displayplayer = 0;
         }
         while(!playeringame[displayplayer] && displayplayer != consoleplayer);

         ST_Start();    // killough 3/7/98: switch status bar views too
         HU_Start();
         S_UpdateSounds(players[displayplayer].mo);
         P_ResetChasecam();
      }
      return true;
   }
   */

   // killough 9/29/98: reformatted
   // [CG] Reformatted again for c/s.
   if(gamestate == GS_LEVEL)
   {
      if(clientserver)
      {
         if(CS_ChatResponder(ev) ||
            ST_Responder(ev)     ||
            AM_Responder(ev))
         {
            return true;
         }
      }
      else
      {
         if(HU_Responder(ev) || // chat ate the event
            ST_Responder(ev) || // status window ate it
            AM_Responder(ev))   // automap ate it
         {
            return true;
         }
      }
   }
   else if(clientserver && gamestate == GS_INTERMISSION)
   {
      if(CS_ChatResponder(ev))
      {
         return true;
      }
   }

   if(G_KeyResponder(ev, kac_cmd))
      return true;

   // any other key pops up menu if in demos
   //
   // killough 8/2/98: enable automap in -timedemo demos
   //
   // killough 9/29/98: make any key pop up menu regardless of
   // which kind of demo, and allow other events during playback

   if(gameaction == ga_nothing && (demoplayback || gamestate == GS_DEMOSCREEN))
   {
      // killough 9/29/98: allow user to pause demos during playback
      if (ev->type == ev_keydown && ev->data1 == key_pause)
      {
         if (paused ^= 2)
            S_PauseSound();
         else
            S_ResumeSound();
         return true;
      }

      // killough 10/98:
      // Don't pop up menu, if paused in middle
      // of demo playback, or if automap active.
      // Don't suck up keys, which may be cheats

      // haleyjd: deobfuscated into an if statement
      // fixed a bug introduced in beta 3 that possibly
      // broke the walkcam

      if(!walkcam_active) // if so, we need to go on below
      {
         if(gamestate == GS_DEMOSCREEN && !(paused & 2) &&
            !automapactive &&
            ((ev->type == ev_keydown) ||
             (ev->type == ev_mouse && ev->data1) ||
             (ev->type == ev_joystick && ev->data1)))
         {
            // popup menu
            MN_StartControlPanel();
            return true;
         }
         else
         {
            return false;
         }
      }
   }

   if(gamestate == GS_FINALE && F_Responder(ev))
      return true;  // finale ate the event

   if(action_autorun)
   {
      action_autorun = 0;
      autorun = !autorun;
   }

   switch(ev->type)
   {
   case ev_keydown:
      if(ev->data1 == key_pause) // phares
      {
         C_RunTextCmd("pause");
      }
      else
      {
         if(ev->data1 < NUMKEYS)
            gamekeydown[ev->data1] = true;
         G_KeyResponder(ev, kac_game); // haleyjd
      }
      return true;    // eat key down events

   case ev_keyup:
      if(ev->data1 < NUMKEYS)
         gamekeydown[ev->data1] = false;
      G_KeyResponder(ev, kac_game);   // haleyjd
      return false;   // always let key up events filter down

   case ev_mouse:
      mousebuttons[0] = ev->data1 & 1;
      mousebuttons[1] = ev->data1 & 2;
      mousebuttons[2] = ev->data1 & 4;

      // SoM: this mimics the doom2 behavior better.
      mousex += (ev->data2 * (mouseSensitivity_horiz + 5) / 10);
      mousey += (ev->data3 * (mouseSensitivity_vert + 5) / 10);
      return true;    // eat events

   case ev_joystick:
      // haleyjd: joybuttons now obsolete -- removed
      joyxmove = ev->data2;
      joyymove = ev->data3;
      return true;    // eat events

   default:
      break;
   }

   return false;
}

//
// DEMO RECORDING
//

// killough 2/28/98: A ridiculously large number
// of players, the most you'll ever need in a demo
// or savegame. This is used to prevent problems, in
// case more players in a game are supported later.

#ifdef CLIENTSERVER
#define MIN_MAXPLAYERS 256
#else
#define MIN_MAXPLAYERS 32
#endif

// haleyjd 10/08/06: longtics demo support -- DOOM v1.91 writes 111 into the
// version field of its demos (because it's one more than v1.10 I guess).
#define DOOM_191_VERSION 111

static boolean longtics_demo; // if true, demo playing is longtics format

static char *defdemoname;

//
// G_DemoStartMessage
//
// haleyjd 04/27/10: prints a nice startup message when playing a demo.
//
static void G_DemoStartMessage(const char *basename)
{
   if(demo_version < 200) // Vanilla demos
   {
      C_Printf("Playing demo '%s'\n"
               FC_HI "\tVersion %d.%d\n",
               basename, demo_version / 100, demo_version % 100);
   }
   else if(demo_version >= 200 && demo_version <= 203) // Boom & MBF demos
   {
      C_Printf("Playing demo '%s'\n"
               FC_HI "\tVersion %d.%02d%s\n",
               basename, demo_version / 100, demo_version % 100,
               demo_version >= 200 && demo_version <= 202 ?
                  (compatibility ? "; comp=on" : "; comp=off") : "");
   }
   else // Eternity demos
   {
      C_Printf("Playing demo '%s'\n"
               FC_HI "\tVersion %d.%02d.%02d\n",
               basename, demo_version / 100, demo_version % 100, demo_subversion);
   }
}

//
// complevels
//
// haleyjd 04/10/10: compatibility matrix for properly setting comp vars based
// on the current demoversion. Derived from PrBoom.
//
struct complevel_s
{
   int fix; // first version that contained a fix
   int opt; // first version that made the fix an option
} complevels[] =
{
   { 203, 203 }, // comp_telefrag
   { 203, 203 }, // comp_dropoff
   { 201, 203 }, // comp_vile
   { 201, 203 }, // comp_pain
   { 201, 203 }, // comp_skull
   { 201, 203 }, // comp_blazing
   { 201, 203 }, // comp_doorlight
   { 201, 203 }, // comp_model
   { 201, 203 }, // comp_god
   { 203, 203 }, // comp_falloff
   { 200, 203 }, // comp_floors - FIXME
   { 201, 203 }, // comp_skymap
   { 203, 203 }, // comp_pursuit
   { 202, 203 }, // comp_doorstuck
   { 203, 203 }, // comp_staylift
   { 203, 203 }, // comp_zombie
   { 202, 203 }, // comp_stairs
   { 203, 203 }, // comp_infcheat
   { 201, 203 }, // comp_zerotags
   { 329, 329 }, // comp_terrain
   { 329, 329 }, // comp_respawnfix
   { 329, 329 }, // comp_fallingdmg
   { 329, 329 }, // comp_soul
   { 329, 329 }, // comp_theights
   { 329, 329 }, // comp_overunder
   { 329, 329 }, // comp_planeshoot
   { 335, 335 }, // comp_special
   { 337, 337 }, // comp_ninja
   { 0,   0   }
};

//
// G_SetCompatibility
//
// haleyjd 04/10/10
//
static void G_SetCompatibility(void)
{
   int i = 0;

   while(complevels[i].fix > 0)
   {
      if(demo_version < complevels[i].opt)
         comp[i] = (demo_version < complevels[i].fix);

      ++i;
   }
}

//
// NETCODE_FIXME -- DEMO_FIXME
//
// More demo-related stuff here, for playing back demos. Will need more
// version detection to detect the new non-homogeneous demo format.
// Use of G_ReadOptions also impacts the configuration, netcode,
// console, etc. G_ReadOptions and G_WriteOptions are, as indicated in
// one of Lee's comments, designed to be able to transmit initial
// variable values during netgame arbitration. I don't know if this
// avenue should be pursued but it might be a good idea. The current
// system being used to send them at startup is garbage.
//

static void G_DoPlayDemo(void)
{
   skill_t skill;
   int i, episode, map;
   int demover;
   char basename[9];
   byte *option_p = NULL;      // killough 11/98
   int lumpnum;

   if(gameaction != ga_loadgame)      // killough 12/98: support -loadgame
      basetic = gametic;  // killough 9/29/98

   M_ExtractFileBase(defdemoname, basename);         // killough

   // haleyjd 11/09/09: check ns_demos namespace first, then ns_global
   if((lumpnum = W_CheckNumForNameNSG(basename, ns_demos)) < 0)
   {
      if(singledemo)
         I_Error("G_DoPlayDemo: no such demo %s\n", basename);
      else
      {
         C_Printf(FC_ERROR "G_DoPlayDemo: no such demo %s\n", basename);
         gameaction = ga_nothing;
         D_AdvanceDemo();
      }
      return;
   }

   demobuffer = demo_p = W_CacheLumpNum(lumpnum, PU_STATIC); // killough

   // killough 2/22/98, 2/28/98: autodetect old demos and act accordingly.
   // Old demos turn on demo_compatibility => compatibility; new demos load
   // compatibility flag, and other flags as well, as a part of the demo.

   // haleyjd: this is the version for DOOM/BOOM/MBF demos; new demos
   // test the signature and then get the new version number after it
   // if the signature matches the eedemosig array declared above.

   // killough 7/19/98: use the version id stored in demo
   demo_version = demover = *demo_p++;

   // Supported demo formats:
   // * 0.99 - 1.2:  first byte is skill level, 0-5; support is minimal.
   // * 1.4  - 1.10: 13-byte header w/version number; 1.9 supported fully.
   // * 1.11:        DOOM 1.91 longtics demo; supported fully.
   // * 2.00 - 2.02: BOOM demos; support poor for maps using BOOM features.
   // * 2.03:        MBF demos; support should be near perfect.
   // * 2.55:        These are EE demos. True version number is stored later.

   // Note that SMMU demos cannot be supported due to the fact that they
   // contain incorrect version numbers. Demo recording was also broken in
   // several versions of the port anyway.

   if(!((demover >=   0 && demover <= 4  ) || // Doom 1.2 or less
        (demover >= 104 && demover <= 111) || // Doom 1.4 - 1.9, 1.10, 1.11
        (demover >= 200 && demover <= 203) || // BOOM, MBF
        (demover == 255)))                    // Eternity
   {
      if(singledemo)
         I_Error("G_DoPlayDemo: unsupported demo format\n");
      else
      {
         C_Printf(FC_ERROR "Unsupported demo format\n");
         gameaction = ga_nothing;
         Z_ChangeTag(demobuffer, PU_CACHE);
         D_AdvanceDemo();
      }
      return;
   }

   if(demover < 200)     // Autodetect old demos
   {
      // haleyjd 10/08/06: longtics support
      longtics_demo = (demover >= DOOM_191_VERSION);

      demo_subversion = 0; // haleyjd: always 0 for old demos

      G_SetCompatibility();

      // haleyjd 03/17/09: in old Heretic demos, some should be false
      if(GameModeInfo->type == Game_Heretic)
      {
         // [CG] FIXME: Terrain types are disabled in c/s mode due to desyncs.
         if(!clientserver)
         {
            comp[comp_terrain]   = 0; // terrain on
         }
         comp[comp_overunder] = 0; // 3D clipping on
      }

      // killough 3/2/98: force these variables to be 0 in demo_compatibility

      variable_friction = 0;

      weapon_recoil = 0;

      allow_pushers = 0;

      monster_infighting = 1;           // killough 7/19/98

      bfgtype = bfg_normal;                  // killough 7/19/98

      dogs = 0;                         // killough 7/19/98
      dog_jumping = 0;                  // killough 10/98

      monster_backing = 0;              // killough 9/8/98

      monster_avoid_hazards = 0;        // killough 9/9/98

      monster_friction = 0;             // killough 10/98
      help_friends = 0;                 // killough 9/9/98
      monkeys = 0;

      // haleyjd 05/23/04: autoaim is sync-critical
      default_autoaim = autoaim;
      autoaim = 1;

      default_allowmlook = allowmlook;
      allowmlook = 0;

      // killough 3/6/98: rearrange to fix savegame bugs (moved fastparm,
      // respawnparm, nomonsters flags to G_LoadOptions()/G_SaveOptions())

      if((skill = demover) >= 100)         // For demos from versions >= 1.4
      {
         skill = *demo_p++;
         episode = *demo_p++;
         map = *demo_p++;
         deathmatch = *demo_p++;
         respawnparm = *demo_p++;
         fastparm = *demo_p++;
         nomonsters = *demo_p++;
         consoleplayer = *demo_p++;
      }
      else
      {
         episode = *demo_p++;
         map = *demo_p++;
         deathmatch = respawnparm = fastparm =
            nomonsters = consoleplayer = 0;
      }
   }
   else    // new versions of demos
   {
      // haleyjd: don't ignore the signature any more -- use it
      // demo_p += 6;               // skip signature;
      if(demo_version == 255 && !strncmp((const char *)demo_p, eedemosig, 5))
      {
         int temp;

         demo_p += 6; // increment past signature

         // reconstruct full version number and reset it
         temp  =        *demo_p++;         // byte one
         temp |= ((int)(*demo_p++)) <<  8; // byte two
         temp |= ((int)(*demo_p++)) << 16; // byte three
         temp |= ((int)(*demo_p++)) << 24; // byte four
         demo_version = demover = temp;

         // get subversion
         demo_subversion = *demo_p++;
      }
      else
      {
         demo_p += 6; // increment past signature

         // subversion is always 0 for demo versions < 329
         demo_subversion = 0;
      }

      compatibility = *demo_p++;       // load old compatibility flag
      skill = *demo_p++;
      episode = *demo_p++;
      map = *demo_p++;
      deathmatch = *demo_p++;
      consoleplayer = *demo_p++;

      // haleyjd 10/08/06: determine longtics support in new demos
<<<<<<< HEAD
      longtics_demo = (demo_version > 333 ||
                       (demo_version == 333 && demo_subversion >= 50));
=======
      longtics_demo = (full_demo_version >= make_full_version(333, 50));
>>>>>>> 7a55a538

      // haleyjd 04/14/03: retrieve dmflags if appropriate version
      if(demo_version >= 331)
      {
         dmflags  = *demo_p++;
         dmflags |= ((unsigned int)(*demo_p++)) << 8;
         dmflags |= ((unsigned int)(*demo_p++)) << 16;
         dmflags |= ((unsigned int)(*demo_p++)) << 24;
      }

      // haleyjd 12/14/01: retrieve gamemapname if in appropriate
      // version
<<<<<<< HEAD
      if(demo_version > 329 ||
         (demo_version == 329 && demo_subversion >= 5))
=======
      if(full_demo_version >= make_full_version(329, 5))
>>>>>>> 7a55a538
      {
         int i;

         for(i = 0; i < 8; i++)
            gamemapname[i] = *demo_p++;

         gamemapname[8] = '\0';
      }

      // killough 11/98: save option pointer for below
      if (demover >= 203)
         option_p = demo_p;

      demo_p = G_ReadOptions(demo_p);  // killough 3/1/98: Read game options

      if(demover == 200)        // killough 6/3/98: partially fix v2.00 demos
         demo_p += 256-GAME_OPTION_SIZE;
   }

   if(demo_compatibility)  // only 4 players can exist in old demos
   {
      for(i=0; i<4; i++)  // intentionally hard-coded 4 -- killough
         playeringame[i] = *demo_p++;
      for(;i < MAXPLAYERS; i++)
         playeringame[i] = 0;
   }
   else
   {
      for(i = 0; i < MAXPLAYERS; ++i)
      {
         playeringame[i] = *demo_p++;
      }
      // [CG] Make sure this is a positive number.
      if (MIN_MAXPLAYERS > MAXPLAYERS)
      {
         demo_p += MIN_MAXPLAYERS - MAXPLAYERS;
      }
   }

   if(playeringame[1])
      netgame = netdemo = true;

   // haleyjd 04/10/03: determine game type
   if(demo_version < 331)
   {
      // note: do NOT set default_dmflags here
      if(deathmatch)
      {
         GameType = gt_dm;
         G_SetDefaultDMFlags(deathmatch, false);
      }
      else
      {
         GameType = (netgame ? gt_coop : gt_single);
         G_SetDefaultDMFlags(0, false);
      }
   }
   else
   {
      // dmflags was already set above,
      // "deathmatch" now holds the game type
      GameType = deathmatch;
   }

   // don't spend a lot of time in loadlevel

   if(gameaction != ga_loadgame)      // killough 12/98: support -loadgame
   {
      // killough 2/22/98:
      // Do it anyway for timing demos, to reduce timing noise
      precache = timingdemo;

      // haleyjd: choose appropriate G_InitNew based on version
      if(full_demo_version >= make_full_version(329, 5))
         G_InitNew(skill, gamemapname);
      else
         G_InitNewNum(skill, episode, map);

      // killough 11/98: If OPTIONS were loaded from the wad in G_InitNew(),
      // reload any demo sync-critical ones from the demo itself, to be exactly
      // the same as during recording.

      if(option_p)
         G_ReadOptions(option_p);
   }

   precache = true;
   usergame = false;
   demoplayback = true;

   for(i=0; i<MAXPLAYERS;i++)         // killough 4/24/98
      players[i].cheats = 0;

   gameaction = ga_nothing;

   G_DemoStartMessage(basename);

   if(timingdemo)
   {
      static int first = 1;
      if(first)
      {
         starttime = I_GetTime_RealTime();
         startgametic = gametic;
         first = 0;
      }
   }
}

#define DEMOMARKER    0x80

//
// NETCODE_FIXME -- DEMO_FIXME
//
// In order to allow console commands and the such in demos, the demo
// reading system will require major modifications. In order to support
// old demos too, it will probably be necessary to split this function
// off into one that handles the old format and one that handles the
// new. Once demos contain things other than just ticcmds, they get
// a lot more complicated. The new demo format will also have to deal
// with ticcmd packing. It will make demos smaller, but will require
// use of the same functions needed by the netcode to pack/unpack
// ticcmds.
//

static void G_ReadDemoTiccmd(ticcmd_t *cmd)
{
   if(*demo_p == DEMOMARKER)
   {
      G_CheckDemoStatus();      // end of demo data stream
   }
   else
   {
      cmd->forwardmove = ((signed char)*demo_p++);
      cmd->sidemove    = ((signed char)*demo_p++);

      if(longtics_demo) // haleyjd 10/08/06: longtics support
      {
         cmd->angleturn  =  *demo_p++;
         cmd->angleturn |= (*demo_p++) << 8;
      }
      else
         cmd->angleturn = ((unsigned char)*demo_p++)<<8;

      cmd->buttons = (unsigned char)*demo_p++;

      // old Heretic demo?
      if(demo_version <= 4 && GameModeInfo->type == Game_Heretic)
      {
         demo_p++;
         demo_p++;
      }

      if(demo_version >= 335)
         cmd->actions = *demo_p++;
      else
         cmd->actions = 0;

      if(demo_version >= 333)
      {
         cmd->look  =  *demo_p++;
         cmd->look |= (*demo_p++) << 8;
      }
      else if(demo_version >= 329)
      {
         // haleyjd: 329 and 331 store updownangle, but we can't use
         // it any longer. Demos recorded with mlook will desync,
         // but ones without can still play with this here.
         ++demo_p;
         cmd->look = 0;
      }
      else
         cmd->look = 0;

      // killough 3/26/98, 10/98: Ignore savegames in demos
      if(demoplayback &&
         cmd->buttons & BT_SPECIAL && cmd->buttons & BTS_SAVEGAME)
      {
         cmd->buttons &= ~BTS_SAVEGAME;
         doom_printf("Game Saved (Suppressed)");
      }
   }
}

//
// G_WriteDemoTiccmd
//
// Demo limits removed -- killough
//
// NETCODE_FIXME: This will have to change as well, but maintaining
// compatibility is not necessary for demo writing, making this function
// much simpler to handle. Like reading, writing of other types of
// commands and ticcmd packing must be handled here for the new demo
// format. The way the demo buffer grows is also sensitive and will
// have to be changed, otherwise the buffer may be overflowed before
// it checks for another reallocation. zdoom changes this, so I know
// it is an issue.
//
static void G_WriteDemoTiccmd(ticcmd_t *cmd)
{
   unsigned int position = demo_p - demobuffer;
   int i = 0;

   demo_p[i++] = cmd->forwardmove;
   demo_p[i++] = cmd->sidemove;

   // haleyjd 10/08/06: longtics support from Choco Doom.
   // If this is a longtics demo, record in higher resolution
   if(longtics_demo)
   {
      demo_p[i++] =  cmd->angleturn & 0xff;
      demo_p[i++] = (cmd->angleturn >> 8) & 0xff;
   }
   else
      demo_p[i++] = (cmd->angleturn + 128) >> 8;

   demo_p[i++] =  cmd->buttons;

   if(demo_version >= 335)
      demo_p[i++] =  cmd->actions;         //  -- joek 12/22/07

   if(demo_version >= 333)
   {
      demo_p[i++] =  cmd->look & 0xff;
      demo_p[i]   = (cmd->look >> 8) & 0xff;
   }

   if(position + 16 > maxdemosize)   // killough 8/23/98
   {
      // no more space
      maxdemosize += 128*1024;   // add another 128K  -- killough
      demobuffer = realloc(demobuffer, maxdemosize);
      demo_p = position + demobuffer;  // back on track
      // end of main demo limit changes -- killough
   }

   G_ReadDemoTiccmd(cmd); // make SURE it is exactly the same
}

static boolean secretexit;

// haleyjd: true if a script called exitsecret()
boolean scriptSecret = false;

void G_ExitLevel(void)
{
   secretexit = scriptSecret = false;
   gameaction = ga_completed;
}

//
// G_SecretExitLevel
//
// Here's for the german edition.
// IF NO WOLF3D LEVELS, NO SECRET EXIT!
// (unless it's a script secret exit)
//
void G_SecretExitLevel(void)
{
   secretexit =
      !(GameModeInfo->flags & GIF_WOLFHACK) || haswolflevels || scriptSecret;
   gameaction = ga_completed;
}

//
// G_PlayerFinishLevel
//
// Called when a player completes a level.
//
// [CG] Un-static'd
// static void G_PlayerFinishLevel(int player)
void G_PlayerFinishLevel(int player)
{
   player_t *p = &players[player];

   memset(p->powers, 0, sizeof p->powers);
   memset(p->cards, 0, sizeof p->cards);
   p->mo->flags &= ~MF_SHADOW;     // cancel invisibility
   p->mo->flags2 &= ~MF2_DONTDRAW; // haleyjd: cancel total invis.
   p->mo->flags3 &= ~MF3_GHOST;    // haleyjd: cancel ghost
   p->extralight = 0;      // cancel gun flashes
   p->fixedcolormap = 0;   // cancel ir gogles
   p->damagecount = 0;     // no palette changes
   p->bonuscount = 0;
}

//
// G_SetNextMap
//
// haleyjd 07/03/09: Replaces gamemode-dependent exit determination
// functions with interpretation of a rule set held in GameModeInfo.
//
static void G_SetNextMap(void)
{
   exitrule_t *exitrule = GameModeInfo->exitRules;
   exitrule_t *theRule = NULL;

   // find a rule
   for(; exitrule->gameepisode != -2; ++exitrule)
   {
      if((exitrule->gameepisode == -1 || exitrule->gameepisode == gameepisode) &&
         (exitrule->gamemap == -1 || exitrule->gamemap == gamemap) &&
         exitrule->isSecret == secretexit)
      {
         theRule = exitrule;
         break;
      }
   }

   if(theRule)
      wminfo.next = theRule->destmap;
   else if(!secretexit)
      wminfo.next = gamemap;
}

//
// G_DoCompleted
//
// Called upon level completion. Figures out what map is next and
// starts the intermission.
//
// [CG] Un-static'd.
// static void G_DoCompleted(void)
void G_DoCompleted(boolean enter_intermission)
{
   int i;

   gameaction = ga_nothing;

   for(i = 0; i < MAXPLAYERS; ++i)
   {
      if(playeringame[i])
      {
         G_PlayerFinishLevel(i);        // take away cards and stuff
      }
   }

   // clear hubs now
   P_ClearHubs();

   if(automapactive)
   {
      AM_Stop();
   }

   if(!(GameModeInfo->flags & GIF_MAPXY)) // kilough 2/7/98
   {
      switch(gamemap)
      {
      case 8:
         if(!LevelInfo.killFinale) // haleyjd 05/26/10: long-forgotten
         {
            gameaction = ga_victory;
            return;
         }
         break;
      case 9:
         for(i = 0; i < MAXPLAYERS; ++i)
            players[i].didsecret = true;
         break;
      }
   }

   wminfo.gotosecret = secretexit; // haleyjd
   wminfo.didsecret = players[consoleplayer].didsecret;
   wminfo.epsd = gameepisode - 1;
   wminfo.last = gamemap - 1;

   if(clientserver)
   {
      G_SetGameMap();
      wminfo.next = gamemap;
   }
   else if(GameType == gt_coop || GameType == gt_single)
   {
      // set the next gamemap
      G_SetNextMap();
      // haleyjd: override with MapInfo values
      if(!secretexit)
      {
         if(*LevelInfo.nextLevel) // only for normal exit
         {
            wminfo.next = G_GetMapForName(LevelInfo.nextLevel);
            if(!(GameModeInfo->flags & GIF_MAPXY))
            {
               wminfo.next = wminfo.next % 10;
            }
            wminfo.next--;
         }
      }
      else
      {
         if(*LevelInfo.nextSecret) // only for secret exit
         {
            wminfo.next = G_GetMapForName(LevelInfo.nextSecret);
            if(!(GameModeInfo->flags & GIF_MAPXY))
            {
               wminfo.next = wminfo.next % 10;
            }
            wminfo.next--;
         }
      }
   }

   wminfo.maxkills  = totalkills;
   wminfo.maxitems  = totalitems;
   wminfo.maxsecret = totalsecret;
   wminfo.maxfrags  = 0;

   wminfo.partime = LevelInfo.partime; // haleyjd 07/22/04

   wminfo.pnum = consoleplayer;

   for(i = 0; i < MAXPLAYERS; ++i)
   {
      wminfo.plyr[i].in      = playeringame[i];
      wminfo.plyr[i].skills  = players[i].killcount;
      wminfo.plyr[i].sitems  = players[i].itemcount;
      wminfo.plyr[i].ssecret = players[i].secretcount;
      wminfo.plyr[i].stime   = leveltime;
      memcpy(
         wminfo.plyr[i].frags, players[i].frags, sizeof(wminfo.plyr[i].frags)
      );
   }

   automapactive = false;

   if(enter_intermission)
   {
      gamestate = GS_INTERMISSION;
      if(statcopy)
      {
         memcpy(statcopy, &wminfo, sizeof(wminfo));
      }
      IN_Start(&wminfo);
   }
   else
   {
      gamestate = GS_STARTUP;
   }
}

// [CG] Un-static'd.
// static void G_DoWorldDone(void)
void G_DoWorldDone(void)
{
   missioninfo_t *missionInfo = GameModeInfo->missionInfo;

   idmusnum = -1; //jff 3/17/98 allow new level's music to be loaded
   gamestate = GS_LOADING;
   gamemap = wminfo.next+1;

   if(!clientserver || GameType == gt_coop || GameType == gt_single)
   {
      // haleyjd: handle heretic hidden levels
      if((missionInfo->id == hticsosr && gameepisode == 6 && gamemap == 4) ||
         (missionInfo->id == heretic  && gameepisode == 4 && gamemap == 2))
      {
         gamemap--; // return to same level
      }

      // haleyjd: customizable secret exits
      if(secretexit)
      {
         if(*LevelInfo.nextSecret)
            G_SetGameMapName(LevelInfo.nextSecret);
         else
            G_SetGameMapName(G_GetNameForMap(gameepisode, gamemap));
      }
      else
      {
         // haleyjd 12/14/01: don't use nextlevel for secret exits here either!
         if(*LevelInfo.nextLevel)
            G_SetGameMapName(LevelInfo.nextLevel);
         else
            G_SetGameMapName(G_GetNameForMap(gameepisode, gamemap));
      }
   }
<<<<<<< HEAD
=======

   // haleyjd 10/24/10: if in Master Levels mode, see if the next map exists
   // in the wad directory, and if so, use it. Otherwise, return to the Master
   // Levels selection menu.
   if(inmasterlevels)
   {
      wadlevel_t *level = W_FindLevelInDir(g_dir, gamemapname);

      if(!level)
      {
         gameaction = ga_nothing;
         inmasterlevels = false;
         W_DoMasterLevels(false);
         return;
      }
   }
   
>>>>>>> 7a55a538
   hub_changelevel = false;
   G_DoLoadLevel();
   gameaction = ga_nothing;
   AM_clearMarks(); //jff 4/12/98 clear any marks on the automap
   // haleyjd 01/07/07: run deferred ACS scripts
   ACS_RunDeferredScripts();
}

//
// G_ForceFinale
//
// haleyjd 07/01/09: Used by the Hexen Teleport_EndGame special.
// If the map does not have a finale sequence defined, it will be given
// a default sequence.
//
void G_ForceFinale(void)
{
   // in DOOM 2, we want a cast call
   if(GameModeInfo->flags & GIF_SETENDOFGAME)
      LevelInfo.endOfGame = true;

   if(LevelInfo.finaleType == FINALE_TEXT) // modify finale type?
      LevelInfo.finaleType = GameModeInfo->teleEndGameFinaleType;

   // no text defined? make up something.
   if(!LevelInfo.interText)
      LevelInfo.interText = "You have won.";

   // set other variables for consistency
   LevelInfo.killFinale = false;
   LevelInfo.finaleSecretOnly = false;

   gameaction = ga_victory;
}

#define VERSIONSIZE   16

// killough 2/22/98: version id string format for savegames
#define VERSIONID "MBF %d"

static char *savename;

//
// killough 5/15/98: add forced loadgames, which allow user to override checks
//

static boolean forced_loadgame = false;
static boolean command_loadgame = false;

void G_ForcedLoadGame(void)
{
   gameaction = ga_loadgame;
   forced_loadgame = true;
}

// killough 3/16/98: add slot info
// killough 5/15/98: add command-line

void G_LoadGame(char *name, int slot, boolean command)
{
   if(savename)
      free(savename);
   savename = strdup(name);
   savegameslot = slot;
   gameaction = ga_loadgame;
   forced_loadgame = false;
   command_loadgame = command;
   hub_changelevel = false;
}

// killough 5/15/98:
// Consistency Error when attempting to load savegame.

static void G_LoadGameErr(char *msg)
{
   Z_Free(savebuffer);           // Free the savegame buffer
   MN_ForcedLoadGame(msg);       // Print message asking for 'Y' to force
   if(command_loadgame)          // If this was a command-line -loadgame
   {
      D_StartTitle();            // Start the title screen
      gamestate = GS_DEMOSCREEN; // And set the game state accordingly
   }
}

//
// G_SaveGame
// Called by the menu task.
// Description is a 24 byte text string
//

void G_SaveGame(int slot, char *description)
{
   savegameslot = slot;
   strcpy(savedescription, description);
   sendsave = true;
   hub_changelevel = false;
}

//
// CheckSaveGame
//
// Lee Killough 1/22/98
// Check for overrun and realloc if necessary
//
void CheckSaveGame(size_t size)
{
   size_t pos = save_p - savebuffer;
   size += 1024;  // breathing room

   if(pos + size > savegamesize)
   {
      // haleyjd: deobfuscated
      savegamesize += (size + 1023) & ~1023;
      savebuffer = realloc(savebuffer, savegamesize);
      save_p = savebuffer + pos;
   }
}

// killough 3/22/98: form savegame name in one location
// (previously code was scattered around in multiple places)

void G_SaveGameName(char *name, size_t len, int slot)
{
   // Ty 05/04/98 - use savegamename variable (see d_deh.c)
   // killough 12/98: add .7 to truncate savegamename

#ifdef EE_CDROM_SUPPORT
   if(cdrom_mode)
      psnprintf(name, len, "c:/doomdata/%.7s%d.dsg",
                savegamename, slot);
   else
#endif
      psnprintf(name, len, "%s/%.7s%d.dsg",
                basesavegame, savegamename, slot);
}

//
// G_Signature
//
// killough 12/98:
// This function returns a signature for the current wad.
// It is used to distinguish between wads, for the purposes
// of savegame compatibility warnings, and options lookups.
//
// killough 12/98: use faster algorithm which has less IO
//
static uint64_t G_Signature(waddir_t *dir)
{
   uint64_t s = 0;
   int lump, i;

   // sf: use gamemapname now, not gameepisode and gamemap
   lump = W_CheckNumForNameInDir(dir, gamemapname, ns_global);

   if(lump != -1 && (i = lump + 10) < dir->numlumps)
   {
      do
      {
         s = s * 2 + W_LumpLengthInDir(dir, i);
      }
      while(--i > lump);
   }

   return s;
}

extern wfileadd_t *wadfiles;       // killough 11/98

// sf: split into two functions

void G_SaveCurrentLevel(char *filename, char *description)
{
   int  length, i;
   char name2[VERSIONSIZE];
   const char *fn;

   save_p = savebuffer = malloc(savegamesize);

   // haleyjd: somebody got really lax with checking the savegame
   // buffer size on these first few writes -- granted that the
   // buffer starts out large enough by default to handle them,
   // but it should be done properly for safety.

   CheckSaveGame(SAVESTRINGSIZE+VERSIONSIZE+3); // haleyjd: was wrong
   memcpy(save_p, description, SAVESTRINGSIZE);
   save_p += SAVESTRINGSIZE;
   memset(name2, 0, sizeof(name2));

   // killough 2/22/98: "proprietary" version string :-)
   sprintf(name2, VERSIONID, version);

   memcpy(save_p, name2, VERSIONSIZE);
   save_p += VERSIONSIZE;

   // killough 2/14/98: save old compatibility flag:
   *save_p++ = compatibility;

   *save_p++ = gameskill;

   // haleyjd 06/16/10: save "inmasterlevels" state
   *save_p++ = inmasterlevels;

   // sf: use string rather than episode, map
   {
      int i;
      CheckSaveGame(8); // haleyjd: added
      for(i=0; i<8; i++)
         *save_p++ = levelmapname[i];
   }

   // haleyjd 06/16/10: support for saving/loading levels in managed wad
   // directories.
   CheckSaveGame(sizeof(int));
   if((fn = W_GetManagedDirFN(g_dir))) // returns null if g_dir == &w_GlobalDir
   {
      int len = strlen(fn) + 1;

      // save length of managed directory filename string
      memcpy(save_p, &len, sizeof(len));
      save_p += sizeof(len);

      // save managed directory filename string
      CheckSaveGame(len);
      memcpy(save_p, fn, len);
      save_p += len;
   }
   else
   {
      int len = 0;

      // just save 0; there is no name to save
      memcpy(save_p, &len, sizeof(len));
      save_p += sizeof(len);
   }

   {  // killough 3/16/98, 12/98: store lump name checksum
      uint64_t checksum = G_Signature(g_dir);

      CheckSaveGame(sizeof checksum); // haleyjd: added
      memcpy(save_p, &checksum, sizeof checksum);
      save_p += sizeof checksum;
   }

   // killough 3/16/98: store pwad filenames in savegame
   {
      wfileadd_t *file = wadfiles;

      for(*save_p = 0; file->filename; ++file)
      {
         const char *fn = file->filename;
         CheckSaveGame(strlen(fn) + 2);
         strcat(strcat((char *)save_p, fn), "\n");
      }
      save_p += strlen((char *)save_p) + 1;
   }

   CheckSaveGame(GAME_OPTION_SIZE+MIN_MAXPLAYERS+11);

   for(i=0 ; i<MAXPLAYERS ; i++)
      *save_p++ = playeringame[i];

   for(;i<MIN_MAXPLAYERS;i++)         // killough 2/28/98
      *save_p++ = 0;

   // haleyjd: uses 1 (byte 1)
   *save_p++ = idmusnum;               // jff 3/17/98 save idmus state

   // haleyjd 04/14/03: save game type (uses byte 2)
   *save_p++ = GameType;

   save_p = G_WriteOptions(save_p);    // killough 3/1/98: save game options

   // haleyjd: uses 4 (bytes 3-6)
   memcpy(save_p, &leveltime, sizeof(leveltime)); //killough 11/98: save entire word
   save_p += sizeof(leveltime);

   // haleyjd: uses 1 (byte 7)
   // killough 11/98: save revenant tracer state
   *save_p++ = (gametic-basetic) & 255;

   // haleyjd: bytes 8-11
   memcpy(save_p, &dmflags, sizeof(dmflags));
   save_p += sizeof(dmflags);

   // killough 3/22/98: add Z_CheckHeap after each call to ensure consistency
   // haleyjd 07/06/09: just Z_CheckHeap after the end. This stuff works by now.

   P_NumberObjects();    // turn ptrs to numbers

   P_ArchivePlayers();
   P_ArchiveWorld();
   P_ArchivePolyObjects(); // haleyjd 03/27/06
   P_ArchiveThinkers();
   P_ArchiveSpecials();
   P_ArchiveRNG();    // killough 1/18/98: save RNG information
   P_ArchiveMap();    // killough 1/22/98: save automap information
   P_ArchiveScripts();   // sf: archive scripts
   P_ArchiveSoundSequences();
   P_ArchiveButtons();

   P_DeNumberObjects();

   CheckSaveGame(1); // haleyjd

   *save_p++ = 0xe6;   // consistancy marker

   length = save_p - savebuffer;

   Z_CheckHeap();

   if(!M_WriteFile(filename, savebuffer, length))
   {
      const char *str =
         errno ? strerror(errno) : FC_ERROR "Could not save game: Error unknown";
      doom_printf("%s", str);
   }
   else if(!hub_changelevel) // sf: no 'game saved' message for hubs
      doom_printf("%s", DEH_String("GGSAVED"));  // Ty 03/27/98 - externalized

   free(savebuffer);  // killough
   savebuffer = save_p = NULL;
}

static void G_DoSaveGame(void)
{
   char *name = NULL;
   size_t len = M_StringAlloca(&name, 2, 26, basesavegame, savegamename);

   G_SaveGameName(name, len, savegameslot);

   G_SaveCurrentLevel(name, savedescription);

   gameaction = ga_nothing;
   savedescription[0] = 0;
}

static waddir_t *d_dir;

static void G_DoLoadGame(void)
{
   int i;
   char vcheck[VERSIONSIZE];
   uint64_t checksum;
   int len;

   gameaction = ga_nothing;

   // haleyjd 10/24/06: check for failure
   if(M_ReadFile(savename, &savebuffer) == -1)
   {
      C_Printf(FC_ERROR "Failed to load savegame %s\n", savename);
      C_SetConsole();
      return;
   }

   save_p = savebuffer + SAVESTRINGSIZE;

   // skip the description field

   // killough 2/22/98: "proprietary" version string :-)
   sprintf(vcheck, VERSIONID, version);

   // killough 2/22/98: Friendly savegame version difference message
   if(!forced_loadgame && strncmp((const char *)save_p, vcheck, VERSIONSIZE))
   {
      G_LoadGameErr("Different Savegame Version!!!\n\nAre you sure?");
      return;
   }

   // [CG] The network ID hashes need to be cleared.
   CS_ResetNetIDs();

   save_p += VERSIONSIZE;

   // killough 2/14/98: load compatibility mode
   compatibility = *save_p++;
<<<<<<< HEAD
   demo_version = version;     // killough 7/19/98: use this version's id
   demo_subversion = SUBVERSION; // haleyjd 06/17/01

=======
   demo_version = version;       // killough 7/19/98: use this version's id
   demo_subversion = subversion; // haleyjd 06/17/01   
   
>>>>>>> 7a55a538
   gameskill = *save_p++;

   // haleyjd 06/16/10: reload "inmasterlevels" state
   inmasterlevels = *save_p++;

   // sf: use string rather than episode, map

   {
      int i;

      for(i = 0; i < 8; i++)
         gamemapname[i] = *save_p++;
      gamemapname[8] = '\0';        // ending NULL
   }

   G_SetGameMap();       // get gameepisode, map

   // start out g_dir pointing at w_GlobalDir again
   g_dir = &w_GlobalDir;

   // haleyjd 06/16/10: if the level was saved in a map loaded under a managed
   // directory, we need to restore the managed directory to g_dir when loading
   // the game here. When this is the case, the file name of the managed directory
   // has been saved into the save game.
   memcpy(&len, save_p, sizeof(len));
   save_p += sizeof(len);

   if(len)
   {
      waddir_t *dir;

      // read a name of len bytes
      char *fn = calloc(1, len);
      memcpy(fn, save_p, len);
      save_p += len;

      // Try to get an existing managed wad first. If none such exists, try
      // adding it now. If that doesn't work, the normal error message appears
      // for a missing wad.
      // Note: set d_dir as well, so G_InitNew won't overwrite with w_GlobalDir!
      if((dir = W_GetManagedWad(fn)) || (dir = W_AddManagedWad(fn)))
         g_dir = d_dir = dir;

      // done with temporary file name
      free(fn);
   }

   if(!forced_loadgame)
   {
      // killough 3/16/98, 12/98: check lump name checksum
      checksum = G_Signature(g_dir);

      if(memcmp(&checksum, save_p, sizeof checksum))
      {
         char *msg = calloc(1, strlen((const char *)(save_p + sizeof checksum)) + 128);
         strcpy(msg,"Incompatible Savegame!!!\n");
         if(save_p[sizeof checksum])
            strcat(strcat(msg,"Wads expected:\n\n"), (char *)(save_p + sizeof checksum));
         strcat(msg, "\nAre you sure?");
         C_Puts(msg);
         G_LoadGameErr(msg);
         free(msg);
         return;
      }
   }

   save_p += sizeof checksum;
   while(*save_p++);

   for(i = 0; i < MAXPLAYERS; ++i)
   {
      playeringame[i] = *save_p++;
   }

   // [CG] This is supposed to ensure a minimum amount of space for players in
   //      savegames, but if MIN_MAXPLAYERS is less than MAXPLAYERS (and for
   //      c/s it is), this will move save_p back and destroy the buffer.  In
   //      this case, there's no need to move save_p forward, MAXPLAYERS is
   //      truly MAXPLAYERS.
   if (MIN_MAXPLAYERS > MAXPLAYERS)
   {
      save_p += MIN_MAXPLAYERS-MAXPLAYERS;         // killough 2/28/98
   }

   // jff 3/17/98 restore idmus music
   // jff 3/18/98 account for unsigned byte
   // killough 11/98: simplify
   idmusnum = *(signed char *) save_p++;

   // haleyjd 04/14/03: game type
   // note: don't set DefaultGameType from save games
   GameType = *save_p++;

   /* cph 2001/05/23 - Must read options before we set up the level */
   G_ReadOptions(save_p);

   // load a base level
   // sf: in hubs, use g_doloadlevel instead of g_initnew
   if(hub_changelevel)
      G_DoLoadLevel();
   else
      G_InitNew(gameskill, gamemapname);

   // killough 3/1/98: Read game options
   // killough 11/98: move down to here

   // cph - MBF needs to reread the savegame options because
   // G_InitNew rereads the WAD options. The demo playback code does
   // this too.
   save_p = G_ReadOptions(save_p);

   // get the times
   // killough 11/98: save entire word
   // haleyjd  08/01/09: try sizeof variable, not sizeof pointer!
   memcpy(&leveltime, save_p, sizeof(leveltime));
   save_p += sizeof(leveltime);

   // killough 11/98: load revenant tracer state
   basetic = gametic - (int) *save_p++;

   // haleyjd 04/14/03: load dmflags
   memcpy(&dmflags, save_p, sizeof(dmflags));
   save_p += sizeof(dmflags);

   // haleyjd 07/06/09: prepare ACS for loading
   ACS_PrepareForLoad();

   // dearchive all the modifications
   P_UnArchivePlayers();
   P_UnArchiveWorld();
   P_UnArchivePolyObjects();    // haleyjd 03/27/06
   P_UnArchiveThinkers();
   P_UnArchiveSpecials();
   P_UnArchiveRNG();            // killough 1/18/98: load RNG information
   P_UnArchiveMap();            // killough 1/22/98: load automap information
   P_UnArchiveScripts();        // sf: scripting
   P_UnArchiveSoundSequences();
   P_UnArchiveButtons();
   P_FreeObjTable();

   if(*save_p != 0xe6)
   {
      C_SetConsole();
      C_Printf(FC_ERROR "bad savegame: offset 0x%x is 0x%x\n",
         save_p-savebuffer, *save_p);
      Z_Free(savebuffer);
      return;
   }

   // haleyjd: move up Z_CheckHeap to before Z_Free (safer)
   Z_CheckHeap();

   // done
   Z_Free(savebuffer);

   if (setsizeneeded)
      R_ExecuteSetViewSize();

   // draw the pattern into the back screen
   R_FillBackScreen();

   // haleyjd 02/09/10: wake up status bar again
   ST_Start();

   // killough 12/98: support -recordfrom and -loadgame -playdemo
   if(!command_loadgame)
      singledemo = false;         // Clear singledemo flag if loading from menu
   else if(singledemo)
   {
      gameaction = ga_loadgame; // Mark that we're loading a game before demo
      G_DoPlayDemo();           // This will detect it and won't reinit level
   }
   else       // Loading games from menu isn't allowed during demo recordings,
      if(demorecording) // So this can only possibly be a -recordfrom command.
         G_BeginRecording();// Start the -recordfrom, since the game was loaded.

   // sf: if loading a hub level, restore position relative to sector
   //  for 'seamless' travel between levels
   if(hub_changelevel)
      P_RestorePlayerPosition();

   // haleyjd 01/07/07: run deferred ACS scripts
   ACS_RunDeferredScripts();
}

//
// G_CameraTicker
//
// haleyjd 01/10/2010: SMMU was calling camera tickers too early, so I turned
// it into a separate function to call from below.
//
static void G_CameraTicker(void)
{
   // run special cameras
   if((walkcam_active = (camera == &walkcamera)))
      P_WalkTicker();
   else if((chasecam_active = (camera == &chasecam)))
      P_ChaseTicker();
   else if(camera == &followcam)
      P_FollowCamTicker();

   // cooldemo countdown
   if(demoplayback && cooldemo)
   {
      // force refresh on death of displayed player
      if(players[displayplayer].health <= 0)
         cooldemo_tics = 0;

      if(cooldemo_tics)
         cooldemo_tics--;
      else
         G_CoolViewPoint();
   }
}

//
// G_Ticker
//
// Make ticcmd_ts for the players.
//
void G_Ticker(void)
{
   int i;
   mapthing_t *spawn_point;
   ticcmd_t *cmd;

   // do player reborns if needed
   // [CG] Do things slightly different in c/s.
   for(i = 0; i < MAXPLAYERS; i++)
   {
      if(playeringame[i] && players[i].playerstate == PST_REBORN)
      {
         if(!clientserver)
         {
            G_DoReborn(i);
         }
         else if(CS_SERVER)
         {
            spawn_point = CS_SpawnPlayerCorrectly(i, clients[i].spectating);
            SV_BroadcastPlayerSpawned(spawn_point, i);
         }
      }
   }

   // do things to change the game state
   while (gameaction != ga_nothing)
   {
      switch (gameaction)
      {
      case ga_loadlevel:
         G_DoLoadLevel();
         break;
      case ga_newgame:
         G_DoNewGame();
         break;
      case ga_loadgame:
         G_DoLoadGame();
         break;
      case ga_savegame:
         G_DoSaveGame();
         break;
      case ga_playdemo:
         G_DoPlayDemo();
         break;
      case ga_completed:
         // [CG] Only servers do this here.
         if(serverside)
         {
            if(CS_SERVER)
            {
               SV_AdvanceMapList();
               SV_BroadcastMapCompleted(true);
            }
            G_SetGameMapName(cs_maps[cs_current_map_number].name);
            G_DoCompleted(true);
         }
         else
         {
            gameaction = ga_nothing;
         }
         break;
      case ga_victory:
         F_StartFinale();
         break;
      case ga_worlddone:
         // [CG] C/S has its own version of G_DoWorldDone.
         if(CS_CLIENT)
         {
            gameaction = ga_nothing;
         }
         else if(CS_SERVER)
         {
            CS_DoWorldDone();
         }
         else
         {
            G_DoWorldDone();
         }
         break;
      case ga_disconnect:
         if(CS_CLIENT)
         {
            CL_Disconnect();
         }
         else if(CS_SERVER)
         {
            I_Error("Disconnected.\n");
         }
         break;
      case ga_screenshot:
         M_ScreenShot();
         gameaction = ga_nothing;
         break;
      default:  // killough 9/29/98
         gameaction = ga_nothing;
         break;
      }
   }

   if(animscreenshot)    // animated screen shots
   {
      if(gametic % 16 == 0)
      {
         animscreenshot--;
         M_ScreenShot();
      }
   }

   // killough 10/6/98: allow games to be saved during demo
   // playback, by the playback user (not by demo itself)

   if (demoplayback && sendsave)
   {
      sendsave = false;
      G_DoSaveGame();
   }

   // killough 9/29/98: Skip some commands while pausing during demo
   // playback, or while menu is active.
   //
   // We increment basetic and skip processing if a demo being played
   // back is paused or if the menu is active while a non-net game is
   // being played, to maintain sync while allowing pauses.
   //
   // P_Ticker() does not stop netgames if a menu is activated, so
   // we do not need to stop if a menu is pulled up during netgames.
   // [CG] Added !clientserver, because you can't pause a c/s game even
   //      by activating the menu or console.

   if(paused & 2 || (
      !demoplayback &&
      (menuactive || consoleactive) &&
      !netgame &&
      !clientserver))
   {
      basetic++;  // For revenant tracers and RNG -- we must maintain sync
   }
   else
   {
      // get commands, check consistancy, and build new consistancy check
      int buf = (gametic / ticdup) % BACKUPTICS;

      // [CG] None of this stuff really applies in c/s.
      if(!clientserver)
      {
         for(i=0; i<MAXPLAYERS; i++)
         {
            if(playeringame[i])
            {
               cmd = &players[i].cmd;
               playerclass_t *pc = players[i].pclass;

               memcpy(cmd, &netcmds[i][buf], sizeof *cmd);

               if(demoplayback)
                  G_ReadDemoTiccmd(cmd);

               if(demorecording)
                  G_WriteDemoTiccmd(cmd);

               /*
               if(isconsoletic && netgame)
                  continue;
               */

               // check for turbo cheats
               // killough 2/14/98, 2/20/98 -- only warn in netgames and demos

               if((netgame || demoplayback) &&
                  cmd->forwardmove > TURBOTHRESHOLD &&
                  !(gametic & 31) && ((gametic >> 5) & 3) == i)
               {
                  doom_printf("%s is turbo!", players[i].name); // killough 9/29/98
               }

               if(netgame && /*!isconsoletic &&*/ !netdemo &&
                  !(gametic % ticdup))
               {
                  if(gametic > BACKUPTICS &&
                     consistancy[i][buf] != cmd->consistancy)
                  {
                     D_QuitNetGame();
                     C_Printf(FC_ERROR "consistency failure");
                     C_Printf(FC_ERROR "(%i should be %i)",
                                 cmd->consistancy, consistancy[i][buf]);
                  }

                  // sf: include y as well as x
                  if(players[i].mo)
                     consistancy[i][buf] = (int16_t)(players[i].mo->x + players[i].mo->y);
                  else
                     consistancy[i][buf] = 0; // killough 2/14/98
               }
            }
         }

         // check for special buttons
         for(i=0; i<MAXPLAYERS; i++)
         {
            if(playeringame[i] && players[i].cmd.buttons & BT_SPECIAL)
            {
               // killough 9/29/98: allow multiple special buttons
               if(players[i].cmd.buttons & BTS_PAUSE)
               {
                  if((paused ^= 1))
                     S_PauseSound();
                  else
                     S_ResumeSound();
               }

               if(players[i].cmd.buttons & BTS_SAVEGAME)
               {
                  if(!savedescription[0])
                     strcpy(savedescription, "NET GAME");
                  savegameslot =
                     (players[i].cmd.buttons & BTS_SAVEMASK)>>BTS_SAVESHIFT;
                  gameaction = ga_savegame;
               }
            }
         }
      }
      else
      {
         cmd = &players[consoleplayer].cmd;
         if(serverside)
         {
            cmd->buttons = 0; // [CG] Servers never press any buttons.
         }
         else if(clients[consoleplayer].spectating)
         {
            // [CG] Spectators can only press the USE button.
            if((cmd->buttons & BT_USE) == BT_USE)
            {
               cmd->buttons = BT_USE;
            }
            else
            {
               cmd->buttons = 0;
            }
         }
      }
   }

   // do main actions

   // killough 9/29/98: split up switch statement
   // into pauseable and unpauseable parts.

   // call other tickers
   C_NetTicker();        // sf: console network commands
   if(inwipe)
      Wipe_Ticker();

#ifndef EE_NO_SMALL_SUPPORT
   // haleyjd 03/15/03: execute scheduled Small callbacks
   SM_ExecuteCallbacks();
#endif

   if(gamestate == GS_LEVEL)
   {
      P_Ticker();
      CS_CTFTicker();
      G_CameraTicker(); // haleyjd: move cameras
      ST_Ticker();
      AM_Ticker();
      HU_Ticker();
   }
   else if(!(paused & 2)) // haleyjd: refactored
   {
      switch(gamestate)
      {
      case GS_INTERMISSION:
         IN_Ticker();
         break;
      case GS_FINALE:
         F_Ticker();
         break;
      case GS_DEMOSCREEN:
         D_PageTicker();
         break;
      default:
         break;
      }
   }
}

//
// PLAYER STRUCTURE FUNCTIONS
// also see P_SpawnPlayer in P_Things
//

//
// G_PlayerReborn
//
// Called after a player dies
// almost everything is cleared and initialized
//
void G_PlayerReborn(int player)
{
   player_t *p;
   int i;
   int frags[MAXPLAYERS];
   int totalfrags;
   int killcount;
   int itemcount;
   int secretcount;
   char playername[20];
   int playercolour;
   skin_t *playerskin;
   playerclass_t *playerclass;

   memcpy(frags, players[player].frags, sizeof(int) * MAXPLAYERS);
   killcount = players[player].killcount;
   itemcount = players[player].itemcount;
   secretcount = players[player].secretcount;
   strncpy(playername, players[player].name, 20);
   playercolour = players[player].colormap;
   totalfrags = players[player].totalfrags;
   playerskin = players[player].skin;
   playerclass = players[player].pclass; // haleyjd: playerclass

   p = &players[player];

   // killough 3/10/98,3/21/98: preserve cheats across idclev
   {
      int cheats = p->cheats;
      memset(p, 0, sizeof(*p));
      p->cheats = cheats;
   }

   memcpy(players[player].frags, frags, sizeof(int) * MAXPLAYERS);
   players[player].colormap = playercolour;
   strcpy(players[player].name, playername);
   players[player].killcount = killcount;
   players[player].itemcount = itemcount;
   players[player].secretcount = secretcount;
   players[player].totalfrags = totalfrags;
   players[player].skin = playerskin;
   players[player].pclass = playerclass; // haleyjd: playerclass

   p->usedown = p->attackdown = true;  // don't do anything immediately
   p->playerstate = PST_LIVE;
   p->health = initial_health;  // Ty 03/12/98 - use dehacked values
   p->quake = 0;                // haleyjd 01/21/07

   // WEAPON_FIXME: default reborn weapon
   // PCLASS_FIXME: default reborn weapon
   p->readyweapon = p->pendingweapon = wp_pistol;

   // WEAPON_FIXME: revive "weaponowned" feature?
   // sf: different weapons owned
   memcpy(p->weaponowned, default_weaponowned, sizeof(p->weaponowned));

   // WEAPON_FIXME: always owned weapons
   // PCLASS_FIXME: always owned weapons
   p->weaponowned[wp_fist] = true;     // always fist and pistol
   p->weaponowned[wp_pistol] = true;

   // WEAPON_FIXME: default ammo stuff
   // PCLASS_FIXME: default ammo stuff
   p->ammo[am_clip] = initial_bullets; // Ty 03/12/98 - use dehacked values

   for(i = 0; i < NUMAMMO; i++)
      p->maxammo[i] = maxammo[i];
}

void P_SpawnPlayer(mapthing_t *mthing);

// [CG] Broke out of G_CheckSpot.
void G_FlushCorpse(int playernum)
{
   // flush an old corpse if needed
   // killough 2/8/98: make corpse queue have an adjustable limit
   // killough 8/1/98: Fix bugs causing strange crashes
   if(bodyquesize > 0)
   {
      static mobj_t **bodyque;
      static size_t queuesize;

      if(queuesize < (unsigned int)bodyquesize)
      {
         bodyque = realloc(bodyque, bodyquesize * sizeof(*bodyque));
         memset(
            bodyque + queuesize,
            0,
            (bodyquesize - queuesize) * sizeof(*bodyque)
         );
         queuesize = bodyquesize;
      }

      if(bodyqueslot >= bodyquesize)
      {
         if(CS_SERVER)
            SV_BroadcastActorRemoved(bodyque[bodyqueslot % bodyquesize]);
         P_RemoveMobj(bodyque[bodyqueslot % bodyquesize]);
      }

      bodyque[bodyqueslot++ % bodyquesize] = players[playernum].mo;
   }
   else if(!bodyquesize)
   {
      if(CS_SERVER)
         SV_BroadcastActorRemoved(players[playernum].mo);
      P_RemoveMobj(players[playernum].mo);
   }
}

// [CG] Broke out of G_CheckSpot.
mobj_t* G_SpawnFog(fixed_t x, fixed_t y, angle_t angle)
{
   fixed_t mtcos, mtsin;
   subsector_t *ss;
   unsigned an;
   angle_t mtangle;

   // spawn a teleport fog
   ss = R_PointInSubsector(x,y);

   // haleyjd: There was a weird bug with this statement:
   //
   // an = (ANG45 * (mthing->angle/45)) >> ANGLETOFINESHIFT;
   //
   // Even though this code stores the result into an unsigned variable, most
   // compilers seem to ignore that fact in the optimizer and use the resulting
   // value directly in a lea instruction. This causes the signed mapthing_t
   // angle value to generate an out-of-bounds access into the fine trig
   // lookups. In vanilla, this accesses the finetangent table and other parts
   // of the finesine table, and the result is what I call the "ninja spawn,"
   // which is missing the fog and sound, as it spawns somewhere out in the
   // far reaches of the void.

   if(!comp[comp_ninja])
   {
      an = ANG45 * (angle_t)(angle / 45);
      mtcos = finecosine[an >> ANGLETOFINESHIFT];
      mtsin = finesine[an >> ANGLETOFINESHIFT];
   }
   else
   {
      // emulate out-of-bounds access to finecosine / finesine tables
      mtangle = (angle_t)(angle / 45);

      an = ANG45 * mtangle;

      switch(mtangle)
      {
      case 4: // 180 degrees (0x80000000 >> 19 == -4096)
         mtcos = finetangent[2048];
         mtsin = finetangent[0];
         break;
      case 5: // 225 degrees (0xA0000000 >> 19 == -3072)
         mtcos = finetangent[3072];
         mtsin = finetangent[1024];
         break;
      case 6: // 270 degrees (0xC0000000 >> 19 == -2048)
         mtcos = finesine[0];
         mtsin = finetangent[2048];
         break;
      case 7: // 315 degrees (0xE0000000 >> 19 == -1024)
         mtcos = finesine[1024];
         mtsin = finetangent[3072];
         break;
      default: // everything else works properly
         mtcos = finecosine[an >> ANGLETOFINESHIFT];
         mtsin = finesine[an >> ANGLETOFINESHIFT];
         break;
      }
   }

   return P_SpawnMobj(
      x + 20 * mtcos,
      y + 20 * mtsin,
      ss->sector->floorheight + GameModeInfo->teleFogHeight,
      GameModeInfo->teleFogType
   );
}

//
// G_CheckSpot
//
// Returns false if the player cannot be respawned
// at the given mapthing_t spot
// because something is occupying it
//
static boolean G_CheckSpot(int playernum, mapthing_t *mthing, mobj_t **fog)
{
   fixed_t     x, y;
   mobj_t      *mo;
   int         i;

   if(!players[playernum].mo)
   {
      // first spawn of level, before corpses
      for(i = 0; i < playernum; i++)
      {
         if(players[i].mo->x == mthing->x << FRACBITS &&
            players[i].mo->y == mthing->y << FRACBITS)
            return false;
      }
      return true;
   }

   x = mthing->x << FRACBITS;
   y = mthing->y << FRACBITS;

   // killough 4/2/98: fix bug where P_CheckPosition() uses a non-solid
   // corpse to detect collisions with other players in DM starts
   //
   // Old code:
   // if (!P_CheckPosition (players[playernum].mo, x, y))
   //    return false;

   players[playernum].mo->flags |=  MF_SOLID;
   i = P_CheckPosition(players[playernum].mo, x, y);
   players[playernum].mo->flags &= ~MF_SOLID;
   if(!i)
      return false;

   // [CG] Broke out into G_FlushCorpse.
   G_FlushCorpse(playernum);

   // [CG] Broke out into G_SpawnFog.
   mo = G_SpawnFog(x, y, mthing->angle);

   // haleyjd: There was a hack here trying to avoid playing the sound on the
   // "first frame"; but if this is done, then you miss your own spawn sound
   // quite often, due to the fact your sound origin hasn't been moved yet.
   // So instead, I'll return the fog in *fog and play the sound at the caller.
   if(fog)
      *fog = mo;

   return true;
}

//
// G_ClosestDMSpot
//
// haleyjd 02/16/10: finds the closest deathmatch start to a given
// location. Returns -1 if a spot wasn't found.
//
// Will not return the spot marked in "notspot" if notspot is >= 0.
//
int G_ClosestDMSpot(fixed_t x, fixed_t y, int notspot)
{
   int j, numspots = deathmatch_p - deathmatchstarts;
   int closestspot = -1;
   fixed_t closestdist = 32767*FRACUNIT;

   if(numspots <= 0)
      return -1;

   for(j = 0; j < numspots; ++j)
   {
      fixed_t dist = P_AproxDistance(x - deathmatchstarts[j].x * FRACUNIT,
                                     y - deathmatchstarts[j].y * FRACUNIT);

      if(dist < closestdist && j != notspot)
      {
         closestdist = dist;
         closestspot = j;
      }
   }

   return closestspot;
}

extern const char *level_error;

//
// G_DeathMatchSpawnPlayer
//
// Spawns a player at one of the random death match spots
// called at level load and each death
//
void G_DeathMatchSpawnPlayer(int playernum)
{
   int j, selections = deathmatch_p - deathmatchstarts;
   mobj_t *fog = NULL;

   // if(selections < MAXPLAYERS)
   if(selections < VANILLA_MAXPLAYERS)
   {
      static char errormsg[64];
      psnprintf(errormsg, sizeof(errormsg),
                "Only %d deathmatch spots, %d required",
                selections, VANILLA_MAXPLAYERS);
      level_error = errormsg;
      return;
   }

   for(j = 0; j < 20; j++)
   {
      int i = P_Random(pr_dmspawn) % selections;

      if(G_CheckSpot(playernum, &deathmatchstarts[i], &fog))
      {
         deathmatchstarts[i].type = playernum + 1;
         P_SpawnPlayer(&deathmatchstarts[i]);
         if(fog)
            S_StartSound(fog, GameModeInfo->teleSound);
         return;
      }
   }

   // no good spot, so the player will probably get stuck
   P_SpawnPlayer(&playerstarts[playernum]);
}

//
// G_DoReborn
//
void G_DoReborn(int playernum)
{
   hub_changelevel = false;

   if(GameType == gt_single) // haleyjd 04/10/03
   {
      // reload level from scratch
      // sf: use P_HubReborn, so that if in a hub, we restart from the
      // last time we entered this level
      // normal levels are unaffected
      P_HubReborn();
   }
   else
   {                               // respawn at the start
      int i;
      mobj_t *fog = NULL;

      // first dissasociate the corpse
      if(players[playernum].mo != NULL)
         players[playernum].mo->player = NULL;

      // [CG] If we're a c/s client, don't do anything.  On the other
      //      hand, c/s servers need to use slightly different logic
      //      when determining where to spawn a player.
      if(CS_CLIENT)
         return;

      if(CS_SERVER)
      {
         mapthing_t *spawn_point = CS_SpawnPlayerCorrectly(
            playernum, clients[playernum].spectating
         );

         SV_BroadcastPlayerSpawned(spawn_point, playernum);
         return;
      }

      // spawn at random spot if in deathmatch
      if(GameType == gt_dm)
      {
         G_DeathMatchSpawnPlayer(playernum);

         // haleyjd: G_DeathMatchSpawnPlayer may set level_error
         if(level_error)
         {
            C_Printf(FC_ERROR "G_DeathMatchSpawnPlayer: %s\a\n", level_error);
            C_SetConsole();
         }

         return;
      }

      if(G_CheckSpot(playernum, &playerstarts[playernum], &fog))
      {
         P_SpawnPlayer(&playerstarts[playernum]);
         if(fog)
            S_StartSound(fog, GameModeInfo->teleSound);
         return;
      }

      // try to spawn at one of the other players spots
      for(i = 0; i < VANILLA_MAXPLAYERS; i++)
      {
         mobj_t *fog = NULL;

         if(G_CheckSpot(playernum, &playerstarts[i], &fog))
         {
            playerstarts[i].type = playernum + 1; // fake as other player
            P_SpawnPlayer(&playerstarts[i]);
            if(fog)
               S_StartSound(fog, GameModeInfo->teleSound);
            playerstarts[i].type = i+1;   // restore
            return;
         }
         // he's going to be inside something.  Too bad.
      }
      P_SpawnPlayer(&playerstarts[playernum]);
   }
}

void G_ScreenShot(void)
{
   gameaction = ga_screenshot;
}

// DOOM Par Times
int pars[4][10] =
{
   {0},
   {0,30,75,120,90,165,180,180,30,165},
   {0,90,90,90,120,90,360,240,30,170},
   {0,90,45,90,150,90,90,165,30,135}
};

// DOOM II Par Times
int cpars[34] =
{
   30,90,120,120,90,150,120,120,270,90,  //  1-10
   210,150,150,150,210,150,420,150,210,150,  // 11-20
   240,150,180,150,150,300,330,420,300,180,  // 21-30
   120,30,30,30          // 31-34
};

//
// G_WorldDone
//
void G_WorldDone(void)
{
   gameaction = ga_worlddone;

   // haleyjd 10/24/10: if in Master Levels mode, just return from here now.
   // The choice of whether to go to another level or show the Master Levels
   // menu is taken care of in G_DoWorldDone.
   if(inmasterlevels)
      return;

<<<<<<< HEAD
   gameaction = ga_worlddone;

=======
>>>>>>> 7a55a538
   if(secretexit)
   {
      players[consoleplayer].didsecret = true;
   }

   // [CG] Don't do the finale thing if we're in c/s mode.
   if(!clientserver && (LevelInfo.interText && !LevelInfo.killFinale &&
                        (!LevelInfo.finaleSecretOnly || secretexit)))
   {
      F_StartFinale();
   }
}

static skill_t   d_skill;
static int       d_episode;
static int       d_map;
static char      d_mapname[10];

int G_GetMapForName(const char *name)
{
   // haleyjd 03/17/02: do not write back into argument!
   char normName[9];
   int episode, map;

   strncpy(normName, name, 9);

   M_Strupr(normName);

   if(GameModeInfo->flags & GIF_MAPXY)
   {
      map = isMAPxy(normName) ?
         10 * (normName[3]-'0') + (normName[4]-'0') : 0;
      return map;
   }
   else
   {
      if(isExMy(normName))
      {
         episode = normName[1] - '0';
         map = normName[3] - '0';
      }
      else
      {
         episode = 1;
         map = 0;
      }
      return (episode*10) + map;
   }
}

char *G_GetNameForMap(int episode, int map)
{
   static char levelname[9];

   memset(levelname, 0, 9);

   if(GameModeInfo->flags & GIF_MAPXY)
   {
      sprintf(levelname, "MAP%02d", map);
   }
   else
   {
      sprintf(levelname, "E%01dM%01d", episode, map);
   }

   return levelname;
}

void G_DeferedInitNewNum(skill_t skill, int episode, int map)
{
   G_DeferedInitNew(skill, G_GetNameForMap(episode, map) );
}

void G_DeferedInitNew(skill_t skill, const char *levelname)
{
   strncpy(d_mapname, levelname, 8);
   d_map = G_GetMapForName(levelname);

   if(!(GameModeInfo->flags & GIF_MAPXY))
   {
      d_episode = d_map / 10;
      d_map = d_map % 10;
   }
   else
      d_episode = 1;

   d_skill = skill;

   // haleyjd 06/16/10: default to NULL
   d_dir = NULL;
   inmasterlevels = false;

   gameaction = ga_newgame;
}

//
// G_DeferedInitNewFromDir
//
// haleyjd 06/16/10: Calls G_DeferedInitNew and sets d_dir to the provided wad
// directory, for use when loading the level.
//
void G_DeferedInitNewFromDir(skill_t skill, const char *levelname, waddir_t *dir)
{
   G_DeferedInitNew(skill, levelname);
   d_dir = dir;
}

// killough 7/19/98: Marine's best friend :)
static int G_GetHelpers(void)
{
   int j = M_CheckParm ("-dog");

   if(!j)
      j = M_CheckParm ("-dogs");

   return j ? ((j+1 < myargc) ? atoi(myargv[j+1]) : 1) : default_dogs;
}

// killough 3/1/98: function to reload all the default parameter
// settings before a new game begins

void G_ReloadDefaults(void)
{
   // killough 3/1/98: Initialize options based on config file
   // (allows functions above to load different values for demos
   // and savegames without messing up defaults).

   // [CG] These things are taken care of elsewhere in c/s.
   if(clientserver)
   {
      CS_ReloadDefaults();
      return;
   }

   weapon_recoil = default_weapon_recoil;    // weapon recoil

   player_bobbing = default_player_bobbing;  // haleyjd: readded

   variable_friction = allow_pushers = true;

   monsters_remember = default_monsters_remember;   // remember former enemies

   monster_infighting = default_monster_infighting; // killough 7/19/98

   // dogs = netgame ? 0 : G_GetHelpers();             // killough 7/19/98
   if(GameType == gt_single) // haleyjd 04/10/03
      dogs = G_GetHelpers();
   else
      dogs = 0;

   dog_jumping = default_dog_jumping;

   distfriend = default_distfriend;                 // killough 8/8/98

   monster_backing = default_monster_backing;     // killough 9/8/98

   monster_avoid_hazards = default_monster_avoid_hazards; // killough 9/9/98

   monster_friction = default_monster_friction;     // killough 10/98

   help_friends = default_help_friends;             // killough 9/9/98

   autoaim = default_autoaim;

   allowmlook = default_allowmlook;

   monkeys = default_monkeys;

   bfgtype = default_bfgtype;               // killough 7/19/98

   // jff 1/24/98 reset play mode to command line spec'd version
   // killough 3/1/98: moved to here
   respawnparm = clrespawnparm;
   fastparm = clfastparm;
   nomonsters = clnomonsters;

   //jff 3/24/98 set startskill from defaultskill in config file, unless
   // it has already been set by a -skill parameter
   if(startskill == sk_none)
      startskill = (skill_t)(defaultskill - 1);

   demoplayback = false;
   singledemo = false; // haleyjd: restore from MBF
   netdemo = false;

   // killough 2/21/98:
   memset(playeringame+1, 0, sizeof(*playeringame)*(MAXPLAYERS-1));

   consoleplayer = 0;

   compatibility = false;     // killough 10/98: replaced by comp[] vector
   memcpy(comp, default_comp, sizeof comp);
<<<<<<< HEAD

   demo_version = version;     // killough 7/19/98: use this version's id
   demo_subversion = SUBVERSION; // haleyjd 06/17/01

=======
   
   demo_version = version;       // killough 7/19/98: use this version's id
   demo_subversion = subversion; // haleyjd 06/17/01
   
>>>>>>> 7a55a538
   // killough 3/31/98, 4/5/98: demo sync insurance
   demo_insurance = default_demo_insurance == 1;

   G_ScrambleRand();
}

        // sf: seperate function
void G_ScrambleRand()
{                            // killough 3/26/98: shuffle random seed
   // haleyjd: restored MBF code
   // SoM 3/13/2002: New SMMU code actually compiles in VC++
   // sf: simpler
   rngseed = (unsigned int) time(NULL);

}

void G_DoNewGame (void)
{
   //G_StopDemo();
   G_ReloadDefaults();            // killough 3/1/98
   P_ClearHubs();                 // sf: clear hubs when starting new game

   netgame  = false;              // killough 3/29/98
   GameType = DefaultGameType;    // haleyjd  4/10/03
   dmflags  = default_dmflags;    // haleyjd  4/15/03
   basetic  = gametic;            // killough 9/29/98

   G_InitNew(d_skill, d_mapname);
   gameaction = ga_nothing;
}

// haleyjd 07/13/03: -fast projectile information list

typedef struct speedset_s
{
   metaobject_t parent;     // metatable link
   int mobjType;            // the type this speedset is for
   int normalSpeed;         // the normal speed of this thing type
   int fastSpeed;           // -fast speed
} speedset_t;

static const char *speedSetToString(metatype_t *t, void *obj)
{
   static char buf[128];
   speedset_t *speedset = (speedset_t *)obj;
   int normalSpeed, fastSpeed;

   normalSpeed = speedset->normalSpeed;
   fastSpeed   = speedset->fastSpeed;

   if(normalSpeed >= FRACUNIT)
      normalSpeed >>= FRACBITS;
   if(fastSpeed >= FRACUNIT)
      fastSpeed >>= FRACBITS;

   psnprintf(buf, sizeof(buf), "type: %d, normal: %d, fast: %d",
             speedset->mobjType, normalSpeed, fastSpeed);

   return buf;
}

static metatype_t metaSpeedSetType;
static metatype_i speedSetMethods = { NULL, NULL, NULL, speedSetToString };

void G_SpeedSetAddThing(int thingtype, int nspeed, int fspeed)
{
   metaobject_t *o;
   mobjinfo_t   *mi = &mobjinfo[thingtype];

   // first time, register a metatype for speedsets
   if(!metaSpeedSetType.isinit)
   {
      MetaRegisterTypeEx(&metaSpeedSetType,
                         METATYPE(speedset_t), sizeof(speedset_t),
                         METATYPE(metaobject_t), &speedSetMethods);
   }

   if((o = MetaGetObjectKeyAndType(mi->meta, "speedset", METATYPE(speedset_t))))
   {
      speedset_t *ss  = o->object;
      ss->normalSpeed = nspeed;
      ss->fastSpeed   = fspeed;
   }
   else
   {
      speedset_t *newSpeedSet = calloc(1, sizeof(speedset_t));

      newSpeedSet->mobjType    = thingtype;
      newSpeedSet->normalSpeed = nspeed;
      newSpeedSet->fastSpeed   = fspeed;

      MetaAddObject(mi->meta, "speedset", &newSpeedSet->parent, newSpeedSet,
                    METATYPE(speedset_t));
   }
}

// killough 4/10/98: New function to fix bug which caused Doom
// lockups when idclev was used in conjunction with -fast.

void G_SetFastParms(int fast_pending)
{
   static int fast = 0;            // remembers fast state
   int i;
   metaobject_t *o;

   // TODO: Heretic support?
   // EDF FIXME: demon frame speedup difficult to generalize
   int demonRun1  = E_SafeState(S_SARG_RUN1);
   int demonPain2 = E_SafeState(S_SARG_PAIN2);

   if(fast != fast_pending)       // only change if necessary
   {
      if((fast = fast_pending))
      {
         for(i = demonRun1; i <= demonPain2; i++)
         {
            // killough 4/10/98
            // don't change 1->0 since it causes cycles
            if(states[i]->tics != 1 || demo_compatibility)
               states[i]->tics >>= 1;
         }

         for(i = 0; i < NUMMOBJTYPES; ++i)
         {
            if((o = MetaGetObjectKeyAndType(mobjinfo[i].meta, "speedset",
                                            METATYPE(speedset_t))))
            {
               mobjinfo[i].speed = ((speedset_t *)o->object)->fastSpeed;
            }
         }
      }
      else
      {
         for(i = demonRun1; i <= demonPain2; i++)
            states[i]->tics <<= 1;

         for(i = 0; i < NUMMOBJTYPES; ++i)
         {
            if((o = MetaGetObjectKeyAndType(mobjinfo[i].meta, "speedset",
                                            METATYPE(speedset_t))))
            {
               mobjinfo[i].speed = ((speedset_t *)o->object)->normalSpeed;
            }
         }
      }
   }
}


void G_InitNewNum(skill_t skill, int episode, int map)
{
   G_InitNew(skill, G_GetNameForMap(episode, map) );
}

//
// G_InitNew
//
// Can be called by the startup code or the menu task,
// consoleplayer, displayplayer, playeringame[] should be set.
//
void G_InitNew(skill_t skill, char *name)
{
   int i;

   // ACS_FIXME: For now, call ACS_NewGame from here. This may not suffice once
   // hubs are working, but then, pretty much all the level transfer code needs
   // to be rewritten for that to work smoothly anyways.
   ACS_NewGame();

   if(paused)
   {
      paused = false;
      S_ResumeSound();
   }

   hub_changelevel = false;  // sf

   if(skill > sk_nightmare)
      skill = sk_nightmare;

   G_SetFastParms(fastparm || skill == sk_nightmare);  // killough 4/10/98

   M_ClearRandom();

   respawnmonsters =
      (GameModeInfo->flags & GIF_SKILL5RESPAWN && skill == sk_nightmare)
      || respawnparm;

   // [CG] Omit this for c/s.
   if(!clientserver)
   {
      // force players to be initialized upon first level load
      for(i = 0; i < MAXPLAYERS; i++)
         players[i].playerstate = PST_REBORN;
   }

   usergame = true;                // will be set false if a demo
   paused = false;

   if(demoplayback)
   {
      netgame = false;
      displayplayer = consoleplayer = 0;
      P_ResetChasecam();      // sf: displayplayer changed
   }

   demoplayback = false;

   //G_StopDemo();

   automapactive = false;
   gameskill = skill;

   G_SetGameMapName(name);

   G_SetGameMap();  // sf

   //jff 4/16/98 force marks on automap cleared every new level start
   AM_clearMarks();

   if(demo_version >= 203)
      M_LoadOptions();     // killough 11/98: read OPTIONS lump from wad

   //G_StopDemo();

   // haleyjd 06/16/04: set g_dir to d_dir if it is valid, or else restore it
   // to the default value.
   g_dir = d_dir ? d_dir : &w_GlobalDir;
   d_dir = NULL;

   G_DoLoadLevel();
}

//
// G_RecordDemo
//
// NETCODE_FIXME -- DEMO_FIXME: See the comment above where demos
// are read. Some of the same issues may apply here.
//
void G_RecordDemo(char *name)
{
   int i;

   demo_insurance = (default_demo_insurance != 0); // killough 12/98

   usergame = false;

   if(demoname)
      free(demoname);
   demoname = malloc(strlen(name) + 8);

   M_AddDefaultExtension(strcpy(demoname, name), ".lmp");  // 1/18/98 killough

   i = M_CheckParm("-maxdemo");

   if(i && i<myargc-1)
      maxdemosize = atoi(myargv[i+1]) * 1024;

   if(maxdemosize < 0x20000)  // killough
      maxdemosize = 0x20000;

   demobuffer = malloc(maxdemosize); // killough

   demorecording = true;
}

// These functions are used to read and write game-specific options in demos
// and savegames so that demo sync is preserved and savegame restoration is
// complete. Not all options (for example "compatibility"), however, should
// be loaded and saved here. It is extremely important to use the same
// positions as before for the variables, so if one becomes obsolete, the
// byte(s) should still be skipped over or padded with 0's.
// Lee Killough 3/1/98

// NETCODE_FIXME -- DEMO_FIXME -- SAVEGAME_FIXME: G_ReadOptions/G_WriteOptions
// These functions are going to be very important. The way they work may
// need to be altered for the new demo format too, although this must be
// done carefully so as to preserve demo compatibility with previous
// versions.

byte *G_WriteOptions(byte *demoptr)
{
   byte *target = demoptr + GAME_OPTION_SIZE;

   *demoptr++ = monsters_remember;  // part of monster AI -- byte 1

   *demoptr++ = variable_friction;  // ice & mud -- byte 2

   *demoptr++ = weapon_recoil;      // weapon recoil -- byte 3

   *demoptr++ = allow_pushers;      // PUSH Things -- byte 4

   *demoptr++ = 0;                  // ??? unused -- byte 5

   *demoptr++ = player_bobbing;     // whether player bobs or not -- byte 6

   // killough 3/6/98: add parameters to savegame, move around some in demos
   *demoptr++ = respawnparm; // byte 7
   *demoptr++ = fastparm;    // byte 8
   *demoptr++ = nomonsters;  // byte 9

   *demoptr++ = demo_insurance;        // killough 3/31/98 -- byte 10

   // killough 3/26/98: Added rngseed. 3/31/98: moved here
   *demoptr++ = (byte)((rngseed >> 24) & 0xff); // byte 11
   *demoptr++ = (byte)((rngseed >> 16) & 0xff); // byte 12
   *demoptr++ = (byte)((rngseed >>  8) & 0xff); // byte 13
   *demoptr++ = (byte)( rngseed        & 0xff); // byte 14

   // Options new to v2.03 begin here
   *demoptr++ = monster_infighting;   // killough 7/19/98 -- byte 15

   *demoptr++ = dogs;                 // killough 7/19/98 -- byte 16

   *demoptr++ = bfgtype;              // killough 7/19/98 -- byte 17

   *demoptr++ = 0;                    // unused - (beta mode) -- byte 18

   *demoptr++ = (distfriend >> 8) & 0xff;  // killough 8/8/98 -- byte 19
   *demoptr++ =  distfriend       & 0xff;  // killough 8/8/98 -- byte 20

   *demoptr++ = monster_backing;           // killough 9/8/98 -- byte 21

   *demoptr++ = monster_avoid_hazards;     // killough 9/9/98 -- byte 22

   *demoptr++ = monster_friction;          // killough 10/98  -- byte 23

   *demoptr++ = help_friends;              // killough 9/9/98 -- byte 24

   *demoptr++ = dog_jumping; // byte 25

   *demoptr++ = monkeys;     // byte 26

   {   // killough 10/98: a compatibility vector now
      int i;
      for(i = 0; i < COMP_TOTAL; i++)
         *demoptr++ = comp[i] != 0;
   }
   // bytes 27 - 58 : comp

   // haleyjd 05/23/04: autoaim is sync critical
   *demoptr++ = autoaim; // byte 59

   // haleyjd 04/06/05: allowmlook is sync critical
   *demoptr++ = allowmlook; // byte 60

   // CURRENT BYTES LEFT: 3

   //----------------
   // Padding at end
   //----------------
   while(demoptr < target)
      *demoptr++ = 0;

   if(demoptr != target)
      I_Error("G_WriteOptions: GAME_OPTION_SIZE is too small\n");

   return target;
}

// Same, but read instead of write

byte *G_ReadOptions(byte *demoptr)
{
   byte *target = demoptr + GAME_OPTION_SIZE;

   monsters_remember = *demoptr++;

   variable_friction = *demoptr;  // ice & mud
   demoptr++;

   weapon_recoil = *demoptr;      // weapon recoil
   demoptr++;

   allow_pushers = *demoptr;      // PUSH Things
   demoptr++;

   demoptr++;

   // haleyjd: restored bobbing to proper sync critical status
   player_bobbing = *demoptr;     // whether player bobs or not
   demoptr++;

   // killough 3/6/98: add parameters to savegame, move from demo
   respawnparm = *demoptr++;
   fastparm    = *demoptr++;
   nomonsters  = *demoptr++;

   demo_insurance = *demoptr++;              // killough 3/31/98

   // killough 3/26/98: Added rngseed to demos; 3/31/98: moved here

   rngseed  = *demoptr++ & 0xff;
   rngseed <<= 8;
   rngseed += *demoptr++ & 0xff;
   rngseed <<= 8;
   rngseed += *demoptr++ & 0xff;
   rngseed <<= 8;
   rngseed += *demoptr++ & 0xff;

   // Options new to v2.03
   if(demo_version >= 203)
   {
      monster_infighting = *demoptr++;   // killough 7/19/98

      dogs = *demoptr++;                 // killough 7/19/98

      bfgtype = *demoptr++;              // killough 7/19/98
      demoptr++;                         // sf: where beta was

      distfriend = *demoptr++ << 8;      // killough 8/8/98
      distfriend+= *demoptr++;

      monster_backing = *demoptr++;      // killough 9/8/98

      monster_avoid_hazards = *demoptr++; // killough 9/9/98

      monster_friction = *demoptr++;     // killough 10/98

      help_friends = *demoptr++;         // killough 9/9/98

      dog_jumping = *demoptr++;          // killough 10/98

      monkeys = *demoptr++;

      {   // killough 10/98: a compatibility vector now
         int i;
         for(i = 0; i < COMP_TOTAL; ++i)
            comp[i] = *demoptr++;
      }

      G_SetCompatibility();

      // Options new to v2.04, etc.

      // haleyjd 05/23/04: autoaim is sync-critical
      if(full_demo_version >= make_full_version(331, 8))
         autoaim = *demoptr++;

      if(demo_version >= 333)
      {
         // haleyjd 04/06/05: allowmlook is sync-critical
         allowmlook = *demoptr; // Remember: ADD INCREMENT :)
      }
   }
   else  // defaults for versions <= 2.02
   {
      int i;  // killough 10/98: a compatibility vector now
      for(i = 0; i <= comp_zerotags; ++i)
         comp[i] = compatibility;

      G_SetCompatibility();
<<<<<<< HEAD

      // haleyjd 05/18/06: BOOM fix: allow zombie exits
      if(demo_version >= 200 && demo_version <= 202)
         comp[comp_zombie] = false;

=======
      
>>>>>>> 7a55a538
      monster_infighting = 1;           // killough 7/19/98

      monster_backing = 0;              // killough 9/8/98

      monster_avoid_hazards = 0;        // killough 9/9/98

      monster_friction = 0;             // killough 10/98

      help_friends = 0;                 // killough 9/9/98

      bfgtype = bfg_normal;             // killough 7/19/98

      dogs = 0;                         // killough 7/19/98
      dog_jumping = 0;                  // killough 10/98
      monkeys = 0;

      default_autoaim = autoaim;
      autoaim = 1;

      default_allowmlook = allowmlook;
      allowmlook = 0;
   }

   return target;
}

//
// G_SetOldDemoOptions
//
// haleyjd 02/21/10: Configure everything to run for an old demo.
//
static void G_SetOldDemoOptions(void)
{
   int i;

   compatibility = 1;

   for(i = 0; i < COMP_TOTAL; ++i)
      comp[i] = 1;

   monsters_remember     = 0;
   variable_friction     = 0;
   weapon_recoil         = 0;
   allow_pushers         = 0;
   player_bobbing        = 1;
   demo_insurance        = 0;
   monster_infighting    = 1;
   monster_backing       = 0;
   monster_avoid_hazards = 0;
   monster_friction      = 0;
   help_friends          = 0;
   bfgtype               = bfg_normal;
   dogs                  = 0;
   dog_jumping           = 0;
   monkeys               = 0;
   default_autoaim       = autoaim;
   autoaim               = 1;
   default_allowmlook    = allowmlook;
   allowmlook            = 0;
}

//
// G_BeginRecordingOld
//
// haleyjd 02/21/10: Support recording of vanilla demos.
//
static void G_BeginRecordingOld(void)
{
   int i;

   // support -longtics when recording vanilla format demos
   longtics_demo = (M_CheckParm("-longtics") != 0);

   // set demo version appropriately
   if(longtics_demo)
      demo_version = DOOM_191_VERSION; // v1.91 (unofficial patch)
   else
      demo_version = 109;              // v1.9

   demo_subversion = 0;

   G_SetOldDemoOptions();

   demo_p = demobuffer;

   *demo_p++ = demo_version;
   *demo_p++ = gameskill;
   *demo_p++ = gameepisode;
   *demo_p++ = gamemap;
   *demo_p++ = (GameType == gt_dm);
   *demo_p++ = respawnparm;
   *demo_p++ = fastparm;
   *demo_p++ = nomonsters;
   *demo_p++ = consoleplayer;
   // [CG] I suppose this should always be VANILLA_MAXPLAYERS here.
   // for(i = 0; i < MAXPLAYERS; ++i)
   for(i = 0; i < VANILLA_MAXPLAYERS; ++i)
      *demo_p++ = playeringame[i];
}

/*
  haleyjd 06/17/01: new demo format changes

  1. The old version field is now always written as 255
  2. The signature has been changed to the null-term'd string ETERN
  3. The version and new subversion are written immediately following
     the signature
  4. cmd->updownangle is now recorded and read back appropriately

  12/14/01:
  5. gamemapname is recorded and will be used on loading demos

  Note that the demo-reading code still handles the "sacred" formats
  for DOOM, BOOM and MBF, so purists don't need to have heart attacks.
  However, only new Eternity-format demos can be written, and these
  will not be compatible with other engines.
*/
// NETCODE_FIXME -- DEMO_FIXME: Yet more demo writing.

void G_BeginRecording(void)
{
   int i;

   // haleyjd 02/21/10: -vanilla will record v1.9-format demos
   if(M_CheckParm("-vanilla"))
   {
      G_BeginRecordingOld();
      return;
   }

   demo_p = demobuffer;

   longtics_demo = true;

   //*demo_p++ = version;
   // haleyjd 06/17/01: always write 255 for Eternity-format demos,
   // since VERSION is now > 255 -- version setting is now handled
   // immediately after the new signature below.
   *demo_p++ = 255;

   // signature -- haleyjd: updated to use new Eternity signature
   *demo_p++ = eedemosig[0]; //0x1d;
   *demo_p++ = eedemosig[1]; //'M';
   *demo_p++ = eedemosig[2]; //'B';
   *demo_p++ = eedemosig[3]; //'F';
   *demo_p++ = eedemosig[4]; //0xe6;
   *demo_p++ = '\0';

   // haleyjd: write appropriate version and subversion numbers
   // write the WHOLE version number :P
   *demo_p++ =  version & 255;
   *demo_p++ = (version >> 8 ) & 255;
   *demo_p++ = (version >> 16) & 255;
   *demo_p++ = (version >> 24) & 255;
<<<<<<< HEAD

   *demo_p++ = SUBVERSION; // always ranges from 0 to 255

   // killough 2/22/98: save compatibility flag in new demos
   *demo_p++ = compatibility;       // killough 2/22/98

   demo_version = version;     // killough 7/19/98: use this version's id
   demo_subversion = SUBVERSION; // haleyjd 06/17/01

=======
   
   *demo_p++ = subversion; // always ranges from 0 to 255
   
   // killough 2/22/98: save compatibility flag in new demos
   *demo_p++ = compatibility;       // killough 2/22/98
   
   demo_version = version;       // killough 7/19/98: use this version's id
   demo_subversion = subversion; // haleyjd 06/17/01
   
>>>>>>> 7a55a538
   *demo_p++ = gameskill;
   *demo_p++ = gameepisode;
   *demo_p++ = gamemap;
   *demo_p++ = GameType; // haleyjd 04/10/03
   *demo_p++ = consoleplayer;

   // haleyjd 04/14/03: save dmflags
   *demo_p++ = (unsigned char)(dmflags & 255);
   *demo_p++ = (unsigned char)((dmflags >> 8 ) & 255);
   *demo_p++ = (unsigned char)((dmflags >> 16) & 255);
   *demo_p++ = (unsigned char)((dmflags >> 24) & 255);

   // haleyjd 12/14/01: write gamemapname in new demos -- this will
   // enable demos to be recorded for arbitrarily-named levels
   for(i = 0; i < 8; i++)
      *demo_p++ = gamemapname[i];

   demo_p = G_WriteOptions(demo_p); // killough 3/1/98: Save game options

   for(i = 0; i < MAXPLAYERS; i++)
      *demo_p++ = playeringame[i];

   // killough 2/28/98:
   // We always store at least MIN_MAXPLAYERS bytes in demo, to
   // support enhancements later w/o losing demo compatibility

   for(; i < MIN_MAXPLAYERS; i++)
      *demo_p++ = 0;
}

//
// G_DeferedPlayDemo
//
void G_DeferedPlayDemo(const char *name)
{
   // haleyjd: removed SMMU cruft in attempt to fix
   if(defdemoname)
      free(defdemoname);
   defdemoname = strdup(name);
   gameaction = ga_playdemo;
}

//
// G_TimeDemo - sf
//
void G_TimeDemo(const char *name, boolean showmenu)
{
   // haleyjd 10/19/01: hoo boy this had problems
   // It was using a variable called "name" from who knows where --
   // neither I nor Visual C++ could find a variable called name
   // that was in scope for this function -- now name is a
   // parameter, not s. I've also made some other adjustments.

   if(W_CheckNumForNameNSG(name, ns_demos) == -1)
   {
      C_Printf("%s: demo not found\n", name);
      return;
   }

   //G_StopDemo();         // stop any previous demos

   if(defdemoname)
      free(defdemoname);
   defdemoname = strdup(name);
   gameaction = ga_playdemo;
   singledemo = true;      // sf: moved from reloaddefaults

   singletics = true;
   timingdemo = true;      // show stats after quit
}

//
// G_CheckDemoStatus
//
// Called after a death or level completion to allow demos to be cleaned up
// Returns true if a new demo loop action will take place
//
boolean G_CheckDemoStatus(void)
{
   if(demorecording)
   {
      demorecording = false;
      *demo_p++ = DEMOMARKER;

      if(!M_WriteFile(demoname, demobuffer, demo_p - demobuffer))
      {
         // killough 11/98
         I_Error("Error recording demo %s: %s\n", demoname,
                 errno ? strerror(errno) : "(Unknown Error)");
      }

      free(demobuffer);
      demobuffer = NULL;  // killough
      I_ExitWithMessage("Demo %s recorded\n", demoname);
      return false;  // killough
   }

   if(timingdemo)
   {
      int endtime = I_GetTime_RealTime();

      // killough -- added fps information and made it work for longer demos:
      unsigned int realtics = endtime - starttime;
      I_Error("Timed %u gametics in %u realtics = %-.1f frames per second\n",
              (unsigned int)(gametic), realtics,
              (unsigned int)(gametic) * (double) TICRATE / realtics);
   }

   if(demoplayback)
   {
      if(singledemo)
      {
         demoplayback = false;
         C_SetConsole();
         return false;
      }

      Z_ChangeTag(demobuffer, PU_CACHE);
      G_ReloadDefaults();    // killough 3/1/98
      netgame = false;       // killough 3/29/98
      D_AdvanceDemo();
      return true;
   }
   return false;
}

void G_StopDemo(void)
{
   extern boolean advancedemo;

   if(!demorecording && !demoplayback)
      return;

   G_CheckDemoStatus();
   advancedemo = false;
   C_SetConsole();
}

// killough 1/22/98: this is a "Doom printf" for messages. I've gotten
// tired of using players->message=... and so I've added this doom_printf.
//
// killough 3/6/98: Made limit static to allow z_zone functions to call
// this function, without calling realloc(), which seems to cause problems.

// sf: changed to run console command instead

#define MAX_MESSAGE_SIZE 1024

void doom_printf(const char *s, ...)
{
   static char msg[MAX_MESSAGE_SIZE];
   va_list v;

   va_start(v, s);
   pvsnprintf(msg, sizeof(msg), s, v); // print message in buffer
   va_end(v);

   C_Puts(msg);  // set new message
   HU_PlayerMsg(msg);
}

//
// player_printf
//
// sf: printf to a particular player only
// to make up for the loss of player->msg = ...
//
void player_printf(player_t *player, const char *s, ...)
{
   static char msg[MAX_MESSAGE_SIZE];
   va_list v;

   va_start(v, s);
   pvsnprintf(msg, sizeof(msg), s, v); // print message in buffer
   va_end(v);

   if(player == &players[consoleplayer])
   {
      C_Puts(msg);  // set new message
      HU_PlayerMsg(msg);
   }
}

extern camera_t intercam;

//
// G_CoolViewPoint
//
// Change to new viewpoint
//
void G_CoolViewPoint(void)
{
   int viewtype;
   int old_displayplayer = displayplayer;

   viewtype = M_Random() % 3;

   // pick the next player
   do
   {
      displayplayer++;
      if(displayplayer == MAXPLAYERS)
         displayplayer = 0;
   } while(!playeringame[displayplayer]);

   if(displayplayer != old_displayplayer)
   {
      ST_Start();
      HU_Start();
      S_UpdateSounds(players[displayplayer].mo);
      P_ResetChasecam();      // reset the chasecam
   }

   if(players[displayplayer].health <= 0)
      viewtype = 1; // use chasecam when player is dead

   // turn off the chasecam?
   if(chasecam_active && viewtype != 1)
   {
      chasecam_active = false;
      P_ChaseEnd();
   }

   // turn off followcam
   P_FollowCamOff();
   if(camera == &followcam)
      camera = NULL;

   if(viewtype == 1)  // view from the chasecam
   {
      chasecam_active = true;
      P_ChaseStart();
   }
   else if(viewtype == 2) // camera view
   {
      // sometimes check out the player's enemies
      mobj_t *spot = players[displayplayer].attacker;

      // no enemy? check out the player's current location then.
      if(!spot || spot->health <= 0)
         spot = players[displayplayer].mo;

      P_SetFollowCam(spot->x, spot->y, players[displayplayer].mo);

      camera = &followcam;
   }

   // pic a random number of tics until changing the viewpoint
   cooldemo_tics = (6 + M_Random() % 4) * TICRATE;
}

#ifndef EE_NO_SMALL_SUPPORT

//
// Small native functions
//


static cell AMX_NATIVE_CALL sm_exitlevel(AMX *amx, cell *params)
{
   if(gamestate != GS_LEVEL)
   {
      amx_RaiseError(amx, SC_ERR_GAMEMODE | SC_ERR_MASK);
      return -1;
   }

   G_ExitLevel();
   return 0;
}

static cell AMX_NATIVE_CALL sm_exitsecret(AMX *amx, cell *params)
{
   if(gamestate != GS_LEVEL)
   {
      amx_RaiseError(amx, SC_ERR_GAMEMODE | SC_ERR_MASK);
      return -1;
   }

   scriptSecret = true;
   G_SecretExitLevel();

   return 0;
}

//
// sm_startgame
//
// Implements StartGame(skill, levelname)
//
static cell AMX_NATIVE_CALL sm_startgame(AMX *amx, cell *params)
{
   int err;
   int skill;
   char *levelname;

   // note: user view of skill is 1 - 5, internal view is 0 - 4
   skill = (int)(params[1]) - 1;

   // get level name
   if((err = SM_GetSmallString(amx, &levelname, params[2])) != AMX_ERR_NONE)
   {
      amx_RaiseError(amx, err);
      return 0;
   }

   G_DeferedInitNew(skill, levelname);

   Z_Free(levelname);

   return 0;
}

static cell AMX_NATIVE_CALL sm_gameskill(AMX *amx, cell *params)
{
   return gameskill + 1;
}

static cell AMX_NATIVE_CALL sm_gametype(AMX *amx, cell *params)
{
   return (cell)GameType;
}

AMX_NATIVE_INFO game_Natives[] =
{
   { "_ExitLevel",  sm_exitlevel },
   { "_ExitSecret", sm_exitsecret },
   { "_StartGame",  sm_startgame },
   { "_GameSkill",  sm_gameskill },
   { "_GameType",   sm_gametype },
   { NULL, NULL }
};

#endif

//----------------------------------------------------------------------------
//
// $Log: g_game.c,v $
// Revision 1.59  1998/06/03  20:23:10  killough
// fix v2.00 demos
//
// Revision 1.58  1998/05/16  09:16:57  killough
// Make loadgame checksum friendlier
//
// Revision 1.57  1998/05/15  00:32:28  killough
// Remove unnecessary crash hack
//
// Revision 1.56  1998/05/13  22:59:23  killough
// Restore Doom bug compatibility for demos, fix multiplayer status bar
//
// Revision 1.55  1998/05/12  12:46:16  phares
// Removed OVER_UNDER code
//
// Revision 1.54  1998/05/07  00:48:51  killough
// Avoid displaying uncalled for precision
//
// Revision 1.53  1998/05/06  15:32:24  jim
// document g_game.c, change externals
//
// Revision 1.52  1998/05/05  16:29:06  phares
// Removed RECOIL and OPT_BOBBING defines
//
// Revision 1.51  1998/05/04  22:00:33  thldrmn
// savegamename globalization
//
// Revision 1.50  1998/05/03  22:15:19  killough
// beautification, decls & headers, net consistency fix
//
// Revision 1.49  1998/04/27  17:30:12  jim
// Fix DM demo/newgame status, remove IDK (again)
//
// Revision 1.48  1998/04/25  12:03:44  jim
// Fix secret level fix
//
// Revision 1.46  1998/04/24  12:09:01  killough
// Clear player cheats before demo starts
//
// Revision 1.45  1998/04/19  19:24:19  jim
// Improved IWAD search
//
// Revision 1.44  1998/04/16  16:17:09  jim
// Fixed disappearing marks after new level
//
// Revision 1.43  1998/04/14  10:55:13  phares
// Recoil, Bobbing, Monsters Remember changes in Setup now take effect immediately
//
// Revision 1.42  1998/04/13  21:36:12  phares
// Cemented ESC and F1 in place
//
// Revision 1.41  1998/04/13  10:40:58  stan
// Now synch up all items identified by Lee Killough as essential to
// game synch (including bobbing, recoil, rngseed).  Commented out
// code in g_game.c so rndseed is always set even in netgame.
//
// Revision 1.40  1998/04/13  00:39:29  jim
// Fix automap marks carrying over thru levels
//
// Revision 1.39  1998/04/10  06:33:00  killough
// Fix -fast parameter bugs
//
// Revision 1.38  1998/04/06  04:51:32  killough
// Allow demo_insurance=2
//
// Revision 1.37  1998/04/05  00:50:48  phares
// Joystick support, Main Menu re-ordering
//
// Revision 1.36  1998/04/02  16:15:24  killough
// Fix weapons switch
//
// Revision 1.35  1998/04/02  04:04:27  killough
// Fix DM respawn sticking problem
//
// Revision 1.34  1998/04/02  00:47:19  killough
// Fix net consistency errors
//
// Revision 1.33  1998/03/31  10:36:41  killough
// Fix crash caused by last change, add new RNG options
//
// Revision 1.32  1998/03/28  19:15:48  killough
// fix DM spawn bug (Stan's fix)
//
// Revision 1.31  1998/03/28  17:55:06  killough
// Fix weapons switch bug, improve RNG while maintaining sync
//
// Revision 1.30  1998/03/28  15:49:47  jim
// Fixed merge glitches in d_main.c and g_game.c
//
// Revision 1.29  1998/03/28  05:32:00  jim
// Text enabling changes for DEH
//
// Revision 1.28  1998/03/27  21:27:00  jim
// Fixed sky bug for Ultimate DOOM
//
// Revision 1.27  1998/03/27  16:11:43  stan
// (SG) Commented out lines in G_ReloadDefaults that reset netgame and
//      deathmatch to zero.
//
// Revision 1.26  1998/03/25  22:51:25  phares
// Fixed headsecnode bug trashing memory
//
// Revision 1.25  1998/03/24  15:59:17  jim
// Added default_skill parameter to config file
//
// Revision 1.24  1998/03/23  15:23:39  phares
// Changed pushers to linedef control
//
// Revision 1.23  1998/03/23  03:14:27  killough
// Fix savegame checksum, net/demo consistency w.r.t. weapon switch
//
// Revision 1.22  1998/03/20  00:29:39  phares
// Changed friction to linedef control
//
// Revision 1.21  1998/03/18  16:16:47  jim
// Fix to idmusnum handling
//
// Revision 1.20  1998/03/17  20:44:14  jim
// fixed idmus non-restore, space bug
//
// Revision 1.19  1998/03/16  12:29:14  killough
// Add savegame checksum test
//
// Revision 1.18  1998/03/14  17:17:24  jim
// Fixes to deh
//
// Revision 1.17  1998/03/11  17:48:01  phares
// New cheats, clean help code, friction fix
//
// Revision 1.16  1998/03/09  18:29:17  phares
// Created separately bound automap and menu keys
//
// Revision 1.15  1998/03/09  07:09:20  killough
// Avoid realloc() in doom_printf(), fix savegame -nomonsters bug
//
// Revision 1.14  1998/03/02  11:27:45  killough
// Forward and backward demo sync compatibility
//
// Revision 1.13  1998/02/27  08:09:22  phares
// Added gamemode checks to weapon selection
//
// Revision 1.12  1998/02/24  08:45:35  phares
// Pushers, recoil, new friction, and over/under work
//
// Revision 1.11  1998/02/23  04:19:35  killough
// Fix Internal and v1.9 Demo sync problems
//
// Revision 1.10  1998/02/20  22:50:51  killough
// Fix doom_printf for multiplayer games
//
// Revision 1.9  1998/02/20  06:15:08  killough
// Turn turbo messages on in demo playbacks
//
// Revision 1.8  1998/02/17  05:53:41  killough
// Suppress "green is turbo" in non-net games
// Remove dependence on RNG for net consistency (intereferes with RNG)
// Use new RNG calling method, with keys assigned to blocks
// Friendlier savegame version difference message (instead of nothing)
// Remove futile attempt to make Boom v1.9-savegame-compatibile
//
// Revision 1.7  1998/02/15  02:47:41  phares
// User-defined keys
//
// Revision 1.6  1998/02/09  02:57:08  killough
// Make player corpse limit user-configurable
// Fix ExM8 level endings
// Stop 'q' from ending demo recordings
//
// Revision 1.5  1998/02/02  13:44:45  killough
// Fix doom_printf and CheckSaveGame realloc bugs
//
// Revision 1.4  1998/01/26  19:23:18  phares
// First rev with no ^Ms
//
// Revision 1.3  1998/01/24  21:03:07  jim
// Fixed disappearence of nomonsters, respawn, or fast mode after demo play or IDCLEV
//
// Revision 1.1.1.1  1998/01/19  14:02:54  rand
// Lee's Jan 19 sources
//
//----------------------------------------------------------------------------<|MERGE_RESOLUTION|>--- conflicted
+++ resolved
@@ -1244,12 +1244,7 @@
       consoleplayer = *demo_p++;
 
       // haleyjd 10/08/06: determine longtics support in new demos
-<<<<<<< HEAD
-      longtics_demo = (demo_version > 333 ||
-                       (demo_version == 333 && demo_subversion >= 50));
-=======
       longtics_demo = (full_demo_version >= make_full_version(333, 50));
->>>>>>> 7a55a538
 
       // haleyjd 04/14/03: retrieve dmflags if appropriate version
       if(demo_version >= 331)
@@ -1262,12 +1257,7 @@
 
       // haleyjd 12/14/01: retrieve gamemapname if in appropriate
       // version
-<<<<<<< HEAD
-      if(demo_version > 329 ||
-         (demo_version == 329 && demo_subversion >= 5))
-=======
       if(full_demo_version >= make_full_version(329, 5))
->>>>>>> 7a55a538
       {
          int i;
 
@@ -1297,14 +1287,11 @@
    else
    {
       for(i = 0; i < MAXPLAYERS; ++i)
-      {
          playeringame[i] = *demo_p++;
-      }
+
       // [CG] Make sure this is a positive number.
       if (MIN_MAXPLAYERS > MAXPLAYERS)
-      {
          demo_p += MIN_MAXPLAYERS - MAXPLAYERS;
-      }
    }
 
    if(playeringame[1])
@@ -1745,27 +1732,24 @@
          else
             G_SetGameMapName(G_GetNameForMap(gameepisode, gamemap));
       }
-   }
-<<<<<<< HEAD
-=======
-
-   // haleyjd 10/24/10: if in Master Levels mode, see if the next map exists
-   // in the wad directory, and if so, use it. Otherwise, return to the Master
-   // Levels selection menu.
-   if(inmasterlevels)
-   {
-      wadlevel_t *level = W_FindLevelInDir(g_dir, gamemapname);
-
-      if(!level)
-      {
-         gameaction = ga_nothing;
-         inmasterlevels = false;
-         W_DoMasterLevels(false);
-         return;
+
+      // haleyjd 10/24/10: if in Master Levels mode, see if the next map exists
+      // in the wad directory, and if so, use it. Otherwise, return to the
+      // Master Levels selection menu.
+      if(inmasterlevels)
+      {
+         wadlevel_t *level = W_FindLevelInDir(g_dir, gamemapname);
+
+         if(!level)
+         {
+            gameaction = ga_nothing;
+            inmasterlevels = false;
+            W_DoMasterLevels(false);
+            return;
+         }
       }
    }
    
->>>>>>> 7a55a538
    hub_changelevel = false;
    G_DoLoadLevel();
    gameaction = ga_nothing;
@@ -2142,15 +2126,9 @@
 
    // killough 2/14/98: load compatibility mode
    compatibility = *save_p++;
-<<<<<<< HEAD
-   demo_version = version;     // killough 7/19/98: use this version's id
-   demo_subversion = SUBVERSION; // haleyjd 06/17/01
-
-=======
    demo_version = version;       // killough 7/19/98: use this version's id
    demo_subversion = subversion; // haleyjd 06/17/01   
    
->>>>>>> 7a55a538
    gameskill = *save_p++;
 
    // haleyjd 06/16/10: reload "inmasterlevels" state
@@ -3098,15 +3076,8 @@
    if(inmasterlevels)
       return;
 
-<<<<<<< HEAD
-   gameaction = ga_worlddone;
-
-=======
->>>>>>> 7a55a538
    if(secretexit)
-   {
       players[consoleplayer].didsecret = true;
-   }
 
    // [CG] Don't do the finale thing if we're in c/s mode.
    if(!clientserver && (LevelInfo.interText && !LevelInfo.killFinale &&
@@ -3295,17 +3266,10 @@
 
    compatibility = false;     // killough 10/98: replaced by comp[] vector
    memcpy(comp, default_comp, sizeof comp);
-<<<<<<< HEAD
-
-   demo_version = version;     // killough 7/19/98: use this version's id
-   demo_subversion = SUBVERSION; // haleyjd 06/17/01
-
-=======
-   
+
    demo_version = version;       // killough 7/19/98: use this version's id
    demo_subversion = subversion; // haleyjd 06/17/01
-   
->>>>>>> 7a55a538
+
    // killough 3/31/98, 4/5/98: demo sync insurance
    demo_insurance = default_demo_insurance == 1;
 
@@ -3758,15 +3722,7 @@
          comp[i] = compatibility;
 
       G_SetCompatibility();
-<<<<<<< HEAD
-
-      // haleyjd 05/18/06: BOOM fix: allow zombie exits
-      if(demo_version >= 200 && demo_version <= 202)
-         comp[comp_zombie] = false;
-
-=======
-      
->>>>>>> 7a55a538
+
       monster_infighting = 1;           // killough 7/19/98
 
       monster_backing = 0;              // killough 9/8/98
@@ -3921,27 +3877,15 @@
    *demo_p++ = (version >> 8 ) & 255;
    *demo_p++ = (version >> 16) & 255;
    *demo_p++ = (version >> 24) & 255;
-<<<<<<< HEAD
-
-   *demo_p++ = SUBVERSION; // always ranges from 0 to 255
+
+   *demo_p++ = subversion; // always ranges from 0 to 255
 
    // killough 2/22/98: save compatibility flag in new demos
    *demo_p++ = compatibility;       // killough 2/22/98
 
-   demo_version = version;     // killough 7/19/98: use this version's id
-   demo_subversion = SUBVERSION; // haleyjd 06/17/01
-
-=======
-   
-   *demo_p++ = subversion; // always ranges from 0 to 255
-   
-   // killough 2/22/98: save compatibility flag in new demos
-   *demo_p++ = compatibility;       // killough 2/22/98
-   
    demo_version = version;       // killough 7/19/98: use this version's id
    demo_subversion = subversion; // haleyjd 06/17/01
-   
->>>>>>> 7a55a538
+
    *demo_p++ = gameskill;
    *demo_p++ = gameepisode;
    *demo_p++ = gamemap;
