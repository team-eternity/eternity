// Emacs style mode select   -*- C++ -*-
//-----------------------------------------------------------------------------
//
// Copyright (C) 2013 James Haley et al.
//
// This program is free software: you can redistribute it and/or modify
// it under the terms of the GNU General Public License as published by
// the Free Software Foundation, either version 3 of the License, or
// (at your option) any later version.
//
// This program is distributed in the hope that it will be useful,
// but WITHOUT ANY WARRANTY; without even the implied warranty of
// MERCHANTABILITY or FITNESS FOR A PARTICULAR PURPOSE.  See the
// GNU General Public License for more details.
//
// You should have received a copy of the GNU General Public License
// along with this program.  If not, see http://www.gnu.org/licenses/
//
//-----------------------------------------------------------------------------
//
// DESCRIPTION:
//      LineOfSight/Visibility checks, uses REJECT Lookup Table.
//
//-----------------------------------------------------------------------------

#include "z_zone.h"
#include "i_system.h"

#include "cam_sight.h"
#include "doomstat.h"
#include "e_exdata.h"
#include "m_bbox.h"
#include "p_maputl.h"
#include "p_setup.h"
#include "r_dynseg.h"
#include "r_main.h"
#include "r_state.h"

//
// P_CheckSight
//
// killough 4/19/98:
// Convert LOS info to struct for reentrancy and efficiency of data locality

typedef struct los_s
{
   fixed_t sightzstart, t2x, t2y;   // eye z of looker
   divline_t strace;                // from t1 to t2
   fixed_t topslope, bottomslope;   // slopes to top and bottom of target
   fixed_t bbox[4];
} los_t;

//
// P_DivlineSide
// Returns side 0 (front), 1 (back), or 2 (on).
//
// haleyjd 11/11/02: applied cph's bug fix:
// !node->dy ? x == node->y ? 2 ...
//             ^          ^
// This bug compared the wrong coordinates to each other,
// and caused line-of-sight miscalculations. Turns out the
// P_CrossSubsector optimization demo sync problem was caused by
// masking this bug.
//
template<typename T>
static int P_DivlineSide(fixed_t x, fixed_t y, const T &node)
{
   if(!node.dx)
   {
      if(x == node.x)
         return 2;
      if(x <= node.x)
         return node.dy > 0;
      return node.dy < 0;
   }

   if(!node.dy)
   {
      if((demo_version < 331 ? x : y) == node.y) // here's the bug...
         return 2;
      if(y <= node.y)
         return node.dx < 0;
      return node.dx > 0;
   }

   fixed_t left  = ((x - node.x) >> FRACBITS) * (node.dy >> FRACBITS);
   fixed_t right = ((y - node.y) >> FRACBITS) * (node.dx >> FRACBITS);

   if(right < left)
      return 0; // front side

   if(left == right)
      return 2; // on

   return 1;    // back side
}

//
// P_InterceptVector2
// Returns the fractional intercept point
// along the first divline.
//
// killough 4/19/98: made static, cleaned up
// haleyjd  9/23/02: reformatted
//
static fixed_t P_InterceptVector2(const divline_t *v2, 
                                  const divline_t *v1)
{
   fixed_t den;

   if((den = FixedMul(v1->dy>>8, v2->dx) - FixedMul(v1->dx>>8, v2->dy)))
   {
      return 
         FixedDiv(FixedMul((v1->x - v2->x)>>8, v1->dy) +
                  FixedMul((v2->y - v1->y)>>8, v1->dx), den);
   }

   return 0;
}

//
// P_CrossSubsecPolyObj
//
// haleyjd:
// Checks a line of sight against lines belonging to the given polyobject.
//
static bool P_CrossSubsecPolyObj(polyobj_t *po, los_t *los)
{
   int i;

   for(i = 0; i < po->numLines; ++i)
   {
      line_t *line = po->lines[i];
      divline_t divl;
      const vertex_t *v1,*v2;
      
      // already checked other side?
      if(line->validcount == validcount)
         continue;

      line->validcount = validcount;
      
      // OPTIMIZE: killough 4/20/98: Added quick bounding-box rejection test
      if(line->bbox[BOXLEFT  ] > los->bbox[BOXRIGHT ] ||
         line->bbox[BOXRIGHT ] < los->bbox[BOXLEFT  ] ||
         line->bbox[BOXBOTTOM] > los->bbox[BOXTOP   ] ||
         line->bbox[BOXTOP]    < los->bbox[BOXBOTTOM])
         continue;

      v1 = line->v1;
      v2 = line->v2;
      
      // line isn't crossed?
      if(P_DivlineSide(v1->x, v1->y, los->strace) ==
         P_DivlineSide(v2->x, v2->y, los->strace))
         continue;

      divl.dx = v2->x - (divl.x = v1->x);
      divl.dy = v2->y - (divl.y = v1->y);
      
      // line isn't crossed?
      if(P_DivlineSide(los->strace.x, los->strace.y, divl) ==
         P_DivlineSide(los->t2x, los->t2y, divl))
         continue;

      // stop because it is not two sided
      return false;
   }
   
   return true;
}

//
// P_CrossSubsector
// 
// Returns true if strace crosses the given subsector successfully.
//
// killough 4/19/98: made static and cleaned up
//
static bool P_CrossSubsector(int num, los_t *los)
{
   seg_t *lseg;
   int count;
   DLListItem<rpolyobj_t> *link; // haleyjd 05/16/08
   
#ifdef RANGECHECK
   if(num >= numsubsectors)
      I_Error("P_CrossSubsector: ss %i with numss = %i\n", num, numsubsectors);
#endif

   // haleyjd 02/23/06: this assignment should be after the above check
   lseg = segs + subsectors[num].firstline;

   // haleyjd 02/23/06: check polyobject lines
   if((link = subsectors[num].polyList))
   {
      while(link)
      {
         polyobj_t *po = (*link)->polyobj;

         if(po->validcount != validcount)
         {
            po->validcount = validcount;
            if(!P_CrossSubsecPolyObj(po, los))
               return false;
         }
         link = link->dllNext;
      }
   }

   for(count = subsectors[num].numlines; --count >= 0; lseg++)  // check lines
   {
      line_t *line = lseg->linedef;
      divline_t divl;
      fixed_t opentop, openbottom;
      const sector_t *front, *back;
      const vertex_t *v1,*v2;
      fixed_t frac;
      
      // already checked other side?
      if(line->validcount == validcount)
         continue;

      line->validcount = validcount;
      
      // OPTIMIZE: killough 4/20/98: Added quick bounding-box rejection test
      // haleyjd: another demo compatibility fix by cph -- who knows
      // why this is a problem, though
      // 11/11/02: see P_DivlineSide above to find out why
      if(!demo_compatibility)
      {
         if(line->bbox[BOXLEFT  ] > los->bbox[BOXRIGHT ] ||
            line->bbox[BOXRIGHT ] < los->bbox[BOXLEFT  ] ||
            line->bbox[BOXBOTTOM] > los->bbox[BOXTOP   ] ||
            line->bbox[BOXTOP   ] < los->bbox[BOXBOTTOM])
            continue;
      }

      v1 = line->v1;
      v2 = line->v2;
      
      // line isn't crossed?
      if(P_DivlineSide(v1->x, v1->y, los->strace) ==
         P_DivlineSide(v2->x, v2->y, los->strace))
         continue;

      divl.dx = v2->x - (divl.x = v1->x);
      divl.dy = v2->y - (divl.y = v1->y);
      
      // line isn't crossed?
      if(P_DivlineSide(los->strace.x, los->strace.y, divl) ==
         P_DivlineSide(los->t2x, los->t2y, divl))
         continue;

      // stop because it is not two sided anyway
      if(!(line->flags & ML_TWOSIDED))
         return false;

      // haleyjd 04/30/11: stop on BLOCKALL lines
      if(line->extflags & EX_ML_BLOCKALL)
         return false;

      // crosses a two sided line
      // no wall to block sight with?
      if((front = lseg->frontsector)->floorheight ==
         (back = lseg->backsector)->floorheight   &&
         front->ceilingheight == back->ceilingheight)
         continue;

      // possible occluder
      // because of ceiling height differences
      opentop = front->ceilingheight < back->ceilingheight ?
         front->ceilingheight : back->ceilingheight ;
      
      // because of floor height differences
      openbottom = front->floorheight > back->floorheight ?
         front->floorheight : back->floorheight ;
      
      // quick test for totally closed doors
      if(openbottom >= opentop)
         return false;               // stop

      frac = P_InterceptVector2(&los->strace, &divl);
      
      if(front->floorheight != back->floorheight)
      {
         fixed_t slope = FixedDiv(openbottom - los->sightzstart , frac);
         if(slope > los->bottomslope)
            los->bottomslope = slope;
      }
      
      if(front->ceilingheight != back->ceilingheight)
      {
         fixed_t slope = FixedDiv(opentop - los->sightzstart , frac);
         if(slope < los->topslope)
            los->topslope = slope;
      }

      if (los->topslope <= los->bottomslope)
         return false;               // stop
   }

   // passed the subsector ok
   return true;
}

//
// P_CrossBSPNode
//
// Returns true if strace crosses the given node successfully.
// killough 4/20/98: rewritten to remove tail recursion, clean up, and optimize
//
static bool P_CrossBSPNode(int bspnum, los_t *los)
{
   while(!(bspnum & NF_SUBSECTOR))
   {
      const node_t &bsp = nodes[bspnum];
      int side = P_DivlineSide(los->strace.x, los->strace.y, bsp)&1;
      if(side == P_DivlineSide(los->t2x,      los->t2y,      bsp))
         bspnum = bsp.children[side]; // doesn't touch the other side
      else         // the partition plane is crossed here
      {
         if(!P_CrossBSPNode(bsp.children[side], los))
            return 0;  // cross the starting side
         else
            bspnum = bsp.children[side^1];  // cross the ending side
      }
   }
   return 
      P_CrossSubsector((bspnum == -1 ? 0 : bspnum & ~NF_SUBSECTOR), los);
}

//
// P_CheckSight
// Returns true
//  if a straight line between t1 and t2 is unobstructed.
// Uses REJECT.
//
// killough 4/20/98: cleaned up, made to use new LOS struct
//
bool P_CheckSight(const Mobj *t1, const Mobj *t2)
{
   if(full_demo_version >= make_full_version(340, 24))
   {
      camsightparams_t camparams;
      camparams.prev = nullptr;
      camparams.setLookerMobj(t1);
      camparams.setTargetMobj(t2);
      return CAM_CheckSight(camparams);
   }

   const sector_t *s1 = t1->subsector->sector;
   const sector_t *s2 = t2->subsector->sector;
<<<<<<< HEAD
   int pnum = static_cast<int>((s1-sectors)*numsectors + (s2-sectors));
=======
   int pnum = eindex(s1-sectors)*numsectors + eindex(s2-sectors);
>>>>>>> f5a11a8e
   los_t los;

   // First check for trivial rejection.
   // Determine subsector entries in REJECT table.
   //
   // Check in REJECT table.

   if(rejectmatrix[pnum>>3] & (1 << (pnum&7)))   // can't possibly be connected
      return false;

   // killough 4/19/98: make fake floors and ceilings block monster view
   if((s1->heightsec != -1 &&
       ((t1->z + t1->height <= sectors[s1->heightsec].floorheight &&
         t2->z >= sectors[s1->heightsec].floorheight) ||
        (t1->z >= sectors[s1->heightsec].ceilingheight &&
         t2->z + t1->height <= sectors[s1->heightsec].ceilingheight)))
      ||
      (s2->heightsec != -1 &&
       ((t2->z + t2->height <= sectors[s2->heightsec].floorheight &&
         t1->z >= sectors[s2->heightsec].floorheight) ||
        (t2->z >= sectors[s2->heightsec].ceilingheight &&
         t1->z + t2->height <= sectors[s2->heightsec].ceilingheight))))
      return false;

   // killough 11/98: shortcut for melee situations
   // same subsector? obviously visible
   // haleyjd: compatibility optioned for old demos -- thanks to cph
   // haleyjd 02/23/06: can't do this if there are polyobjects in the subsec
   // haleyjd 12/28/10: This "fix" was not in BOOM 200-202 either!

   if(demo_version >= 203 && !t1->subsector->polyList && 
      t1->subsector == t2->subsector)
      return true;

   // An unobstructed LOS is possible.
   // Now look from eyes of t1 to any part of t2.
   
   validcount++;

   los.topslope = 
      (los.bottomslope = t2->z - (los.sightzstart =
                                 t1->z + t1->height -
                                  (t1->height>>2))) + t2->height;
   los.strace.dx = (los.t2x = t2->x) - (los.strace.x = t1->x);
   los.strace.dy = (los.t2y = t2->y) - (los.strace.y = t1->y);

   if(t1->x > t2->x)
      los.bbox[BOXRIGHT] = t1->x, los.bbox[BOXLEFT] = t2->x;
   else
      los.bbox[BOXRIGHT] = t2->x, los.bbox[BOXLEFT] = t1->x;

   if(t1->y > t2->y)
      los.bbox[BOXTOP] = t1->y, los.bbox[BOXBOTTOM] = t2->y;
   else
      los.bbox[BOXTOP] = t2->y, los.bbox[BOXBOTTOM] = t1->y;
   
   // the head node is the last node output
   return P_CrossBSPNode(numnodes-1, &los);
}

//----------------------------------------------------------------------------
//
// $Log: p_sight.c,v $
// Revision 1.7  1998/05/07  00:55:55  killough
// Make monsters directly tangent to water surface blind
//
// Revision 1.6  1998/05/03  22:34:33  killough
// beautification, header cleanup
//
// Revision 1.5  1998/05/01  14:52:09  killough
// beautification
//
// Revision 1.4  1998/04/24  11:43:08  killough
// minor optimization
//
// Revision 1.3  1998/04/20  11:13:41  killough
// Fix v1.9 demo sync probs, make monsters blind across water
//
// Revision 1.2  1998/01/26  19:24:24  phares
// First rev with no ^Ms
//
// Revision 1.1.1.1  1998/01/19  14:03:00  rand
// Lee's Jan 19 sources
//
//----------------------------------------------------------------------------
<|MERGE_RESOLUTION|>--- conflicted
+++ resolved
@@ -351,11 +351,7 @@
 
    const sector_t *s1 = t1->subsector->sector;
    const sector_t *s2 = t2->subsector->sector;
-<<<<<<< HEAD
-   int pnum = static_cast<int>((s1-sectors)*numsectors + (s2-sectors));
-=======
    int pnum = eindex(s1-sectors)*numsectors + eindex(s2-sectors);
->>>>>>> f5a11a8e
    los_t los;
 
    // First check for trivial rejection.
