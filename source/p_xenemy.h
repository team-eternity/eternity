// Emacs style mode select   -*- C++ -*-
//-----------------------------------------------------------------------------
//
// Copyright(C) 2005 James Haley
//
// This program is free software; you can redistribute it and/or modify
// it under the terms of the GNU General Public License as published by
// the Free Software Foundation; either version 2 of the License, or
// (at your option) any later version.
// 
// This program is distributed in the hope that it will be useful,
// but WITHOUT ANY WARRANTY; without even the implied warranty of
// MERCHANTABILITY or FITNESS FOR A PARTICULAR PURPOSE.  See the
// GNU General Public License for more details.
// 
// You should have received a copy of the GNU General Public License
// along with this program; if not, write to the Free Software
// Foundation, Inc., 59 Temple Place, Suite 330, Boston, MA  02111-1307  USA
//
//--------------------------------------------------------------------------
//
// DESCRIPTION:
//
// Hexen-inspired action functions
//
// DISCLAIMER: None of this code was taken from Hexen. Any
// resemblence is purely coincidental or is the result of work from
// a common base source.
//
//-----------------------------------------------------------------------------

#ifndef P_XENEMY_H__
#define P_XENEMY_H__

#include "p_mobj.h"

// Earthquakes

<<<<<<< HEAD
class quakethinker_t : public CPointThinker
=======
class CQuakeThinker : public CPointThinker
>>>>>>> a6313a78
{
protected:
   void Think();

public:
   int intensity;        // richter scale (hardly realistic)
   int duration;         // how long it lasts
   fixed_t quakeRadius;  // radius of shaking effects
   fixed_t damageRadius; // radius of damage effects (if any)
};

boolean P_StartQuake(int *args);

#endif

// EOF
<|MERGE_RESOLUTION|>--- conflicted
+++ resolved
@@ -36,11 +36,7 @@
 
 // Earthquakes
 
-<<<<<<< HEAD
-class quakethinker_t : public CPointThinker
-=======
 class CQuakeThinker : public CPointThinker
->>>>>>> a6313a78
 {
 protected:
    void Think();
