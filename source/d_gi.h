--- conflicted
+++ resolved
@@ -242,48 +242,20 @@
 //  to handle IWAD dependent animations etc.
 enum GameMode_t
 {
-<<<<<<< HEAD
-  shareware,    // DOOM 1 shareware, E1, M9
-  registered,   // DOOM 1 registered, E3, M27
-  commercial,   // DOOM 2 retail, E1, M34
-  retail,       // DOOM 1 retail, E4, M36
-  hereticsw,    // Heretic shareware
-  hereticreg,   // Heretic full
-  strifereg,    // Strife: Quest for the Sigil
-  indetermined, // Incomplete or corrupted IWAD
-  NumGameModes
-} GameMode_t;
-=======
    shareware,    // DOOM 1 shareware, E1, M9
    registered,   // DOOM 1 registered, E3, M27
    commercial,   // DOOM 2 retail, E1, M34
    retail,       // DOOM 1 retail, E4, M36
    hereticsw,    // Heretic shareware
    hereticreg,   // Heretic full
+  strifereg,    // Strife: Quest for the Sigil
    indetermined, // Incomplete or corrupted IWAD
    NumGameModes
 };
->>>>>>> 853ff51c
 
 // Mission packs
 enum GameMission_t
 {
-<<<<<<< HEAD
-  doom,         // DOOM 1
-  doom2,        // DOOM 2
-  pack_tnt,     // TNT mission pack
-  pack_plut,    // Plutonia pack
-  pack_disk,    // Disk version
-  pack_hacx,    // HacX stand-alone IWAD
-  pack_psx,     // PSX Doom
-  heretic,      // Heretic
-  hticbeta,     // Heretic Beta Version
-  hticsosr,     // Heretic - Shadow of the Serpent Riders
-  strifeqfts,   // Strife: Quest for the Sigil
-  none,
-  NumGameMissions
-} GameMission_t;
-=======
    doom,         // DOOM 1
    doom2,        // DOOM 2
    pack_tnt,     // TNT mission pack
@@ -294,10 +266,10 @@
    heretic,      // Heretic
    hticbeta,     // Heretic Beta Version
    hticsosr,     // Heretic - Shadow of the Serpent Riders
+  strifeqfts,   // Strife: Quest for the Sigil
    none,
    NumGameMissions
 };
->>>>>>> 853ff51c
 
 //
 // Game Mode Types
