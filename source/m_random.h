--- conflicted
+++ resolved
@@ -27,9 +27,7 @@
 #ifndef M_RANDOM_H__
 #define M_RANDOM_H__
 
-<<<<<<< HEAD
 #include "doomstat.h"
-=======
 #include "d_keywds.h"
 
 //#define RANDOM_LOG
@@ -38,8 +36,6 @@
 #else
 #define M_RandomLog(...)
 #endif
-
->>>>>>> 6253636d
 
 // killough 1/19/98: rewritten to use to use a better random number generator
 // in the new engine, although the old one is available for compatibility.
