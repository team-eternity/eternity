--- conflicted
+++ resolved
@@ -56,229 +56,6 @@
 // indicated by the #'s, because they're critical for preserving demo
 // sync. Do not remove entries simply because they become unused later.
 
-<<<<<<< HEAD
-typedef enum {
-   pr_skullfly,                // #0
-   pr_damage,                  // #1
-   pr_crush,                   // #2
-   pr_genlift,                 // #3
-   pr_killtics,                // #4
-   pr_damagemobj,              // #5
-   pr_painchance,              // #6
-   pr_lights,                  // #7
-   pr_explode,                 // #8
-   pr_respawn,                 // #9
-   pr_lastlook,                // #10
-   pr_spawnthing,              // #11
-   pr_spawnpuff,               // #12
-   pr_spawnblood,              // #13
-   pr_missile,                 // #14
-   pr_shadow,                  // #15
-   pr_plats,                   // #16
-   pr_punch,                   // #17
-   pr_punchangle,              // #18
-   pr_saw,                     // #19
-   pr_plasma,                  // #20
-   pr_gunshot,                 // #21
-   pr_misfire,                 // #22
-   pr_shotgun,                 // #23
-   pr_bfg,                     // #24
-   pr_slimehurt,               // #25
-   pr_dmspawn,                 // #26
-   pr_missrange,               // #27
-   pr_trywalk,                 // #28
-   pr_newchase,                // #29
-   pr_newchasedir,             // #30
-   pr_see,                     // #31
-   pr_facetarget,              // #32
-   pr_posattack,               // #33
-   pr_sposattack,              // #34
-   pr_cposattack,              // #35
-   pr_spidrefire,              // #36
-   pr_troopattack,             // #37
-   pr_sargattack,              // #38
-   pr_headattack,              // #39
-   pr_bruisattack,             // #40
-   pr_tracer,                  // #41
-   pr_skelfist,                // #42
-   pr_scream,                  // #43
-   pr_brainscream,             // #44
-   pr_cposrefire,              // #45
-   pr_brainexp,                // #46
-   pr_spawnfly,                // #47
-   pr_misc,                    // #48
-   pr_all_in_one,              // #49
-   // Start new entries -- add new entries below
-   pr_opendoor,                // #50
-   pr_targetsearch,            // #51
-   pr_friends,                 // #52
-   pr_threshold,               // #53
-   pr_skiptarget,              // #54
-   pr_enemystrafe,             // #55
-   pr_avoidcrush,              // #56
-   pr_stayonlift,              // #57
-   pr_helpfriend,              // #58
-   pr_dropoff,                 // #59
-   pr_randomjump,              // #60
-   pr_defect,                  // #61
-   pr_script,                  // #62: FraggleScript
-   // End of new entries
-
-   // Start Eternity classes
-   pr_minatk1,   // Minotaur attacks
-   pr_minatk2,
-   pr_minatk3,
-   pr_mindist,
-   pr_mffire,
-   pr_settics,   // SetTics codepointer
-   pr_volcano,   // Heretic volcano stuff
-   pr_svolcano,  // ditto
-   pr_clrattack,
-   pr_splash,    // TerrainTypes
-   pr_lightning, // lightning flashes
-   pr_nextflash,
-   pr_cloudpick,
-   pr_fogangle,
-   pr_fogcount,
-   pr_fogfloat,
-   pr_floathealth, // floatbobbing seed
-   pr_subtics,     // A_SubTics
-   pr_centauratk,  // A_CentaurAttack
-   pr_dropequip,   // A_DropEquipment
-   pr_bishop1,
-   pr_steamspawn, // steam spawn codepointer
-   pr_mincharge,  // minotaur inflictor special
-   pr_reflect,    // missile reflection
-   pr_tglitz,     // teleglitter z coord
-   pr_bishop2,
-   pr_custombullets, // parameterized pointers
-   pr_custommisfire,
-   pr_custompunch,
-   pr_tglit,      // teleglitter spawn
-   pr_spawnfloat, // random spawn float z flag
-   pr_mumpunch,   // mummy punches
-   pr_mumpunch2,
-   pr_hdrop1,     // heretic item drops
-   pr_hdrop2,
-   pr_hdropmom,
-   pr_clinkatk,   // clink scratch
-   pr_ghostsneak, // random failure to sight ghost player
-   pr_wizatk,     // wizard attack
-   pr_lookact,    // make seesound instead of active sound
-   pr_sorctele1,  // d'sparil stuff
-   pr_sorctele2,
-   pr_sorfx1xpl,
-   pr_soratk1,
-   pr_soratk2,
-   pr_bluespark,
-   pr_podpain,    // pod pain
-   pr_makepod,    // pod spawn
-   pr_knightat1,  // knight scratch
-   pr_knightat2,  // knight projectile choice
-   pr_dripblood,  // for A_DripBlood
-   pr_beastbite,  // beast bite
-   pr_puffy,      // beast ball puff spawn
-   pr_sorc1atk,   // sorcerer serpent attack
-   pr_monbullets, // BulletAttack ptr
-   pr_monmisfire,
-   pr_setcounter, // SetCounter ptr
-   pr_madmelee,   // Heretic mad fighting after player death
-   pr_whirlwind,  // Whirlwind inflictor
-   pr_lichmelee,  // Iron Lich attacks
-   pr_lichattack,
-   pr_whirlseek,  // Whirlwind seeking
-   pr_impcharge,  // Imp charge attack
-   pr_impmelee,   // Imp melee attack
-   pr_impmelee2,  // Leader imp melee
-   pr_impcrash,   // Imp crash
-   pr_rndwnewdir, // RandomWalk rngs
-   pr_rndwmovect,
-   pr_rndwspawn,
-   pr_weapsetctr, // WeaponSetCtr
-   pr_quake,      // T_QuakeThinker
-   pr_quakedmg,   // quake damage
-   pr_skullpop,   // Heretic skull flying
-   pr_centaurdef, // A_CentaurDefend
-   pr_bishop3,
-   pr_spawnblur,  // A_SpawnBlur
-   pr_chaosbite,  // A_DemonAttack1
-   pr_wraithm,    // A_WraithMelee
-   pr_wraithd,
-   pr_wraithfx2,
-   pr_wraithfx3,
-   pr_wraithfx4a,
-   pr_wraithfx4b,
-   pr_wraithfx4c,
-   pr_ettin,
-   pr_affritrock,  // A_AffritSpawnRock
-   pr_smbounce,    // A_SmBounce
-   pr_affrits,     // A_AffritSplotch
-   pr_icelook,     // A_IceGuyLook
-   pr_icelook2,
-   pr_icechase,    // A_IceGuyChase
-   pr_icechase2,
-   pr_dragonfx,    // A_DragonFX2
-   pr_dropmace,    // A_DropMace
-   pr_rip,         // ripper missile damage
-   pr_casing,      // A_CasingThrust
-   pr_genrefire,   // A_GenRefire
-   pr_decjump,     // A_Jump
-   pr_decjump2,
-   pr_spotspawn,   // For use with MobjCollection::spawnAtRandom
-   pr_moverandom,  // For use with MobjCollection::moveToRandom
-   pr_ravenblood,  // Raven blood spawning
-   pr_ripperblood, // Ripper blood spawning
-   pr_rogueblood,  // Strife blood spawning
-   pr_drawblood,   // Missile blood-drawing chance
-   pr_hexenteleport,  // ioanch 20160329: used by Hexen teleporters
-   pr_goldwand,    // A_FireGoldWandPL1
-   pr_goldwand2,   // A_FireGoldWandPL2
-   pr_skullrod,    // A_FireSkullRodPL1
-   pr_blaster,     // A_FireBlasterPL1
-   pr_staff,       // A_StaffAttackPL1
-   pr_staff2,      // A_StaffAttackPL2
-   pr_staffangle,
-   pr_gauntlets,   // A_GauntletAttack
-   pr_gauntletsangle,
-   pr_boltspark,   // A_BoltSpark
-   pr_firemace,    // A_FireMacePL1
-   pr_phoenixrod2, // A_FirePhoenixPL2
-
-   pr_hereticartiteleport, // A_ArtiTele
-   pr_puffblood,   // P_shootThing draw blood when Heretic-like puff is defined
-   pr_nailbombshoot,  // A_Nailbomb random damage
-   pr_chainwiggle, // ST_HticTicker
-   pr_envirospot,
-   pr_envirotics,
-
-   pr_spawnexchance,           // [XA] 02/28/2020: A_SpawnEx spawnchance
-   pr_seekermissile,           // A_SeekerMissile
-
-   pr_wpnreadysnd,
-
-   pr_enviroticsend,
-
-   pr_mbf21,
-
-   pr_fasttrailchance,         // [XA] 02/22/2020: Fast projectile trail spawn-chance
-   pr_rodstormfudge, // A_SkullRodStorm
-   pr_rodstormspawn,
-   pr_rodrainimpact,   // A_RainImpact
-   
-   pr_touchphoenixfire,
-   pr_touchbossteleport,
-
-   pr_feathers,   // A_Feathers
-   pr_morphmobj,
-
-   pr_wpnsettics, // A_WeaponSetTics
-   pr_chickenplayerthink,  // P_ChickenPlayerThink
-
-  pr_aeon, // Aeon RNG
-
-  NUMPRCLASS                  // MUST be last item in list
-} pr_class_t;
-=======
 enum pr_class_t
 {
     pr_skullfly,    // #0
@@ -499,7 +276,6 @@
 
     NUMPRCLASS // MUST be last item in list
 };
->>>>>>> bf494889
 
 // The random number generator's state.
 struct rng_t
