// Emacs style mode select   -*- C++ -*- 
//-----------------------------------------------------------------------------
//
// Copyright (C) 2013 James Haley et al.
//
// This program is free software: you can redistribute it and/or modify
// it under the terms of the GNU General Public License as published by
// the Free Software Foundation, either version 3 of the License, or
// (at your option) any later version.
//
// This program is distributed in the hope that it will be useful,
// but WITHOUT ANY WARRANTY; without even the implied warranty of
// MERCHANTABILITY or FITNESS FOR A PARTICULAR PURPOSE.  See the
// GNU General Public License for more details.
//
// You should have received a copy of the GNU General Public License
// along with this program.  If not, see http://www.gnu.org/licenses/
//
//-----------------------------------------------------------------------------
//
// DESCRIPTION:
//   Random number generator
//    
//-----------------------------------------------------------------------------


#ifndef M_RANDOM_H__
#define M_RANDOM_H__

#include "d_keywds.h"
#include "m_fixed.h"

//#define RANDOM_LOG
#ifdef RANDOM_LOG
void M_RandomLog(E_FORMAT_STRING(const char *format), ...) E_PRINTF(1, 2);
#else
#define M_RandomLog(...)
#endif


// killough 1/19/98: rewritten to use to use a better random number generator
// in the new engine, although the old one is available for compatibility.

// killough 2/16/98:
//
// Make every random number generator local to each control-equivalent block.
// Critical for demo sync. Changing the order of this list breaks all previous
// versions' demos. The random number generators are made local to reduce the
// chances of sync problems. In Doom, if a single random number generator call
// was off, it would mess up all random number generators. This reduces the
// chances of it happening by making each RNG local to a control flow block.
//
// Notes to developers: if you want to reduce your demo sync hassles, follow
// this rule: for each call to P_Random you add, add a new class to the enum
// type below for each block of code which calls P_Random. If two calls to
// P_Random are not in "control-equivalent blocks", i.e. there are any cases
// where one is executed, and the other is not, put them in separate classes.
//
// Keep all current entries in this list the same, and in the order
// indicated by the #'s, because they're critical for preserving demo
// sync. Do not remove entries simply because they become unused later.

typedef enum {
   pr_skullfly,                // #0
   pr_damage,                  // #1
   pr_crush,                   // #2
   pr_genlift,                 // #3
   pr_killtics,                // #4
   pr_damagemobj,              // #5
   pr_painchance,              // #6
   pr_lights,                  // #7
   pr_explode,                 // #8
   pr_respawn,                 // #9
   pr_lastlook,                // #10
   pr_spawnthing,              // #11
   pr_spawnpuff,               // #12
   pr_spawnblood,              // #13
   pr_missile,                 // #14
   pr_shadow,                  // #15
   pr_plats,                   // #16
   pr_punch,                   // #17
   pr_punchangle,              // #18
   pr_saw,                     // #19
   pr_plasma,                  // #20
   pr_gunshot,                 // #21
   pr_misfire,                 // #22
   pr_shotgun,                 // #23
   pr_bfg,                     // #24
   pr_slimehurt,               // #25
   pr_dmspawn,                 // #26
   pr_missrange,               // #27
   pr_trywalk,                 // #28
   pr_newchase,                // #29
   pr_newchasedir,             // #30
   pr_see,                     // #31
   pr_facetarget,              // #32
   pr_posattack,               // #33
   pr_sposattack,              // #34
   pr_cposattack,              // #35
   pr_spidrefire,              // #36
   pr_troopattack,             // #37
   pr_sargattack,              // #38
   pr_headattack,              // #39
   pr_bruisattack,             // #40
   pr_tracer,                  // #41
   pr_skelfist,                // #42
   pr_scream,                  // #43
   pr_brainscream,             // #44
   pr_cposrefire,              // #45
   pr_brainexp,                // #46
   pr_spawnfly,                // #47
   pr_misc,                    // #48
   pr_all_in_one,              // #49
   // Start new entries -- add new entries below
   pr_opendoor,                // #50
   pr_targetsearch,            // #51
   pr_friends,                 // #52
   pr_threshold,               // #53
   pr_skiptarget,              // #54
   pr_enemystrafe,             // #55
   pr_avoidcrush,              // #56
   pr_stayonlift,              // #57
   pr_helpfriend,              // #58
   pr_dropoff,                 // #59
   pr_randomjump,              // #60
   pr_defect,                  // #61
   pr_script,                  // #62: FraggleScript
   // End of new entries

   // Start Eternity classes
   pr_minatk1,   // Minotaur attacks
   pr_minatk2,
   pr_minatk3,
   pr_mindist,
   pr_mffire,
   pr_settics,   // SetTics codepointer
   pr_volcano,   // Heretic volcano stuff
   pr_svolcano,  // ditto
   pr_clrattack,
   pr_splash,    // TerrainTypes
   pr_lightning, // lightning flashes
   pr_nextflash,
   pr_cloudpick,
   pr_fogangle,
   pr_fogcount,
   pr_fogfloat,
   pr_floathealth, // floatbobbing seed
   pr_subtics,     // A_SubTics
   pr_centauratk,  // A_CentaurAttack
   pr_dropequip,   // A_DropEquipment
   pr_bishop1,
   pr_steamspawn, // steam spawn codepointer
   pr_mincharge,  // minotaur inflictor special
   pr_reflect,    // missile reflection
   pr_tglitz,     // teleglitter z coord
   pr_bishop2,
   pr_custombullets, // parameterized pointers
   pr_custommisfire,
   pr_custompunch,
   pr_tglit,      // teleglitter spawn
   pr_spawnfloat, // random spawn float z flag
   pr_mumpunch,   // mummy punches
   pr_mumpunch2,
   pr_hdrop1,     // heretic item drops
   pr_hdrop2,
   pr_hdropmom,
   pr_clinkatk,   // clink scratch
   pr_ghostsneak, // random failure to sight ghost player
   pr_wizatk,     // wizard attack
   pr_lookact,    // make seesound instead of active sound
   pr_sorctele1,  // d'sparil stuff
   pr_sorctele2,
   pr_sorfx1xpl,
   pr_soratk1,
   pr_soratk2,
   pr_bluespark,
   pr_podpain,    // pod pain
   pr_makepod,    // pod spawn
   pr_knightat1,  // knight scratch
   pr_knightat2,  // knight projectile choice
   pr_dripblood,  // for A_DripBlood
   pr_beastbite,  // beast bite
   pr_puffy,      // beast ball puff spawn
   pr_sorc1atk,   // sorcerer serpent attack
   pr_monbullets, // BulletAttack ptr
   pr_monmisfire,
   pr_setcounter, // SetCounter ptr
   pr_madmelee,   // Heretic mad fighting after player death
   pr_whirlwind,  // Whirlwind inflictor
   pr_lichmelee,  // Iron Lich attacks
   pr_lichattack,
   pr_whirlseek,  // Whirlwind seeking
   pr_impcharge,  // Imp charge attack
   pr_impmelee,   // Imp melee attack
   pr_impmelee2,  // Leader imp melee
   pr_impcrash,   // Imp crash
   pr_rndwnewdir, // RandomWalk rngs
   pr_rndwmovect,
   pr_rndwspawn,
   pr_weapsetctr, // WeaponSetCtr
   pr_quake,      // T_QuakeThinker
   pr_quakedmg,   // quake damage
   pr_skullpop,   // Heretic skull flying
   pr_centaurdef, // A_CentaurDefend
   pr_bishop3,
   pr_spawnblur,  // A_SpawnBlur
   pr_chaosbite,  // A_DemonAttack1
   pr_wraithm,    // A_WraithMelee
   pr_wraithd,
   pr_wraithfx2,
   pr_wraithfx3,
   pr_wraithfx4a,
   pr_wraithfx4b,
   pr_wraithfx4c,
   pr_ettin,
   pr_affritrock,  // A_AffritSpawnRock
   pr_smbounce,    // A_SmBounce
   pr_affrits,     // A_AffritSplotch
   pr_icelook,     // A_IceGuyLook
   pr_icelook2,
   pr_icechase,    // A_IceGuyChase
   pr_icechase2,
   pr_dragonfx,    // A_DragonFX2
   pr_dropmace,    // A_DropMace
   pr_rip,         // ripper missile damage
   pr_casing,      // A_CasingThrust
   pr_genrefire,   // A_GenRefire
   pr_decjump,     // A_Jump
   pr_decjump2,
   pr_spotspawn,   // For use with MobjCollection::spawnAtRandom
   pr_moverandom,  // For use with MobjCollection::moveToRandom
   pr_ravenblood,  // Raven blood spawning
   pr_ripperblood, // Ripper blood spawning
   pr_rogueblood,  // Strife blood spawning
   pr_drawblood,   // Missile blood-drawing chance
   pr_hexenteleport,  // ioanch 20160329: used by Hexen teleporters
   pr_goldwand,    // A_FireGoldWandPL1
   pr_goldwand2,   // A_FireGoldWandPL2
   pr_skullrod,    // A_FireSkullRodPL1
   pr_blaster,     // A_FireBlasterPL1
   pr_staff,       // A_StaffAttackPL1
   pr_staff2,      // A_StaffAttackPL2
   pr_staffangle,
   pr_gauntlets,   // A_GauntletAttack
   pr_gauntletsangle,
   pr_boltspark,   // A_BoltSpark
   pr_firemace,    // A_FireMacePL1
   pr_phoenixrod2, // A_FirePhoenixPL2

   pr_hereticartiteleport, // A_ArtiTele
   pr_puffblood,   // P_shootThing draw blood when Heretic-like puff is defined
   pr_nailbombshoot,  // A_Nailbomb random damage
   pr_chainwiggle, // ST_HticTicker
   pr_envirospot,
   pr_envirotics,

<<<<<<< HEAD
  pr_hereticartiteleport, // A_ArtiTele
  pr_puffblood,   // P_shootThing draw blood when Heretic-like puff is defined
  pr_nailbombshoot,  // A_Nailbomb random damage
  pr_fasttrailchance,         // [XA] 02/22/2020: Fast projectile trail spawn-chance
=======
   pr_spawnexchance,           // [XA] 02/28/2020: A_SpawnEx spawnchance
   pr_seekermissile,           // A_SeekerMissile
>>>>>>> 75009de3

   pr_wpnreadysnd,

   pr_enviroticsend,

   pr_mbf21,

   NUMPRCLASS                  // MUST be last item in list
} pr_class_t;

// The random number generator's state.
struct rng_t
{
   unsigned int  seed[NUMPRCLASS];      // Each block's random seed
   int rndindex, prndindex;             // For compatibility support
};

extern rng_t rng;                      // The rng's state

extern unsigned int rngseed;          // The starting seed (not part of state)

// Returns a number from 0 to 255,
#define M_Random() P_Random(pr_misc)

// As M_Random, but used by the play simulation.
int P_Random(pr_class_t);

// haleyjd: function to get a random near zero
int P_SubRandom(pr_class_t);

// haleyjd: function to get a random within a given range
int P_RangeRandom(pr_class_t pr_class, int min, int max);

#define M_RangeRandom(min, max) P_RangeRandom(pr_misc, (min), (max))

int M_VHereticPRandom(pr_class_t pr_class);

// haleyjd 03/16/09: extended random functions
unsigned int P_RandomEx(pr_class_t);
unsigned int P_RangeRandomEx(pr_class_t, unsigned int, unsigned int);
int P_SubRandomEx(pr_class_t pr_class, unsigned max);

#define M_RandomEx() P_RandomEx(pr_misc)
#define M_RangeRandomEx(min, max) P_RangeRandomEx(pr_misc, (min), (max))

// Fix randoms for demos.
void M_ClearRandom(void);

// [XA] Common random formulas used by codepointers
int P_RandomHitscanAngle(pr_class_t pr_class, fixed_t spread);
int P_RandomHitscanSlope(pr_class_t pr_class, fixed_t spread);

#endif

//----------------------------------------------------------------------------
//
// $Log: m_random.h,v $
// Revision 1.9  1998/05/01  14:20:31  killough
// beautification
//
// Revision 1.8  1998/03/31  10:43:07  killough
// Fix (supposed) RNG problems, add new demo_insurance
//
// Revision 1.7  1998/03/28  17:56:02  killough
// Improve RNG by adding external seed
//
// Revision 1.6  1998/03/09  07:16:39  killough
// Remove unused pr_class (don't do this after 1st release)
//
// Revision 1.5  1998/03/02  11:37:47  killough
// fix misspelling in comment
//
// Revision 1.4  1998/02/23  04:42:01  killough
// Add pr_atracer type
//
// Revision 1.3  1998/02/17  05:40:12  killough
// Make RNGs local to each calling block, for demo sync
//
// Revision 1.2  1998/01/26  19:27:14  phares
// First rev with no ^Ms
//
// Revision 1.1.1.1  1998/01/19  14:02:58  rand
// Lee's Jan 19 sources
//
//
//----------------------------------------------------------------------------<|MERGE_RESOLUTION|>--- conflicted
+++ resolved
@@ -254,21 +254,16 @@
    pr_envirospot,
    pr_envirotics,
 
-<<<<<<< HEAD
-  pr_hereticartiteleport, // A_ArtiTele
-  pr_puffblood,   // P_shootThing draw blood when Heretic-like puff is defined
-  pr_nailbombshoot,  // A_Nailbomb random damage
-  pr_fasttrailchance,         // [XA] 02/22/2020: Fast projectile trail spawn-chance
-=======
    pr_spawnexchance,           // [XA] 02/28/2020: A_SpawnEx spawnchance
    pr_seekermissile,           // A_SeekerMissile
->>>>>>> 75009de3
 
    pr_wpnreadysnd,
 
    pr_enviroticsend,
 
    pr_mbf21,
+
+   pr_fasttrailchance,         // [XA] 02/22/2020: Fast projectile trail spawn-chance
 
    NUMPRCLASS                  // MUST be last item in list
 } pr_class_t;
