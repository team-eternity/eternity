--- conflicted
+++ resolved
@@ -187,26 +187,15 @@
 
 // always mlook
 
-<<<<<<< HEAD
 VARIABLE_BOOLEAN2(automlook, &g_input.automlook, NULL,           onoff);
-=======
-VARIABLE_BOOLEAN(automlook, nullptr,        onoff);
->>>>>>> 21a8f215
 CONSOLE_VARIABLE(alwaysmlook, automlook, 0) {}
 
 // invert mouse
 
-<<<<<<< HEAD
 VARIABLE_BOOLEAN2(invert_mouse, &g_input.invert_mouse, NULL,        onoff);
 CONSOLE_VARIABLE(invertmouse, invert_mouse, 0) {}
 
 VARIABLE_BOOLEAN2(invert_padlook, &g_input.invert_padlook, NULL, onoff);
-=======
-VARIABLE_BOOLEAN(invert_mouse, nullptr,     onoff);
-CONSOLE_VARIABLE(invertmouse, invert_mouse, 0) {}
-
-VARIABLE_BOOLEAN(invert_padlook, nullptr, onoff);
->>>>>>> 21a8f215
 CONSOLE_VARIABLE(invert_padlook, invert_padlook, 0) {}
 
 // horizontal mouse sensitivity
@@ -239,11 +228,7 @@
 VARIABLE_BOOLEAN(player_bobbing, &default_player_bobbing, onoff);
 CONSOLE_NETVAR(bobbing, player_bobbing, cf_server, netcmd_bobbing) {}
 
-<<<<<<< HEAD
 VARIABLE_BOOLEAN2(weapon_hotkey_cycling, &g_input.weapon_hotkey_cycling, NULL, onoff);
-=======
-VARIABLE_BOOLEAN(weapon_hotkey_cycling, nullptr, onoff);
->>>>>>> 21a8f215
 CONSOLE_VARIABLE(weapon_hotkey_cycling, weapon_hotkey_cycling, 0) {}
 
 // turbo scale
@@ -457,12 +442,7 @@
 VARIABLE_INT(demo_insurance, &default_demo_insurance, 0, 2, insure_str);
 CONSOLE_VARIABLE(demo_insurance, demo_insurance, cf_notnet) {}
 
-<<<<<<< HEAD
 VARIABLE_BOOLEAN2(smooth_turning, &g_input.smooth_turning, NULL,          onoff);
-=======
-extern int smooth_turning;
-VARIABLE_BOOLEAN(smooth_turning, nullptr,       onoff);
->>>>>>> 21a8f215
 CONSOLE_VARIABLE(smooth_turning, smooth_turning, 0) {}
 
 // SoM: mouse accel
@@ -481,7 +461,6 @@
 VARIABLE_FLOAT(mouseAccel_value, &default_mouse_accel_value, 0.0, 100.0);
 CONSOLE_VARIABLE(mouse_accel_value, mouseAccel_value, 0) {}
 
-<<<<<<< HEAD
 VARIABLE_BOOLEAN2(novert, &g_input.novert, NULL, onoff);
 CONSOLE_VARIABLE(mouse_novert, novert, 0) {}
 
@@ -489,15 +468,6 @@
 CONSOLE_VARIABLE(mouseb_dblc1, mouseb_dblc1, 0) {}
 
 VARIABLE_INT2(mouseb_dblc2, &g_input.mouseb_dblc2, NULL, -1, 2, NULL);
-=======
-VARIABLE_BOOLEAN(novert, nullptr, onoff);
-CONSOLE_VARIABLE(mouse_novert, novert, 0) {}
-
-VARIABLE_INT(mouseb_dblc1, nullptr, -1, 2, nullptr);
-CONSOLE_VARIABLE(mouseb_dblc1, mouseb_dblc1, 0) {}
-
-VARIABLE_INT(mouseb_dblc2, nullptr, -1, 2, nullptr);
->>>>>>> 21a8f215
 CONSOLE_VARIABLE(mouseb_dblc2, mouseb_dblc2, 0) {}
 
 // haleyjd: new stuff
@@ -516,17 +486,10 @@
 VARIABLE_BOOLEAN(dog_jumping, &default_dog_jumping, onoff);
 CONSOLE_NETVAR(dogjumping, dog_jumping, cf_server, netcmd_dogjumping) {}
 
-<<<<<<< HEAD
 VARIABLE_BOOLEAN2(autorun, &g_input.autorun, NULL, onoff);
 CONSOLE_VARIABLE(autorun, autorun, 0) {}
 
 VARIABLE_BOOLEAN2(runiswalk, &g_input.runiswalk, NULL, onoff);
-=======
-VARIABLE_BOOLEAN(autorun, nullptr, onoff);
-CONSOLE_VARIABLE(autorun, autorun, 0) {}
-
-VARIABLE_BOOLEAN(runiswalk, nullptr, onoff);
->>>>>>> 21a8f215
 CONSOLE_VARIABLE(runiswalk, runiswalk, 0) {}
 
 // haleyjd 03/22/09: iwad cvars
