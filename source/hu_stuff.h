--- conflicted
+++ resolved
@@ -1,4 +1,4 @@
-// Emacs style mode select -*- C++ -*-
+// Emacs style mode select -*- C++ -*- vi:sw=3 ts=3:
 //----------------------------------------------------------------------------
 //
 // Copyright(C) 2000 James Haley
@@ -22,13 +22,14 @@
 #ifndef HU_STUFF_H__
 #define HU_STUFF_H__
 
-<<<<<<< HEAD
-#include "d_event.h"
-#include "v_font.h"
-#include "m_dllist.h"
-=======
+#include <map>
+#include <string>
+
+#include "doomtype.h"
+
 struct event_t;
->>>>>>> d9611a97
+struct vfont_t;
+struct patch_t;
 
 enum
 {
@@ -41,8 +42,6 @@
 
 typedef struct hu_widget_s
 {
-   // [CG] HUD widgets are now hashable
-   mdllistitem_t link;
    // overridable functions (virtuals in a sense)
 
    void (*ticker)(struct hu_widget_s *); // ticker: called each gametic
@@ -52,14 +51,11 @@
 
    // id data
    int type;                 // widget type
-<<<<<<< HEAD
    char *name;               // name of this widget
    // struct hu_widget_s *next; // next in hash chain
-   boolean disabled;         // disable flag
-   boolean prevdisabled;     // previous state of disable flag
+   bool disabled;            // disable flag
+   bool prevdisabled;        // previous state of disable flag
 } hu_widget_t;
-
-// [CG] Moved from hu_stuff.c.
 
 // erase data rect
 typedef struct tw_erase_s
@@ -91,33 +87,49 @@
    int bg_opacity;       // [CG] Optional transparent background.
 } hu_textwidget_t;
 
-extern boolean chat_on;
-=======
-   char name[33];            // name of this widget
-   struct hu_widget_s *next; // next in hash chain
-   bool disabled;            // disable flag
-   bool prevdisabled;        // previous state of disable flag
-} hu_widget_t;
+typedef struct hu_patchwidget_s
+{
+   hu_widget_t widget; // parent widget
+
+   int x, y;           // screen location
+   byte *color;        // color range translation to use
+   int tl_level;       // translucency level
+   char patchname[9];  // patch name -- haleyjd 06/15/06
+   patch_t *patch;     // screen patch
+} hu_patchwidget_t;
+
+// [CG] Added for c/s so the target's name (if any) can be stored in the
+//      crosshair itself.
+typedef struct hu_crosshairwidget_s
+{
+   hu_widget_t widget; // parent widget
+
+   int x, y;           // screen location
+   byte *color;        // color range translation to use
+   int tl_level;       // translucency level
+   char patchname[9];  // patch name -- haleyjd 06/15/06
+   patch_t *patch;     // screen patch
+   char *target_name;
+} hu_crosshairwidget_t;
+
+typedef std::map<std::string, hu_widget_t*> WidgetHash;
 
 extern bool chat_on;
->>>>>>> d9611a97
 extern int obituaries;
 extern int obcolour;       // the colour of death messages
 extern int showMessages;   // Show messages has default, 0 = off, 1 = on
 extern int mess_colour;    // the colour of normal messages
 extern char *chat_macros[10];
+extern WidgetHash widgets;
 
-// [CG] Externalized shiftxform.
 extern const char *shiftxform;
 
-// [CG] Externalized a few functions.
 void HU_ClearWidgetHash(void);
-boolean HU_AddWidgetToHash(hu_widget_t *widget);
+bool HU_AddWidgetToHash(hu_widget_t *widget);
 hu_widget_t* HU_WidgetForName(const char *name);
 void HU_UpdateEraseData(hu_textwidget_t *tw);
 void HU_DynamicTextWidget(const char *name, int x, int y, int font,
                           char *message, int cleartic, int flags);
-
 void HU_Init(void);
 void HU_Drawer(void);
 void HU_Ticker(void);
