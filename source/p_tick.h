--- conflicted
+++ resolved
@@ -39,100 +39,23 @@
    void  operator delete (void *p);
 };
 
-<<<<<<< HEAD
-=======
 class CSaveArchive;
 
->>>>>>> a6313a78
 // Doubly linked list of actors.
 class CThinker : public CZoneLevelItem
 {
 private:
    // Private implementation details
-<<<<<<< HEAD
-   void RemoveDelayed(); 
-   
-   // Current position in list during RunThinkers
-   static CThinker *CThinker::currentthinker;
-=======
    void removeDelayed(); 
    
    // Current position in list during RunThinkers
    static CThinker *currentthinker;
->>>>>>> a6313a78
 
 protected:
    // Virtual methods (overridables)
    virtual void Think() {}
 
    // Methods
-<<<<<<< HEAD
-   void AddToThreadedList(int tclass);
-
-   // Data Members
-   boolean removed;
-
-   // killough 11/98: count of how many other objects reference
-   // this one using pointers. Used for garbage collection.
-   unsigned int references;
-
-public:
-   // Static functions
-   static void InitThinkers();
-   static void RunThinkers();
-
-   // Methods
-   void Add();
-   
-   // Accessors
-   boolean isRemoved() const { return removed; }
-
-   // Reference counting
-   void addReference() { ++references; }
-   void delReference() { --references; }
-
-   // Virtual methods (overridables)
-   virtual void Update();
-   virtual void Remove();
-   
-   // Enumeration 
-   // For thinkers needing savegame enumeration.
-   // Must be implemented by a child class.
-   virtual void Enumerate(unsigned int val) {}
-   virtual unsigned int getEnumeration() { return 0; }
-
-   // Data Members
-
-   CThinker *prev, *next;
-  
-   // killough 8/29/98: we maintain thinkers in several equivalence classes,
-   // according to various criteria, so as to allow quicker searches.
-
-   CThinker *cnext, *cprev; // Next, previous thinkers in same class
-};
-
-//
-// thinker_cast
-//
-// Use this dynamic_cast variant to automatically check if something is a valid
-// unremoved CThinker subclass instance. This is necessary because the old 
-// behavior of checking function pointer values effectively changed the type 
-// that a thinker was considered to be when it was set into a deferred removal
-// state.
-//
-template<typename T> inline T thinker_cast(CThinker *th)
-{
-   return (th && !th->isRemoved()) ? dynamic_cast<T>(th) : NULL;
-}
-
-// Called by C_Ticker, can call G_PlayerExited.
-// Carries out all thinking of monsters and players.
-void P_Ticker(void);
-
-extern CThinker thinkercap;  // Both the head and tail of the thinker list
-
-template<typename T> void P_SetTarget(T **mop, T *targ); // killough 11/98
-=======
    void addToThreadedList(int tclass);
 
    // Data Members
@@ -225,7 +148,6 @@
    if((*mop = targ))    // Set new target and if non-NULL, increase its counter
       targ->addReference();
 }
->>>>>>> a6313a78
 
 // killough 8/29/98: threads of thinkers, for more efficient searches
 typedef enum 
