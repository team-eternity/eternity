// Emacs style mode select   -*- C++ -*- 
//-----------------------------------------------------------------------------
//
// Copyright (C) 2013 James Haley et al.
//
// This program is free software: you can redistribute it and/or modify
// it under the terms of the GNU General Public License as published by
// the Free Software Foundation, either version 3 of the License, or
// (at your option) any later version.
//
// This program is distributed in the hope that it will be useful,
// but WITHOUT ANY WARRANTY; without even the implied warranty of
// MERCHANTABILITY or FITNESS FOR A PARTICULAR PURPOSE.  See the
// GNU General Public License for more details.
//
// You should have received a copy of the GNU General Public License
// along with this program.  If not, see http://www.gnu.org/licenses/
//
//--------------------------------------------------------------------------
//
// DESCRIPTION:
//   Constants and functions for object interaction.
//   External variables editable by DeHackEd patch.
//
//-----------------------------------------------------------------------------

#ifndef P_INTER_H__
#define P_INTER_H__

struct player_t;
class  Mobj;

// follow a player exlusively for 3 seconds
#define BASETHRESHOLD   (100)

bool P_GivePower(player_t *, int);
void P_TouchSpecialThing(Mobj *special, Mobj *toucher);
void P_DamageMobj(Mobj *target,Mobj *inflictor,Mobj *source,int damage,int mod);
void P_DropItems(Mobj *actor, bool tossitems);

void P_Whistle(Mobj *actor, int mobjtype);

// ioanch 20160221
// Archvile interaction check. Used by the A_VileChase and Thing_Raise
bool P_ThingIsCorpse(const Mobj *mobj);
bool P_CheckCorpseRaiseSpace(Mobj *corpse);
void P_RaiseCorpse(Mobj *corpse, const Mobj *raiser);

<<<<<<< HEAD
=======
// MaxW: 2016/07/14:
// Used by HealThing line actions
bool EV_DoHealThing(Mobj *actor, int amount, int max);

>>>>>>> 8e19e3a3
// killough 5/2/98: moved from d_deh.c, g_game.c, m_misc.c, others:

extern int god_health;   // Ty 03/09/98 - deh support, see also p_inter.c
// Ty 03/13/98 - externalized initial settings for respawned player
extern int god_health;
extern int bfgcells;

// haleyjd 08/01/04: special inflictor types
typedef enum
{
   INFLICTOR_NONE,
   INFLICTOR_MINOTAUR,  // minotaur charge
   INFLICTOR_WHIRLWIND, // whirlwinds
   INFLICTOR_NUMTYPES
} inflictor_type_e;

#endif

//----------------------------------------------------------------------------
//
// $Log: p_inter.h,v $
// Revision 1.3  1998/05/03  23:08:57  killough
// beautification, add of the DEH parameter declarations
//
// Revision 1.2  1998/01/26  19:27:19  phares
// First rev with no ^Ms
//
// Revision 1.1.1.1  1998/01/19  14:03:08  rand
// Lee's Jan 19 sources
//
//
//----------------------------------------------------------------------------<|MERGE_RESOLUTION|>--- conflicted
+++ resolved
@@ -46,13 +46,10 @@
 bool P_CheckCorpseRaiseSpace(Mobj *corpse);
 void P_RaiseCorpse(Mobj *corpse, const Mobj *raiser);
 
-<<<<<<< HEAD
-=======
 // MaxW: 2016/07/14:
 // Used by HealThing line actions
 bool EV_DoHealThing(Mobj *actor, int amount, int max);
 
->>>>>>> 8e19e3a3
 // killough 5/2/98: moved from d_deh.c, g_game.c, m_misc.c, others:
 
 extern int god_health;   // Ty 03/09/98 - deh support, see also p_inter.c
