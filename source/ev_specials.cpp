--- conflicted
+++ resolved
@@ -29,7 +29,6 @@
 #include "z_zone.h"
 
 #include "acs_intr.h"
-#include "autodoom/b_think.h" // IOANCH
 #include "c_io.h"
 #include "c_runcmd.h"
 #include "d_dehtbl.h"
@@ -1280,15 +1279,7 @@
    // execute pre-amble routine
    if(!action->type->pre(action, instance))
       return false;
-   
-   // IOANCH 20130817: set bot's goal
-   if(botMap && botDict.count(instance->actor->player))
-   {
-//      botMap->unsetLinePositions(*instance->line);
-      botDict.at(instance->actor->player)->addXYEvent(BOT_WALKTRIG,
-                                                B_CoordXY(*instance->line->v1));
-   }
-   
+
    // execute the action
    bool result = action->action(action, instance);
 
@@ -1438,10 +1429,6 @@
       auto action = EV_ActionForSpecial(lines[i].special);
       if(action)
       {
-<<<<<<< HEAD
-//         auto type = action->type;
-=======
->>>>>>> 234b3c6f
          C_Printf("%5d: %3d %3d %s%s\n", i, lines[i].special, lines[i].tag,
             action->name, action->minversion > 0 ? "*" : "");
       }
