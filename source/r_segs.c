// Emacs style mode select   -*- C++ -*-
//-----------------------------------------------------------------------------
//
// Copyright(C) 2000 James Haley
//
// This program is free software; you can redistribute it and/or modify
// it under the terms of the GNU General Public License as published by
// the Free Software Foundation; either version 2 of the License, or
// (at your option) any later version.
// 
// This program is distributed in the hope that it will be useful,
// but WITHOUT ANY WARRANTY; without even the implied warranty of
// MERCHANTABILITY or FITNESS FOR A PARTICULAR PURPOSE.  See the
// GNU General Public License for more details.
// 
// You should have received a copy of the GNU General Public License
// along with this program; if not, write to the Free Software
// Foundation, Inc., 59 Temple Place, Suite 330, Boston, MA  02111-1307  USA
//
//--------------------------------------------------------------------------
//
// DESCRIPTION:
//      All the clipping: columns, horizontal spans, sky columns.
//
//-----------------------------------------------------------------------------
//
// 4/25/98, 5/2/98 killough: reformatted, beautified


#include "doomstat.h"
#include "r_main.h"
#include "r_bsp.h"
#include "r_plane.h"
#include "r_things.h"
#include "r_draw.h"
#include "w_wad.h"
#include "p_user.h"
#include "p_info.h"

// OPTIMIZE: closed two sided lines as single sided
// SoM: Done.
// SoM: Cardboard globals
cb_column_t column;
cb_seg_t    seg;
cb_seg_t    segclip;

// killough 1/6/98: replaced globals with statics where appropriate
lighttable_t **walllights;
static float  *maskedtexturecol;

//
// R_RenderMaskedSegRange
//
void R_RenderMaskedSegRange(drawseg_t *ds, int x1, int x2)
{
   texcol_t *col;
   int      lightnum;
   int      texnum;
   sector_t tempsec;      // killough 4/13/98
   float    dist, diststep;
   float    scale, scalestep;
   float    texmidf;
   lighttable_t **wlight;

   // Calculate light table.
   // Use different light tables
   //   for horizontal / vertical / diagonal. Diagonal?

   segclip.line = ds->curline;
   
   colfunc = r_column_engine->DrawColumn;

   // killough 4/11/98: draw translucent 2s normal textures
   if(segclip.line->linedef->tranlump >= 0 && general_translucency)
   {
      colfunc = r_column_engine->DrawTLColumn;
      if(segclip.line->linedef->tranlump > 0)
         tranmap = W_CacheLumpNum(segclip.line->linedef->tranlump-1, PU_STATIC);
      else
         tranmap = main_tranmap;
   }
   // killough 4/11/98: end translucent 2s normal code

   segclip.frontsec = segclip.line->frontsector;
   segclip.backsec  = segclip.line->backsector;

   texnum = texturetranslation[segclip.line->sidedef->midtexture];
   
   // killough 4/13/98: get correct lightlevel for 2s normal textures
   lightnum = (R_FakeFlat(segclip.frontsec, &tempsec, NULL, NULL, false)
               ->lightlevel >> LIGHTSEGSHIFT)+(extralight * LIGHTBRIGHT);

   // haleyjd 08/11/00: optionally skip this to evenly apply colormap
   if(LevelInfo.unevenLight)
   {  
      if(segclip.line->linedef->v1->y == segclip.line->linedef->v2->y)
         lightnum -= LIGHTBRIGHT;
      else if(segclip.line->linedef->v1->x == segclip.line->linedef->v2->x)
         lightnum += LIGHTBRIGHT;
   }

   // SoM 10/19/02: deep water colormap fix
   wlight = 
      ds->colormap[lightnum >= LIGHTLEVELS || fixedcolormap ? 
                   LIGHTLEVELS-1 :
                   lightnum <  0 ? 0 : lightnum ] ;

   maskedtexturecol = ds->maskedtexturecol;

   mfloorclip   = ds->sprbottomclip;
   mceilingclip = ds->sprtopclip;

   diststep = ds->diststep;
   dist = ds->dist1 + (x1 - ds->x1) * diststep;

   // find positioning
   if(segclip.line->linedef->flags & ML_DONTPEGBOTTOM)
   {
      column.texmid = segclip.frontsec->floorheight > segclip.backsec->floorheight
         ? segclip.frontsec->floorheight : segclip.backsec->floorheight;
      column.texmid = column.texmid + textures[texnum]->heightfrac - ds->viewz;
   }
   else
   {
      column.texmid = segclip.frontsec->ceilingheight < segclip.backsec->ceilingheight
         ? segclip.frontsec->ceilingheight : segclip.backsec->ceilingheight;
      column.texmid = column.texmid - ds->viewz;
   }

   column.texmid += segclip.line->sidedef->rowoffset;
   
   // SoM 10/19/02: deep water colormap fixes
   //if (fixedcolormap)
   //   column.colormap = fixedcolormap;
   if(fixedcolormap)
   {
      // haleyjd 10/31/02: invuln fix
      if(fixedcolormap == 
         fullcolormap + INVERSECOLORMAP*256*sizeof(lighttable_t))
         column.colormap = fixedcolormap;
      else
         column.colormap = walllights[MAXLIGHTSCALE-1];
   }

   // SoM: performance tuning (tm Lee Killough 1998)
   scale     = dist * view.yfoc;
   scalestep = diststep * view.yfoc;
   texmidf   = M_FixedToFloat(column.texmid);

   // draw the columns
   for(column.x = x1; column.x <= x2; ++column.x, dist += diststep, scale += scalestep)
   {
      if(maskedtexturecol[column.x] != FLT_MAX)
      {
         if(!fixedcolormap)
         {                             // killough 11/98:
            // SoM: ANYRES
            int index = (int)(dist * 2560.0f);
            
            if(index >=  MAXLIGHTSCALE )
               index = MAXLIGHTSCALE - 1;
            
            column.colormap = wlight[index];
         }


         maskedcolumn.scale = scale;
         maskedcolumn.ytop = view.ycenter - (texmidf * scale);
         column.step = (int)(FPFRACUNIT / scale);

         // killough 1/25/98: here's where Medusa came in, because
         // it implicitly assumed that the column was all one patch.
         // Originally, Doom did not construct complete columns for
         // multipatched textures, so there were no header or trailer
         // bytes in the column referred to below, which explains
         // the Medusa effect. The fix is to construct true columns
         // when forming multipatched textures (see r_data.c).

         // draw the texture
<<<<<<< HEAD
         col = (column_t *)((byte *)
                            R_GetColumn(texnum, (int)(maskedtexturecol[column.x])) - 3);
         R_DrawMaskedColumn(col);
=======
         col = R_GetMaskedColumn(texnum, maskedtexturecol[column.x]);
         R_DrawNewMaskedColumn(textures[texnum], col);
>>>>>>> 8cb55988
         
         maskedtexturecol[column.x] = FLT_MAX;
      }
   }

   // Except for main_tranmap, mark others purgable at this point
   if(segclip.line->linedef->tranlump > 0 && general_translucency)
      Z_ChangeTag(tranmap, PU_CACHE); // killough 4/11/98
}


//
// R_RenderSegLoop
//
// Draws zero, one, or two textures (and possibly a masked texture) for walls.
// Can draw or mark the starting pixel of floor and ceiling textures.
// CALLED: CORE LOOPING ROUTINE.
//
static void R_RenderSegLoop(void)
{
   int t, b, line;
   int cliptop, clipbot;
   int i;
   float texx;
   float basescale;

#ifdef RANGECHECK
   if(segclip.x1 < 0 || segclip.x2 >= viewwidth || segclip.x1 > segclip.x2)
   {
      I_Error("Invalid seg x values! x1 = %d, x2 = %d, linenum = %d\n", 
              segclip.x1, segclip.x2, segclip.line->linedef - lines);
   }
#endif

   // haleyjd 06/30/07: cardboard invuln fix.
   // haleyjd 10/21/08: moved up loop-invariant calculation
   if(fixedcolormap)
   {
      // haleyjd 10/31/02: invuln fix
      if(fixedcolormap == 
         fullcolormap + INVERSECOLORMAP*256*sizeof(lighttable_t))
         column.colormap = fixedcolormap;
      else
         column.colormap = walllights[MAXLIGHTSCALE-1];
   }

   for(i = segclip.x1; i <= segclip.x2; i++)
   {
      cliptop = (int)ceilingclip[i];
      clipbot = (int)floorclip[i];

      t = segclip.top    < ceilingclip[i] ? cliptop : (int)segclip.top;
      b = segclip.bottom > floorclip[i]   ? clipbot : (int)segclip.bottom;

      // SoM 3/10/2005: Only add to the portal of the ceiling is marked
      if(segclip.markflags & (SEG_MARKCPORTAL|SEG_MARKCEILING))
      {
         line = t - 1;
         
         if(line > clipbot)
            line = clipbot;
         
         if(line >= cliptop)
         {
            if(segclip.markflags & SEG_MARKCPORTAL)
               R_WindowAdd(segclip.c_window, i, (float)cliptop, (float)line);
            else
            {
               segclip.ceilingplane->top[i]    = cliptop;
               segclip.ceilingplane->bottom[i] = line;
            }
         }

         ceilingclip[i] = (float)t;
      }

      // SoM 3/10/2005: Only add to the portal of the floor is marked
      if(segclip.markflags & (SEG_MARKFPORTAL|SEG_MARKFLOOR))
      {
         line = b + 1;

         if(line < cliptop)
            line = cliptop;

         if(line <= clipbot)
         {
            if(segclip.markflags & SEG_MARKFPORTAL)
               R_WindowAdd(segclip.f_window, i, (float)line, (float)clipbot);
            else
            {
               segclip.floorplane->top[i]    = line;
               segclip.floorplane->bottom[i] = clipbot;
            }
         }

         floorclip[i] = (float)b;
      }

      if(segclip.segtextured)
      {
         int index;

         basescale = 1.0f / (segclip.dist * view.yfoc);

         column.step = M_FloatToFixed(basescale);
         column.x = i;

         texx = segclip.len * basescale + segclip.toffsetx;

         if(ds_p->maskedtexturecol)
            ds_p->maskedtexturecol[i] = texx;

         // calculate lighting
         // SoM: ANYRES
         if(!fixedcolormap)
         {
            // SoM: it took me about 5 solid minutes of looking at the old doom code
            // and running test levels through it to do the math and get 2560 as the
            // light distance factor.
            index = (int)(segclip.dist * 2560.0f);
         
            if(index >=  MAXLIGHTSCALE)
               index = MAXLIGHTSCALE - 1;

            column.colormap = segclip.walllights[index];
         }

         if(!segclip.twosided)
         {
            if(segclip.l_window)
            {
               R_WindowAdd(segclip.l_window, i, (float)t, (float)b);
               ceilingclip[i] = view.height - 1.0f;
               floorclip[i] = 0.0f;
            }
            else if(segclip.midtex)
            {
               column.y1 = t;
               column.y2 = b;

               column.texmid = segclip.midtexmid;

<<<<<<< HEAD
               column.source = R_GetColumn(segclip.midtex, (int)texx);
=======
               column.source = R_GetRawColumn(segclip.midtex, texx);
>>>>>>> 8cb55988
               column.texheight = segclip.midtexh;

               colfunc();

               ceilingclip[i] = view.height - 1.0f;
               floorclip[i] = 0.0f;
            }
         }
         else
         {
            if(segclip.toptex)
            {
               column.y1 = t;
               column.y2 = (int)(segclip.high > floorclip[i] ? floorclip[i] : segclip.high);

               if(column.y2 >= column.y1)
               {
                  column.texmid = segclip.toptexmid;

<<<<<<< HEAD
                  column.source = R_GetColumn(segclip.toptex, (int)texx);
=======
                  column.source = R_GetRawColumn(segclip.toptex, texx);
>>>>>>> 8cb55988
                  column.texheight = segclip.toptexh;

                  colfunc();

                  ceilingclip[i] = (float)(column.y2 + 1);
               }
               else
                  ceilingclip[i] = (float)t;

               segclip.high += segclip.highstep;
            }
            else if(segclip.markflags & SEG_MARKCEILING)
               ceilingclip[i] = (float)t;


            if(segclip.bottomtex)
            {
               column.y1 = (int)(segclip.low < ceilingclip[i] ? ceilingclip[i] : segclip.low);
               column.y2 = b;

               if(column.y2 >= column.y1)
               {
                  column.texmid = segclip.bottomtexmid;

<<<<<<< HEAD
                  column.source = R_GetColumn(segclip.bottomtex, (int)texx);
=======
                  column.source = R_GetRawColumn(segclip.bottomtex, texx);
>>>>>>> 8cb55988
                  column.texheight = segclip.bottomtexh;

                  colfunc();

                  floorclip[i] = (float)(column.y1 - 1);
               }
               else
                  floorclip[i] = (float)b;

               segclip.low += segclip.lowstep;
            }
            else if(segclip.markflags & SEG_MARKFLOOR)
               floorclip[i] = (float)b;


            if(segclip.l_window)
            {
               R_WindowAdd(segclip.l_window, i, ceilingclip[i], floorclip[i]);
               ceilingclip[i] = view.height - 1.0f;
               floorclip[i] = 0.0f;
            }
         }
      }
      else if(segclip.l_window)
      {
         R_WindowAdd(segclip.l_window, i, (float)t, (float)b);
         ceilingclip[i] = view.height - 1.0f;
         floorclip[i] = 0.0f;
      }
      else
      {
         if(segclip.markflags & SEG_MARKFLOOR) 
            floorclip[i] = (float)b;
         if(segclip.markflags & SEG_MARKCEILING) 
            ceilingclip[i] = (float)t;
      }

      segclip.len += segclip.lenstep;
      segclip.dist += segclip.diststep;
      segclip.top += segclip.topstep;
      segclip.bottom += segclip.bottomstep;
   }
}

//
// R_CheckDSAlloc
//
// SoM: This function is needed in multiple places now to fix some cases
// of sprites showing up behind walls in some portal areas.
//
static void R_CheckDSAlloc(void)
{
   // drawsegs need to be taken care of here
   if(ds_p == drawsegs + maxdrawsegs)
   {
      unsigned int newmax = maxdrawsegs ? maxdrawsegs * 2 : 128;
      drawsegs    = realloc(drawsegs, sizeof(drawseg_t) * newmax);
      ds_p        = drawsegs + maxdrawsegs;
      maxdrawsegs = newmax;
   }
}

//
// R_CloseDSP
//
// Simply sets ds_p's properties to that of a closed drawseg.
//
static void R_CloseDSP(void)
{
   ds_p->silhouette       = SIL_BOTH;
   ds_p->sprtopclip       = screenheightarray;
   ds_p->sprbottomclip    = zeroarray;
   ds_p->bsilheight       = D_MAXINT;
   ds_p->tsilheight       = D_MININT;
   ds_p->maskedtexturecol = NULL;
}

#define NEXTDSP(model, newx1) \
   ds_p++; \
   R_CheckDSAlloc(); \
   *ds_p = model; \
   ds_p->x1 = newx1; \
   ds_p->dist1 += segclip.diststep * (newx1 - model.x1)

#define SETX2(model, newx2) \
   ds_p->dist2 -= segclip.diststep * (model.x2 - (newx2)); \
   ds_p->x2 = newx2

//
// R_DetectClosedColumns
//
// This function iterates through the x range of segclip, and checks for columns
// that became closed in the clipping arrays after the segclip is rendered. Any
// new closed regions are then added to the solidsegs array to speed up 
// rejection of new segs trying to render to closed areas of clipping space.
//
static void R_DetectClosedColumns()
{
   drawseg_t model  = *ds_p;
   int       startx = segclip.x1;
   int       stop   = segclip.x2 + 1;
   int       i      = segclip.x1;

   // The new code will create new drawsegs for any newly created solidsegs.
   // Determine the initial state (open or closed) of the drawseg.
   if(floorclip[i] < ceilingclip[i])
   {
      // Find the first open column
      while(i < stop && floorclip[i] < ceilingclip[i]) i++;

      // Mark the closed area.
      R_CloseDSP();
      R_MarkSolidSeg(startx, i - 1);

      // End closed
      if(i == stop)
         return;

      SETX2(model, i - 1);

      // Continue on, at least one open column was found, so copy the model
      // and enter the loop.
      NEXTDSP(model, i);
   }

   for(; i < stop; i++)
   {
      // Find the first closed column
      while(i < stop && floorclip[i] >= ceilingclip[i]) 
         ++i;

      // End open
      if(i == stop)
         break;

      // Mark the close of the open drawseg
      SETX2(model, i - 1);

      // There is at least one closed column, so create another drawseg.
      NEXTDSP(model, i);
      R_CloseDSP();

      startx = i;

      // Find the first open column
      while(i < stop && floorclip[i] < ceilingclip[i]) 
         ++i;

      // from startx to i - 1 is solid.
#ifdef RANGECHECK
      if(startx > i - 1 || startx < 0 || i - 1 >= viewwidth || 
         startx >= viewwidth || i - 1 < 0)
         I_Error("R_DetectClosedColumns bad range %i, %i\n", startx, i - 1);
#endif

      // SoM: This creates a bug clipping sprites:
      // What happens when there is a solid seg created, but no drawseg marked
      // as solid? Sprites appear through architecture. The solution is to
      // modify the drawseg created before this function was called to only be 
      // open where the seg has not created a solid seg.
      R_MarkSolidSeg(startx, i-1);

      // End closed
      if(i == stop)
         break;

      SETX2(model, i - 1);

      // There is at least one open column, so create another drawseg.
      NEXTDSP(model, i);
   }
}

#undef NEXTDSP
#undef SETX2

static void R_StoreTextureColumns(void)
{
   int i;
   float texx;
   float basescale;
   
   for(i = segclip.x1; i <= segclip.x2; i++)
   {
      basescale = 1.0f / (segclip.dist * view.yfoc);
      texx = segclip.len * basescale + segclip.toffsetx;

      if(ds_p->maskedtexturecol)
         ds_p->maskedtexturecol[i] = texx;

      segclip.len += segclip.lenstep;
      segclip.dist += segclip.diststep;
   }
}

//
// R_PointToDist2
//
// killough 5/2/98: move from r_main.c, made static, simplified
//
fixed_t R_PointToDist2(fixed_t x1, fixed_t y1, fixed_t x2, fixed_t y2)
{
   fixed_t dx = D_abs(x2 - x1);
   fixed_t dy = D_abs(y2 - y1);

   if(dy > dx)
   {
      fixed_t t = dx;
      dx = dy;
      dy = t;
   }
   return dx ? FixedDiv(dx, finesine[(tantoangle_acc[FixedDiv(dy,dx) >> DBITS]
                                      + ANG90) >> ANGLETOFINESHIFT]) : 0;
}

//
// R_StoreWallRange
//
// A wall segment will be drawn
//  between start and stop pixels (inclusive).
//
void R_StoreWallRange(const int start, const int stop)
{
   float clipx1;
   float clipx2;

   float pstep;

   boolean usesegloop;
   
   // haleyjd 09/22/07: must be before use of segclip below
   memcpy(&segclip, &seg, sizeof(seg));

   // haleyjd: NULL segclip line?? shouldn't happen.
#ifdef RANGECHECK
   if(!segclip.line)
      I_Error("R_StoreWallRange: null segclip.line\n");
#endif
   
   clipx1 = (float)(start - segclip.x1frac);

   clipx2 = (float)(segclip.x2frac - stop);

   segclip.x1 = start;
   segclip.x2 = stop;

   if(segclip.floorplane)
      segclip.floorplane = R_CheckPlane(segclip.floorplane, start, stop);

   if(segclip.ceilingplane)
      segclip.ceilingplane = R_CheckPlane(segclip.ceilingplane, start, stop);

   if(!(segclip.line->linedef->flags & (ML_MAPPED | ML_DONTDRAW)))
      segclip.line->linedef->flags |= ML_MAPPED;

   if(clipx1)
   {
      segclip.dist += clipx1 * segclip.diststep;
      segclip.len += clipx1 * segclip.lenstep;

      segclip.top += clipx1 * segclip.topstep;
      segclip.bottom += clipx1 * segclip.bottomstep;

      if(segclip.toptex)
         segclip.high += clipx1 * segclip.highstep;
      if(segclip.bottomtex)
         segclip.low += clipx1 * segclip.lowstep;
   }
   if(clipx2)
   {
      segclip.dist2 -= clipx2 * segclip.diststep;
      segclip.len2 -= clipx2 * segclip.lenstep;

      segclip.top2 -= clipx2 * segclip.topstep;
      segclip.bottom2 -= clipx2 * segclip.bottomstep;

      if(segclip.toptex)
         segclip.high2 -= clipx2 * segclip.highstep;
      if(segclip.bottomtex)
         segclip.low2 -= clipx2 * segclip.lowstep;
   }

   // Recalculate the lenstep to help lessen the rounding error.
   if(clipx1 || clipx2)
   {
      if(stop == start)
         pstep = 1.0f;
      else
         pstep = 1.0f / (float)(stop - start);

      segclip.lenstep = (segclip.len2 - segclip.len) * pstep;
      segclip.diststep = (segclip.dist2 - segclip.dist) * pstep;
      segclip.topstep = (segclip.top2 - segclip.top) * pstep;
      segclip.bottomstep = (segclip.bottom2 - segclip.bottom) * pstep;

      if(segclip.toptex)
         segclip.highstep = (segclip.high2 - segclip.high) * pstep;
      if(segclip.bottomtex)
         segclip.lowstep = (segclip.low2 - segclip.low) * pstep;
   }

   // Lighting
   // TODO: Modularize the lighting. This function should not handle colormaps 
   // directly.
   // calculate light table
   //  use different light tables
   //  for horizontal / vertical / diagonal
   // OPTIMIZE: get rid of LIGHTSEGSHIFT globally
   if(!fixedcolormap)
   {
      int lightnum = (segclip.frontsec->lightlevel >> LIGHTSEGSHIFT) + (extralight * LIGHTBRIGHT);

      // haleyjd 08/11/00: optionally skip this to evenly apply colormap
      if(LevelInfo.unevenLight)
      {  
         if(segclip.line->linedef->v1->y == segclip.line->linedef->v2->y)
            lightnum -= LIGHTBRIGHT;
         else if(segclip.line->linedef->v1->x == segclip.line->linedef->v2->x)
            lightnum += LIGHTBRIGHT;
      }

      if(lightnum < 0)
         segclip.walllights = scalelight[0];
      else if(lightnum >= LIGHTLEVELS)
         segclip.walllights = scalelight[LIGHTLEVELS-1];
      else
         segclip.walllights = scalelight[lightnum];
   }


   // drawsegs need to be taken care of here
   R_CheckDSAlloc();

   ds_p->x1       = start;
   ds_p->x2       = stop;
   ds_p->viewx    = viewx;
   ds_p->viewy    = viewy;
   ds_p->viewz    = viewz;
   ds_p->curline  = segclip.line;
   ds_p->dist2    = (ds_p->dist1 = segclip.dist) + segclip.diststep * (segclip.x2 - segclip.x1);
   ds_p->diststep = segclip.diststep;
   ds_p->colormap = scalelight;
   
   if(segclip.clipsolid)
      R_CloseDSP();
   else
   {
      ds_p->sprtopclip = ds_p->sprbottomclip = NULL;
      ds_p->silhouette = 0;

      // SoM: TODO: This can be a bit problematic for slopes because we'll have 
      // to check the line for textures at both ends...
      if(segclip.frontsec->floorheight > segclip.backsec->floorheight)
      {
         ds_p->silhouette = SIL_BOTTOM;
         ds_p->bsilheight = segclip.frontsec->floorheight;
      }
      else if(segclip.backsec->floorheight > viewz)
      {
         ds_p->silhouette = SIL_BOTTOM;
         ds_p->bsilheight = D_MAXINT;
      }
      if(segclip.frontsec->ceilingheight < segclip.backsec->ceilingheight)
      {
         ds_p->silhouette |= SIL_TOP;
         ds_p->tsilheight = segclip.frontsec->ceilingheight;
      }
      else if(segclip.backsec->ceilingheight < viewz)
      {
         ds_p->silhouette |= SIL_TOP;
         ds_p->tsilheight = D_MININT;
      }

      if(segclip.maskedtex)
      {
         register int i;
         float *mtc;
         int xlen;
         xlen = segclip.x2 - segclip.x1 + 1;

         ds_p->maskedtexturecol = lastopening - segclip.x1;
         i = xlen;

         mtc = lastopening;

         for(i = 0; i < xlen; i++)
            mtc[i] = FLT_MAX;

         lastopening += xlen;
      }
      else
         ds_p->maskedtexturecol = NULL;
   }

   usesegloop = !seg.backsec        || 
                 seg.clipsolid      || 
                 seg.markflags      ||
                 seg.toptex         || 
                 seg.midtex         || 
                 seg.bottomtex      || 
                 seg.f_portalignore || 
                 seg.c_portalignore ||
                 segclip.line->linedef->portal || 
                 ds_p->silhouette   || 
                 !ds_p->maskedtexturecol;

   if(usesegloop)
      R_RenderSegLoop();
   else
      R_StoreTextureColumns();
   
   // store clipping arrays
   if((ds_p->silhouette & SIL_TOP || segclip.maskedtex) && !ds_p->sprtopclip)
   {
      int xlen = segclip.x2 - segclip.x1 + 1;

      memcpy(lastopening, ceilingclip + segclip.x1, sizeof(float) * xlen);
      ds_p->sprtopclip = lastopening - segclip.x1;
      lastopening += xlen;
   }
   if((ds_p->silhouette & SIL_BOTTOM || segclip.maskedtex) && !ds_p->sprbottomclip)
   {
      int xlen = segclip.x2 - segclip.x1 + 1;

      memcpy(lastopening, floorclip + segclip.x1, sizeof(float) * xlen);
      ds_p->sprbottomclip = lastopening - segclip.x1;
      lastopening += xlen;
   }
   if (segclip.maskedtex && !(ds_p->silhouette & SIL_TOP))
   {
      ds_p->silhouette |= SIL_TOP;
      ds_p->tsilheight = D_MININT;
   }
   if (segclip.maskedtex && !(ds_p->silhouette & SIL_BOTTOM))
   {
      ds_p->silhouette |= SIL_BOTTOM;
      ds_p->bsilheight = D_MAXINT;
   }

   if(!segclip.clipsolid && 
      (ds_p->silhouette & SIL_TOP || ds_p->silhouette & SIL_BOTTOM))
      R_DetectClosedColumns();

   ++ds_p;
}

//----------------------------------------------------------------------------
//
// $Log: r_segs.c,v $
// Revision 1.16  1998/05/03  23:02:01  killough
// Move R_PointToDist from r_main.c, fix #includes
//
// Revision 1.15  1998/04/27  01:48:37  killough
// Program beautification
//
// Revision 1.14  1998/04/17  10:40:31  killough
// Fix 213, 261 (floor/ceiling lighting)
//
// Revision 1.13  1998/04/16  06:24:20  killough
// Prevent 2s sectors from bleeding across deep water or fake floors
//
// Revision 1.12  1998/04/14  08:17:16  killough
// Fix light levels on 2s textures
//
// Revision 1.11  1998/04/12  02:01:41  killough
// Add translucent walls, add insurance against SIGSEGV
//
// Revision 1.10  1998/04/07  06:43:05  killough
// Optimize: use external doorclosed variable
//
// Revision 1.9  1998/03/28  18:04:31  killough
// Reduce texture offsets vertically
//
// Revision 1.8  1998/03/16  12:41:09  killough
// Fix underwater / dual ceiling support
//
// Revision 1.7  1998/03/09  07:30:25  killough
// Add primitive underwater support, fix scrolling flats
//
// Revision 1.6  1998/03/02  11:52:58  killough
// Fix texturemapping overflow, add scrolling walls
//
// Revision 1.5  1998/02/09  03:17:13  killough
// Make closed door clipping more consistent
//
// Revision 1.4  1998/02/02  13:27:02  killough
// fix openings bug
//
// Revision 1.3  1998/01/26  19:24:47  phares
// First rev with no ^Ms
//
// Revision 1.2  1998/01/26  06:10:42  killough
// Discard old Medusa hack -- fixed in r_data.c now
//
// Revision 1.1.1.1  1998/01/19  14:03:03  rand
// Lee's Jan 19 sources
//
//----------------------------------------------------------------------------<|MERGE_RESOLUTION|>--- conflicted
+++ resolved
@@ -177,14 +177,8 @@
          // when forming multipatched textures (see r_data.c).
 
          // draw the texture
-<<<<<<< HEAD
-         col = (column_t *)((byte *)
-                            R_GetColumn(texnum, (int)(maskedtexturecol[column.x])) - 3);
-         R_DrawMaskedColumn(col);
-=======
-         col = R_GetMaskedColumn(texnum, maskedtexturecol[column.x]);
+         col = R_GetMaskedColumn(texnum, (int)(maskedtexturecol[column.x]));
          R_DrawNewMaskedColumn(textures[texnum], col);
->>>>>>> 8cb55988
          
          maskedtexturecol[column.x] = FLT_MAX;
       }
@@ -327,11 +321,7 @@
 
                column.texmid = segclip.midtexmid;
 
-<<<<<<< HEAD
-               column.source = R_GetColumn(segclip.midtex, (int)texx);
-=======
-               column.source = R_GetRawColumn(segclip.midtex, texx);
->>>>>>> 8cb55988
+               column.source = R_GetRawColumn(segclip.midtex, (int)texx);
                column.texheight = segclip.midtexh;
 
                colfunc();
@@ -351,11 +341,7 @@
                {
                   column.texmid = segclip.toptexmid;
 
-<<<<<<< HEAD
-                  column.source = R_GetColumn(segclip.toptex, (int)texx);
-=======
-                  column.source = R_GetRawColumn(segclip.toptex, texx);
->>>>>>> 8cb55988
+                  column.source = R_GetRawColumn(segclip.toptex, (int)texx);
                   column.texheight = segclip.toptexh;
 
                   colfunc();
@@ -380,11 +366,7 @@
                {
                   column.texmid = segclip.bottomtexmid;
 
-<<<<<<< HEAD
-                  column.source = R_GetColumn(segclip.bottomtex, (int)texx);
-=======
-                  column.source = R_GetRawColumn(segclip.bottomtex, texx);
->>>>>>> 8cb55988
+                  column.source = R_GetRawColumn(segclip.bottomtex, (int)texx);
                   column.texheight = segclip.bottomtexh;
 
                   colfunc();
