--- conflicted
+++ resolved
@@ -2352,19 +2352,11 @@
 
 boolean deh_GetData(char *s, char *k, int *l, char **strval)
 {
-<<<<<<< HEAD
-   char *t;  // current char
-   int  val; // to hold value of pair
-   char buffer[DEH_MAXKEYLEN];  // to hold key in progress
-   boolean okrc = true;  // assume good unless we have problems
-   int i;  // iterator
-=======
    char *t;                    // current char
    int  val = 0;               // to hold value of pair
    char buffer[DEH_MAXKEYLEN]; // to hold key in progress
-   boolean okrc = TRUE;        // assume good unless we have problems
+   boolean okrc = true;        // assume good unless we have problems
    int i;                      // iterator
->>>>>>> 9fd0d990
 
    memset(buffer, 0, sizeof(buffer));
 
@@ -2381,17 +2373,9 @@
       okrc = false;
    else
    {
-<<<<<<< HEAD
-      if(!*++t)
-      {
-         val = 0;  // in case "thiskey =" with no value
-         okrc = false;
-      }
-=======
       if(!*++t) // in case "thiskey =" with no value 
-         okrc = FALSE; 
-
->>>>>>> 9fd0d990
+         okrc = false; 
+
       // we've incremented t
       val = strtol(t, NULL, 0);  // killough 8/9/98: allow hex or octal input
    }
