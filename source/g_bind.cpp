--- conflicted
+++ resolved
@@ -1,4 +1,4 @@
-// Emacs style mode select -*- C++ -*- vi:sw=3 ts=3:
+// Emacs style mode select -*- C++ -*-
 //----------------------------------------------------------------------------
 //
 // Copyright(C) 2012 Charles Gunyon
@@ -28,9 +28,6 @@
 // By Charles Gunyon
 //
 //----------------------------------------------------------------------------
-
-#include <map>
-#include <string>
 
 #include "z_zone.h"
 
@@ -61,7 +58,6 @@
 #include "v_misc.h"
 #include "v_video.h"
 #include "w_wad.h"
-#include "cs_main.h" // [CG] 09/13/11
 
 extern vfont_t *menu_font_normal;
 
@@ -555,17 +551,11 @@
 int action_console_down;
 int action_console_backspace;
 
-// [CG] Various other c/s actions.
-
+// C/S Actions
 int action_message_all;
 int action_message_team;
-int action_message_player;
 int action_message_server;
 int action_rcon;
-int action_show_scoreboard;
-int action_spectate;
-int action_spectate_prev;
-int action_spectate_next;
 
 //
 // G_categoryIndex
@@ -586,115 +576,6 @@
    }
 }
 
-<<<<<<< HEAD
-// [CG] Multibinds.
-//
-//      Simply put, multibinds are multiple actions grouped together by a
-//      single action, the single action thereafter referred to as a
-//      'multibind'.  In order to use multibinds, a player defines a new
-//      multibind and then binds a key to it.  For example:
-//
-//      multibind sr50l "strafe;left;moveleft"
-//      bind q sr50l
-
-// [CG] For multibinds.
-static std::map<std::string, std::string> multibindHash;
-static std::map<int, std::string> multibindKeyHash;
-
-static int G_KeyForName(const char *name);
-static void G_HandleMultibind(event_t *ev);
-
-keyaction_t keyactions[NUMKEYACTIONS] =
-{
-   // Game Actions
-
-   {"forward",   kac_game,       at_variable,     {&action_forward}},
-   {"backward",  kac_game,       at_variable,     {&action_backward}},
-   {"left",      kac_game,       at_variable,     {&action_left}},
-   {"right",     kac_game,       at_variable,     {&action_right}},
-   {"moveleft",  kac_game,       at_variable,     {&action_moveleft}},
-   {"moveright", kac_game,       at_variable,     {&action_moveright}},
-   {"use",       kac_game,       at_variable,     {&action_use}},
-   {"strafe",    kac_game,       at_variable,     {&action_strafe}},
-   {"attack",    kac_game,       at_variable,     {&action_attack}},
-   {"flip",      kac_game,       at_variable,     {&action_flip}},
-   {"speed",     kac_game,       at_variable,     {&action_speed}},
-   {"jump",      kac_game,       at_variable,     {&action_jump}},      //  -- joek 12/22/07
-   {"autorun",   kac_game,       at_variable,     {&action_autorun}},
-
-   {"mlook",     kac_game,       at_variable,     {&action_mlook}},
-   {"lookup",    kac_game,       at_variable,     {&action_lookup}},
-   {"lookdown",  kac_game,       at_variable,     {&action_lookdown}},
-   {"center",    kac_game,       at_variable,     {&action_center}},
-
-   {"weapon1",   kac_game,       at_variable,     {&action_weapon1}},
-   {"weapon2",   kac_game,       at_variable,     {&action_weapon2}},
-   {"weapon3",   kac_game,       at_variable,     {&action_weapon3}},
-   {"weapon4",   kac_game,       at_variable,     {&action_weapon4}},
-   {"weapon5",   kac_game,       at_variable,     {&action_weapon5}},
-   {"weapon6",   kac_game,       at_variable,     {&action_weapon6}},
-   {"weapon7",   kac_game,       at_variable,     {&action_weapon7}},
-   {"weapon8",   kac_game,       at_variable,     {&action_weapon8}},
-   {"weapon9",   kac_game,       at_variable,     {&action_weapon9}},
-   {"nextweapon",kac_game,       at_variable,     {&action_nextweapon}},
-   {"weaponup",  kac_game,       at_variable,     {&action_weaponup}},
-   {"weapondown",kac_game,       at_variable,     {&action_weapondown}},
-
-   {"frags",     kac_hud,        at_variable,     {&action_frags}},
-
-   // Menu Actions
-
-   {"menu_toggle",       kac_menu,    at_variable,     {&action_menu_toggle}},
-   {"menu_help",         kac_menu,    at_variable,     {&action_menu_help}},
-   {"menu_setup",        kac_menu,    at_variable,     {&action_menu_setup}},
-   {"menu_up",           kac_menu,    at_variable,     {&action_menu_up}},
-   {"menu_down",         kac_menu,    at_variable,     {&action_menu_down}},
-   {"menu_confirm",      kac_menu,    at_variable,     {&action_menu_confirm}},
-   {"menu_previous",     kac_menu,    at_variable,     {&action_menu_previous}},
-   {"menu_left",         kac_menu,    at_variable,     {&action_menu_left}},
-   {"menu_right",        kac_menu,    at_variable,     {&action_menu_right}},
-   {"menu_pageup",       kac_menu,    at_variable,     {&action_menu_pageup}},
-   {"menu_pagedown",     kac_menu,    at_variable,     {&action_menu_pagedown}},
-   {"menu_contents",     kac_menu,    at_variable,     {&action_menu_contents}},
-
-   // Automap Actions
-
-   {"map_right",         kac_map,     at_function,     {NULL}},
-   {"map_left",          kac_map,     at_function,     {NULL}},
-   {"map_up",            kac_map,     at_function,     {NULL}},
-   {"map_down",          kac_map,     at_function,     {NULL}},
-   {"map_zoomin",        kac_map,     at_function,     {NULL}},
-   {"map_zoomout",       kac_map,     at_function,     {NULL}},
-
-   {"map_toggle",        kac_map,     at_variable,     {&action_map_toggle}},
-   {"map_gobig",         kac_map,     at_variable,     {&action_map_gobig}},
-   {"map_follow",        kac_map,     at_variable,     {&action_map_follow}},
-   {"map_mark",          kac_map,     at_variable,     {&action_map_mark}},
-   {"map_clear",         kac_map,     at_variable,     {&action_map_clear}},
-   {"map_grid",          kac_map,     at_variable,     {&action_map_grid}},
-
-   {"console_pageup",    kac_console, at_variable,     {&action_console_pageup}},
-   {"console_pagedown",  kac_console, at_variable,     {&action_console_pagedown}},
-   {"console_toggle",    kac_console, at_variable,     {&action_console_toggle}},
-   {"console_tab",       kac_console, at_variable,     {&action_console_tab}},
-   {"console_enter",     kac_console, at_variable,     {&action_console_enter}},
-   {"console_up",        kac_console, at_variable,     {&action_console_up}},
-   {"console_down",      kac_console, at_variable,     {&action_console_down}},
-   {"console_backspace", kac_console, at_variable,     {&action_console_backspace}},
-
-   // [CG] Various other c/s actions.
-
-   {"message_all",         kac_hud,  at_variable, {&action_message_all}},
-   {"message_team",        kac_hud,  at_variable, {&action_message_team}},
-   {"message_player",      kac_hud,  at_variable, {&action_message_player}},
-   {"message_server",      kac_hud,  at_variable, {&action_message_server}},
-   {"rcon",                kac_hud,  at_variable, {&action_rcon}},
-   {"spectate",            kac_cmd,  at_function, {NULL}},
-   {"spectate_prev",       kac_cmd,  at_function, {NULL}},
-   {"spectate_next",       kac_cmd,  at_function, {NULL}},
-   {"multibind",           kac_game, at_function, {NULL}}
-};
-=======
 //
 // G_updateBoundKeyDescription
 //
@@ -705,7 +586,6 @@
    qstring description;
    KeyBind *kb = NULL;
    bool found_bind = false;
->>>>>>> 58ea84be
 
    while((kb = actions_to_keys.keyIterator(kb, action->getName())))
    {
@@ -774,92 +654,6 @@
    G_updateBoundKeyDescription(action);
 }
 
-static void G_RunMultibindPart(const char *name, bool keydown, int var)
-{
-   int i;
-   keyaction_t *action;
-
-   if((action = G_KeyActionForName(name)))
-   {
-      // keybindings[mb_key].keydown[kac_game] = keydown;
-      // *(keybindings[mb_key].bindings[kac_game]->value.variable) = var;
-      for(i = 0; i < NUM_KEYS; i++)
-      {
-         // [CG] Press/Release every key bound to this action.  Really
-         //      there should be some kind of count so that the action
-         //      isn't stopped if another key bound to it is currently
-         //      pressed, but TODO.
-         if(keybindings[i].bindings[kac_game] == action)
-            gamekeydown[i] = keydown;
-      }
-      *action->value.variable = var;
-   }
-}
-
-static void G_HandleMultibind(event_t *ev)
-{
-   int var;
-   bool keydown;
-   char action_name[32];
-   const char *rover, *name_start;
-   bool quotemark = false;
-   int key = tolower(ev->data1);
-   const char *multibind_name = multibindKeyHash[key].c_str();
-   const char *multibind_actions;
-   std::map<std::string, std::string>::iterator it; // [CG] God I love colons.
-
-   if(!strlen(multibind_name)) // [CG] Blank multibind, skip it.
-      return;
-
-   it = multibindHash.find(multibind_name);
-
-   if(it == multibindHash.end()) // [CG] No such multibind, give up.
-      return;
-
-   multibind_actions = (*it).second.c_str();
-
-   if(ev->type == ev_keydown)
-   {
-      keydown = true;
-      var = 1;
-   }
-   else if(ev->type == ev_keyup)
-   {
-      keydown = false;
-      var = 0;
-   }
-   else
-      return;
-
-   for(rover = name_start = multibind_actions; *rover; rover++)
-   {
-      if(*rover == '\"')
-      {
-         quotemark = !quotemark;
-      }
-      else if(*rover == ';' && !quotemark)
-      {
-         // memset(action_name, 0, 32);
-         strncpy(action_name, name_start, rover - name_start);
-         action_name[rover - name_start] = '\0';
-         G_RunMultibindPart(action_name, keydown, var);
-         // "strafe;right;moveright\0"
-         // "strafe;right;moveright;\0"
-         name_start = rover + 1;
-      }
-   }
-
-   // [CG] If the multibind didn't end in a ";", then there is one more command
-   //      to run.
-   if(*name_start)
-   {
-      // memset(action_name, 0, 32);
-      strncpy(action_name, name_start, rover - name_start);
-      action_name[rover - name_start] = '\0';
-      G_RunMultibindPart(action_name, keydown, var);
-   }
-}
-
 //
 // G_removeBind
 //
@@ -873,25 +667,8 @@
    actions_to_keys.removeObject(*kb);
    delete *kb;
 
-<<<<<<< HEAD
-   // haleyjd 10/09/05: init callback functions for some keyactions
-   keyactions[ka_map_right].value.Handler   = AM_HandlerRight;
-   keyactions[ka_map_left].value.Handler    = AM_HandlerLeft;
-   keyactions[ka_map_up].value.Handler      = AM_HandlerUp;
-   keyactions[ka_map_down].value.Handler    = AM_HandlerDown;
-   keyactions[ka_map_zoomin].value.Handler  = AM_HandlerZoomin;
-   keyactions[ka_map_zoomout].value.Handler = AM_HandlerZoomout;
-
-   // [CG] Same init stuff for c/s keyactions.
-   keyactions[ka_spectate].value.Handler = CS_HandleSpectateKey;
-   keyactions[ka_spectate_prev].value.Handler = CS_HandleSpectatePrevKey;
-   keyactions[ka_spectate_next].value.Handler = CS_HandleSpectateNextKey;
-   keyactions[ka_multibind].value.Handler = G_HandleMultibind;
-
-=======
    if(action)
       G_updateBoundKeyDescription(action);
->>>>>>> 58ea84be
 }
 
 //
@@ -943,20 +720,8 @@
       C_Printf(FC_ERROR "empty key name.\n");
       return;
    }
-<<<<<<< HEAD
-   
-   // [CG] Check multibinds.
-   if(multibindHash.count(name))
-      return G_KeyActionForName("multibind");
-
-   // check console keyactions
-   // haleyjd: TOTALLY rewritten to use linked list
-      
-   if(cons_keyactions)
-=======
 
    if(key_name_length > 1)
->>>>>>> 58ea84be
    {
       if(key_name[0] == '+')
       {
@@ -1173,6 +938,10 @@
    G_addVariableAction(console_up, kac_console);
    G_addVariableAction(console_down, kac_console);
    G_addRepeatableVariableAction(console_backspace, kac_console);
+   G_addVariableAction(message_all, kac_player);
+   G_addVariableAction(message_team, kac_player);
+   G_addVariableAction(message_server, kac_player);
+   G_addVariableAction(rcon, kac_player);
 
    for(i = 0; i < CMDCHAINS; i++)
       for(command = cmdroots[i]; command; command = command->next)
@@ -1194,17 +963,7 @@
       action = names_to_actions.objectForKey(action_name);
    }
 
-<<<<<<< HEAD
-   // [CG] Check if the user is trying to create a multibind; we then have to
-   //      map this key to its multibind handler.
-   if(strncmp(action->name, "multibind", 9) == 0)
-      multibindKeyHash[key] = action_name;
-
-   // haleyjd 07/03/04: support multiple binding classes
-   keybindings[key].bindings[action->bclass] = action;
-=======
    return action->getDescription();
->>>>>>> 58ea84be
 }
 
 //
@@ -1492,14 +1251,8 @@
 void G_SaveDefaults(void)
 {
    FILE *file;
-<<<<<<< HEAD
-   int i, j;
-   const char *multibind_name;
-   std::map<std::string, std::string>::iterator mbit;
-=======
    InputKey *key = NULL;
    KeyBind *kb = NULL;
->>>>>>> 58ea84be
 
    if(!cfg_file)         // check defaults have been loaded
       return;
@@ -1510,45 +1263,11 @@
       return;
    }
 
-<<<<<<< HEAD
-   // [CG] Write multibinds first.
-   for(mbit = multibindHash.begin(); mbit != multibindHash.end(); mbit++)
-   {
-      fprintf(
-         file,
-         "multibind %s \"%s\"\n",
-         (*mbit).first.c_str(),
-         (*mbit).second.c_str()
-      );
-   }
-
-   // write key bindings
-   for(i = 0; i < NUM_KEYS; ++i)
-=======
    // write key bindings
    while((key = names_to_keys.tableIterator(key)))
->>>>>>> 58ea84be
    {
       bool found_bind = false;
 
-<<<<<<< HEAD
-            if(strncmp("multibind", keybindings[i].bindings[j]->name, 9) == 0)
-            {
-               multibind_name = multibindKeyHash[i].c_str();
-               if(strlen(multibind_name))
-                  fprintf(file, "bind %s \"%s\"\n", keyname, multibind_name);
-            }
-            else
-            {
-               // haleyjd 07/10/09: semicolon requires special treatment.
-               if(keyname[0] == ';')
-                  keyname = "\";\"";
-
-               fprintf(file, "bind %s \"%s\"\n",
-                       keyname,
-                       keybindings[i].bindings[j]->name);
-            }
-=======
       if(strlen(key->getName()) == 1 && isalpha(*key->getName()) &&
                                         isupper(*key->getName()))
          continue;
@@ -1568,7 +1287,6 @@
          else
          {
             fprintf(file, ";");
->>>>>>> 58ea84be
          }
 
          if(kb->isActivateOnly())
@@ -1583,11 +1301,6 @@
          fprintf(file, "\"\n");
    }
 
-<<<<<<< HEAD
-   // [CG] TODO: Write aliases last.
-
-=======
->>>>>>> 58ea84be
    fclose(file);
 }
 
@@ -1636,17 +1349,6 @@
    }
    else
       C_Printf("usage: bind key action\n");
-}
-
-CONSOLE_COMMAND(multibind, 0)
-{
-   if(Console.argc != 2)
-   {
-      C_Printf("usage: multibind name cmd1;cmd2;...;cmdN\n");
-      return;
-   }
-
-   multibindHash[Console.argv[0]->constPtr()] = Console.argv[1]->constPtr();
 }
 
 // haleyjd: utility functions
@@ -1812,7 +1514,6 @@
    C_AddCommand(unbind);
    C_AddCommand(unbindall);
    C_AddCommand(bindings);
-   C_AddCommand(multibind);
 }
 
 // EOF