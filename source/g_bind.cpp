// Emacs style mode select -*- C++ -*-
//----------------------------------------------------------------------------
//
// Copyright(C) 2012 Charles Gunyon
//
// This program is free software; you can redistribute it and/or modify
// it under the terms of the GNU General Public License as published by
// the Free Software Foundation; either version 2 of the License, or
// (at your option) any later version.
//
// This program is distributed in the hope that it will be useful,
// but WITHOUT ANY WARRANTY; without even the implied warranty of
// MERCHANTABILITY or FITNESS FOR A PARTICULAR PURPOSE.  See the
// GNU General Public License for more details.
//
// You should have received a copy of the GNU General Public License
// along with this program; if not, write to the Free Software
// Foundation, Inc., 59 Temple Place, Suite 330, Boston, MA  02111-1307  USA
//
//--------------------------------------------------------------------------
//
// Key Bindings
//
// Rewritten to support press/release/activate/deactivate only bindings,
// as well as to allow a key to be bound to multiple actions in the same
// key action category.
//
// By Charles Gunyon
//
//----------------------------------------------------------------------------

#include "z_zone.h"

#include "am_map.h"
#include "c_io.h"
#include "c_runcmd.h"
#include "d_deh.h"
#include "d_dehtbl.h"
#include "d_dwfile.h"
#include "d_event.h"
#include "d_gi.h"
#include "d_io.h"        // SoM 3/14/2002: strncasecmp
#include "d_main.h"
#include "d_net.h"
#include "doomdef.h"
#include "doomstat.h"
#include "e_fonts.h"
#include "e_hash.h"
#include "g_bind.h"
#include "g_game.h"
#include "i_system.h"
#include "m_argv.h"
#include "mn_engin.h"
#include "mn_misc.h"
#include "m_misc.h"
#include "psnprntf.h"
#include "v_font.h"
#include "v_misc.h"
#include "v_video.h"
#include "w_wad.h"

extern vfont_t *menu_font_normal;

#define NUM_KEYS 256
#define MAX_LOAD_FACTOR 0.7
#define INITIAL_KEY_ACTION_CHAIN_SIZE 128

#define G_addKey(number, name) \
   keys[number] = new InputKey(number, #name); \
   names_to_keys.addObject(*keys[number])

#define G_addVariableAction(n, c) \
   names_to_actions.addObject(new VariableInputAction(#n, c, &action_##n))

#define G_addFunctionAction(n, c, f) \
   names_to_actions.addObject(new FunctionInputAction(#n, c, &f))

#define G_addCommandAction(n) \
   names_to_actions.addObject(new CommandInputAction(n))

#define G_addRepeatableVariableAction(n, c) \
   names_to_actions.addObject(new VariableInputAction(#n, c, &action_##n, true))

#define G_addRepeatableFunctionAction(n, c, f) \
   names_to_actions.addObject(new FunctionInputAction(#n, c, &f, true))

#define G_addRepeatableCommandAction(n) \
   names_to_actions.addObject(new CommandInputAction(n, true))

class KeyBind : public ZoneObject
{
private:
   char *hidden_key_name;
   char *hidden_action_name;
   bool repeatable;
   bool pressed;
   unsigned short flags;
   input_action_category_e category;

public:
   static short const activate_only   = 1; // key only activates the action
   static short const deactivate_only = 2; // key only deactivates the action
   static short const press_only      = 4; // only triggered by a key press
   static short const release_only    = 8; // only triggered by a key release

   DLListItem<KeyBind> key_to_action_links;
   DLListItem<KeyBind> action_to_key_links;
   DLListItem<KeyBind> unbind_links;

   const char *keys_to_actions_key;
   const char *actions_to_keys_key;

   KeyBind(const char *new_key_name, const char *new_action_name,
           unsigned short new_flags)
      : ZoneObject(), flags(new_flags), repeatable(false), pressed(false)
   {
      hidden_key_name = estrdup(new_key_name);
      hidden_action_name = estrdup(new_action_name);
      keys_to_actions_key = (const char *)hidden_key_name;
      actions_to_keys_key = (const char *)hidden_action_name;
   }

   KeyBind(const char *new_key_name, const char *new_action_name,
           unsigned short new_flags, bool new_repeatable)
      : ZoneObject(), flags(new_flags), repeatable(new_repeatable),
        pressed(false)
   {
      hidden_key_name = estrdup(new_key_name);
      hidden_action_name = estrdup(new_action_name);
      keys_to_actions_key = (const char *)hidden_key_name;
      actions_to_keys_key = (const char *)hidden_action_name;
   }

   ~KeyBind()
   {
      efree(hidden_key_name);
      efree(hidden_action_name);
   }

   char* getKeyName() const { return hidden_key_name; }
   char* getActionName() const { return hidden_action_name; }
   bool isRepeatable() const { return repeatable; }
   bool isPressed() const { return pressed; }
   void press() { pressed = true; }
   void release() { pressed = false; }
   input_action_category_e getCategory() const { return category; }
   void setCategory(input_action_category_e new_cat) { category = new_cat; }
   unsigned short getFlags() const { return flags; }

   bool isNormal()
   {
      if(flags == 0)
         return true;

      return false;
   }

   bool isActivateOnly()
   {
      if(flags & activate_only)
         return true;

      return false;
   }

   bool isDeactivateOnly()
   {
      if(flags & deactivate_only)
         return true;

      return false;
   }

   bool isPressOnly()
   {
      if(flags & press_only)
         return true;

      return false;
   }

   bool isReleaseOnly()
   {
      if(flags & release_only)
         return true;

      return false;
   }
};

class InputKey : public ZoneObject
{
private:
   char *hidden_name;
   int number;
public:
   DLListItem<InputKey> links;
   const char *key;

   InputKey(int new_number, const char *new_name)
      : ZoneObject()
   {
      number = new_number;
      hidden_name = estrdup(new_name);
      key = (const char *)hidden_name;
   }

   ~InputKey() { efree(hidden_name); }

   char* getName() const { return hidden_name; }
   int getNumber() const { return number; }
};

//
// InputAction
//
class InputAction : public ZoneObject
{
protected:
   char *hidden_name;
   input_action_category_e category;
   bool repeatable;
   char *bound_keys_description;

public:
   DLListItem<InputAction> links;
   const char *key;

   InputAction(const char *new_name, input_action_category_e new_category)
      : ZoneObject(), category(new_category), repeatable(false)
   {
      hidden_name = estrdup(new_name);
      key = hidden_name;
      bound_keys_description = estrdup("none");
   }

   InputAction(const char *new_name, input_action_category_e new_category,
               bool new_repeatable)
      : ZoneObject(), category(new_category), repeatable(new_repeatable)
   {
      hidden_name = estrdup(new_name);
      key = hidden_name;
      bound_keys_description = estrdup("none");
   }

   ~InputAction()
   {
      efree(bound_keys_description);
      efree(hidden_name);
   }

   bool handleEvent(event_t *ev, KeyBind *kb)
   {
      /*
       |---------------------------------------------------------------------|
       | activate   | nothing    | bind +y "+left" | isPO && isAO            |
       | deactivate | nothing    | bind +u "-left" | isPO && isDO            |
       | activate   | nothing    | bind +i "left"  | isPO && (!isAO || isDO) |
       | nothing    | activate   | bind -o "+left" | isRO && isAO            |
       | nothing    | deactivate | bind -p "-left" | isRO && isDO            |
       | nothing    | activate   | bind -h "left"  | isRO && !(isAO || isDO) |
       | activate   | activate   | bind j "+left"  | isAO                    |
       | deactivate | deactivate | bind k "-left"  | isDO                    |
       | activate   | deactivate | bind l "left"   | isN                     |
       | deactivate | activate   | ...             | n/a                     |
       |---------------------------------------------------------------------|
      */

      if(kb->isPressOnly())
      {
         if(kb->isDeactivateOnly())
            deactivate(ev);
         else
            activate(ev);
      }
      else if(kb->isReleaseOnly())
      {
         if(kb->isDeactivateOnly())
            deactivate(ev);
         else
            activate(ev);
      }
      else if(kb->isActivateOnly())
         activate(ev);
      else if(kb->isDeactivateOnly())
         deactivate(ev);
      else if(ev->type == ev_keydown)
         activate(ev);
      else if(ev->type == ev_keyup)
         deactivate(ev);
      else
         return false;

      if(ev->type == ev_keydown)
         kb->press();
      else if(ev->type == ev_keyup)
         kb->release();

      return true;
   }


   char *getName() const { return hidden_name; }
   input_action_category_e const getCategory() { return category; }
   bool isRepeatable() const { return repeatable; }
   virtual void activate(event_t *ev) {}
   virtual void deactivate(event_t *ev) {}
   virtual void print() const { C_Printf("%s\n", getName()); }
   virtual bool active() { return false; }
   char *getDescription() const { return bound_keys_description; }

   void setDescription(const char *new_description)
   {
      if(bound_keys_description)
         efree(bound_keys_description);

      bound_keys_description = estrdup(new_description);
   }
};

class OneShotFunctionInputAction : public InputAction
{
protected:
   void(*callback)(event_t *ev);

public:
   OneShotFunctionInputAction(const char *new_name,
                              input_action_category_e new_category,
                              void(*new_callback)(event_t *ev))
      : InputAction(new_name, new_category)
   {
      callback = new_callback;
   }

   OneShotFunctionInputAction(const char *new_name,
                              input_action_category_e new_category,
                              void(*new_callback)(event_t *ev),
                              bool new_repeatable)
      : InputAction(new_name, new_category, new_repeatable)
   {
      callback = new_callback;
   }

   void activate(event_t *ev) { callback(ev); }
};

class FunctionInputAction : public InputAction
{
protected:
   void(*callback)(event_t *ev);

public:
   FunctionInputAction(const char *new_name,
                       input_action_category_e new_category,
                       void(*new_callback)(event_t *ev))
      : InputAction(new_name, new_category)
   {
      callback = new_callback;
   }

   FunctionInputAction(const char *new_name,
                       input_action_category_e new_category,
                       void(*new_callback)(event_t *ev),
                       bool new_repeatable)
      : InputAction(new_name, new_category, new_repeatable)
   {
      callback = new_callback;
   }

   void activate(event_t *ev) { callback(ev); }
   void deactivate(event_t *ev) { callback(ev); }
};

class VariableInputAction : public InputAction
{
private:
   int *var;

public:
   VariableInputAction(const char *new_name,
                       input_action_category_e new_category,
                       int *new_variable)
      : InputAction(new_name, new_category)
   {
      var = new_variable;
   }

   VariableInputAction(const char *new_name,
                       input_action_category_e new_category,
                       int *new_variable, bool new_repeatable)
      : InputAction(new_name, new_category, new_repeatable)
   {
      var = new_variable;
   }

   void activate(event_t *ev) { (*var)++; }
   void deactivate(event_t *ev) { if(*var) { (*var)--; } }
   bool active() { if(*var) { return true; } return false; }
};

class CommandInputAction : public InputAction
{
public:
   CommandInputAction(const char *new_name)
      : InputAction(new_name, kac_command) {}

   CommandInputAction(const char *new_name, bool new_repeatable)
      : InputAction(new_name, kac_command, new_repeatable) {}

   void activate(event_t *ev) { if(!consoleactive) C_RunTextCmd(getName()); }

   void print() const { /* Do not print in the action list */ }
};

static InputKey *keys[NUM_KEYS];

static EHashTable<InputKey, ENCStringHashKey, &InputKey::key,
                  &InputKey::links> names_to_keys(NUM_KEYS);
static EHashTable<InputAction, ENCStringHashKey, &InputAction::key,
                  &InputAction::links> names_to_actions(INITIAL_KEY_ACTION_CHAIN_SIZE);
static EHashTable<KeyBind, ENCStringHashKey, &KeyBind::keys_to_actions_key,
                  &KeyBind::key_to_action_links> keys_to_actions(INITIAL_KEY_ACTION_CHAIN_SIZE);
static EHashTable<KeyBind, ENCStringHashKey, &KeyBind::actions_to_keys_key,
                  &KeyBind::action_to_key_links> actions_to_keys(INITIAL_KEY_ACTION_CHAIN_SIZE);

// name of configuration file to read from/write to.
static char *cfg_file = NULL;

// assorted keybindings menu data structures.
menuwidget_t binding_widget = { G_BindDrawer, G_BindResponder, NULL, true };
static const char *binding_action; // name of action we are editing

// Action variables
// These variables are asserted as positive values when the action
// they represent has been performed by the player via key pressing.

// Game Actions -- These are handled in g_game.c
int action_forward;     // forward movement
int action_backward;    // backward movement
int action_left;        // left movement
int action_right;       // right movement
int action_moveleft;    // key-strafe left
int action_moveright;   // key-strafe right
int action_use;         // object activation
int action_speed;       // running
int action_attack;      // firing current weapon
int action_strafe;      // strafe in any direction
int action_flip;        // 180 degree turn
int action_jump;        // jump
int action_mlook;       // mlook activation
int action_lookup;      // key-look up
int action_lookdown;    // key-look down
int action_center;      // key-look centerview
int action_weapon1;     // select weapon 1
int action_weapon2;     // select weapon 2
int action_weapon3;     // select weapon 3
int action_weapon4;     // select weapon 4
int action_weapon5;     // select weapon 5
int action_weapon6;     // select weapon 6
int action_weapon7;     // select weapon 7
int action_weapon8;     // select weapon 8
int action_weapon9;     // select weapon 9
int action_nextweapon;  // toggle to next-favored weapon
int action_weaponup;    // haleyjd: next weapon in order
int action_weapondown;  // haleyjd: prev weapon in order
int action_frags;       // show frags
int action_autorun;     // autorun

// Menu Actions -- handled by MN_Responder
int action_menu_help;
int action_menu_toggle;
int action_menu_setup;
int action_menu_up;
int action_menu_down;
int action_menu_confirm;
int action_menu_previous;
int action_menu_left;
int action_menu_right;
int action_menu_pageup;
int action_menu_pagedown;
int action_menu_contents;

// AutoMap Actions -- handled by AM_Responder
int action_map_toggle;
int action_map_gobig;
int action_map_follow;
int action_map_mark;
int action_map_clear;
int action_map_grid;

// Console Actions -- handled by C_Responder
int action_console_pageup;
int action_console_pagedown;
int action_console_toggle;
int action_console_tab;
int action_console_enter;
int action_console_up;
int action_console_down;
int action_console_backspace;

//
// G_categoryIndex
//
// Translate category flags into a category index.
//
static int G_categoryIndex(int category)
{
   int i, shifted;

   for(i = 0 ;; i++)
   {
      if((shifted = 1 << i) >= kac_max)
         return -1;

      if(shifted == category)
         return i;
   }
}

//
// G_updateBoundKeyDescription
//
// Update an action's ascii description of the keys bound to it.
//
static void G_updateBoundKeyDescription(InputAction *action)
{
   qstring description;
   KeyBind *kb = NULL;
   bool found_bind = false;

   while((kb = actions_to_keys.keyIterator(kb, action->getName())))
   {
      if(found_bind)
         description.concat(" + ");
      else
         found_bind = true;
      description.concat(kb->getKeyName());
   }

   if(found_bind)
      action->setDescription(description.getBuffer());
   else
      action->setDescription("none");
}

//
// G_keyNumberForName
//
// Obtain a key's number from its name.
//
static int G_keyNumberForName(const char *name)
{
   InputKey *key;

   if(!(key = names_to_keys.objectForKey(name)))
      return -1;

   return key->getNumber();
}

//
// G_createBind
//
// Create a new KeyBind.
//
static void G_createBind(InputKey *key, InputAction *action,
                         unsigned short flags)
{
   KeyBind *kb = NULL;
   const char *kname = key->getName();
   const char *aname = action->getName();
   size_t aname_len = strlen(aname);

   // Check if this key is already bound to this action, as there's no sense in
   // duplicate binds.
   while((kb = keys_to_actions.keyIterator(kb, key->getName())))
   {
      const char *kb_aname;
      size_t kb_aname_len;
      size_t max_len;

      if(kb->getFlags() != flags)
         continue; // Flags don't match, check next bind.

      kb_aname = kb->getActionName();
      kb_aname_len = strlen(kb_aname);

      if(kb_aname_len > aname_len)
         max_len = kb_aname_len;
      else
         max_len = aname_len;

      if(strncasecmp(aname, kb_aname, max_len))
         continue; // Action names don't match, check next bind.

      // Key is already bound to this action, so don't bind it again.
      return;
   }

   kb = new KeyBind(
      key->getName(), action->getName(), flags, action->isRepeatable()
   );
   kb->setCategory(action->getCategory());
   actions_to_keys.addObject(kb);
   keys_to_actions.addObject(kb);

   if(actions_to_keys.getLoadFactor() > MAX_LOAD_FACTOR)
      actions_to_keys.rebuild(actions_to_keys.getNumChains() * 2);

   if(keys_to_actions.getLoadFactor() > MAX_LOAD_FACTOR)
      keys_to_actions.rebuild(keys_to_actions.getNumChains() * 2);

   G_updateBoundKeyDescription(action);
}

//
// G_removeBind
//
// Remove a KeyBind.
//
static void G_removeBind(KeyBind **kb)
{
   InputAction *action = names_to_actions.objectForKey((*kb)->getActionName());

   keys_to_actions.removeObject(*kb);
   actions_to_keys.removeObject(*kb);
   delete *kb;

   if(action)
      G_updateBoundKeyDescription(action);
}

//
// G_bindKeyToAction
//
// Bind a key to an action.
//
static void G_bindKeyToAction(InputKey *key, const char *action_name,
                              unsigned short flags)
{
   InputAction *action = NULL;
   char *real_action_name = (char *)action_name;

   if(action_name[0] == '+')
   {
      flags |= KeyBind::activate_only;
      real_action_name++;
   }
   else if(action_name[0] == '-')
   {
      flags |= KeyBind::deactivate_only;
      real_action_name++;
   }

   if(!(action = names_to_actions.objectForKey(real_action_name)))
   {
      G_addCommandAction(real_action_name);
      action = names_to_actions.objectForKey(real_action_name);
   }

   G_createBind(key, action, flags);
}

//
// G_bindKeyToActions
//
// Bind a key to one or more actions.
//
static void G_bindKeyToActions(const char *key_name, const qstring &action_names)
{
   unsigned short flags = 0;
   size_t key_name_length = strlen(key_name);
   size_t actionLength;
   qstring token;
   InputKey *key;

   if(!key_name_length)
   {
      C_Printf(FC_ERROR "empty key name.\n");
      return;
   }

   if(key_name_length > 1)
   {
      if(key_name[0] == '+')
      {
         flags |= KeyBind::press_only;
         key_name++;
      }
      else if(key_name[0] == '-')
      {
         flags |= KeyBind::release_only;
         key_name++;
      }
   }

   if(!(key = names_to_keys.objectForKey(key_name)))
   {
      C_Printf(FC_ERROR "unknown key '%s'\n", key_name);
      return;
   }

<<<<<<< HEAD
   buffer = action_names;
   buffer.lstrip('\"');
   buffer.rstrip('\"');
   if(!buffer.length())
=======
   actionLength = action_names.length();

   if(!actionLength)
>>>>>>> d2bd9b18
   {
      C_Printf(FC_ERROR "empty action list\n");
      return;
   }

   for(size_t i = 0; i < actionLength; i++)
   {
      char c = action_names.charAt(i);

      if(c == '\"')
         continue;
      
      if(c == ';')
      {
         if(token.length())
         {
            G_bindKeyToAction(key, token.constPtr(), flags);
            token.clear();
         }
      }
      else
         token += c;
   }

   // [CG] If the action list didn't end in a ";", then there is one more
   //      action to bind.
   if(token.length())
      G_bindKeyToAction(key, token.constPtr(), flags);
}

//
// G_InitKeyBindings
//
// Set up keys, actions, hashtables, and other various things.
//
void G_InitKeyBindings(void)
{
   int i;
   qstring key_name;
   command_t *command;

   // various names for different keys
   G_addKey(KEYD_RIGHTARROW, rightarrow);
   G_addKey(KEYD_LEFTARROW,  leftarrow);
   G_addKey(KEYD_UPARROW,    uparrow);
   G_addKey(KEYD_DOWNARROW,  downarrow);
   G_addKey(KEYD_ESCAPE,     escape);
   G_addKey(KEYD_ENTER,      enter);
   G_addKey(KEYD_TAB,        tab);
   G_addKey(KEYD_F1,         f1);
   G_addKey(KEYD_F2,         f2);
   G_addKey(KEYD_F3,         f3);
   G_addKey(KEYD_F4,         f4);
   G_addKey(KEYD_F5,         f5);
   G_addKey(KEYD_F6,         f6);
   G_addKey(KEYD_F7,         f7);
   G_addKey(KEYD_F8,         f8);
   G_addKey(KEYD_F9,         f9);
   G_addKey(KEYD_F10,        f10);
   G_addKey(KEYD_F11,        f11);
   G_addKey(KEYD_F12,        f12);

   G_addKey(KEYD_BACKSPACE,  backspace);
   G_addKey(KEYD_PAUSE,      pause);
   G_addKey(KEYD_MINUS,      -);
   G_addKey(KEYD_RSHIFT,     shift);
   G_addKey(KEYD_RCTRL,      ctrl);
   G_addKey(KEYD_RALT,       alt);
   G_addKey(KEYD_CAPSLOCK,   capslock);

   G_addKey(KEYD_INSERT,     insert);
   G_addKey(KEYD_HOME,       home);
   G_addKey(KEYD_END,        end);
   G_addKey(KEYD_PAGEUP,     pgup);
   G_addKey(KEYD_PAGEDOWN,   pgdn);
   G_addKey(KEYD_SCROLLLOCK, scrolllock);
   G_addKey(KEYD_SPACEBAR,   space);
   G_addKey(KEYD_NUMLOCK,    numlock);
   G_addKey(KEYD_DEL,        delete);

   G_addKey(KEYD_MOUSE1,     mouse1);
   G_addKey(KEYD_MOUSE2,     mouse2);
   G_addKey(KEYD_MOUSE3,     mouse3);
   G_addKey(KEYD_MOUSE4,     mouse4);
   G_addKey(KEYD_MOUSE5,     mouse5);
   G_addKey(KEYD_MWHEELUP,   wheelup);
   G_addKey(KEYD_MWHEELDOWN, wheeldown);

   G_addKey(KEYD_JOY1,       joy1);
   G_addKey(KEYD_JOY2,       joy2);
   G_addKey(KEYD_JOY3,       joy3);
   G_addKey(KEYD_JOY4,       joy4);
   G_addKey(KEYD_JOY5,       joy5);
   G_addKey(KEYD_JOY6,       joy6);
   G_addKey(KEYD_JOY7,       joy7);
   G_addKey(KEYD_JOY8,       joy8);

   G_addKey(KEYD_KP0,        kp_0);
   G_addKey(KEYD_KP1,        kp_1);
   G_addKey(KEYD_KP2,        kp_2);
   G_addKey(KEYD_KP3,        kp_3);
   G_addKey(KEYD_KP4,        kp_4);
   G_addKey(KEYD_KP5,        kp_5);
   G_addKey(KEYD_KP6,        kp_6);
   G_addKey(KEYD_KP7,        kp_7);
   G_addKey(KEYD_KP8,        kp_8);
   G_addKey(KEYD_KP9,        kp_9);
   G_addKey(KEYD_KPPERIOD,   kp_period);
   G_addKey(KEYD_KPDIVIDE,   kp_slash);
   G_addKey(KEYD_KPMULTIPLY, kp_star);
   G_addKey(KEYD_KPMINUS,    kp_minus);
   G_addKey(KEYD_KPPLUS,     kp_plus);
   G_addKey(KEYD_KPENTER,    kp_enter);
   G_addKey(KEYD_KPEQUALS,   kp_equals);
   G_addKey('`',             tilde);

   for(i = 0; i < NUM_KEYS; ++i)
   {
      if(keys[i])
         continue;

      // build generic name if not set yet
      if(isprint(i))
         key_name.Printf(0, "%c", i);
      else
         key_name.Printf(0, "key%i", i);

      keys[i] = new InputKey(i, key_name.constPtr());
      names_to_keys.addObject(*keys[i]);
   }

   // Player-class actions
   G_addVariableAction(forward,    kac_player);
   G_addVariableAction(backward,   kac_player);
   G_addVariableAction(left,       kac_player);
   G_addVariableAction(right,      kac_player);
   G_addVariableAction(moveleft,   kac_player);
   G_addVariableAction(moveright,  kac_player);
   G_addVariableAction(use,        kac_player);
   G_addVariableAction(strafe,     kac_player);
   G_addVariableAction(attack,     kac_player);
   G_addVariableAction(flip,       kac_player);
   G_addVariableAction(speed,      kac_player);
   G_addVariableAction(jump,       kac_player);
   G_addVariableAction(autorun,    kac_player);
   G_addVariableAction(mlook,      kac_player);
   G_addVariableAction(lookup,     kac_player);
   G_addVariableAction(lookdown,   kac_player);
   G_addVariableAction(center,     kac_player);
   G_addVariableAction(weapon1,    kac_player);
   G_addVariableAction(weapon2,    kac_player);
   G_addVariableAction(weapon3,    kac_player);
   G_addVariableAction(weapon4,    kac_player);
   G_addVariableAction(weapon5,    kac_player);
   G_addVariableAction(weapon6,    kac_player);
   G_addVariableAction(weapon7,    kac_player);
   G_addVariableAction(weapon8,    kac_player);
   G_addVariableAction(weapon9,    kac_player);
   G_addVariableAction(nextweapon, kac_player);
   G_addVariableAction(weaponup,   kac_player);
   G_addVariableAction(weapondown, kac_player);

   // HUD-class actions
   G_addVariableAction(frags, kac_hud);

   // Menu-class actions
   G_addVariableAction(menu_toggle,   kac_menu);
   G_addVariableAction(menu_help,     kac_menu);
   G_addVariableAction(menu_setup,    kac_menu);
   G_addVariableAction(menu_up,       kac_menu);
   G_addVariableAction(menu_down,     kac_menu);
   G_addVariableAction(menu_confirm,  kac_menu);
   G_addVariableAction(menu_previous, kac_menu);
   G_addVariableAction(menu_left,     kac_menu);
   G_addVariableAction(menu_right,    kac_menu);
   G_addVariableAction(menu_pageup,   kac_menu);
   G_addVariableAction(menu_pagedown, kac_menu);
   G_addVariableAction(menu_contents, kac_menu);

   // Automap-class actions
   G_addRepeatableFunctionAction(map_right,   kac_map, AM_HandlerRight);
   G_addRepeatableFunctionAction(map_left,    kac_map, AM_HandlerLeft);
   G_addRepeatableFunctionAction(map_up,      kac_map, AM_HandlerUp);
   G_addRepeatableFunctionAction(map_down,    kac_map, AM_HandlerDown);
   G_addRepeatableFunctionAction(map_zoomin,  kac_map, AM_HandlerZoomin);
   G_addRepeatableFunctionAction(map_zoomout, kac_map, AM_HandlerZoomout);
   G_addVariableAction(map_toggle, kac_map);
   G_addVariableAction(map_gobig,  kac_map);
   G_addVariableAction(map_follow, kac_map);
   G_addVariableAction(map_mark,   kac_map);
   G_addVariableAction(map_clear,  kac_map);
   G_addVariableAction(map_grid,   kac_map);

   // Console-class actions
   G_addVariableAction(console_pageup,   kac_console);
   G_addVariableAction(console_pagedown, kac_console);
   G_addVariableAction(console_toggle,   kac_console);
   G_addVariableAction(console_tab,      kac_console);
   G_addVariableAction(console_enter,    kac_console);
   G_addVariableAction(console_up,       kac_console);
   G_addVariableAction(console_down,     kac_console);
   G_addRepeatableVariableAction(console_backspace, kac_console);

   for(i = 0; i < CMDCHAINS; i++)
   {
      for(command = cmdroots[i]; command; command = command->next)
         G_addCommandAction(command->name);
   }
}

//
// G_BoundKeys
//
// Get an ascii description of all keys bound to a particular action.
//
const char* G_BoundKeys(const char *action_name)
{
   InputAction *action = names_to_actions.objectForKey(action_name);

   if(!action)
   {
      G_addCommandAction(action_name);
      action = names_to_actions.objectForKey(action_name);
   }

   return action->getDescription();
}

//
// G_FirstBoundKey
//
// Get an ascii description of the first key bound to a particular action.
//
const char* G_FirstBoundKey(const char *action_name)
{
   InputKey *key = NULL;
   KeyBind *kb = NULL;
   KeyBind *previous_kb = NULL;

   while((kb = actions_to_keys.keyIterator(kb, action_name)))
      previous_kb = kb;

   if(!previous_kb)
      return "none";

   if(!(key = names_to_keys.objectForKey(previous_kb->getKeyName())))
      return "none";

   return key->getName();
}

//
// G_ClearKeyStates(void)
//
// "Releases" all keys.
//
void G_ClearKeyStates(void)
{
   KeyBind *kb = NULL;
   InputAction *action = NULL;

   while((kb = keys_to_actions.tableIterator(kb)))
      kb->release();

   while((action = names_to_actions.tableIterator(action)))
      action->deactivate(NULL);
}

//
// G_KeyResponder
//
// The main driver function for the entire key binding system.
//
bool G_KeyResponder(event_t *ev, int categories)
{
   static bool ctrldown;
   static bool altdown;
   InputKey *key = NULL;
   InputAction *action = NULL;
   KeyBind *kb = NULL;
   bool processed_event = false;

   // do not index out of bounds
   if(ev->data1 >= NUM_KEYS)
      return false;

   // Check for ctrl/alt keys.
   if(ev->data1 == KEYD_RCTRL)
      ctrldown = (ev->type == ev_keydown);
   else if(ev->data1 == KEYD_RALT)
      altdown = (ev->type == ev_keydown);

   // netgame disconnect binding
   if(opensocket && ctrldown && ev->data1 == 'd')
   {
      char buffer[128];

      psnprintf(buffer, sizeof(buffer),
                "disconnect from server?\n\n%s", DEH_String("PRESSYN"));
      MN_Question(buffer, "disconnect leaving");

      // dont get stuck thinking ctrl is down
      ctrldown = false;

      return true;
   }

   // Alt-tab binding (ignore whatever is bound to tab if alt is down)
   if(altdown && ev->data1 == KEYD_TAB)
   {
      altdown = false;
      return true;
   }

   key = keys[tolower(ev->data1)];

   while((kb = keys_to_actions.keyIterator(kb, key->getName())))
   {
      if(ev->type == ev_keyup)
      {
         if(kb->isPressOnly())
            continue;
      }
      else if(ev->type == ev_keydown)
      {
         if(kb->isPressed() && !kb->isRepeatable())
            continue;

         if(kb->isReleaseOnly())
            continue;
      }

      if(!(action = names_to_actions.objectForKey(kb->getActionName())))
      {
         doom_printf("Action [%s] not found.", kb->getActionName());
         continue;
      }

      if((categories & action->getCategory()) == 0)
         continue;

      processed_event = action->handleEvent(ev, kb);
   }

   return processed_event;
}

//===========================================================================
//
// Binding selection widget
//
// For menu: when we select to change a key binding the widget is used
// as the drawer and responder
//
//===========================================================================

//
// G_BindDrawer
//
// Draw the prompt box
//
void G_BindDrawer(void)
{
   const char *msg = "\n -= input new key =- \n";
   int x, y, width, height;

   // draw the menu in the background
   MN_DrawMenu(current_menu);

   width  = V_FontStringWidth(menu_font_normal, msg);
   height = V_FontStringHeight(menu_font_normal, msg);
   x = (SCREENWIDTH  - width)  / 2;
   y = (SCREENHEIGHT - height) / 2;

   // draw box
   V_DrawBox(x - 4, y - 4, width + 8, height + 8);

   // write text in box
   V_FontWriteText(menu_font_normal, msg, x, y);
}

//
// G_BindResponder
//
// Responder for widget
//
bool G_BindResponder(event_t *ev)
{
   InputKey *key;
   KeyBind *kb = NULL;
   InputAction *action = NULL;
   bool found_bind = false;
   size_t action_name_length = strlen(binding_action);
   DLListItem<KeyBind> *binds = NULL;

   if(ev->type != ev_keydown)
      return false;

   // do not index out of bounds
   if(ev->data1 >= NUM_KEYS)
      return false;

   key = keys[tolower(ev->data1)];

   // got a key - close box
   current_menuwidget = NULL;

   if(action_menu_toggle) // cancel
   {
      action_menu_toggle = false;
      return true;
   }

   if(!(action = names_to_actions.objectForKey(binding_action)))
   {
      C_Printf(FC_ERROR "unknown action '%s'\n", binding_action);
      return true;
   }

   // First check if the key is already bound to the action; if it is, the
   // player is unbinding the key from the action, so remove the bind.

   while((kb = keys_to_actions.keyIterator(kb, key->getName())))
      kb->unbind_links.insert(kb, &binds);

   while(binds)
   {
      InputAction *action = NULL;

      kb = binds->dllObject;
      binds->remove();

      if(!(action = names_to_actions.objectForKey(kb->getActionName())))
         continue;

      if(!(strncasecmp(binding_action, action->getName(), action_name_length)))
      {
         found_bind = true;
         G_removeBind(&kb);
      }
   }

   // If the bind wasn't found, the player is binding, not unbinding, so create
   // a new bind.
   if(!found_bind)
      G_createBind(key, action, 0);

   return true;
}

//
// G_EditBinding
//
// Main Function
//
void G_EditBinding(const char *action_name)
{
   current_menuwidget = &binding_widget;
   binding_action = action_name;
}

//===========================================================================
//
// Load/Save defaults
//
//===========================================================================

// default script:

void G_LoadDefaults(void)
{
   char *temp = NULL;
   size_t len;
   DWFILE dwfile, *file = &dwfile;
   InputAction *action = NULL;

   len = M_StringAlloca(&temp, 1, 18, basegamepath);

   // haleyjd 11/23/06: use basegamepath
   // haleyjd 08/29/09: allow use_doom_config override
   if(GameModeInfo->type == Game_DOOM && use_doom_config)
      psnprintf(temp, len, "%s/doom/keys.csc", basepath);
   else
      psnprintf(temp, len, "%s/keys.csc", basegamepath);

   cfg_file = estrdup(temp);

   if(access(cfg_file, R_OK))
   {
      C_Printf("keys.csc not found, using defaults\n");
      D_OpenLump(file, W_GetNumForName("KEYDEFS"));
   }
   else
      D_OpenFile(file, cfg_file, "r");

   if(!D_IsOpen(file))
      I_Error("G_LoadDefaults: couldn't open default key bindings\n");

   // haleyjd 03/08/06: test for zero length
   if(!D_IsLump(file) && D_FileLength(file) == 0)
   {
      // try the lump because the file is zero-length...
      C_Printf("keys.csc is zero length, trying KEYDEFS\n");
      D_Fclose(file);
      D_OpenLump(file, W_GetNumForName("KEYDEFS"));
      if(!D_IsOpen(file) || D_FileLength(file) == 0)
         I_Error("G_LoadDefaults: KEYDEFS lump is empty\n");
   }

   C_RunScript(file);

   D_Fclose(file);

   while((action = names_to_actions.tableIterator(action)))
      G_updateBoundKeyDescription(action);
}

void G_SaveDefaults(void)
{
   FILE *file;
   InputKey *key = NULL;
   KeyBind *kb = NULL;

   if(!cfg_file)         // check defaults have been loaded
      return;

   if(!(file = fopen(cfg_file, "w")))
   {
      C_Printf(FC_ERROR"Couldn't open keys.csc for write access.\n");
      return;
   }

   // write key bindings
   while((key = names_to_keys.tableIterator(key)))
   {
      bool found_bind = false;

      if(strlen(key->getName()) == 1 && isalpha(*key->getName()) &&
                                        isupper(*key->getName()))
         continue;

      while((kb = keys_to_actions.keyIterator(kb, key->getName())))
      {
         if(!found_bind)
         {
            if(kb->isPressOnly())
               fprintf(file, "bind +%s \"", key->getName());
            else if(kb->isReleaseOnly())
               fprintf(file, "bind -%s \"", key->getName());
            else
               fprintf(file, "bind %s \"", key->getName());

            found_bind = true;
         }
         else
            fprintf(file, ";");

         if(kb->isActivateOnly())
            fprintf(file, "+%s", kb->getActionName());
         else if(kb->isDeactivateOnly())
            fprintf(file, "-%s", kb->getActionName());
         else
            fprintf(file, "%s", kb->getActionName());
      }

      if(found_bind)
         fprintf(file, "\"\n");
   }

   fclose(file);
}

//=============================================================================
//
// Console Commands
//

//
// bind
//
// Bind a key to one or more actions.
//
CONSOLE_COMMAND(bind, 0)
{
   if(Console.argc >= 2)
   {
      G_bindKeyToActions(Console.argv[0]->constPtr(), *(Console.argv[1]));
   }
   else if(Console.argc == 1)
   {
      InputKey *key = NULL;
      InputAction *action = NULL;
      KeyBind *kb = NULL;
      const char *key_name = Console.argv[0]->constPtr();
      bool found_bind = false;


      if(!(key = names_to_keys.objectForKey(key_name)))
      {
         C_Printf(FC_ERROR "no such key!\n");
         return;
      }

      while((kb = keys_to_actions.keyIterator(kb, key_name)))
      {
         if(!(action = names_to_actions.objectForKey(kb->getActionName())))
            continue;

         C_Printf(
            "%s bound to %s (category %d)\n",
            key->getName(),
            action->getName(),
            G_categoryIndex(action->getCategory())
         );

         found_bind = true;
      }
   }
   else
      C_Printf("usage: bind key <action>\n");
}

// haleyjd: utility functions
CONSOLE_COMMAND(listactions, 0)
{
   InputAction *action = NULL;

   while((action = names_to_actions.tableIterator(action)))
      action->print();
}

CONSOLE_COMMAND(listkeys, 0)
{
   int i;

   for(i = 0; i < NUM_KEYS; ++i)
      C_Printf("%s\n", keys[i]->getName());
}

static int G_allActionCategories()
{
   static int action_categories = -1;
   int current_flags = (kac_none << 1);

   if(action_categories == -1)
   {
      action_categories = current_flags;
      while(current_flags < (kac_max - 1))
      {
         current_flags <<= 1;
         action_categories |= current_flags;
      }
   }

   return action_categories;
}

CONSOLE_COMMAND(unbind, 0)
{
   int category = -1;
   int category_flags;
   const char *kname;
   bool found_bind = false;
   bool ignored_console_or_menu_actions = false;
   KeyBind *kb = NULL;
   InputKey *key = NULL;
   DLListItem<KeyBind> *binds = NULL;

   if(Console.argc < 1)
   {
      C_Printf("usage: unbind key [category]\n");
      return;
   }

   kname = Console.argv[0]->constPtr();

   // allow specification of a binding category
   if(Console.argc == 2)
   {
      category = Console.argv[1]->toInt();
      category_flags = 1 << category;

      if((!(category_flags & G_allActionCategories())) ||
         (category_flags == kac_none))
      {
         C_Printf(FC_ERROR "invalid action category %d\n", category);
         C_Printf(
            FC_ERROR " %d/%d, %d/%d, %d.\n",
            category,
            G_allActionCategories(),
            category_flags,
            kac_none,
            category_flags & G_allActionCategories()
         );
         return;
      }
   }

   if(!(key = names_to_keys.objectForKey(kname)))
   {
      C_Printf("unknown key %s\n", kname);
      return;
   }

   while((kb = keys_to_actions.keyIterator(kb, key->getName())))
      kb->unbind_links.insert(kb, &binds);

   while(binds)
   {
      InputAction *action = NULL;
      input_action_category_e action_category;

      kb = binds->dllObject;
      binds->remove();

      if(!(action = names_to_actions.objectForKey(kb->getActionName())))
         continue;

      action_category = action->getCategory();

      if(category != -1)
      {
         if(action_category != category_flags)
            continue;
      }
      else if(action_category == kac_menu || action_category == kac_console)
      {
         ignored_console_or_menu_actions = true;
         continue;
      }

      found_bind = true;
      G_removeBind(&kb);
   }

   if(found_bind)
   {
      if(category == -1)
      {
         C_Printf("unbound key %s from all actions\n", kname);
         if(ignored_console_or_menu_actions)
            C_Printf(FC_ERROR " console and menu actions ignored\n");
      }
      else
         C_Printf("unbound key %s from category %d actions\n", kname, category);
   }
   else if(category == -1)
      C_Printf("No actions bound to key %s.\n", kname);
   else
      C_Printf("No actions bound to key %s in category %d.\n", kname, category);
}


CONSOLE_COMMAND(unbindall, 0)
{
   KeyBind *kb = NULL;

   while((kb = keys_to_actions.tableIterator(NULL)))
      G_removeBind(&kb);

   C_Printf("key bindings cleared\n");
}

//
// bindings
//
// haleyjd 12/11/01
// list all active bindings to the console
//
CONSOLE_COMMAND(bindings, 0)
{
   KeyBind *kb = NULL;

   while((kb = keys_to_actions.tableIterator(kb)))
      C_Printf("%s : %s\n", kb->getKeyName(), kb->getActionName());
}

void G_Bind_AddCommands()
{
   C_AddCommand(bind);
   C_AddCommand(listactions);
   C_AddCommand(listkeys);
   C_AddCommand(unbind);
   C_AddCommand(unbindall);
   C_AddCommand(bindings);
}

// EOF<|MERGE_RESOLUTION|>--- conflicted
+++ resolved
@@ -700,16 +700,9 @@
       return;
    }
 
-<<<<<<< HEAD
-   buffer = action_names;
-   buffer.lstrip('\"');
-   buffer.rstrip('\"');
-   if(!buffer.length())
-=======
    actionLength = action_names.length();
 
    if(!actionLength)
->>>>>>> d2bd9b18
    {
       C_Printf(FC_ERROR "empty action list\n");
       return;
