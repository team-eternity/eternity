// Emacs style mode select -*- C++ -*-
//----------------------------------------------------------------------------
//
// Copyright(C) 2012 Charles Gunyon
//
// This program is free software; you can redistribute it and/or modify
// it under the terms of the GNU General Public License as published by
// the Free Software Foundation; either version 2 of the License, or
// (at your option) any later version.
//
// This program is distributed in the hope that it will be useful,
// but WITHOUT ANY WARRANTY; without even the implied warranty of
// MERCHANTABILITY or FITNESS FOR A PARTICULAR PURPOSE.  See the
// GNU General Public License for more details.
//
// You should have received a copy of the GNU General Public License
// along with this program; if not, write to the Free Software
// Foundation, Inc., 59 Temple Place, Suite 330, Boston, MA  02111-1307  USA
//
//--------------------------------------------------------------------------
//
// Key Bindings
//
// Rewritten to support press/release/activate/deactivate only bindings,
// as well as to allow a key to be bound to multiple actions in the same
// key action category.
//
// By Charles Gunyon
//
//----------------------------------------------------------------------------

#include "z_zone.h"

#include "am_map.h"
#include "c_batch.h"
#include "c_io.h"
#include "c_runcmd.h"
#include "d_deh.h"
#include "d_dehtbl.h"
#include "d_dwfile.h"
#include "d_event.h"
#include "d_gi.h"
#include "d_io.h"        // SoM 3/14/2002: strncasecmp
#include "d_main.h"
#include "d_net.h"
#include "doomdef.h"
#include "doomstat.h"
#include "e_fonts.h"
#include "e_hash.h"
#include "g_bind.h"
#include "g_game.h"
#include "i_system.h"
#include "m_argv.h"
#include "mn_engin.h"
#include "mn_misc.h"
#include "m_misc.h"
#include "psnprntf.h"
#include "v_font.h"
#include "v_misc.h"
#include "v_video.h"
#include "w_wad.h"

#include "cs_main.h"
#include "cl_main.h"

extern vfont_t *menu_font_normal;

#define NUM_KEYS 256
#define MAX_LOAD_FACTOR 0.7
#define INITIAL_KEY_ACTION_CHAIN_SIZE 127

#define G_addKey(number, name) \
   keys[number] = new InputKey(number, #name); \
   names_to_keys.addObject(*keys[number])

#define G_addVariableAction(n, c) \
   names_to_actions.addObject(new VariableInputAction(#n, c, &action_##n))

#define G_addOneShotFunctionAction(n, c, f) \
   names_to_actions.addObject(new OneShotFunctionInputAction(#n, c, &f))

#define G_addCommandAction(n) \
   names_to_actions.addObject(new CommandInputAction(n))

#define G_addFunctionAction(n, c, f) \
   names_to_actions.addObject(new FunctionInputAction(#n, c, &f))

class KeyBind : public ZoneObject
{
private:
   char *hidden_key_name;
   char *hidden_action_name;
   bool pressed;
   unsigned short flags;
   input_action_category_e category;

public:
   static short const activate_only   = 1; // key only activates the action
   static short const deactivate_only = 2; // key only deactivates the action
   static short const press_only      = 4; // only triggered by a key press
   static short const release_only    = 8; // only triggered by a key release

   DLListItem<KeyBind> key_to_action_links;
   DLListItem<KeyBind> action_to_key_links;
   DLListItem<KeyBind> unbind_links;

   const char *keys_to_actions_key;
   const char *actions_to_keys_key;

   KeyBind(const char *new_key_name, const char *new_action_name,
           unsigned short new_flags)
<<<<<<< HEAD
      : ZoneObject(), repeatable(false), pressed(false), flags(new_flags)
   {
      hidden_key_name = estrdup(new_key_name);
      hidden_action_name = estrdup(new_action_name);
      keys_to_actions_key = (const char *)hidden_key_name;
      actions_to_keys_key = (const char *)hidden_action_name;
   }

   KeyBind(const char *new_key_name, const char *new_action_name,
           unsigned short new_flags, bool new_repeatable)
      : ZoneObject(), repeatable(new_repeatable), pressed(false),
        flags(new_flags)
=======
      : ZoneObject(), pressed(false), flags(new_flags)
>>>>>>> 4fc05ef6
   {
      hidden_key_name = estrdup(new_key_name);
      hidden_action_name = estrdup(new_action_name);
      keys_to_actions_key = (const char *)hidden_key_name;
      actions_to_keys_key = (const char *)hidden_action_name;
   }

   ~KeyBind()
   {
      efree(hidden_key_name);
      efree(hidden_action_name);
   }

   const char* getKeyName() const { return hidden_key_name; }
   const char* getActionName() const { return hidden_action_name; }
<<<<<<< HEAD
   const bool isRepeatable() const { return repeatable; }
   const bool isPressed() const { return pressed; }
=======
   const bool isPressed() const { if(pressed) return true; return false; }
   const bool isReleased() const { if(!pressed) return true; return false; }
>>>>>>> 4fc05ef6
   void press() { pressed = true; }
   void release() { pressed = false; }
   input_action_category_e getCategory() const { return category; }
   void setCategory(input_action_category_e new_cat) { category = new_cat; }
   const unsigned short getFlags() const { return flags; }

   bool isNormal()
   {
      if(flags == 0)
         return true;

      return false;
   }

   bool isActivateOnly()
   {
      if(flags & activate_only)
         return true;

      return false;
   }

   bool isDeactivateOnly()
   {
      if(flags & deactivate_only)
         return true;

      return false;
   }

   bool isPressOnly()
   {
      if(flags & press_only)
         return true;

      return false;
   }

   bool isReleaseOnly()
   {
      if(flags & release_only)
         return true;

      return false;
   }

   bool keyIs(const char *key_name)
   {
      if(!strcmp(hidden_key_name, key_name))
         return true;

      return false;
   }

   bool actionIs(const char *action_name)
   {
      if(!strcmp(hidden_action_name, action_name))
         return true;

      return false;
   }
};

class InputKey : public ZoneObject
{
private:
   char *hidden_name;
   int number;
public:
   DLListItem<InputKey> links;
   const char *key;

   InputKey(int new_number, const char *new_name)
      : ZoneObject()
   {
      number = new_number;
      hidden_name = estrdup(new_name);
      key = (const char *)hidden_name;
   }

   ~InputKey() { efree(hidden_name); }

   char* getName() const { return hidden_name; }
   int getNumber() const { return number; }
};

//
// InputAction
//
class InputAction : public ZoneObject
{
protected:
   char *hidden_name;
   input_action_category_e category;
   char *bound_keys_description;

public:
   DLListItem<InputAction> links;
   const char *key;

   InputAction(const char *new_name, input_action_category_e new_category)
      : ZoneObject(), category(new_category)
   {
      hidden_name = estrdup(new_name);
      key = hidden_name;
      bound_keys_description = estrdup("none");
   }

   ~InputAction()
   {
      efree(bound_keys_description);
      efree(hidden_name);
   }

   bool handleEvent(event_t *ev, KeyBind *kb)
   {
      /*
       |---------------------------------------------------------------------|
       | activate   | nothing    | bind +y "+left" | isPO && isAO            |
       | deactivate | nothing    | bind +u "-left" | isPO && isDO            |
       | activate   | nothing    | bind +i "left"  | isPO && (!isAO || isDO) |
       | nothing    | activate   | bind -o "+left" | isRO && isAO            |
       | nothing    | deactivate | bind -p "-left" | isRO && isDO            |
       | nothing    | activate   | bind -h "left"  | isRO && !(isAO || isDO) |
       | activate   | activate   | bind j "+left"  | isAO                    |
       | deactivate | deactivate | bind k "-left"  | isDO                    |
       | activate   | deactivate | bind l "left"   | isN                     |
       | deactivate | activate   | ...             | n/a                     |
       |---------------------------------------------------------------------|
      */

      if(kb->isPressOnly())
      {
         if(kb->isDeactivateOnly())
            deactivate(ev);
         else
            activate(ev);
      }
      else if(kb->isReleaseOnly())
      {
         if(kb->isDeactivateOnly())
            deactivate(ev);
         else
            activate(ev);
      }
      else if(kb->isActivateOnly())
         activate(ev);
      else if(kb->isDeactivateOnly())
         deactivate(ev);
      else if((ev->type == ev_keydown) && (!kb->isPressed()))
         activate(ev);
      else if((ev->type == ev_keyup) && (!kb->isReleased()))
         deactivate(ev);
      else
         return false;

      if(ev->type == ev_keydown)
         kb->press();
      else if(ev->type == ev_keyup)
         kb->release();

      return true;
   }


   char *getName() const { return hidden_name; }
   input_action_category_e const getCategory() { return category; }
   virtual void activate(event_t *ev) {}
   virtual void deactivate(event_t *ev) {}
   virtual void print() const { C_Printf("%s\n", getName()); }
   virtual bool active() { return false; }
   char *getDescription() const { return bound_keys_description; }

   void setDescription(const char *new_description)
   {
      if(bound_keys_description)
         efree(bound_keys_description);

      bound_keys_description = estrdup(new_description);
   }
};

class OneShotFunctionInputAction : public InputAction
{
protected:
   void(*callback)(event_t *ev);

public:
   OneShotFunctionInputAction(const char *new_name,
                              input_action_category_e new_category,
                              void(*new_callback)(event_t *ev))
      : InputAction(new_name, new_category)
   {
      callback = new_callback;
   }

   void activate(event_t *ev) { callback(ev); }
};

class FunctionInputAction : public InputAction
{
protected:
   void(*callback)(event_t *ev);

public:
   FunctionInputAction(const char *new_name,
                       input_action_category_e new_category,
                       void(*new_callback)(event_t *ev))
      : InputAction(new_name, new_category)
   {
      callback = new_callback;
   }

   void activate(event_t *ev) { callback(ev); }
   void deactivate(event_t *ev) { callback(ev); }
};

class VariableInputAction : public InputAction
{
private:
   int *var;

public:
   VariableInputAction(const char *new_name,
                       input_action_category_e new_category,
                       int *new_variable)
      : InputAction(new_name, new_category)
   {
      var = new_variable;
      *var = 0;
   }

   void activate(event_t *ev) { (*var)++; } 
   void deactivate(event_t *ev) { if(*var) { (*var)--; } }
   bool active() { if(*var) { return true; } return false; }
};

class CommandInputAction : public InputAction
{
public:
   CommandInputAction(const char *new_name)
      : InputAction(new_name, kac_command) {}

   void activate(event_t *ev) { if(!consoleactive) C_RunTextCmd(getName()); }

   void print() const { /* Do not print in the action list */ }
};

static InputKey *keys[NUM_KEYS];

static EHashTable<InputKey, ENCStringHashKey, &InputKey::key,
                  &InputKey::links> names_to_keys(NUM_KEYS);
static EHashTable<InputAction, ENCStringHashKey, &InputAction::key,
                  &InputAction::links> names_to_actions(INITIAL_KEY_ACTION_CHAIN_SIZE);
static EHashTable<KeyBind, ENCStringHashKey, &KeyBind::keys_to_actions_key,
                  &KeyBind::key_to_action_links> keys_to_actions(INITIAL_KEY_ACTION_CHAIN_SIZE);
static EHashTable<KeyBind, ENCStringHashKey, &KeyBind::actions_to_keys_key,
                  &KeyBind::action_to_key_links> actions_to_keys(INITIAL_KEY_ACTION_CHAIN_SIZE);

// name of configuration file to read from/write to.
static char *cfg_file = NULL;

// assorted keybindings menu data structures.
menuwidget_t binding_widget = { G_BindDrawer, G_BindResponder, NULL, true };
static const char *binding_action; // name of action we are editing

// Action variables
// These variables are asserted as positive values when the action
// they represent has been performed by the player via key pressing.

// Game Actions -- These are handled in g_game.c
int action_forward;     // forward movement
int action_backward;    // backward movement
int action_left;        // left movement
int action_right;       // right movement
int action_moveleft;    // key-strafe left
int action_moveright;   // key-strafe right
int action_use;         // object activation
int action_speed;       // running
int action_attack;      // firing current weapon
int action_strafe;      // strafe in any direction
int action_flip;        // 180 degree turn
int action_jump;        // jump
int action_mlook;       // mlook activation
int action_lookup;      // key-look up
int action_lookdown;    // key-look down
int action_center;      // key-look centerview
int action_weapon1;     // select weapon 1
int action_weapon2;     // select weapon 2
int action_weapon3;     // select weapon 3
int action_weapon4;     // select weapon 4
int action_weapon5;     // select weapon 5
int action_weapon6;     // select weapon 6
int action_weapon7;     // select weapon 7
int action_weapon8;     // select weapon 8
int action_weapon9;     // select weapon 9
int action_nextweapon;  // toggle to next-favored weapon
int action_weaponup;    // haleyjd: next weapon in order
int action_weapondown;  // haleyjd: prev weapon in order
int action_scoreboard;  // show frags
int action_autorun;     // autorun

// Menu Actions -- handled by MN_Responder
int action_menu_help;
int action_menu_toggle;
int action_menu_setup;
int action_menu_up;
int action_menu_down;
int action_menu_confirm;
int action_menu_previous;
int action_menu_left;
int action_menu_right;
int action_menu_pageup;
int action_menu_pagedown;
int action_menu_contents;

// AutoMap Actions -- handled by AM_Responder
int action_map_toggle;
int action_map_gobig;
int action_map_follow;
int action_map_mark;
int action_map_clear;
int action_map_grid;

// Console Actions -- handled by C_Responder
int action_console_pageup;
int action_console_pagedown;
int action_console_toggle;
int action_console_tab;
int action_console_enter;
int action_console_up;
int action_console_down;
int action_console_backspace;

//
// G_categoryIndex
//
// Translate category flags into a category index.
//
static int G_categoryIndex(int category)
{
   int i, shifted;

   for(i = 0 ;; i++)
   {
      if((shifted = 1 << i) >= kac_max)
         return -1;

      if(shifted == category)
         return i;
   }
}

//
// G_updateBoundKeyDescription
//
// Update an action's ascii description of the keys bound to it.
//
static void G_updateBoundKeyDescription(InputAction *action)
{
   qstring description;
   KeyBind *kb = NULL;
   bool found_bind = false;

   while((kb = actions_to_keys.keyIterator(kb, action->getName())))
   {
      if(found_bind)
         description.concat(" + ");
      else
         found_bind = true;
      description.concat(kb->getKeyName());
   }

   if(found_bind)
      action->setDescription(description.getBuffer());
   else
      action->setDescription("none");
}

//
//
// G_createBind
//
// Create a new KeyBind.
//
static void G_createBind(InputKey *key, InputAction *action,
                         unsigned short flags)
{
   KeyBind *kb = NULL;
   const char *aname = action->getName();
   size_t aname_len = strlen(aname);

   // Check if this key is already bound to this action, as there's no sense in
   // duplicate binds.
   while((kb = keys_to_actions.keyIterator(kb, key->getName())))
   {
      const char *kb_aname;
      size_t kb_aname_len;
      size_t max_len;

      if(kb->getFlags() != flags)
         continue; // Flags don't match, check next bind.

      kb_aname = kb->getActionName();
      kb_aname_len = strlen(kb_aname);

      if(kb_aname_len > aname_len)
         max_len = kb_aname_len;
      else
         max_len = aname_len;

      if(strncasecmp(aname, kb_aname, max_len))
         continue; // Action names don't match, check next bind.

      // Key is already bound to this action, so don't bind it again.
      return;
   }

   kb = new KeyBind(key->getName(), action->getName(), flags);
   kb->setCategory(action->getCategory());
   actions_to_keys.addObject(kb);
   keys_to_actions.addObject(kb);

   if(actions_to_keys.getLoadFactor() > MAX_LOAD_FACTOR)
      actions_to_keys.rebuild(actions_to_keys.getNumChains() * 2);

   if(keys_to_actions.getLoadFactor() > MAX_LOAD_FACTOR)
      keys_to_actions.rebuild(keys_to_actions.getNumChains() * 2);

   G_updateBoundKeyDescription(action);
}

//
// G_removeBind
//
// Remove a KeyBind.
//
static void G_removeBind(KeyBind **kb)
{
   InputAction *action = names_to_actions.objectForKey((*kb)->getActionName());

   keys_to_actions.removeObject(*kb);
   actions_to_keys.removeObject(*kb);
   delete *kb;

   if(action)
      G_updateBoundKeyDescription(action);
}

//
// G_bindKeyToAction
//
// Bind a key to an action.
//
static void G_bindKeyToAction(InputKey *key, const char *action_name,
                              unsigned short flags)
{
   InputAction *action = NULL;
   char *real_action_name = (char *)action_name;

   if(action_name[0] == '+')
      flags |= KeyBind::activate_only;
   else if(action_name[0] == '-')
      flags |= KeyBind::deactivate_only;

   if(flags & (KeyBind::activate_only | KeyBind::deactivate_only))
      real_action_name++;

   if(!(action = names_to_actions.objectForKey(real_action_name)))
   {
      G_addCommandAction(real_action_name);
      action = names_to_actions.objectForKey(real_action_name);
   }

   G_createBind(key, action, flags);
}

//
// G_bindKeyToActions
//
// Bind a key to one or more actions.
//
static void G_bindKeyToActions(const char *key_name,
                               const qstring &action_names)
{
   unsigned short flags = 0;
   size_t key_name_length = strlen(key_name);
   size_t actionLength;
   qstring token;
   InputKey *key;

   if(!key_name_length)
   {
      C_Printf(FC_ERROR "empty key name.\n");
      return;
   }

   if(key_name_length > 1)
   {
      if(key_name[0] == '+')
      {
         flags |= KeyBind::press_only;
         key_name++;
      }
      else if(key_name[0] == '-')
      {
         flags |= KeyBind::release_only;
         key_name++;
      }
   }

   if(!(key = names_to_keys.objectForKey(key_name)))
   {
      C_Printf(FC_ERROR "unknown key '%s'\n", key_name);
      return;
   }

   actionLength = action_names.length();

   if(!actionLength)
   {
      C_Printf(FC_ERROR "empty action list\n");
      return;
   }

   for(size_t i = 0; i < actionLength; i++)
   {
      char c = action_names.charAt(i);

      if(c == '\"')
         continue;

      if(c == ';')
      {
         if(token.length())
         {
            G_bindKeyToAction(key, token.constPtr(), flags);
            token.clear();
         }
      }
      else
         token += c;
   }

   // [CG] If the action list didn't end in a ";", then there is one more
   //      action to bind.
   if(token.length())
      G_bindKeyToAction(key, token.constPtr(), flags);
}

//
// G_InitKeyBindings
//
// Set up keys, actions, hashtables, and other various things.
//
void G_InitKeyBindings(void)
{
   int i;
   qstring key_name;
   command_t *command;

   // various names for different keys
   G_addKey(KEYD_RIGHTARROW, rightarrow);
   G_addKey(KEYD_LEFTARROW,  leftarrow);
   G_addKey(KEYD_UPARROW,    uparrow);
   G_addKey(KEYD_DOWNARROW,  downarrow);
   G_addKey(KEYD_ESCAPE,     escape);
   G_addKey(KEYD_ENTER,      enter);
   G_addKey(KEYD_TAB,        tab);
   G_addKey(KEYD_F1,         f1);
   G_addKey(KEYD_F2,         f2);
   G_addKey(KEYD_F3,         f3);
   G_addKey(KEYD_F4,         f4);
   G_addKey(KEYD_F5,         f5);
   G_addKey(KEYD_F6,         f6);
   G_addKey(KEYD_F7,         f7);
   G_addKey(KEYD_F8,         f8);
   G_addKey(KEYD_F9,         f9);
   G_addKey(KEYD_F10,        f10);
   G_addKey(KEYD_F11,        f11);
   G_addKey(KEYD_F12,        f12);

   G_addKey(KEYD_BACKSPACE,  backspace);
   G_addKey(KEYD_PAUSE,      pause);
   G_addKey(KEYD_MINUS,      -);
   G_addKey(KEYD_RSHIFT,     shift);
   G_addKey(KEYD_RCTRL,      ctrl);
   G_addKey(KEYD_RALT,       alt);
   G_addKey(KEYD_CAPSLOCK,   capslock);

   G_addKey(KEYD_INSERT,     insert);
   G_addKey(KEYD_HOME,       home);
   G_addKey(KEYD_END,        end);
   G_addKey(KEYD_PAGEUP,     pgup);
   G_addKey(KEYD_PAGEDOWN,   pgdn);
   G_addKey(KEYD_SCROLLLOCK, scrolllock);
   G_addKey(KEYD_SPACEBAR,   space);
   G_addKey(KEYD_NUMLOCK,    numlock);
   G_addKey(KEYD_DEL,        delete);

   G_addKey(KEYD_MOUSE1,     mouse1);
   G_addKey(KEYD_MOUSE2,     mouse2);
   G_addKey(KEYD_MOUSE3,     mouse3);
   G_addKey(KEYD_MOUSE4,     mouse4);
   G_addKey(KEYD_MOUSE5,     mouse5);
   G_addKey(KEYD_MWHEELUP,   wheelup);
   G_addKey(KEYD_MWHEELDOWN, wheeldown);

   G_addKey(KEYD_JOY1,       joy1);
   G_addKey(KEYD_JOY2,       joy2);
   G_addKey(KEYD_JOY3,       joy3);
   G_addKey(KEYD_JOY4,       joy4);
   G_addKey(KEYD_JOY5,       joy5);
   G_addKey(KEYD_JOY6,       joy6);
   G_addKey(KEYD_JOY7,       joy7);
   G_addKey(KEYD_JOY8,       joy8);

   G_addKey(KEYD_KP0,        kp_0);
   G_addKey(KEYD_KP1,        kp_1);
   G_addKey(KEYD_KP2,        kp_2);
   G_addKey(KEYD_KP3,        kp_3);
   G_addKey(KEYD_KP4,        kp_4);
   G_addKey(KEYD_KP5,        kp_5);
   G_addKey(KEYD_KP6,        kp_6);
   G_addKey(KEYD_KP7,        kp_7);
   G_addKey(KEYD_KP8,        kp_8);
   G_addKey(KEYD_KP9,        kp_9);
   G_addKey(KEYD_KPPERIOD,   kp_period);
   G_addKey(KEYD_KPDIVIDE,   kp_slash);
   G_addKey(KEYD_KPMULTIPLY, kp_star);
   G_addKey(KEYD_KPMINUS,    kp_minus);
   G_addKey(KEYD_KPPLUS,     kp_plus);
   G_addKey(KEYD_KPENTER,    kp_enter);
   G_addKey(KEYD_KPEQUALS,   kp_equals);
   G_addKey('`',             tilde);

   for(i = 0; i < NUM_KEYS; ++i)
   {
      if(keys[i])
         continue;

      // build generic name if not set yet
      if(isprint(i))
         key_name.Printf(0, "%c", i);
      else
         key_name.Printf(0, "key%i", i);

      keys[i] = new InputKey(i, key_name.constPtr());
      names_to_keys.addObject(*keys[i]);
   }

   // Player-class actions
   G_addVariableAction(forward,    kac_player);
   G_addVariableAction(backward,   kac_player);
   G_addVariableAction(left,       kac_player);
   G_addVariableAction(right,      kac_player);
   G_addVariableAction(moveleft,   kac_player);
   G_addVariableAction(moveright,  kac_player);
   G_addVariableAction(use,        kac_player);
   G_addVariableAction(strafe,     kac_player);
   G_addVariableAction(attack,     kac_player);
   G_addVariableAction(flip,       kac_player);
   G_addVariableAction(speed,      kac_player);
   G_addVariableAction(jump,       kac_player);
   G_addVariableAction(autorun,    kac_player);
   G_addVariableAction(mlook,      kac_player);
   G_addVariableAction(lookup,     kac_player);
   G_addVariableAction(lookdown,   kac_player);
   G_addVariableAction(center,     kac_player);
   G_addVariableAction(weapon1,    kac_player);
   G_addVariableAction(weapon2,    kac_player);
   G_addVariableAction(weapon3,    kac_player);
   G_addVariableAction(weapon4,    kac_player);
   G_addVariableAction(weapon5,    kac_player);
   G_addVariableAction(weapon6,    kac_player);
   G_addVariableAction(weapon7,    kac_player);
   G_addVariableAction(weapon8,    kac_player);
   G_addVariableAction(weapon9,    kac_player);
   G_addVariableAction(nextweapon, kac_player);
   G_addVariableAction(weaponup,   kac_player);
   G_addVariableAction(weapondown, kac_player);

   // HUD-class actions
   G_addVariableAction(scoreboard, kac_hud);

   // Menu-class actions
   G_addVariableAction(menu_toggle,   kac_menu);
   G_addVariableAction(menu_help,     kac_menu);
   G_addVariableAction(menu_setup,    kac_menu);
   G_addVariableAction(menu_confirm,  kac_menu);
   G_addVariableAction(menu_previous, kac_menu);
   G_addVariableAction(menu_left,     kac_menu);
   G_addVariableAction(menu_right,    kac_menu);
   G_addVariableAction(menu_pageup,   kac_menu);
   G_addVariableAction(menu_pagedown, kac_menu);
   G_addVariableAction(menu_contents, kac_menu);
   G_addVariableAction(menu_up,       kac_menu);
   G_addVariableAction(menu_down,     kac_menu);

   // Automap-class actions
   G_addFunctionAction(map_right,   kac_map, AM_HandlerRight);
   G_addFunctionAction(map_left,    kac_map, AM_HandlerLeft);
   G_addFunctionAction(map_up,      kac_map, AM_HandlerUp);
   G_addFunctionAction(map_down,    kac_map, AM_HandlerDown);
   G_addFunctionAction(map_zoomin,  kac_map, AM_HandlerZoomin);
   G_addFunctionAction(map_zoomout, kac_map, AM_HandlerZoomout);
   G_addVariableAction(map_toggle,  kac_map);
   G_addVariableAction(map_gobig,   kac_map);
   G_addVariableAction(map_follow,  kac_map);
   G_addVariableAction(map_mark,    kac_map);
   G_addVariableAction(map_clear,   kac_map);
   G_addVariableAction(map_grid,    kac_map);

   // Console-class actions
   G_addVariableAction(console_pageup,    kac_console);
   G_addVariableAction(console_pagedown,  kac_console);
   G_addVariableAction(console_toggle,    kac_console);
   G_addVariableAction(console_tab,       kac_console);
   G_addVariableAction(console_enter,     kac_console);
   G_addVariableAction(console_up,        kac_console);
   G_addVariableAction(console_down,      kac_console);
   G_addVariableAction(console_backspace, kac_console);

   // [CG] C/S messaging actions
   G_addOneShotFunctionAction(message_all,    kac_player, CS_MessageAll);
   G_addOneShotFunctionAction(message_team,   kac_player, CL_MessageTeam);
   G_addOneShotFunctionAction(message_server, kac_player, CL_MessageServer);
   G_addOneShotFunctionAction(message_rcon,   kac_player, CL_RCONMessage);

   for(i = 0; i < CMDCHAINS; i++)
   {
      for(command = cmdroots[i]; command; command = command->next)
         G_addCommandAction(command->name);
   }
}

//
// G_BoundKeys
//
// Get an ascii description of all keys bound to a particular action.
//
const char* G_BoundKeys(const char *action_name)
{
   InputAction *action = names_to_actions.objectForKey(action_name);

   if(!action)
   {
      G_addCommandAction(action_name);
      action = names_to_actions.objectForKey(action_name);
   }

   return action->getDescription();
}

//
// G_FirstBoundKey
//
// Get an ascii description of the first key bound to a particular action.
//
const char* G_FirstBoundKey(const char *action_name)
{
   InputKey *key = NULL;
   KeyBind *kb = NULL;
   KeyBind *previous_kb = NULL;

   while((kb = actions_to_keys.keyIterator(kb, action_name)))
      previous_kb = kb;

   if(!previous_kb)
      return "none";

   if(!(key = names_to_keys.objectForKey(previous_kb->getKeyName())))
      return "none";

   return key->getName();
}

//
// G_ClearKeyStates(void)
//
// "Releases" all keys.
//
void G_ClearKeyStates(void)
{
   KeyBind *kb = NULL;
   InputAction *action = NULL;

   while((kb = keys_to_actions.tableIterator(kb)))
      kb->release();

   while((action = names_to_actions.tableIterator(action)))
      action->deactivate(NULL);
}

//
// G_KeyResponder
//
// The main driver function for the entire key binding system.
//
bool G_KeyResponder(event_t *ev, int categories)
{
   static bool ctrldown;
   static bool altdown;
   InputKey *key = NULL;
   InputAction *action = NULL;
   KeyBind *kb = NULL;
   bool processed_event = false;

   // do not index out of bounds
   if(ev->data1 >= NUM_KEYS)
      return false;

   // Check for ctrl/alt keys.
   if(ev->data1 == KEYD_RCTRL)
      ctrldown = (ev->type == ev_keydown);
   else if(ev->data1 == KEYD_RALT)
      altdown = (ev->type == ev_keydown);

   // netgame disconnect binding
   if(opensocket && ctrldown && ev->data1 == 'd')
   {
      char buffer[128];

      psnprintf(buffer, sizeof(buffer),
                "disconnect from server?\n\n%s", DEH_String("PRESSYN"));
      MN_Question(buffer, "disconnect leaving");

      // dont get stuck thinking ctrl is down
      ctrldown = false;

      return true;
   }

   // Alt-tab binding (ignore whatever is bound to tab if alt is down)
   if(altdown && ev->data1 == KEYD_TAB)
   {
      altdown = false;
      return true;
   }

   key = keys[tolower(ev->data1)];

   while((kb = keys_to_actions.keyIterator(kb, key->getName())))
   {
      if(ev->type == ev_keyup)
      {
         if(kb->isPressOnly())
         {
            kb->release();
            continue;
         }
      }
      else if(ev->type == ev_keydown)
      {
<<<<<<< HEAD
         if(kb->isPressed() && !kb->isRepeatable())
         {
            kb->press();
            continue;
         }

=======
>>>>>>> 4fc05ef6
         if(kb->isReleaseOnly())
         {
            kb->press();
            continue;
         }
      }

      if(!(action = names_to_actions.objectForKey(kb->getActionName())))
      {
         doom_printf("Action [%s] not found.", kb->getActionName());
         continue;
      }

      if((categories & action->getCategory()) == 0)
         continue;

      if(!processed_event)
         processed_event = action->handleEvent(ev, kb);
      else
         action->handleEvent(ev, kb);
   }

   return processed_event;
}

//===========================================================================
//
// Binding selection widget
//
// For menu: when we select to change a key binding the widget is used
// as the drawer and responder
//
//===========================================================================

//
// G_BindDrawer
//
// Draw the prompt box
//
void G_BindDrawer(void)
{
   const char *msg = "\n -= input new key =- \n";
   int x, y, width, height;

   // draw the menu in the background
   MN_DrawMenu(current_menu);

   width  = V_FontStringWidth(menu_font_normal, msg);
   height = V_FontStringHeight(menu_font_normal, msg);
   x = (SCREENWIDTH  - width)  / 2;
   y = (SCREENHEIGHT - height) / 2;

   // draw box
   V_DrawBox(x - 4, y - 4, width + 8, height + 8);

   // write text in box
   V_FontWriteText(menu_font_normal, msg, x, y);
}

//
// G_BindResponder
//
// Responder for widget
//
bool G_BindResponder(event_t *ev)
{
   InputKey *key;
   KeyBind *kb = NULL;
   InputAction *action = NULL;
   bool found_bind = false;
   DLListItem<KeyBind> *binds = NULL;

   if(ev->type != ev_keydown)
      return false;

   // do not index out of bounds
   if(ev->data1 >= NUM_KEYS)
      return false;

   key = keys[tolower(ev->data1)];

   // got a key - close box
   current_menuwidget = NULL;

   if(action_menu_toggle) // cancel
   {
      action_menu_toggle = false;
      return true;
   }

   if(!(action = names_to_actions.objectForKey(binding_action)))
   {
      C_Printf(FC_ERROR "unknown action '%s'\n", binding_action);
      return true;
   }

   // First check if the key is already bound to the action; if it is, the
   // player is unbinding the key from the action, so remove the bind.

   while((kb = keys_to_actions.keyIterator(kb, key->getName())))
      kb->unbind_links.insert(kb, &binds);

   while(binds)
   {
      InputAction *action = NULL;

      kb = binds->dllObject;
      binds->remove();

      if(!(action = names_to_actions.objectForKey(kb->getActionName())))
         continue;

      if(!(strcasecmp(binding_action, action->getName())))
      {
         found_bind = true;
         G_removeBind(&kb);
      }
   }

   // If the bind wasn't found, the player is binding, not unbinding, so create
   // a new bind.
   if(!found_bind)
      G_createBind(key, action, 0);

   return true;
}

//
// G_EditBinding
//
// Main Function
//
void G_EditBinding(const char *action_name)
{
   current_menuwidget = &binding_widget;
   binding_action = action_name;
}

//===========================================================================
//
// Load/Save defaults
//
//===========================================================================

// default script:

void G_LoadDefaults(void)
{
   char *temp = NULL;
   size_t len;
   DWFILE dwfile, *file = &dwfile;
   InputAction *action = NULL;

   len = M_StringAlloca(&temp, 1, 18, usergamepath);

   // haleyjd 11/23/06: use basegamepath
   // haleyjd 08/29/09: allow use_doom_config override
   if(GameModeInfo->type == Game_DOOM && use_doom_config)
      psnprintf(temp, len, "%s/doom/keys.csc", userpath);
   else
      psnprintf(temp, len, "%s/keys.csc", usergamepath);

   cfg_file = estrdup(temp);

   if(access(cfg_file, R_OK))
   {
      C_Printf("keys.csc not found, using defaults\n");
      D_OpenLump(file, W_GetNumForName("KEYDEFS"));
   }
   else
      D_OpenFile(file, cfg_file, "r");

   if(!D_IsOpen(file))
      I_Error("G_LoadDefaults: couldn't open default key bindings\n");

   // haleyjd 03/08/06: test for zero length
   if(!D_IsLump(file) && D_FileLength(file) == 0)
   {
      // try the lump because the file is zero-length...
      C_Printf("keys.csc is zero length, trying KEYDEFS\n");
      D_Fclose(file);
      D_OpenLump(file, W_GetNumForName("KEYDEFS"));
      if(!D_IsOpen(file) || D_FileLength(file) == 0)
         I_Error("G_LoadDefaults: KEYDEFS lump is empty\n");
   }

   C_RunScript(file);

   D_Fclose(file);

   while((action = names_to_actions.tableIterator(action)))
      G_updateBoundKeyDescription(action);
}

void G_SaveDefaults(void)
{
   FILE *file;
   bool in_bind;
   InputKey *key = NULL;
   KeyBind *kb = NULL;
   alias_t *alias = NULL;
   CommandBatch *batch = NULL;

   if(!cfg_file)         // check defaults have been loaded
      return;

   if(!(file = fopen(cfg_file, "w")))
   {
      C_Printf(FC_ERROR"Couldn't open keys.csc for write access.\n");
      return;
   }

   // write key bindings
   while((key = names_to_keys.tableIterator(key)))
   {
      // Skip uppercase alphabetical keys.
      if(strlen(key->getName()) == 1 && isalpha(*key->getName()) &&
                                        isupper(*key->getName()))
         continue;

      // [CG] Write normal binds first.
      in_bind = false;
      while((kb = keys_to_actions.keyIterator(kb, key->getName())))
      {
         if(kb->isPressOnly() || kb->isReleaseOnly())
            continue;

         if(!in_bind)
         {
            fprintf(file, "bind %s \"", key->getName());
            in_bind = true;
         }
         else
            fprintf(file, ";");

         if(kb->isActivateOnly())
            fprintf(file, "+%s", kb->getActionName());
         else if(kb->isDeactivateOnly())
            fprintf(file, "-%s", kb->getActionName());
         else
            fprintf(file, "%s", kb->getActionName());
      }

      if(in_bind)
         fprintf(file, "\"\n");

      // [CG] Now write press-only binds.
      in_bind = false;
      while((kb = keys_to_actions.keyIterator(kb, key->getName())))
      {
         if(!kb->isPressOnly())
            continue;

         if(!in_bind)
         {
            fprintf(file, "bind +%s \"", key->getName());
            in_bind = true;
         }
         else
            fprintf(file, ";");

         if(kb->isActivateOnly())
            fprintf(file, "+%s", kb->getActionName());
         else if(kb->isDeactivateOnly())
            fprintf(file, "-%s", kb->getActionName());
         else
            fprintf(file, "%s", kb->getActionName());
      }

      if(in_bind)
         fprintf(file, "\"\n");

      // [CG] Finally write release-only binds.
      in_bind = false;
      while((kb = keys_to_actions.keyIterator(kb, key->getName())))
      {
         if(!kb->isReleaseOnly())
            continue;

         if(!in_bind)
         {
            fprintf(file, "bind -%s \"", key->getName());
            in_bind = true;
         }
         else
            fprintf(file, ";");

         if(kb->isActivateOnly())
            fprintf(file, "+%s", kb->getActionName());
         else if(kb->isDeactivateOnly())
            fprintf(file, "-%s", kb->getActionName());
         else
            fprintf(file, "%s", kb->getActionName());
      }

      if(in_bind)
         fprintf(file, "\"\n");
   }

   // write aliases
   alias = aliases.next;
   while(alias)
   {
      fprintf(file, "alias %s \"%s\"\n", alias->name, alias->command);
      alias = alias->next;
   }

   // write batches
   while((batch = C_CommandBatchIterator(batch)))
   {
      fprintf(
         file, "batch %s \"%s\"\n", batch->getName(), batch->getCommands()
      );
   }

   fclose(file);
}

//=============================================================================
//
// Console Commands
//

//
// bind
//
// Bind a key to one or more actions.
//
CONSOLE_COMMAND(bind, 0)
{
   if(Console.argc == 1)
   {
      InputKey *key = NULL;
      InputAction *action = NULL;
      KeyBind *kb = NULL;
      const char *key_name = Console.argv[0]->constPtr();
      bool found_bind = false;

      if(!(key = names_to_keys.objectForKey(key_name)))
      {
         C_Printf(FC_ERROR "no such key!\n");
         return;
      }

      while((kb = keys_to_actions.keyIterator(kb, key_name)))
      {
         if(!(action = names_to_actions.objectForKey(kb->getActionName())))
            continue;

         C_Printf(
            "%s bound to %s (category %d)\n",
            key->getName(),
            action->getName(),
            G_categoryIndex(action->getCategory())
         );

         found_bind = true;
      }

      if(!found_bind)
         C_Printf("%s is not bound.\n", key->getName());
   }
   else if(Console.argc == 2)
      G_bindKeyToActions(Console.argv[0]->constPtr(), *(Console.argv[1]));
   else
      C_Printf("usage: bind key <action>\n");
}

// haleyjd: utility functions
CONSOLE_COMMAND(listactions, 0)
{
   InputAction *action = NULL;

   while((action = names_to_actions.tableIterator(action)))
      action->print();
}

CONSOLE_COMMAND(listkeys, 0)
{
   int i;

   for(i = 0; i < NUM_KEYS; ++i)
      C_Printf("%s\n", keys[i]->getName());
}

static int G_allActionCategories()
{
   static int action_categories = -1;
   int current_flags = (kac_none << 1);

   if(action_categories == -1)
   {
      action_categories = current_flags;
      while(current_flags < (kac_max - 1))
      {
         current_flags <<= 1;
         action_categories |= current_flags;
      }
   }

   return action_categories;
}

CONSOLE_COMMAND(unbind, 0)
{
   int category = -1;
   const char *kname;
   bool found_bind = false;
   bool ignored_console_or_menu_actions = false;
   KeyBind *kb = NULL;
   InputKey *key = NULL;
   DLListItem<KeyBind> *binds = NULL;

   if(Console.argc < 1)
   {
      C_Printf("usage: unbind key [category]\n");
      return;
   }

   kname = Console.argv[0]->constPtr();

   // allow specification of a binding category
   if(Console.argc == 2)
   {
      int category_flags;

      category = Console.argv[1]->toInt();
      category_flags = 1 << category;

      if((!(category_flags & G_allActionCategories())) ||
         (category_flags == kac_none))
      {
         C_Printf(FC_ERROR "invalid action category %d\n", category);
         C_Printf(
            FC_ERROR " %d/%d, %d/%d, %d.\n",
            category,
            G_allActionCategories(),
            category_flags,
            kac_none,
            category_flags & G_allActionCategories()
         );
         return;
      }
   }

   if(!(key = names_to_keys.objectForKey(kname)))
   {
      C_Printf("unknown key %s\n", kname);
      return;
   }

   while((kb = keys_to_actions.keyIterator(kb, key->getName())))
      kb->unbind_links.insert(kb, &binds);

   while(binds)
   {
      InputAction *action = NULL;
      input_action_category_e action_category;

      kb = binds->dllObject;
      binds->remove();

      if(!(action = names_to_actions.objectForKey(kb->getActionName())))
         continue;

      action_category = action->getCategory();

      if(action_category == kac_menu || action_category == kac_console)
      {
         ignored_console_or_menu_actions = true;
         continue;
      }

      found_bind = true;
      G_removeBind(&kb);
   }

   if(found_bind)
   {
      if(category == -1)
      {
         C_Printf("unbound key %s from all actions\n", kname);
         if(ignored_console_or_menu_actions)
            C_Printf(FC_ERROR " console and menu actions ignored\n");
      }
      else
         C_Printf("unbound key %s from category %d actions\n", kname, category);
   }
   else if(category == -1)
      C_Printf("No actions bound to key %s.\n", kname);
   else
      C_Printf("No actions bound to key %s in category %d.\n", kname, category);
}


CONSOLE_COMMAND(unbindall, 0)
{
   KeyBind *kb = NULL;

   while((kb = keys_to_actions.tableIterator(NULL)))
      G_removeBind(&kb);

   C_Printf("key bindings cleared\n");
}

//
// bindings
//
// haleyjd 12/11/01
// list all active bindings to the console
//
CONSOLE_COMMAND(bindings, 0)
{
   KeyBind *kb = NULL;

   while((kb = keys_to_actions.tableIterator(kb)))
      C_Printf("%s : %s\n", kb->getKeyName(), kb->getActionName());
}

void G_Bind_AddCommands()
{
   C_AddCommand(bind);
   C_AddCommand(listactions);
   C_AddCommand(listkeys);
   C_AddCommand(unbind);
   C_AddCommand(unbindall);
   C_AddCommand(bindings);
}

// EOF<|MERGE_RESOLUTION|>--- conflicted
+++ resolved
@@ -109,8 +109,7 @@
 
    KeyBind(const char *new_key_name, const char *new_action_name,
            unsigned short new_flags)
-<<<<<<< HEAD
-      : ZoneObject(), repeatable(false), pressed(false), flags(new_flags)
+      : ZoneObject(), pressed(false), flags(new_flags)
    {
       hidden_key_name = estrdup(new_key_name);
       hidden_action_name = estrdup(new_action_name);
@@ -118,20 +117,6 @@
       actions_to_keys_key = (const char *)hidden_action_name;
    }
 
-   KeyBind(const char *new_key_name, const char *new_action_name,
-           unsigned short new_flags, bool new_repeatable)
-      : ZoneObject(), repeatable(new_repeatable), pressed(false),
-        flags(new_flags)
-=======
-      : ZoneObject(), pressed(false), flags(new_flags)
->>>>>>> 4fc05ef6
-   {
-      hidden_key_name = estrdup(new_key_name);
-      hidden_action_name = estrdup(new_action_name);
-      keys_to_actions_key = (const char *)hidden_key_name;
-      actions_to_keys_key = (const char *)hidden_action_name;
-   }
-
    ~KeyBind()
    {
       efree(hidden_key_name);
@@ -140,13 +125,8 @@
 
    const char* getKeyName() const { return hidden_key_name; }
    const char* getActionName() const { return hidden_action_name; }
-<<<<<<< HEAD
-   const bool isRepeatable() const { return repeatable; }
-   const bool isPressed() const { return pressed; }
-=======
    const bool isPressed() const { if(pressed) return true; return false; }
    const bool isReleased() const { if(!pressed) return true; return false; }
->>>>>>> 4fc05ef6
    void press() { pressed = true; }
    void release() { pressed = false; }
    input_action_category_e getCategory() const { return category; }
@@ -379,7 +359,7 @@
       *var = 0;
    }
 
-   void activate(event_t *ev) { (*var)++; } 
+   void activate(event_t *ev) { (*var)++; }
    void deactivate(event_t *ev) { if(*var) { (*var)--; } }
    bool active() { if(*var) { return true; } return false; }
 };
@@ -1001,15 +981,6 @@
       }
       else if(ev->type == ev_keydown)
       {
-<<<<<<< HEAD
-         if(kb->isPressed() && !kb->isRepeatable())
-         {
-            kb->press();
-            continue;
-         }
-
-=======
->>>>>>> 4fc05ef6
          if(kb->isReleaseOnly())
          {
             kb->press();
