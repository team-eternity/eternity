--- conflicted
+++ resolved
@@ -1,18 +1,18 @@
 // Emacs style mode select -*- C++ -*-
 //----------------------------------------------------------------------------
 //
-// Copyright(C) 2000 James Haley
+// Copyright(C) 2012 Charles Gunyon
 //
 // This program is free software; you can redistribute it and/or modify
 // it under the terms of the GNU General Public License as published by
 // the Free Software Foundation; either version 2 of the License, or
 // (at your option) any later version.
-// 
+//
 // This program is distributed in the hope that it will be useful,
 // but WITHOUT ANY WARRANTY; without even the implied warranty of
 // MERCHANTABILITY or FITNESS FOR A PARTICULAR PURPOSE.  See the
 // GNU General Public License for more details.
-// 
+//
 // You should have received a copy of the GNU General Public License
 // along with this program; if not, write to the Free Software
 // Foundation, Inc., 59 Temple Place, Suite 330, Boston, MA  02111-1307  USA
@@ -21,18 +21,18 @@
 //
 // Key Bindings
 //
-// Rather than use the old system of binding a key to an action, we bind
-// an action to a key. This way we can have as many actions as we want
-// bound to a particular key.
-//
-// By Simon Howard, Revised by James Haley
+// Rewritten to support press/release/activate/deactivate only bindings,
+// as well as to allow a key to be bound to multiple actions in the same
+// key action category.
+//
+// By Charles Gunyon
 //
 //----------------------------------------------------------------------------
 
 #include "z_zone.h"
-#include "i_system.h"
 
 #include "am_map.h"
+#include "c_batch.h"
 #include "c_io.h"
 #include "c_runcmd.h"
 #include "d_deh.h"
@@ -48,15 +48,16 @@
 #include "e_fonts.h"
 #include "g_bind.h"
 #include "g_game.h"
+#include "i_system.h"
 #include "m_argv.h"
 #include "mn_misc.h"
 #include "m_misc.h"
+#include "psnprntf.h"
 #include "v_font.h"
 #include "v_misc.h"
 #include "v_video.h"
 #include "w_wad.h"
 
-<<<<<<< HEAD
 extern vfont_t *menu_font_normal;
 
 menuwidget_t KeyBindingsSubSystem::binding_widget = {
@@ -488,100 +489,17 @@
 int KeyBindingsSubSystem::getCategoryIndex(int category)
 {
    int i, shifted;
-=======
-// Action variables
-// These variables are asserted as positive values when the action
-// they represent has been performed by the player via key pressing.
-
-// Game Actions -- These are handled in g_game.c
-
-int action_forward;     // forward movement
-int action_backward;    // backward movement
-int action_left;        // left movement
-int action_right;       // right movement
-int action_moveleft;    // key-strafe left
-int action_moveright;   // key-strafe right
-int action_use;         // object activation
-int action_speed;       // running
-int action_attack;      // firing current weapon
-int action_strafe;      // strafe in any direction
-int action_flip;        // 180 degree turn
-int action_jump;        // jump
-
-int action_mlook;       // mlook activation
-int action_lookup;      // key-look up
-int action_lookdown;    // key-look down
-int action_center;      // key-look centerview
-int action_flyup;       // fly up
-int action_flydown;     // fly down
-int action_flycenter;   // fly "center"
-int action_weapon1;     // select weapon 1
-int action_weapon2;     // select weapon 2
-int action_weapon3;     // select weapon 3
-int action_weapon4;     // select weapon 4
-int action_weapon5;     // select weapon 5
-int action_weapon6;     // select weapon 6
-int action_weapon7;     // select weapon 7
-int action_weapon8;     // select weapon 8
-int action_weapon9;     // select weapon 9
-
-int action_nextweapon;  // toggle to next-favored weapon
-
-int action_weaponup;    // haleyjd: next weapon in order
-int action_weapondown;  // haleyjd: prev weapon in order
-
-int action_frags;       // show frags
-
-int action_autorun;     // autorun
-
-// Menu Actions -- handled by MN_Responder
-
-int action_menu_help;
-int action_menu_toggle;
-int action_menu_setup;
-int action_menu_up;
-int action_menu_down;
-int action_menu_confirm;
-int action_menu_previous;
-int action_menu_left;
-int action_menu_right;
-int action_menu_pageup;
-int action_menu_pagedown;
-int action_menu_contents;
-
-// AutoMap Actions -- handled by AM_Responder
-
-int action_map_toggle;
-int action_map_gobig;
-int action_map_follow;
-int action_map_mark;
-int action_map_clear;
-int action_map_grid;
-
-// Console Actions -- handled by C_Responder
-
-int action_console_pageup;
-int action_console_pagedown;
-int action_console_toggle;
-int action_console_tab;
-int action_console_enter;
-int action_console_up;
-int action_console_down;
-int action_console_backspace;
-
-//
-// Handler Functions
-//
->>>>>>> 2e9359a7
-
-enum
-{
-   at_variable,
-   at_function,
-   at_conscmd,     // console command
-};
-
-<<<<<<< HEAD
+
+   for(i = 0 ;; i++)
+   {
+      if((shifted = 1 << i) >= kac_max)
+         return -1;
+
+      if(shifted == category)
+         return i;
+   }
+}
+
 void KeyBindingsSubSystem::updateBoundKeyDescription(InputAction *action)
 {
    qstring description;
@@ -589,32 +507,20 @@
    bool found_bind = false;
 
    while((kb = actions_to_keys->keyIterator(kb, action->getName())))
-=======
-//
-// Actions List
-//
-
-typedef struct keyaction_s
-{
-   char *name;        // text description
-
-   // haleyjd 07/03/04: key binding classes
-   int bclass;
-   
-   int type;
-   
-   union keyactiondata
->>>>>>> 2e9359a7
-   {
-      int *variable;  // variable -- if non-zero, action activated (key down)
-      binding_handler Handler;
-   } value;
-   
-   struct keyaction_s *next; // haleyjd: used for console bindings
-
-} keyaction_t;
-
-<<<<<<< HEAD
+   {
+      if(found_bind)
+         description.concat(" + ");
+      else
+         found_bind = true;
+      description.concat(kb->getKeyName());
+   }
+
+   if(found_bind)
+      action->setDescription(description.getBuffer());
+   else
+      action->setDescription("none");
+}
+
 void KeyBindingsSubSystem::createBind(InputKey *key, InputAction *action,
                                       unsigned short flags)
 {
@@ -632,109 +538,22 @@
 
       if(kb->getFlags() != flags)
          continue; // Flags don't match, check next bind.
-=======
-keyaction_t keyactions[NUMKEYACTIONS] =
-{
-   // Game Actions
-
-   {"forward",   kac_game,       at_variable,     {&action_forward}},
-   {"backward",  kac_game,       at_variable,     {&action_backward}},
-   {"left",      kac_game,       at_variable,     {&action_left}},
-   {"right",     kac_game,       at_variable,     {&action_right}},
-   {"moveleft",  kac_game,       at_variable,     {&action_moveleft}},
-   {"moveright", kac_game,       at_variable,     {&action_moveright}},
-   {"use",       kac_game,       at_variable,     {&action_use}},
-   {"strafe",    kac_game,       at_variable,     {&action_strafe}},
-   {"attack",    kac_game,       at_variable,     {&action_attack}},
-   {"flip",      kac_game,       at_variable,     {&action_flip}},
-   {"speed",     kac_game,       at_variable,     {&action_speed}},
-   {"jump",      kac_game,       at_variable,     {&action_jump}},      //  -- joek 12/22/07
-   {"autorun",   kac_game,       at_variable,     {&action_autorun}},
-
-   {"mlook",     kac_game,       at_variable,     {&action_mlook}},
-   {"lookup",    kac_game,       at_variable,     {&action_lookup}},
-   {"lookdown",  kac_game,       at_variable,     {&action_lookdown}},
-   {"center",    kac_game,       at_variable,     {&action_center}},
-
-   {"flyup",     kac_game,       at_variable,     {&action_flyup}},
-   {"flydown",   kac_game,       at_variable,     {&action_flydown}},
-   {"flycenter", kac_game,       at_variable,     {&action_flycenter}},
-
-   {"weapon1",   kac_game,       at_variable,     {&action_weapon1}},
-   {"weapon2",   kac_game,       at_variable,     {&action_weapon2}},
-   {"weapon3",   kac_game,       at_variable,     {&action_weapon3}},
-   {"weapon4",   kac_game,       at_variable,     {&action_weapon4}},
-   {"weapon5",   kac_game,       at_variable,     {&action_weapon5}},
-   {"weapon6",   kac_game,       at_variable,     {&action_weapon6}},
-   {"weapon7",   kac_game,       at_variable,     {&action_weapon7}},
-   {"weapon8",   kac_game,       at_variable,     {&action_weapon8}},
-   {"weapon9",   kac_game,       at_variable,     {&action_weapon9}},
-   {"nextweapon",kac_game,       at_variable,     {&action_nextweapon}},
-   {"weaponup",  kac_game,       at_variable,     {&action_weaponup}},
-   {"weapondown",kac_game,       at_variable,     {&action_weapondown}},
-
-   {"frags",     kac_hud,        at_variable,     {&action_frags}},
-
-   // Menu Actions
-
-   {"menu_toggle",       kac_menu,    at_variable,     {&action_menu_toggle}},
-   {"menu_help",         kac_menu,    at_variable,     {&action_menu_help}},
-   {"menu_setup",        kac_menu,    at_variable,     {&action_menu_setup}},
-   {"menu_up",           kac_menu,    at_variable,     {&action_menu_up}},
-   {"menu_down",         kac_menu,    at_variable,     {&action_menu_down}},
-   {"menu_confirm",      kac_menu,    at_variable,     {&action_menu_confirm}},
-   {"menu_previous",     kac_menu,    at_variable,     {&action_menu_previous}},
-   {"menu_left",         kac_menu,    at_variable,     {&action_menu_left}},
-   {"menu_right",        kac_menu,    at_variable,     {&action_menu_right}},
-   {"menu_pageup",       kac_menu,    at_variable,     {&action_menu_pageup}},
-   {"menu_pagedown",     kac_menu,    at_variable,     {&action_menu_pagedown}},
-   {"menu_contents",     kac_menu,    at_variable,     {&action_menu_contents}},
-
-   // Automap Actions
-
-   {"map_right",         kac_map,     at_function,     {NULL}},
-   {"map_left",          kac_map,     at_function,     {NULL}},
-   {"map_up",            kac_map,     at_function,     {NULL}},
-   {"map_down",          kac_map,     at_function,     {NULL}},
-   {"map_zoomin",        kac_map,     at_function,     {NULL}},
-   {"map_zoomout",       kac_map,     at_function,     {NULL}},
-
-   {"map_toggle",        kac_map,     at_variable,     {&action_map_toggle}},
-   {"map_gobig",         kac_map,     at_variable,     {&action_map_gobig}},
-   {"map_follow",        kac_map,     at_variable,     {&action_map_follow}},
-   {"map_mark",          kac_map,     at_variable,     {&action_map_mark}},
-   {"map_clear",         kac_map,     at_variable,     {&action_map_clear}},
-   {"map_grid",          kac_map,     at_variable,     {&action_map_grid}},
-
-   {"console_pageup",    kac_console, at_variable,     {&action_console_pageup}},
-   {"console_pagedown",  kac_console, at_variable,     {&action_console_pagedown}},
-   {"console_toggle",    kac_console, at_variable,     {&action_console_toggle}},
-   {"console_tab",       kac_console, at_variable,     {&action_console_tab}},
-   {"console_enter",     kac_console, at_variable,     {&action_console_enter}},
-   {"console_up",        kac_console, at_variable,     {&action_console_up}},
-   {"console_down",      kac_console, at_variable,     {&action_console_down}},
-   {"console_backspace", kac_console, at_variable,     {&action_console_backspace}},
-};
->>>>>>> 2e9359a7
-
-const int num_keyactions = sizeof(keyactions) / sizeof(*keyactions);
-
-// Console Bindings
-//
-// Console bindings are stored seperately and are added to list 
-// dynamically.
-//
-// haleyjd: fraggle used an array of these and reallocated it every
-// time it was full. Not exactly model efficiency. I have modified the 
-// system to use a linked list.
-
-static keyaction_t *cons_keyactions = NULL;
-
-//
-// The actual key bindings
-//
-
-<<<<<<< HEAD
+
+      kb_aname = kb->getActionName();
+      kb_aname_len = strlen(kb_aname);
+
+      if(kb_aname_len > aname_len)
+         max_len = kb_aname_len;
+      else
+         max_len = aname_len;
+
+      if(strncasecmp(aname, kb_aname, max_len))
+         continue; // Action names don't match, check next bind.
+
+      // Key is already bound to this action, so don't bind it again.
+      return;
+   }
+
    kb = new KeyBind(
       key->getNumber(),
       key->getName(),
@@ -770,145 +589,10 @@
 void KeyBindingsSubSystem::bindKeyToAction(InputKey *key,
                                            const char *action_name,
                                            unsigned short flags)
-=======
-#define NUM_KEYS 256
-
-typedef struct doomkey_s
-{
-   char *name;
-   bool keydown[NUMKEYACTIONCLASSES];
-   keyaction_t *bindings[NUMKEYACTIONCLASSES];
-} doomkey_t;
-
-static doomkey_t keybindings[NUM_KEYS];
-
-static keyaction_t *G_KeyActionForName(const char *name);
-
-//
-// G_InitKeyBindings
-//
-// Set up key names and various details
-//
-void G_InitKeyBindings(void)
-{
-   int i;
-   
-   // various names for different keys
-   
-   keybindings[KEYD_RIGHTARROW].name  = "rightarrow";
-   keybindings[KEYD_LEFTARROW].name   = "leftarrow";
-   keybindings[KEYD_UPARROW].name     = "uparrow";
-   keybindings[KEYD_DOWNARROW].name   = "downarrow";
-   keybindings[KEYD_ESCAPE].name      = "escape";
-   keybindings[KEYD_ENTER].name       = "enter";
-   keybindings[KEYD_TAB].name         = "tab";
-   
-   keybindings[KEYD_F1].name          = "f1";
-   keybindings[KEYD_F2].name          = "f2";
-   keybindings[KEYD_F3].name          = "f3";
-   keybindings[KEYD_F4].name          = "f4";
-   keybindings[KEYD_F5].name          = "f5";
-   keybindings[KEYD_F6].name          = "f6";
-   keybindings[KEYD_F7].name          = "f7";
-   keybindings[KEYD_F8].name          = "f8";
-   keybindings[KEYD_F9].name          = "f9";
-   keybindings[KEYD_F10].name         = "f10";
-   keybindings[KEYD_F11].name         = "f11";
-   keybindings[KEYD_F12].name         = "f12";
-   
-   keybindings[KEYD_BACKSPACE].name   = "backspace";
-   keybindings[KEYD_PAUSE].name       = "pause";
-   keybindings[KEYD_MINUS].name       = "-";
-   keybindings[KEYD_RSHIFT].name      = "shift";
-   keybindings[KEYD_RCTRL].name       = "ctrl";
-   keybindings[KEYD_RALT].name        = "alt";
-   keybindings[KEYD_CAPSLOCK].name    = "capslock";
-   
-   keybindings[KEYD_INSERT].name      = "insert";
-   keybindings[KEYD_HOME].name        = "home";
-   keybindings[KEYD_END].name         = "end";
-   keybindings[KEYD_PAGEUP].name      = "pgup";
-   keybindings[KEYD_PAGEDOWN].name    = "pgdn";
-   keybindings[KEYD_SCROLLLOCK].name  = "scrolllock";
-   keybindings[KEYD_SPACEBAR].name    = "space";
-   keybindings[KEYD_NUMLOCK].name     = "numlock";
-   keybindings[KEYD_DEL].name         = "delete";
-   
-   keybindings[KEYD_MOUSE1].name      = "mouse1";
-   keybindings[KEYD_MOUSE2].name      = "mouse2";
-   keybindings[KEYD_MOUSE3].name      = "mouse3";
-   keybindings[KEYD_MOUSE4].name      = "mouse4";
-   keybindings[KEYD_MOUSE5].name      = "mouse5";
-   keybindings[KEYD_MWHEELUP].name    = "wheelup";
-   keybindings[KEYD_MWHEELDOWN].name  = "wheeldown";
-   
-   keybindings[KEYD_JOY1].name        = "joy1";
-   keybindings[KEYD_JOY2].name        = "joy2";
-   keybindings[KEYD_JOY3].name        = "joy3";
-   keybindings[KEYD_JOY4].name        = "joy4";
-   keybindings[KEYD_JOY5].name        = "joy5";
-   keybindings[KEYD_JOY6].name        = "joy6";
-   keybindings[KEYD_JOY7].name        = "joy7";
-   keybindings[KEYD_JOY8].name        = "joy8";
-
-   keybindings[KEYD_KP0].name         = "kp_0";
-   keybindings[KEYD_KP1].name         = "kp_1";
-   keybindings[KEYD_KP2].name         = "kp_2";
-   keybindings[KEYD_KP3].name         = "kp_3";
-   keybindings[KEYD_KP4].name         = "kp_4";
-   keybindings[KEYD_KP5].name         = "kp_5";
-   keybindings[KEYD_KP6].name         = "kp_6";
-   keybindings[KEYD_KP7].name         = "kp_7";
-   keybindings[KEYD_KP8].name         = "kp_8";
-   keybindings[KEYD_KP9].name         = "kp_9";
-   keybindings[KEYD_KPPERIOD].name    = "kp_period";
-   keybindings[KEYD_KPDIVIDE].name    = "kp_slash";
-   keybindings[KEYD_KPMULTIPLY].name  = "kp_star";
-   keybindings[KEYD_KPMINUS].name     = "kp_minus";
-   keybindings[KEYD_KPPLUS].name      = "kp_plus";
-   keybindings[KEYD_KPENTER].name     = "kp_enter";
-   keybindings[KEYD_KPEQUALS].name    = "kp_equals";
-   
-   keybindings[','].name = "<";
-   keybindings['.'].name = ">";
-   keybindings['`'].name = "tilde";
-   
-   for(i = 0; i < NUM_KEYS; ++i)
-   {
-      // fill in name if not set yet
-      
-      if(!keybindings[i].name)
-      {
-         char tempstr[32];
-         
-         // build generic name
-         if(isprint(i))
-            sprintf(tempstr, "%c", i);
-         else
-            sprintf(tempstr, "key%02i", i);
-         
-         keybindings[i].name = Z_Strdup(tempstr, PU_STATIC, 0);
-      }
-      
-      memset(keybindings[i].bindings, 0, 
-             NUMKEYACTIONCLASSES * sizeof(keyaction_t *));
-   }
-
-   // haleyjd 10/09/05: init callback functions for some keyactions
-   keyactions[ka_map_right].value.Handler   = AM_HandlerRight;
-   keyactions[ka_map_left].value.Handler    = AM_HandlerLeft;
-   keyactions[ka_map_up].value.Handler      = AM_HandlerUp;
-   keyactions[ka_map_down].value.Handler    = AM_HandlerDown;
-   keyactions[ka_map_zoomin].value.Handler  = AM_HandlerZoomin;
-   keyactions[ka_map_zoomout].value.Handler = AM_HandlerZoomout;
-}
-
-void G_ClearKeyStates(void)
->>>>>>> 2e9359a7
-{
-   int i, j;
-
-<<<<<<< HEAD
+{
+   InputAction *action = NULL;
+   char *real_action_name = (char *)action_name;
+
    if(action_name[0] == '+')
       flags |= KeyBind::activate_only;
    else if(action_name[0] == '-')
@@ -928,62 +612,26 @@
 
 void KeyBindingsSubSystem::bindKeyToActions(const char *key_name,
                                             const qstring &action_names)
-=======
-   for(i = 0; i < NUM_KEYS; ++i)
-   {
-      for(j = 0; j < NUMKEYACTIONCLASSES; ++j)
-      {
-         keybindings[i].keydown[j] = false;
-            
-         if(keybindings[i].bindings[j])
-         {
-            switch(keybindings[i].bindings[j]->type)
-            {
-            case at_variable:
-               *(keybindings[i].bindings[j]->value.variable) = 0;
-               break;
-            default:
-               break;
-            }
-         } // end if
-      } // end for
-   } // end for
-}
-
-//
-// G_KeyActionForName
-//
-// Obtain a keyaction from its name
-//
-static keyaction_t *G_KeyActionForName(const char *name)
->>>>>>> 2e9359a7
-{
-   int i;
-   keyaction_t *prev, *temp, *newaction;
-   
-   // sequential search
-   // this is only called every now and then
-   
-   for(i = 0; i < num_keyactions; ++i)
-   {
-      if(!strcasecmp(name, keyactions[i].name))
-         return &keyactions[i];
-   }
-   
-   // check console keyactions
-   // haleyjd: TOTALLY rewritten to use linked list
-      
-   if(cons_keyactions)
-   {
-      temp = cons_keyactions;
-      while(temp)
-      {
-         if(!strcasecmp(name, temp->name))
-            return temp;
-         
-         temp = temp->next;
-      }
-<<<<<<< HEAD
+{
+   unsigned short flags = 0;
+   size_t key_name_length = strlen(key_name);
+   size_t actionLength;
+   qstring token;
+   InputKey *key;
+
+   if(!key_name_length)
+   {
+      C_Printf(FC_ERROR "empty key name.\n");
+      return;
+   }
+
+   if(key_name_length > 1)
+   {
+      if(key_name[0] == '+')
+      {
+         flags |= KeyBind::press_only;
+         key_name++;
+      }
       else if(key_name[0] == '-')
       {
          flags |= KeyBind::release_only;
@@ -995,27 +643,18 @@
    {
       C_Printf(FC_ERROR "unknown key '%s'\n", key_name);
       return;
-=======
->>>>>>> 2e9359a7
-   }
-   else
-   {
-      // first time only - cons_keyactions was NULL
-      cons_keyactions = (keyaction_t *)(Z_Malloc(sizeof(keyaction_t), PU_STATIC, 0));
-      cons_keyactions->bclass = kac_cmd;
-      cons_keyactions->type = at_conscmd;
-      cons_keyactions->name = Z_Strdup(name, PU_STATIC, 0);
-      cons_keyactions->next = NULL;
-      
-      return cons_keyactions;
-   }
-  
-   // not in list -- add
-   prev = NULL;
-   temp = cons_keyactions;
-   while(temp)
-   {
-<<<<<<< HEAD
+   }
+
+   actionLength = action_names.length();
+
+   if(!actionLength)
+   {
+      C_Printf(FC_ERROR "empty action list\n");
+      return;
+   }
+
+   for(size_t i = 0; i < actionLength; i++)
+   {
       char c = action_names.charAt(i);
 
       if(c == '\"')
@@ -1254,78 +893,22 @@
    {
       for(command = cmdroots[i]; command; command = command->next)
          addCommandAction(command->name);
-=======
-      prev = temp;
-      temp = temp->next;
-   }
-   newaction = (keyaction_t *)(Z_Malloc(sizeof(keyaction_t), PU_STATIC, 0));
-   newaction->bclass = kac_cmd;
-   newaction->type = at_conscmd;
-   newaction->name = Z_Strdup(name, PU_STATIC, 0);
-   newaction->next = NULL;
-   
-   if(prev) prev->next = newaction;
-
-   return newaction;
-}
-
-//
-// G_KeyForName
-//
-// Obtain a key from its name
-//
-static int G_KeyForName(const char *name)
-{
-   int i;
-   
-   for(i = 0; i < NUM_KEYS; ++i)
-   {
-      if(!strcasecmp(keybindings[i].name, name))
-         return tolower(i);
->>>>>>> 2e9359a7
-   }
-   
-   return -1;
-}
-
-<<<<<<< HEAD
+   }
+}
+
 const char* KeyBindingsSubSystem::getBoundKeys(const char *action_name)
 {
    InputAction *action = names_to_actions->objectForKey(action_name);
-=======
-//
-// G_BindKeyToAction
-//
-static void G_BindKeyToAction(const char *key_name, const char *action_name)
-{
-   int key;
-   keyaction_t *action;
-   
-   // get key
-   if((key = G_KeyForName(key_name)) < 0)
-   {
-      C_Printf("unknown key '%s'\n", key_name);
-      return;
-   }
->>>>>>> 2e9359a7
-
-   // get action   
-   if(!(action = G_KeyActionForName(action_name)))
-   {
-<<<<<<< HEAD
+
+   if(!action)
+   {
       addCommandAction(action_name);
       action = names_to_actions->objectForKey(action_name);
-=======
-      C_Printf("unknown action '%s'\n", action_name);
-      return;
->>>>>>> 2e9359a7
-   }
-
-   // haleyjd 07/03/04: support multiple binding classes
-   keybindings[key].bindings[action->bclass] = action;
-}
-
-<<<<<<< HEAD
+   }
+
+   return action->getDescription();
+}
+
 const char* KeyBindingsSubSystem::getFirstBoundKey(const char *action_name)
 {
    InputKey *key = NULL;
@@ -1366,100 +949,27 @@
 }
 
 bool KeyBindingsSubSystem::handleKeyEvent(event_t *ev, int categories)
-=======
-//
-// G_BoundKeys
-//
-// Get an ascii description of the keys bound to a particular action
-//
-const char *G_BoundKeys(const char *action)
-{
-   int i;
-   static char ret[1024];   // store list of keys bound to this   
-   keyaction_t *ke;
-   
-   if(!(ke = G_KeyActionForName(action)))
-      return "unknown action";
-   
-   ret[0] = '\0';   // clear ret
-   
-   // sequential search -ugh
-
-   // FIXME: buffer overflow possible!
-   
-   for(i = 0; i < NUM_KEYS; ++i)
-   {
-      if(keybindings[i].bindings[ke->bclass] == ke)
-      {
-         if(ret[0])
-            strcat(ret, " + ");
-         strcat(ret, keybindings[i].name);
-      }
-   }
-   
-   return ret[0] ? ret : "none";
-}
-
-//
-// G_FirstBoundKey
-//
-// Get an ascii description of the first key bound to a particular 
-// action.
-//
-const char *G_FirstBoundKey(const char *action)
-{
-   int i;
-   static char ret[1024];
-   keyaction_t *ke;
-   
-   if(!(ke = G_KeyActionForName(action)))
-      return "unknown action";
-   
-   ret[0] = '\0';   // clear ret
-   
-   // sequential search -ugh
-   
-   for(i = 0; i < NUM_KEYS; ++i)
-   {
-      if(keybindings[i].bindings[ke->bclass] == ke)
-      {
-         strcpy(ret, keybindings[i].name);
-         break;
-      }
-   }
-   
-   return ret[0] ? ret : "none";
-}
-
-//
-// G_KeyResponder
-//
-// The main driver function for the entire key binding system
-//
-bool G_KeyResponder(event_t *ev, int bclass)
->>>>>>> 2e9359a7
 {
    static bool ctrldown;
-   bool ret = false;
+   static bool altdown;
+   InputKey *key = NULL;
+   InputAction *action = NULL;
+   KeyBind *kb = NULL;
+   bool processed_event = false;
 
    // do not index out of bounds
-<<<<<<< HEAD
    if(ev->data1 >= KBSS_NUM_KEYS)
       return false;
 
    // Check for ctrl/alt keys.
    if(ev->data1 == KEYD_RCTRL)
-=======
-   if(ev->data1 >= NUM_KEYS)
-      return ret;
-   
-   if(ev->data1 == KEYD_RCTRL)      // ctrl
->>>>>>> 2e9359a7
       ctrldown = (ev->type == ev_keydown);
-   
-   if(ev->type == ev_keydown)
-   {
-<<<<<<< HEAD
+   else if(ev->data1 == KEYD_RALT)
+      altdown = (ev->type == ev_keydown);
+
+   // netgame disconnect binding
+   if(opensocket && ctrldown && ev->data1 == 'd')
+   {
       char buffer[128];
 
       psnprintf(buffer, sizeof(buffer),
@@ -1533,199 +1043,17 @@
 void KeyBindingsSubSystem::runInputActions()
 {
    InputAction *action = NULL;
-=======
-      int key = tolower(ev->data1);
-      
-      if(opensocket &&                 // netgame disconnect binding
-         ctrldown && ev->data1 == 'd')
-      {
-         char buffer[128];
-         
-         psnprintf(buffer, sizeof(buffer),
-                   "disconnect from server?\n\n%s", DEH_String("PRESSYN"));
-         MN_Question(buffer, "disconnect leaving");
-         
-         // dont get stuck thinking ctrl is down
-         ctrldown = false;
-         return true;
-      }
-
-      //if(!keybindings[key].keydown[bclass])
-      {
-         keybindings[key].keydown[bclass] = true;
-                  
-         if(keybindings[key].bindings[bclass])
-         {
-            switch(keybindings[key].bindings[bclass]->type)
-            {
-            case at_variable:
-               *(keybindings[key].bindings[bclass]->value.variable) = 1;
-               break;
-
-            case at_function:
-               keybindings[key].bindings[bclass]->value.Handler(ev);
-               break;
-               
-            case at_conscmd:
-               if(!consoleactive) // haleyjd: not in console.
-                  C_RunTextCmd(keybindings[key].bindings[bclass]->name);
-               break;
-               
-            default:
-               break;
-            }
-            ret = true;
-         }
-      }
-   }
-   else if(ev->type == ev_keyup)
-   {
-      int key = tolower(ev->data1);
-
-      keybindings[key].keydown[bclass] = false;
-
-      if(keybindings[key].bindings[bclass])
-      {
-         switch(keybindings[key].bindings[bclass]->type)
-         {
-         case at_variable:
-            *(keybindings[key].bindings[bclass]->value.variable) = 0;
-            break;
-
-         case at_function:
-            keybindings[key].bindings[bclass]->value.Handler(ev);
-            break;
-            
-         default:
-            break;
-         }
-         ret = true;
-      }
-   }
-
-   return ret;
-}
-
-//===========================================================================
-//
-// Binding selection widget
-//
-// For menu: when we select to change a key binding the widget is used
-// as the drawer and responder
-//
-//===========================================================================
-
-static const char *binding_action; // name of action we are editing
-
-extern vfont_t *menu_font_normal;
-
-//
-// G_BindDrawer
-//
-// Draw the prompt box
-//
-void G_BindDrawer(void)
-{
-   const char *msg = "\n -= input new key =- \n";
-   int x, y, width, height;
-   
-   // draw the menu in the background   
-   MN_DrawMenu(current_menu);
-   
-   width  = V_FontStringWidth(menu_font_normal, msg);
-   height = V_FontStringHeight(menu_font_normal, msg);
-   x = (SCREENWIDTH  - width)  / 2;
-   y = (SCREENHEIGHT - height) / 2;
-   
-   // draw box   
-   V_DrawBox(x - 4, y - 4, width + 8, height + 8);
-
-   // write text in box   
-   V_FontWriteText(menu_font_normal, msg, x, y, &subscreen43);
-}
-
-//
-// G_BindResponder
-//
-// Responder for widget
-//
-bool G_BindResponder(event_t *ev)
-{
-   keyaction_t *action;
-   
-   if(ev->type != ev_keydown)
-      return false;
-
-   // do not index out of bounds
-   if(ev->data1 >= NUM_KEYS)
-      return false;
-   
-   // got a key - close box
-   current_menuwidget = NULL;
-
-   if(action_menu_toggle) // cancel
-   {
-      action_menu_toggle = false;
-      return true;
-   }
-   
-   if(!(action = G_KeyActionForName(binding_action)))
-   {
-      C_Printf(FC_ERROR "unknown action '%s'\n", binding_action);
-      return true;
-   }
-
-   // bind new key to action, if it is not already bound -- if it is,
-   // remove it
-   
-   if(keybindings[ev->data1].bindings[action->bclass] != action)
-      keybindings[ev->data1].bindings[action->bclass] = action;
-   else
-      keybindings[ev->data1].bindings[action->bclass] = NULL;
-
-   // haleyjd 10/16/05: clear state of action involved
-   keybindings[ev->data1].keydown[action->bclass] = false;
-   if(action->type == at_variable)
-      *(action->value.variable) = 0;
-   
-   return true;
-}
-
-menuwidget_t binding_widget = { G_BindDrawer, G_BindResponder, NULL, true };
-
-//
-// G_EditBinding
-//
-// Main Function
-//
-void G_EditBinding(const char *action)
-{
-   current_menuwidget = &binding_widget;
-   binding_action = action;
-}
-
-//===========================================================================
-//
-// Load/Save defaults
-//
-//===========================================================================
->>>>>>> 2e9359a7
 
    while((action = names_to_actions->tableIterator(action)))
       action->Think();
 }
 
-<<<<<<< HEAD
 void KeyBindingsSubSystem::loadKeyBindings()
-=======
-static char *cfg_file = NULL; 
-
-void G_LoadDefaults(void)
->>>>>>> 2e9359a7
 {
    char *temp = NULL;
    size_t len;
    DWFILE dwfile, *file = &dwfile;
+   InputAction *action = NULL;
 
    len = M_StringAlloca(&temp, 1, 18, usergamepath);
 
@@ -1764,32 +1092,27 @@
    C_RunScript(file);
 
    D_Fclose(file);
-<<<<<<< HEAD
 
    while((action = names_to_actions->tableIterator(action)))
       key_bindings.updateBoundKeyDescription(action);
 }
 
 void KeyBindingsSubSystem::saveKeyBindings()
-=======
-}
-
-void G_SaveDefaults(void)
->>>>>>> 2e9359a7
 {
    FILE *file;
-   int i, j;
+   bool in_bind;
+   InputKey *key = NULL;
+   KeyBind *kb = NULL;
 
    if(!cfg_file)         // check defaults have been loaded
       return;
-   
+
    if(!(file = fopen(cfg_file, "w")))
    {
       C_Printf(FC_ERROR"Couldn't open keys.csc for write access.\n");
       return;
    }
 
-<<<<<<< HEAD
    // write key bindings
    while((key = names_to_keys->tableIterator(key)))
    {
@@ -1827,24 +1150,29 @@
       // [CG] Now write press-only binds.
       in_bind = false;
       while((kb = keys_to_actions->keyIterator(kb, key->getName())))
-=======
-  // write key bindings
-
-   for(i = 0; i < NUM_KEYS; ++i)
-   {
-      // haleyjd 07/03/04: support multiple binding classes
-      for(j = 0; j < NUMKEYACTIONCLASSES; ++j)
->>>>>>> 2e9359a7
-      {
-         if(keybindings[i].bindings[j])
+      {
+         if(!kb->isPressOnly())
+            continue;
+
+         if(!in_bind)
          {
-            const char *keyname = keybindings[i].name;
-
-            // haleyjd 07/10/09: semicolon requires special treatment.
-            if(keyname[0] == ';')
-               keyname = "\";\"";
-
-<<<<<<< HEAD
+            fprintf(file, "bind +%s \"", key->getName());
+            in_bind = true;
+         }
+         else
+            fprintf(file, ";");
+
+         if(kb->isActivateOnly())
+            fprintf(file, "+%s", kb->getActionName());
+         else if(kb->isDeactivateOnly())
+            fprintf(file, "-%s", kb->getActionName());
+         else
+            fprintf(file, "%s", kb->getActionName());
+      }
+
+      if(in_bind)
+         fprintf(file, "\"\n");
+
       // [CG] Finally write release-only binds.
       in_bind = false;
       while((kb = keys_to_actions->keyIterator(kb, key->getName())))
@@ -1856,19 +1184,28 @@
          {
             fprintf(file, "bind -%s \"", key->getName());
             in_bind = true;
-=======
-            fprintf(file, "bind %s \"%s\"\n",
-                    keyname,
-                    keybindings[i].bindings[j]->name);
->>>>>>> 2e9359a7
          }
-      }
-   }
-   
+         else
+            fprintf(file, ";");
+
+         if(kb->isActivateOnly())
+            fprintf(file, "+%s", kb->getActionName());
+         else if(kb->isDeactivateOnly())
+            fprintf(file, "-%s", kb->getActionName());
+         else
+            fprintf(file, "%s", kb->getActionName());
+      }
+
+      if(in_bind)
+         fprintf(file, "\"\n");
+   }
+
+   // Save command batches
+   C_SaveCommandBatches(file);
+
    fclose(file);
 }
 
-<<<<<<< HEAD
 InputKey* KeyBindingsSubSystem::getKey(int index)
 {
    if(index >= KBSS_NUM_KEYS)
@@ -1928,6 +1265,9 @@
 int action_mlook;       // mlook activation
 int action_lookup;      // key-look up
 int action_lookdown;    // key-look down
+int action_flyup;       // fly upwards
+int action_flydown;     // fly downwards
+int action_flycenter;   // fly straight ahead
 int action_center;      // key-look centerview
 int action_weapon1;     // select weapon 1
 int action_weapon2;     // select weapon 2
@@ -2105,26 +1445,25 @@
 // default script:
 
 //=============================================================================
-=======
-//===========================================================================
->>>>>>> 2e9359a7
 //
 // Console Commands
 //
-//===========================================================================
-
+
+//
+// bind
+//
+// Bind a key to one or more actions.
+//
 CONSOLE_COMMAND(bind, 0)
 {
-   if(Console.argc >= 2)
-   {
-      G_BindKeyToAction(Console.argv[0]->constPtr(),
-                        Console.argv[1]->constPtr());
-   }
-   else if(Console.argc == 1)
-   {
-      int key = G_KeyForName(Console.argv[0]->constPtr());
-
-<<<<<<< HEAD
+   if(Console.argc == 1)
+   {
+      InputKey *key = NULL;
+      InputAction *action = NULL;
+      KeyBind *kb = NULL;
+      const char *key_name = Console.argv[0]->constPtr();
+      bool found_bind = false;
+
       if(!(key = key_bindings.getKey(key_name)))
       {
          C_Printf(FC_ERROR "no such key!\n");
@@ -2144,65 +1483,34 @@
          );
 
          found_bind = true;
-=======
-      if(key < 0)
-         C_Printf(FC_ERROR "no such key!\n");
-      else
-      {
-         // haleyjd 07/03/04: multiple binding class support
-         int j;
-         bool foundBinding = false;
-         
-         for(j = 0; j < NUMKEYACTIONCLASSES; ++j)
-         {
-            if(keybindings[key].bindings[j])
-            {
-               C_Printf("%s bound to %s (class %d)\n",
-                        keybindings[key].name,
-                        keybindings[key].bindings[j]->name,
-                        keybindings[key].bindings[j]->bclass);
-               foundBinding = true;
-            }
-         }
-         if(!foundBinding)
-            C_Printf("%s not bound\n", keybindings[key].name);
->>>>>>> 2e9359a7
-      }
-   }
-<<<<<<< HEAD
+      }
+
+      if(!found_bind)
+         C_Printf("%s is not bound.\n", key->getName());
+   }
    else if(Console.argc == 2)
    {
       key_bindings.bindKeyToActions(
          Console.argv[0]->constPtr(), *(Console.argv[1])
       );
    }
-=======
->>>>>>> 2e9359a7
    else
-      C_Printf("usage: bind key action\n");
+      C_Printf("usage: bind key <action>\n");
 }
 
 // haleyjd: utility functions
 CONSOLE_COMMAND(listactions, 0)
 {
-<<<<<<< HEAD
    InputAction *action = NULL;
 
    while((action = key_bindings.actionIterator(action)))
       action->print();
-=======
+}
+
+CONSOLE_COMMAND(listkeys, 0)
+{
    int i;
-   
-   for(i = 0; i < num_keyactions; ++i)
-      C_Printf("%s\n", keyactions[i].name);
->>>>>>> 2e9359a7
-}
-
-CONSOLE_COMMAND(listkeys, 0)
-{
-   int i;
-
-<<<<<<< HEAD
+
    for(i = 0; i < KBSS_NUM_KEYS; ++i)
       C_Printf("%s\n", key_bindings.getKey(i)->getName());
 }
@@ -2223,35 +1531,49 @@
    }
 
    return action_categories;
-=======
-   for(i = 0; i < NUM_KEYS; ++i)
-      C_Printf("%s\n", keybindings[i].name);
->>>>>>> 2e9359a7
 }
 
 CONSOLE_COMMAND(unbind, 0)
 {
-   int key;
-   int bclass = -1;
+   int category = -1;
+   const char *kname;
+   bool found_bind = false;
+   bool ignored_console_or_menu_actions = false;
+   KeyBind *kb = NULL;
+   InputKey *key = NULL;
+   DLListItem<KeyBind> *binds = NULL;
 
    if(Console.argc < 1)
    {
-      C_Printf("usage: unbind key [class]\n");
+      C_Printf("usage: unbind key [category]\n");
       return;
    }
 
-   // allow specification of a binding class
+   kname = Console.argv[0]->constPtr();
+
+   // allow specification of a binding category
    if(Console.argc == 2)
    {
-      bclass = Console.argv[1]->toInt();
-
-      if(bclass < 0 || bclass >= NUMKEYACTIONCLASSES)
-      {
-         C_Printf(FC_ERROR "invalid action class %d\n", bclass);
+      int category_flags;
+
+      category = Console.argv[1]->toInt();
+      category_flags = 1 << category;
+
+      if((!(category_flags & G_allActionCategories())) ||
+         (category_flags == kac_none))
+      {
+         C_Printf(FC_ERROR "invalid action category %d\n", category);
+         C_Printf(
+            FC_ERROR " %d/%d, %d/%d, %d.\n",
+            category,
+            G_allActionCategories(),
+            category_flags,
+            kac_none,
+            category_flags & G_allActionCategories()
+         );
          return;
       }
    }
-<<<<<<< HEAD
 
    if(!(key = key_bindings.getKey(kname)))
    {
@@ -2276,74 +1598,41 @@
       action_category = action->getCategory();
 
       if(action_category == kac_menu || action_category == kac_console)
-=======
-   
-   if((key = G_KeyForName(Console.argv[0]->constPtr())) != -1)
-   {
-      if(bclass == -1)
->>>>>>> 2e9359a7
-      {
-         // unbind all actions
-         int j;
-
-<<<<<<< HEAD
+      {
+         ignored_console_or_menu_actions = true;
+         continue;
+      }
+
       found_bind = true;
       key_bindings.removeBind(&kb);
    }
-=======
-         C_Printf("unbound key %s from all actions\n", Console.argv[0]->constPtr());
->>>>>>> 2e9359a7
-
-         if(keybindings[key].bindings[kac_menu] ||
-            keybindings[key].bindings[kac_console])
-         {
+
+   if(found_bind)
+   {
+      if(category == -1)
+      {
+         C_Printf("unbound key %s from all actions\n", kname);
+         if(ignored_console_or_menu_actions)
             C_Printf(FC_ERROR " console and menu actions ignored\n");
-         }
-         
-         for(j = 0; j < NUMKEYACTIONCLASSES; ++j)
-         {
-            // do not release menu or console actions in this manner
-            if(j != kac_menu && j != kac_console)
-               keybindings[key].bindings[j] = NULL;
-         }
       }
       else
-      {
-         keyaction_t *ke = keybindings[key].bindings[bclass];
-
-         if(ke)
-         {
-            C_Printf("unbound key %s from action %s\n", Console.argv[0]->constPtr(), ke->name);
-            keybindings[key].bindings[bclass] = NULL;
-         }
-         else
-            C_Printf("key %s has no binding in class %d\n", Console.argv[0]->constPtr(), bclass);
-      }
-   }
+         C_Printf("unbound key %s from category %d actions\n", kname, category);
+   }
+   else if(category == -1)
+      C_Printf("No actions bound to key %s.\n", kname);
    else
-      C_Printf("unknown key %s\n", Console.argv[0]->constPtr());
-}
+      C_Printf("No actions bound to key %s in category %d.\n", kname, category);
+}
+
 
 CONSOLE_COMMAND(unbindall, 0)
 {
-<<<<<<< HEAD
    KeyBind *kb = NULL;
 
    while((kb = key_bindings.keyBindIterator(NULL)))
       key_bindings.removeBind(&kb);
 
    C_Printf("key bindings cleared\n");
-=======
-   int i, j;
-   
-   C_Printf("clearing all key bindings\n");
-   
-   for(i = 0; i < NUM_KEYS; ++i)
-   {
-      for(j = 0; j < NUMKEYACTIONCLASSES; ++j)
-         keybindings[i].bindings[j] = NULL;
-   }
->>>>>>> 2e9359a7
 }
 
 //
@@ -2354,25 +1643,10 @@
 //
 CONSOLE_COMMAND(bindings, 0)
 {
-   int i, j;
-
-<<<<<<< HEAD
+   KeyBind *kb = NULL;
+
    while((kb = key_bindings.keyBindIterator(kb)))
       C_Printf("%s : %s\n", kb->getKeyName(), kb->getActionName());
-=======
-   for(i = 0; i < NUM_KEYS; i++)
-   {
-      for(j = 0; j < NUMKEYACTIONCLASSES; ++j)
-      {
-         if(keybindings[i].bindings[j])
-         {
-            C_Printf("%s : %s\n",
-                     keybindings[i].name,
-                     keybindings[i].bindings[j]->name);
-         }
-      }
-   }
->>>>>>> 2e9359a7
 }
 
 void G_Bind_AddCommands()
