// Emacs style mode select   -*- C -*- vi:ts=3 sw=3:
//-----------------------------------------------------------------------------
//
// This module, except for code marked otherwise, is covered by the
// ZDoom source distribution license, which is included in the
// Eternity source distribution, and is compatible with the terms of
// the GNU General Public License.
//
// See that license file for details.
//
//--------------------------------------------------------------------------
//
// DESCRIPTION:
//
// 3D Mobj Clipping Code
//
// Largely from zdoom, this system seems to be more reliable than our old one.
// It is also kept totally separate from the old clipping code to avoid the
// entangling problems the earlier code had.
//
//-----------------------------------------------------------------------------

#include "z_zone.h"
#include "i_system.h"
#include "d_gi.h"
#include "d_mod.h"
#include "doomdef.h"
#include "doomstat.h"
#include "e_states.h"
#include "e_things.h"
#include "m_bbox.h"
#include "m_random.h"
#include "p_map.h"
#include "p_maputl.h"
#include "p_mobj.h"
#include "p_inter.h"
#include "p_partcl.h"
#include "p_setup.h"
#include "r_main.h"

// [CG] Added.
#include "sv_main.h"

// I HATE GLOBALS!!!
extern fixed_t   FloatBobOffsets[64];

//
// P_ZMovementTest
//
// Attempt vertical movement.
//
// haleyjd 06/28/06: Derived from P_ZMovement. Does the same logic, but
// without any side-effects so that it's reversible: the only thing changed
// is mo->z, which will be reset before the real move takes place.
//
static void P_ZMovementTest(mobj_t *mo)
{
   // killough 7/11/98:
   // BFG fireballs bounced on floors and ceilings in Pre-Beta Doom
   // killough 8/9/98: added support for non-missile objects bouncing
   // (e.g. grenade, mine, pipebomb)

   if(mo->flags & MF_BOUNCES && mo->momz)
   {
      mo->z += mo->momz;

      if(mo->z <= mo->floorz)                  // bounce off floors
      {
         mo->z = mo->floorz;

         if(mo->momz < 0)
         {
            // killough 11/98: touchy objects explode on impact
            if(mo->flags & MF_TOUCHY && mo->intflags & MIF_ARMED &&
               mo->health > 0)
               return;
            else if(mo->flags & MF_FLOAT && sentient(mo))
               goto floater;
         }
      }
      else if(mo->z >= mo->ceilingz - mo->height) // bounce off ceilings
      {
         mo->z = mo->ceilingz - mo->height;
         if(mo->momz > 0)
         {
            if(!(mo->subsector->sector->intflags & SIF_SKY))
               if(mo->flags & MF_MISSILE)
                  return;      // missiles don't bounce off skies

            if(mo->flags & MF_FLOAT && sentient(mo))
               goto floater;

            return;
         }
      }
      else
      {
         if(mo->flags & MF_FLOAT && sentient(mo))
            goto floater;
         return;
      }
   }

   // adjust altitude
   mo->z += mo->momz;

floater:

   // float down towards target if too close

   if(!((mo->flags ^ MF_FLOAT) & (MF_FLOAT | MF_SKULLFLY | MF_INFLOAT)) &&
      mo->target)     // killough 11/98: simplify
   {
      fixed_t delta;
      if(P_AproxDistance(mo->x - mo->target->x, mo->y - mo->target->y) <
         D_abs(delta = mo->target->z + (mo->height >> 1) - mo->z) * 3)
         mo->z += delta < 0 ? -FLOATSPEED : FLOATSPEED;
   }

   // clip movement

   if(mo->z <= mo->floorz)
      mo->z = mo->floorz;

   if(mo->z + mo->height > mo->ceilingz)
      mo->z = mo->ceilingz - mo->height;
}

static mobj_t *testz_mobj; // used to hold object found by P_TestMobjZ

//
// PIT_TestMobjZ
//
// Derived from zdoom; iterator function for P_TestMobjZ
//
static boolean PIT_TestMobjZ(mobj_t *thing)
{
   fixed_t blockdist = thing->radius + clip.thing->radius;

   if(!(thing->flags & MF_SOLID) ||                      // non-solid?
      thing->flags & (MF_SPECIAL|MF_NOCLIP|MF_CORPSE) || // other is special?
      clip.thing->flags & MF_SPECIAL ||                   // this is special?
      thing == clip.thing ||                              // same as self?
      clip.thing->z > thing->z + thing->height ||         // over?
      clip.thing->z + clip.thing->height <= thing->z)      // under?
   {
      return true;
   }

   // test against collision - from PIT_CheckThing:
   if(D_abs(thing->x - clip.x) >= blockdist ||
      D_abs(thing->y - clip.y) >= blockdist)
      return true;

   // the thing may be blocking; save a pointer to it
   testz_mobj = thing;
   return false;
}

//
// P_TestMobjZ
//
// From zdoom; tests a thing's z position for validity.
//
boolean P_TestMobjZ(mobj_t *mo)
{
   int xl, xh, yl, yh, x, y;

   // a no-clipping thing is always good
   if(mo->flags & MF_NOCLIP)
      return true;

   clip.x = mo->x;
   clip.y = mo->y;
   clip.thing = mo;

   // standard blockmap bounding box extension
   clip.bbox[BOXLEFT]   = clip.x - mo->radius;
   clip.bbox[BOXRIGHT]  = clip.x + mo->radius;
   clip.bbox[BOXBOTTOM] = clip.y - mo->radius;
   clip.bbox[BOXTOP]    = clip.y + mo->radius;

   xl = (clip.bbox[BOXLEFT]   - bmaporgx - MAXRADIUS) >> MAPBLOCKSHIFT;
   xh = (clip.bbox[BOXRIGHT]  - bmaporgx + MAXRADIUS) >> MAPBLOCKSHIFT;
   yl = (clip.bbox[BOXBOTTOM] - bmaporgy - MAXRADIUS) >> MAPBLOCKSHIFT;
   yh = (clip.bbox[BOXTOP]    - bmaporgy + MAXRADIUS) >> MAPBLOCKSHIFT;

   // standard P_BlockThingsIterator loop
   for(x = xl; x <= xh; ++x)
      for(y = yl; y <= yh; ++y)
         if(!P_BlockThingsIterator(x, y, PIT_TestMobjZ))
            return false;

   return true;
}

//
// P_GetThingUnder
//
// If we're standing on something, this function will return it. Otherwise,
// it'll return NULL.
//
mobj_t *P_GetThingUnder(mobj_t *mo)
{
   // save the current z coordinate
   fixed_t mo_z = mo->z;

   // fake the move, then test
   P_ZMovementTest(mo);
   testz_mobj = NULL;
   P_TestMobjZ(mo);

   // restore z
   mo->z = mo_z;

   return testz_mobj;
}

//
// P_SBlockThingsIterator
//
// Special version of P_BlockThingsIterator: takes an actor from which to start
// a search, which is an extension borrowed from zdoom and is needed for 3D
// object clipping.
//
boolean P_SBlockThingsIterator(int x, int y, boolean (*func)(mobj_t *),
                               mobj_t *actor)
{
   mobj_t *mobj;

   if(x < 0 || y < 0 || x >= bmapwidth || y >= bmapheight)
      return true;

   if(actor == NULL)
      mobj = blocklinks[y * bmapwidth + x];
   else
      mobj = actor->bnext;

   for(; mobj; mobj = mobj->bnext)
      if(!func(mobj))
         return false;

   return true;
}

static mobj_t *stepthing;

extern boolean PIT_CheckLine(line_t *ld);

extern boolean P_Touched(mobj_t *thing, mobj_t *tmthing);
extern int     P_MissileBlockHeight(mobj_t *mo);
extern boolean P_CheckPickUp(mobj_t *thing, mobj_t *tmthing);
extern boolean P_SkullHit(mobj_t *thing, mobj_t *tmthing);

//
// PIT_CheckThing3D
//
static boolean PIT_CheckThing3D(mobj_t *thing) // killough 3/26/98: make static
{
   fixed_t topz;      // haleyjd: from zdoom
   fixed_t blockdist;
   int damage;

   // EDF FIXME: haleyjd 07/13/03: these may be temporary fixes
   static int bruiserType = -1;
   static int knightType  = -1;

   if(bruiserType == -1)
   {
      bruiserType = E_ThingNumForDEHNum(MT_BRUISER);
      knightType  = E_ThingNumForDEHNum(MT_KNIGHT);
   }

   // killough 11/98: add touchy things
   if(!(thing->flags & (MF_SOLID|MF_SPECIAL|MF_SHOOTABLE|MF_TOUCHY)))
      return true;

   blockdist = thing->radius + clip.thing->radius;

   if(D_abs(thing->x - clip.x) >= blockdist ||
      D_abs(thing->y - clip.y) >= blockdist)
      return true; // didn't hit it

   // killough 11/98:
   //
   // This test has less information content (it's almost always false), so it
   // should not be moved up to first, as it adds more overhead than it removes.

   // don't clip against self

   if(thing == clip.thing)
      return true;

   // haleyjd 1/17/00: set global hit reference
   clip.BlockingMobj = thing;

   // haleyjd: from zdoom: OVER_UNDER
   topz = thing->z + thing->height;

   if(!(clip.thing->flags & (MF_FLOAT|MF_MISSILE|MF_SKULLFLY|MF_NOGRAVITY)) &&
      (thing->flags & MF_SOLID))
   {
      // [RH] Let monsters walk on actors as well as floors
      if(((clip.thing->flags & MF_COUNTKILL) || (clip.thing->flags3 & MF3_KILLABLE)) &&
         topz >= clip.floorz && topz <= clip.thing->z + 24*FRACUNIT)
      {
         stepthing = thing;
         clip.floorz = topz;
      }
   }

   if(clip.thing->flags3 & MF3_PASSMOBJ)
   {
      // check if a mobj passed over/under another object

      // Some things prefer not to overlap each other, if possible
      if(clip.thing->flags3 & thing->flags3 & MF3_DONTOVERLAP)
         return false;

      // haleyjd: touchies need to explode if being exactly touched
      if(thing->flags & MF_TOUCHY && !(clip.thing->intflags & MIF_NOTOUCH))
      {
         if(clip.thing->z == topz || clip.thing->z + clip.thing->height == thing->z)
         {
            P_Touched(thing, clip.thing);
            // haleyjd: make the thing fly up a bit so it can run across
            clip.thing->momz += FRACUNIT;
            return true;
         }
      }

      if((clip.thing->z >= topz) || (clip.thing->z + clip.thing->height <= thing->z))
         return true;
   }

   // killough 11/98:
   //
   // TOUCHY flag, for mines or other objects which die on contact with solids.
   // If a solid object of a different type comes in contact with a touchy
   // thing, and the touchy thing is not the sole one moving relative to fixed
   // surroundings such as walls, then the touchy thing dies immediately.

   if(!(clip.thing->intflags & MIF_NOTOUCH)) // haleyjd: not when just testing
      if(P_Touched(thing, clip.thing))
         return true;

   // check for skulls slamming into things

   if(P_SkullHit(thing, clip.thing))
      return false;

   // missiles can hit other things
   // killough 8/10/98: bouncing non-solid things can hit other things too

   if(clip.thing->flags & MF_MISSILE ||
      (clip.thing->flags & MF_BOUNCES && !(clip.thing->flags & MF_SOLID)))
   {
      // haleyjd 07/06/05: some objects may use info->height instead
      // of their current height value in this situation, to avoid
      // altering the playability of maps when 3D object clipping
      // with corrected thing heights is enabled.
      int height = P_MissileBlockHeight(thing);

      // haleyjd: some missiles can go through ghosts
      if(thing->flags3 & MF3_GHOST && clip.thing->flags3 & MF3_THRUGHOST)
         return true;

      // see if it went over / under

      if(clip.thing->z > thing->z + height) // haleyjd 07/06/05
         return true;    // overhead

      if(clip.thing->z + clip.thing->height < thing->z)
         return true;    // underneath

      if(clip.thing->target &&
         (clip.thing->target->type == thing->type ||
          (clip.thing->target->type == knightType && thing->type == bruiserType)||
          (clip.thing->target->type == bruiserType && thing->type == knightType)))
      {
         if(thing == clip.thing->target)
            return true;                // Don't hit same species as originator.
         else if(!(thing->player))      // Explode, but do no damage.
            return false;               // Let players missile other players.
      }

      // haleyjd 10/15/08: rippers
      if(clip.thing->flags3 & MF3_RIP)
      {
         // TODO: P_RipperBlood
         /*
         if(!(thing->flags&MF_NOBLOOD))
         {
            // Ok to spawn some blood
            P_RipperBlood(tmthing);
         }
         */

         // TODO: ripper sound - gamemode dependent? thing dependent?
         //S_StartSound(clip.thing, sfx_ripslop);

         damage = ((P_Random(pr_rip) & 3) + 2) * clip.thing->damage;

         P_DamageMobj(thing, clip.thing, clip.thing->target, damage,
                      clip.thing->info->mod);

         if(thing->flags2 & MF2_PUSHABLE &&
            !(clip.thing->flags3 & MF3_CANNOTPUSH))
         {
            // Push thing
            thing->momx += clip.thing->momx >> 2;
            thing->momy += clip.thing->momy >> 2;
         }

         // TODO: huh?
         //numspechit = 0;
         return true;
      }

      // killough 8/10/98: if moving thing is not a missile, no damage
      // is inflicted, and momentum is reduced if object hit is solid.

      if(!(clip.thing->flags & MF_MISSILE))
      {
         if(!(thing->flags & MF_SOLID))
            return true;
         else
         {
            clip.thing->momx = -clip.thing->momx;
            clip.thing->momy = -clip.thing->momy;
            if(!(clip.thing->flags & MF_NOGRAVITY))
            {
               clip.thing->momx >>= 2;
               clip.thing->momy >>= 2;
            }

            return false;
         }
      }

      if(!(thing->flags & MF_SHOOTABLE))
         return !(thing->flags & MF_SOLID); // didn't do any damage

      // damage / explode

      damage = ((P_Random(pr_damage)%8)+1)*clip.thing->damage;
      P_DamageMobj(thing, clip.thing, clip.thing->target, damage,
                   clip.thing->info->mod);

      // don't traverse any more
      return false;
   }

   // haleyjd 1/16/00: Pushable objects -- at last!
   //   This is remarkably simpler than I had anticipated!

   if(thing->flags2 & MF2_PUSHABLE && !(clip.thing->flags3 & MF3_CANNOTPUSH))
   {
      // transfer one-fourth momentum along the x and y axes
      thing->momx += clip.thing->momx / 4;
      thing->momy += clip.thing->momy / 4;
   }

   // check for special pickup

   if(thing->flags & MF_SPECIAL
      // [RH] The next condition is to compensate for the extra height
      // that gets added by P_CheckPosition() so that you cannot pick
      // up things that are above your true height.
      && thing->z < clip.thing->z + clip.thing->height - 24*FRACUNIT)
      return P_CheckPickUp(thing, clip.thing);

   // killough 3/16/98: Allow non-solid moving objects to move through solid
   // ones, by allowing the moving thing (tmthing) to move if it's non-solid,
   // despite another solid thing being in the way.
   // killough 4/11/98: Treat no-clipping things as not blocking

   return !((thing->flags & MF_SOLID && !(thing->flags & MF_NOCLIP))
          && (clip.thing->flags & MF_SOLID || demo_compatibility));
}

//
// P_CheckPosition3D
//
// A 3D version of P_CheckPosition.
//
boolean P_CheckPosition3D(mobj_t *thing, fixed_t x, fixed_t y)
{
   int xl, xh, yl, yh, bx, by;
   subsector_t *newsubsec;
   fixed_t thingdropoffz;

   // haleyjd: from zdoom:
   mobj_t  *thingblocker;
   //mobj_t  *fakedblocker;
   fixed_t realheight = thing->height;

#ifdef RANGECHECK
   if(demo_version < 329)
      I_Error("P_CheckPosition3D: called in an old demo!\n");
#endif

   clip.thing = thing;

   clip.x = x;
   clip.y = y;

   clip.bbox[BOXTOP]    = y + clip.thing->radius;
   clip.bbox[BOXBOTTOM] = y - clip.thing->radius;
   clip.bbox[BOXRIGHT]  = x + clip.thing->radius;
   clip.bbox[BOXLEFT]   = x - clip.thing->radius;

   newsubsec = R_PointInSubsector(x,y);
   clip.floorline = clip.blockline = clip.ceilingline = NULL; // killough 8/1/98

   // Whether object can get out of a sticky situation:
   clip.unstuck = thing->player &&        // only players
      thing->player->mo == thing;        // not voodoo dolls

   // The base floor / ceiling is from the subsector
   // that contains the point.
   // Any contacted lines the step closer together
   // will adjust them.

#ifdef R_LINKEDPORTALS
   if(demo_version >= 333 && newsubsec->sector->f_pflags & PS_PASSABLE && 
      !(clip.thing->flags & MF_NOCLIP))
      clip.floorz = clip.dropoffz = newsubsec->sector->floorheight - (1024 * FRACUNIT);
   else
#endif
      clip.floorz = clip.dropoffz = newsubsec->sector->floorheight;

#ifdef R_LINKEDPORTALS
   if(demo_version >= 333 && newsubsec->sector->c_pflags & PS_PASSABLE &&
      !(clip.thing->flags & MF_NOCLIP))
      clip.ceilingz = newsubsec->sector->ceilingheight + (1024 * FRACUNIT);
   else
#endif
      clip.ceilingz = newsubsec->sector->ceilingheight;

   clip.secfloorz = clip.passfloorz = clip.floorz;
   clip.secceilz = clip.passceilz = clip.ceilingz;

   // haleyjd
   clip.floorpic = newsubsec->sector->floorpic;
   // SoM: 09/07/02: 3dsides monster fix
   clip.touch3dside = 0;
   validcount++;

   clip.numspechit = 0;

   // haleyjd 06/28/06: skullfly check from zdoom
   if(clip.thing->flags & MF_NOCLIP && !(clip.thing->flags & MF_SKULLFLY))
      return true;

   // Check things first, possibly picking things up.
   // The bounding box is extended by MAXRADIUS
   // because mobj_ts are grouped into mapblocks
   // based on their origin point, and can overlap
   // into adjacent blocks by up to MAXRADIUS units.

   xl = (clip.bbox[BOXLEFT]   - bmaporgx - MAXRADIUS) >> MAPBLOCKSHIFT;
   xh = (clip.bbox[BOXRIGHT]  - bmaporgx + MAXRADIUS) >> MAPBLOCKSHIFT;
   yl = (clip.bbox[BOXBOTTOM] - bmaporgy - MAXRADIUS) >> MAPBLOCKSHIFT;
   yh = (clip.bbox[BOXTOP]    - bmaporgy + MAXRADIUS) >> MAPBLOCKSHIFT;

   clip.BlockingMobj = NULL; // haleyjd 1/17/00: global hit reference
   thingblocker = NULL;
   //fakedblocker = NULL;
   stepthing    = NULL;

   // [RH] Fake taller height to catch stepping up into things.
   if(thing->player)
      thing->height = realheight + 24*FRACUNIT;

   for(bx = xl; bx <= xh; ++bx)
   {
      for(by = yl; by <= yh; ++by)
      {
         // haleyjd: from zdoom:
         mobj_t *robin = NULL;

         do
         {
            if(!P_SBlockThingsIterator(bx, by, PIT_CheckThing3D, robin))
            {
               // [RH] If a thing can be stepped up on, we need to continue checking
               // other things in the blocks and see if we hit something that is
               // definitely blocking. Otherwise, we need to check the lines, or we
               // could end up stuck inside a wall.
               if(clip.BlockingMobj == NULL)
               {
                  // Thing slammed into something; don't let it move now.
                  thing->height = realheight;

                  return false;
               }
               else if(!clip.BlockingMobj->player &&
                       !(thing->flags & (MF_FLOAT|MF_MISSILE|MF_SKULLFLY)) &&
                       clip.BlockingMobj->z + clip.BlockingMobj->height-thing->z <= 24*FRACUNIT)
               {
                  if(thingblocker == NULL || clip.BlockingMobj->z > thingblocker->z)
                     thingblocker = clip.BlockingMobj;
                  robin = clip.BlockingMobj;
                  clip.BlockingMobj = NULL;
               }
               else if(thing->player &&
                       thing->z + thing->height - clip.BlockingMobj->z <= 24*FRACUNIT)
               {
                  if(thingblocker)
                  {
                     // There is something to step up on. Return this thing as
                     // the blocker so that we don't step up.
                     thing->height = realheight;

                     return false;
                  }
                  // Nothing is blocking us, but this actor potentially could
                  // if there is something else to step on.
                  //fakedblocker = clip.BlockingMobj;
                  robin = clip.BlockingMobj;
                  clip.BlockingMobj = NULL;
               }
               else
               { // Definitely blocking
                  thing->height = realheight;

                  return false;
               }
            }
            else
               robin = NULL;
         }
         while(robin);
      }
   }

   // check lines

   clip.BlockingMobj = NULL; // haleyjd 1/17/00: global hit reference
   thing->height = realheight;
   if(clip.thing->flags & MF_NOCLIP)
      return (clip.BlockingMobj = thingblocker) == NULL;

   xl = (clip.bbox[BOXLEFT]   - bmaporgx) >> MAPBLOCKSHIFT;
   xh = (clip.bbox[BOXRIGHT]  - bmaporgx) >> MAPBLOCKSHIFT;
   yl = (clip.bbox[BOXBOTTOM] - bmaporgy) >> MAPBLOCKSHIFT;
   yh = (clip.bbox[BOXTOP]    - bmaporgy) >> MAPBLOCKSHIFT;

   thingdropoffz = clip.floorz;
   clip.floorz = clip.dropoffz;

   for(bx = xl; bx <= xh; ++bx)
      for(by = yl; by <= yh; ++by)
         if(!P_BlockLinesIterator(bx, by, PIT_CheckLine))
            return false; // doesn't fit

   if(clip.ceilingz - clip.floorz < thing->height)
      return false;

   if(stepthing != NULL)
      clip.dropoffz = thingdropoffz;

   return (clip.BlockingMobj = thingblocker) == NULL;
}

//
// P_CheckPositionExt
//
// Calls the 3D version of P_CheckPosition, and also performs an additional
// floorz/ceilingz clip. This is just for testing, and stuff like collecting
// powerups and exploding touchy objects won't happen.
//
boolean P_CheckPositionExt(mobj_t *mo, fixed_t x, fixed_t y)
{
   int flags;
   boolean xygood;

   // save the thing's flags, some flags must be removed to avoid side effects
   flags = mo->flags;
   mo->flags &= ~MF_PICKUP;
   mo->intflags |= MIF_NOTOUCH; // haleyjd: don't blow up touchies!

   xygood = P_CheckPosition(mo, x, y);
   mo->flags = flags;
   mo->intflags &= ~MIF_NOTOUCH;

   if(xygood)
   {
      fixed_t z = mo->z;

      if(mo->flags2 & MF2_FLOATBOB)
         z -= FloatBobOffsets[(mo->floatbob + leveltime - 1) & 63];

      if(z < mo->floorz || z + mo->height > mo->ceilingz)
         return false;
   }

   return xygood;
}

//=============================================================================
//
// Sector Movement
//

static int moveamt;
static int crushchange;
static sector_t *movesec;
static int nofit;
static MobjCollection intersectors; // haleyjd: use MobjCollection

//
// P_AdjustFloorCeil
//
// From zdoom: what our system was mostly lacking.
//
static boolean P_AdjustFloorCeil(mobj_t *thing, boolean midtex)
{
   boolean isgood;
   unsigned int oldfl3 = thing->flags3;

   // haleyjd: ALL things must be treated as PASSMOBJ when moving
   // 3DMidTex lines, otherwise you get stuck in them.
   if(midtex)
      thing->flags3 |= MF3_PASSMOBJ;

   isgood = P_CheckPosition3D(thing, thing->x, thing->y);

   thing->floorz     = clip.floorz;
   thing->secfloorz  = clip.secfloorz;
   thing->passfloorz = clip.passfloorz;
   thing->ceilingz   = clip.ceilingz;
   thing->secceilz   = clip.secceilz;
   thing->passceilz  = clip.passceilz;
   thing->dropoffz   = clip.dropoffz; // killough 11/98: remember dropoffs

   thing->flags3 = oldfl3;

   return isgood;
}

//
// PIT_FindAboveIntersectors
//
// haleyjd: From zdoom. I was about to implement this exact type of iterative
// check for each sector movement type when I noticed this is how zdoom does it
// already. This and the other functions below gather up things that are in
// over/under situations with an object being moved by a sector floor or
// ceiling so that they can be dealt with uniformly at one time.
//
static boolean PIT_FindAboveIntersectors(mobj_t *thing)
{
   fixed_t blockdist;
   if(!(thing->flags & MF_SOLID) ||               // Can't hit thing?
      (thing->flags & (MF_CORPSE|MF_SPECIAL)) ||  // Corpse or special?
      thing == clip.thing)                         // clipping against self?
      return true;

   blockdist = thing->radius + clip.thing->radius;

   // Didn't hit thing?
   if(D_abs(thing->x - clip.x) >= blockdist ||
      D_abs(thing->y - clip.y) >= blockdist)
      return true;

   // Thing intersects above the base?
   if(thing->z >= clip.thing->z && thing->z <= clip.thing->z + clip.thing->height)
      P_AddToCollection(&intersectors, thing);

   return true;
}

boolean PIT_FindBelowIntersectors(mobj_t *thing)
{
   fixed_t blockdist;
   if(!(thing->flags & MF_SOLID) ||               // Can't hit thing?
      (thing->flags & (MF_CORPSE|MF_SPECIAL)) ||  // Corpse or special?
      thing == clip.thing)                           // clipping against self?
      return true;

   blockdist = thing->radius + clip.thing->radius;

   // Didn't hit thing?
   if(D_abs(thing->x - clip.x) >= blockdist ||
      D_abs(thing->y - clip.y) >= blockdist)
      return true;

   if(thing->z + thing->height <= clip.thing->z + clip.thing->height &&
      thing->z + thing->height > clip.thing->z)
   {
      // Thing intersects below the base
      P_AddToCollection(&intersectors, thing);
   }

   return true;
}

//
// P_FindAboveIntersectors
//
// Finds all the things above the thing being moved and puts them into an
// MobjCollection (this is partially explained above). From zdoom.
//
static void P_FindAboveIntersectors(mobj_t *actor)
{
   int	xl, xh, yl, yh, bx, by;
   fixed_t x, y;

   if(actor->flags & MF_NOCLIP)
      return;

   if(!(actor->flags & MF_SOLID))
      return;

   clip.x = x = actor->x;
   clip.y = y = actor->y;
   clip.thing = actor;

   clip.bbox[BOXTOP]    = y + actor->radius;
   clip.bbox[BOXBOTTOM] = y - actor->radius;
   clip.bbox[BOXRIGHT]  = x + actor->radius;
   clip.bbox[BOXLEFT]   = x - actor->radius;

   xl = (clip.bbox[BOXLEFT]   - bmaporgx - MAXRADIUS) >> MAPBLOCKSHIFT;
   xh = (clip.bbox[BOXRIGHT]  - bmaporgx + MAXRADIUS) >> MAPBLOCKSHIFT;
   yl = (clip.bbox[BOXBOTTOM] - bmaporgy - MAXRADIUS) >> MAPBLOCKSHIFT;
   yh = (clip.bbox[BOXTOP]    - bmaporgy + MAXRADIUS) >> MAPBLOCKSHIFT;

   for(bx = xl; bx <= xh; bx++)
      for(by = yl; by <= yh; by++)
         if(!P_BlockThingsIterator(bx, by, PIT_FindAboveIntersectors))
            return;

   return;
}

//
// P_FindBelowIntersectors
//
// As the above function, but for things that are below the actor.
//
static void P_FindBelowIntersectors(mobj_t *actor)
{
   int	xl,xh,yl,yh,bx,by;
   fixed_t x, y;

   if(actor->flags & MF_NOCLIP)
      return;

   if(!(actor->flags & MF_SOLID))
      return;

   clip.x = x = actor->x;
   clip.y = y = actor->y;
   clip.thing = actor;

   clip.bbox[BOXTOP]    = y + actor->radius;
   clip.bbox[BOXBOTTOM] = y - actor->radius;
   clip.bbox[BOXRIGHT]  = x + actor->radius;
   clip.bbox[BOXLEFT]   = x - actor->radius;

   xl = (clip.bbox[BOXLEFT]   - bmaporgx - MAXRADIUS) >> MAPBLOCKSHIFT;
   xh = (clip.bbox[BOXRIGHT]  - bmaporgx + MAXRADIUS) >> MAPBLOCKSHIFT;
   yl = (clip.bbox[BOXBOTTOM] - bmaporgy - MAXRADIUS) >> MAPBLOCKSHIFT;
   yh = (clip.bbox[BOXTOP]    - bmaporgy + MAXRADIUS) >> MAPBLOCKSHIFT;

   for(bx = xl; bx <= xh; bx++)
      for(by = yl; by <= yh; by++)
         if(!P_BlockThingsIterator(bx, by, PIT_FindBelowIntersectors))
            return;

   return;
}

//
// P_DoCrunch
//
// As in zdoom, the inner core of PIT_ChangeSector isolated for effects that
// should occur when a thing definitely doesn't fit.
//
static void P_DoCrunch(mobj_t *thing)
{
   mobj_t *mo;

   // crunch bodies to giblets
   // TODO: support DONTGIB flag like zdoom?
   // TODO: support custom gib state for actors?
   if(thing->health <= 0)
   {
      // sf: clear the skin which will mess things up
      // haleyjd 03/11/03: not in heretic
      if(GameModeInfo->type == Game_DOOM)
      {
         thing->skin = NULL;
         P_SetMobjState(thing, E_SafeState(S_GIBS));
      }
      thing->flags &= ~MF_SOLID;
      thing->height = thing->radius = 0;
      return;
   }

   // crunch dropped items
   if(thing->flags & MF_DROPPED)
   {
<<<<<<< HEAD
      // [CG] Only servers remove actors.
      if(serverside)
      {
         if(CS_SERVER)
            SV_BroadcastActorRemoved(thing);
         P_RemoveMobj(thing);
      }
=======
      thing->Remove();
>>>>>>> e0db1e35
      return;
   }

   // killough 11/98: kill touchy things immediately
   if(thing->flags & MF_TOUCHY &&
      (thing->intflags & MIF_ARMED || sentient(thing)))
   {
      // kill object
      P_DamageMobj(thing, NULL, NULL, thing->health, MOD_CRUSH);
      return;
   }

   if(!(thing->flags & MF_SHOOTABLE))
      return;

   nofit = 1;

   // haleyjd 06/19/00: fix for invulnerable things -- no crusher effects
   // haleyjd 05/20/05: allow custom crushing damage

   if(crushchange > 0 && !(leveltime & 3))
   {
      if(thing->flags2 & MF2_INVULNERABLE || thing->flags2 & MF2_DORMANT)
         return;

      P_DamageMobj(thing, NULL, NULL, crushchange, MOD_CRUSH);

      // haleyjd 06/26/06: NOBLOOD objects shouldn't bleed when crushed
      // FIXME: needs comp flag!
      // [CG] Serverside only.
      if(serverside && (demo_version < 333 || !(thing->flags & MF_NOBLOOD)))
      {
         // spray blood in a random direction
         mo = P_SpawnMobj(
            thing->x,
            thing->y,
            thing->z + thing->height / 2,
            E_SafeThingType(MT_BLOOD)
         );

         // haleyjd 08/05/04: use new function
         mo->momx = P_SubRandom(pr_crush) << 12;
         mo->momy = P_SubRandom(pr_crush) << 12;

         if(CS_SERVER)
            SV_BroadcastActorSpawned(mo);
      }
   } // end if
}

// haleyjd: if true, we're moving 3DMidTex lines
static boolean midtex_moving;

//
// P_PushUp
//
// Returns 0 if thing fits, 1 if ceiling got in the way, or 2 if something
// above it didn't fit. From zdoom.
//
static int P_PushUp(mobj_t *thing)
{
   unsigned int firstintersect = intersectors.num;
   unsigned int lastintersect;
   int mymass = thing->info->mass;

   if(thing->z + thing->height > thing->ceilingz)
      return 1;

   P_FindAboveIntersectors(thing);
   lastintersect = intersectors.num;
   for(; firstintersect < lastintersect; ++firstintersect)
   {
      mobj_t *intersect = P_CollectionGetAt(&intersectors, firstintersect);
      fixed_t oldz = intersect->z;

      if(/*!(intersect->flags3 & MF3_PASSMOBJ) ||*/
         (!((intersect->flags & MF_COUNTKILL) ||
            (intersect->flags3 & MF3_KILLABLE)) &&
          intersect->info->mass > mymass))
      {
         // Can't push things more massive than ourself
         return 2;
      }

      P_AdjustFloorCeil(intersect, midtex_moving);
      intersect->z = thing->z + thing->height + 1;
      if(P_PushUp(intersect))
      {
         // Move blocked
         P_DoCrunch(intersect);
         intersect->z = oldz;
         return 2;
      }
   }
   return 0;
}

//
// P_PushDown
//
// Returns 0 if thing fits, 1 if floor got in the way, or 2 if something
// below it didn't fit.
//
static int P_PushDown(mobj_t *thing)
{
   unsigned int firstintersect = intersectors.num;
   unsigned int lastintersect;
   int mymass = thing->info->mass;

   if(thing->z <= thing->floorz)
      return 1;

   P_FindBelowIntersectors(thing);
   lastintersect = intersectors.num;
   for(; firstintersect < lastintersect; ++firstintersect)
   {
      mobj_t *intersect = P_CollectionGetAt(&intersectors, firstintersect);
      fixed_t oldz = intersect->z;

      if(/*!(intersect->flags3 & MF3_PASSMOBJ) || */
         (!((intersect->flags & MF_COUNTKILL) ||
            (intersect->flags3 & MF3_KILLABLE)) &&
          intersect->info->mass > mymass))
      { // Can't push things more massive than ourself
         return 2;
      }

      P_AdjustFloorCeil(intersect, midtex_moving);
      if(oldz > thing->z - intersect->height)
      {
         // Only push things down, not up.
         intersect->z = thing->z - intersect->height;
         if(P_PushDown(intersect))
         {
            // Move blocked
            P_DoCrunch(intersect);
            intersect->z = oldz;
            return 2;
         }
      }
   }
   return 0;
}

//
// PIT_FloorDrop
//
// haleyjd: From zdoom. It is critical for 3D object clipping for the various
// types of sector movement to be broken up. Treating them all the same as DOOM
// did leads to not being able to know who should move whom and in what
// direction, which is evidently what was mainly wrong with our own code.
//
static void PIT_FloorDrop(mobj_t *thing)
{
   fixed_t oldfloorz = thing->floorz;

   P_AdjustFloorCeil(thing, midtex_moving);

   if(thing->momz == 0 &&
      (!(thing->flags & MF_NOGRAVITY) || thing->z == oldfloorz))
   {
      // If float bob, always stay the same approximate distance above
      // the floor; otherwise only move things standing on the floor,
      // and only do it if the drop is slow enough.
      if(thing->flags2 & MF2_FLOATBOB)
      {
         thing->z = thing->z - oldfloorz + thing->floorz;
      }
      else if((thing->flags & MF_NOGRAVITY) ||
              thing->z - thing->floorz <= moveamt)
      {
         thing->z = thing->floorz;
      }
   }
}

//
// PIT_FloorRaise
//
// haleyjd: here's where the fun begins!
//
static void PIT_FloorRaise(mobj_t *thing)
{
   fixed_t oldfloorz = thing->floorz;

   P_AdjustFloorCeil(thing, midtex_moving);

   // Move things intersecting the floor up
   if(thing->z <= thing->floorz ||
      (!(thing->flags & MF_NOGRAVITY) && (thing->flags2 & MF2_FLOATBOB)))
   {
      fixed_t oldz = thing->z;

      P_ReInitMobjCollection(&intersectors, 0);

      if(!(thing->flags2 & MF2_FLOATBOB))
         thing->z = thing->floorz;
      else
         thing->z = thing->z - oldfloorz + thing->floorz;

      switch(P_PushUp(thing))
      {
      default:
         break;
      case 1:
         P_DoCrunch(thing);
         break;
      case 2:
         P_DoCrunch(thing);
         thing->z = oldz;
         break;
      }
   }
}

//
// PIT_CeilingLower
//
static void PIT_CeilingLower(mobj_t *thing)
{
   boolean onfloor;

   onfloor = thing->z <= thing->floorz;
   P_AdjustFloorCeil(thing, midtex_moving);

   if(thing->z + thing->height > thing->ceilingz)
   {
      P_ReInitMobjCollection(&intersectors, 0);

      if(thing->ceilingz - thing->height >= thing->floorz)
         thing->z = thing->ceilingz - thing->height;
      else
         thing->z = thing->floorz;

      switch(P_PushDown(thing))
      {
      case 2:
         // intentional fall-through
      case 1:
         if(onfloor)
            thing->z = thing->floorz;
         P_DoCrunch(thing);
         break;
      default:
         break;
      }
   }
}

//
// PIT_CeilingRaise
//
static void PIT_CeilingRaise(mobj_t *thing)
{
   boolean isgood = P_AdjustFloorCeil(thing, midtex_moving);

   // For DOOM compatibility, only move things that are inside the floor.
   // (or something else?) Things marked as hanging from the ceiling will
   // stay where they are.
   if(thing->z < thing->floorz &&
      thing->z + thing->height >= thing->ceilingz - moveamt)
   {
      thing->z = thing->floorz;

      if(thing->z + thing->height > thing->ceilingz)
         thing->z = thing->ceilingz - thing->height;
   }
   else if(/*(thing->flags3 & MF3_PASSMOBJ) &&*/ !isgood &&
           thing->z + thing->height < thing->ceilingz)
   {
      if(!P_TestMobjZ(thing) && testz_mobj->z <= thing->z)
      {
         fixed_t ceildiff = thing->ceilingz - thing->height;
         fixed_t thingtop = testz_mobj->z + testz_mobj->height;

         thing->z = ceildiff < thingtop ? ceildiff : thingtop;
      }
   }
}

//
// P_ChangeSector3D        [RH] Was P_CheckSector in BOOM
//
// haleyjd: 3D version of P_CheckSector. This uses all those routines above to
// do the appropriate type of sector adjustment, something that was totally
// missing for us before; of particular importance are the amt and floorOrCeil
// parameters, which have to be passed down here from code in p_map.c
//
// haleyjd: if floorOrCeil == 2, this is a 3DMidTex move. We must treat the move
// as both a floor and a ceiling move simultaneously, because things may not fit
// both above and below the 3DMidTex. Tricky.
//
boolean P_ChangeSector3D(sector_t *sector, int crunch, int amt, int floorOrCeil)
{
   void (*iterator)(mobj_t *)  = NULL;
   void (*iterator2)(mobj_t *) = NULL;
   msecnode_t *n;

   midtex_moving = false;
   nofit         = 0;
   crushchange   = crunch;
   moveamt       = D_abs(amt);
   movesec       = sector;

   // [RH] Use different functions for the four different types of sector
   // movement.

   switch(floorOrCeil)
   {
   case 0: // floor
      iterator = (amt < 0) ? PIT_FloorDrop : PIT_FloorRaise;
      break;
   case 1: // ceiling
      iterator = (amt < 0) ? PIT_CeilingLower : PIT_CeilingRaise;
      break;
   case 2: // 3DMidTex -- haleyjd
      iterator  = (amt < 0) ? PIT_FloorDrop : PIT_FloorRaise;
      iterator2 = (amt < 0) ? PIT_CeilingLower : PIT_CeilingRaise;
      midtex_moving = true;
      break; // haleyjd 10/29/09: probably nice.
   default:
      I_Error("P_ChangeSector3D: unknown movement type %d\n", floorOrCeil);
   }

   // killough 4/4/98: scan list front-to-back until empty or exhausted,
   // restarting from beginning after each thing is processed. Avoids
   // crashes, and is sure to examine all things in the sector, and only
   // the things which are in the sector, until a steady-state is reached.
   // Things can arbitrarily be inserted and removed and it won't mess up.
   //
   // killough 4/7/98: simplified to avoid using complicated counter

   // Mark all things invalid

   for(n = sector->touching_thinglist; n; n = n->m_snext)
      n->visited = false;

   do
   {
      for(n = sector->touching_thinglist; n; n = n->m_snext) // go through list
      {
         if(!n->visited) // unprocessed thing found
         {
            n->visited = true;                       // mark thing as processed
            if(!(n->m_thing->flags & MF_NOBLOCKMAP)) // jff 4/7/98 don't do these
            {
               iterator(n->m_thing);                 // process it
               if(iterator2)
                  iterator2(n->m_thing);
            }
            break;                                   // exit and start over
         }
      }
   } while(n); // repeat from scratch until all things left are marked valid

   return !!nofit;
}

// EOF
<|MERGE_RESOLUTION|>--- conflicted
+++ resolved
@@ -699,7 +699,7 @@
    return xygood;
 }
 
-//=============================================================================
+/***************************************************************************/
 //
 // Sector Movement
 //
@@ -903,17 +903,13 @@
    // crunch dropped items
    if(thing->flags & MF_DROPPED)
    {
-<<<<<<< HEAD
       // [CG] Only servers remove actors.
       if(serverside)
       {
          if(CS_SERVER)
             SV_BroadcastActorRemoved(thing);
-         P_RemoveMobj(thing);
-      }
-=======
-      thing->Remove();
->>>>>>> e0db1e35
+         thing->Remove();
+      }
       return;
    }
 
