--- conflicted
+++ resolved
@@ -345,13 +345,8 @@
          return true;
 
    // check for skulls slamming into things
-<<<<<<< HEAD
-
-   if(P_SkullHit(thing, clip.thing))
-=======
-   
+
    if(P_SkullHit(thing))
->>>>>>> f2f55601
       return false;
 
    // missiles can hit other things
