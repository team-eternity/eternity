--- conflicted
+++ resolved
@@ -394,11 +394,7 @@
    // haleyjd: from zdoom: OVER_UNDER
    topz = thing->z + thing->height;
 
-<<<<<<< HEAD
-   // VANILLA_HERETIC: maybe disable this?
-=======
    // VANILLA_HERETIC: disable this
->>>>>>> db8a0b28
    if(!vanilla_heretic &&
       !(clip.thing->flags & (MF_FLOAT|MF_MISSILE|MF_SKULLFLY|MF_NOGRAVITY)) &&
       (thing->flags & MF_SOLID))
@@ -433,11 +429,7 @@
          }
       }
 
-<<<<<<< HEAD
-      // VANILLA_HERETIC: maybe use strict comparisons here. ONLY FOR VANILLA.
-=======
       // VANILLA_HERETIC: use strict comparisons here. ONLY FOR VANILLA.
->>>>>>> db8a0b28
       bool comparison;
       if(vanilla_heretic)
          comparison = clip.thing->z > topz || clip.thing->z + clip.thing->height < thing->z;
@@ -597,11 +589,7 @@
    stepthing    = nullptr;
 
    // [RH] Fake taller height to catch stepping up into things.
-<<<<<<< HEAD
-   // VANILLA_HERETIC: maybe avoid?
-=======
    // VANILLA_HERETIC: avoid
->>>>>>> db8a0b28
    if(thing->player && !vanilla_heretic)
       thing->height = realheight + STEPSIZE;
 
