--- conflicted
+++ resolved
@@ -223,13 +223,8 @@
 // a search, which is an extension borrowed from zdoom and is needed for 3D
 // object clipping.
 //
-<<<<<<< HEAD
-boolean P_SBlockThingsIterator(int x, int y, boolean (*func)(mobj_t *),
-                               mobj_t *actor)
-=======
-boolean P_SBlockThingsIterator(int x, int y, boolean (*func)(Mobj *), 
+boolean P_SBlockThingsIterator(int x, int y, boolean (*func)(Mobj *),
                                Mobj *actor)
->>>>>>> 87e4a192
 {
    Mobj *mobj;
 
@@ -259,13 +254,8 @@
 
 //
 // PIT_CheckThing3D
-<<<<<<< HEAD
-//
-static boolean PIT_CheckThing3D(mobj_t *thing) // killough 3/26/98: make static
-=======
-// 
+//
 static boolean PIT_CheckThing3D(Mobj *thing) // killough 3/26/98: make static
->>>>>>> 87e4a192
 {
    fixed_t topz;      // haleyjd: from zdoom
    fixed_t blockdist;
@@ -494,11 +484,7 @@
 //
 // A 3D version of P_CheckPosition.
 //
-<<<<<<< HEAD
-boolean P_CheckPosition3D(mobj_t *thing, fixed_t x, fixed_t y)
-=======
-boolean P_CheckPosition3D(Mobj *thing, fixed_t x, fixed_t y) 
->>>>>>> 87e4a192
+boolean P_CheckPosition3D(Mobj *thing, fixed_t x, fixed_t y)
 {
    int xl, xh, yl, yh, bx, by;
    subsector_t *newsubsec;
@@ -895,13 +881,8 @@
 //
 static void P_DoCrunch(Mobj *thing)
 {
-<<<<<<< HEAD
-   mobj_t *mo;
-
-=======
    Mobj *mo;
-   
->>>>>>> 87e4a192
+
    // crunch bodies to giblets
    // TODO: support DONTGIB flag like zdoom?
    // TODO: support custom gib state for actors?
