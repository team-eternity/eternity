--- conflicted
+++ resolved
@@ -542,11 +542,7 @@
    }
    
    if(!dir->numlumps)
-<<<<<<< HEAD
       I_Error("W_InitMultipleFiles: no files found\n");
-=======
-      I_Error("W_InitFiles: no files found\n");
->>>>>>> 4f40a1c7
    
    W_InitResources(dir);
 }
@@ -820,4 +816,4 @@
 // Revision 1.2  1998/01/22  05:55:58  killough
 // Improve hashing algorithm
 //
-//----------------------------------------------------------------------------
+//----------------------------------------------------------------------------