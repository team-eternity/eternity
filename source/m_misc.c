// Emacs style mode select   -*- C++ -*-
//-----------------------------------------------------------------------------
//
// Copyright(C) 2000 James Haley
//
// This program is free software; you can redistribute it and/or modify
// it under the terms of the GNU General Public License as published by
// the Free Software Foundation; either version 2 of the License, or
// (at your option) any later version.
// 
// This program is distributed in the hope that it will be useful,
// but WITHOUT ANY WARRANTY; without even the implied warranty of
// MERCHANTABILITY or FITNESS FOR A PARTICULAR PURPOSE.  See the
// GNU General Public License for more details.
// 
// You should have received a copy of the GNU General Public License
// along with this program; if not, write to the Free Software
// Foundation, Inc., 59 Temple Place, Suite 330, Boston, MA  02111-1307  USA
//
//--------------------------------------------------------------------------
//
// DESCRIPTION:
//  Default Config File.
//
// NETCODE_FIXME -- CONSOLE_FIXME -- CONFIG_FIXME:
// All configuration file code is redundant with the console variable
// system. These systems sorely need to be integrated so that configuration
// comes from a console script instead of a separate file format. Need
// to do this without breaking config-in-wad capability, or need to 
// come up with some other easy way for projects to override defaults.
// ALL archived console variables need to be adjusted to have defaults,
// and a way to set their value without changing the default must be
// added. See other CONSOLE_FIXME notes for more info.
//
//-----------------------------------------------------------------------------

#include <sys/stat.h>

#include "z_zone.h"
#include "d_gi.h"
#include "m_misc.h"
#include "m_argv.h"
#include "w_wad.h"

// headers needed for externs:
#include "am_map.h"
#include "c_io.h"
#include "c_net.h"
#include "d_englsh.h"
#include "d_io.h"
#include "d_main.h"
#include "f_wipe.h"
#include "g_game.h"
#include "hu_over.h"
#include "hu_stuff.h"
#include "i_sound.h"
#include "i_video.h"
#include "mn_engin.h"
#include "mn_files.h"
#include "mn_menus.h"
#include "p_map.h"
#include "r_draw.h"
#include "r_main.h"
#include "r_sky.h"
#include "r_things.h"
#include "s_sound.h"
#include "v_video.h"

//
// DEFAULTS
//

int config_help;         //jff 3/3/98
int usemouse;
int usejoystick;

extern int mousebstrafe;
extern int mousebforward;
extern int viewwidth;
extern int viewheight;
extern int mouseSensitivity_horiz,mouseSensitivity_vert;  // killough
extern int leds_always_off;            // killough 3/6/98
extern int showMessages;
extern int screenSize;

extern char *chat_macros[], *wad_files[], *deh_files[];  // killough 10/98
extern char *csc_files[];   // haleyjd: auto-loaded console scripts

extern int hud_msg_timer;   // killough 11/98: timer used for review messages
extern int hud_msg_lines;   // number of message lines in window up to 16
extern int hud_msg_scrollup;// killough 11/98: whether message list scrolls up
extern int message_timer;   // killough 11/98: timer used for normal messages
extern int show_scores;

// haleyjd: SDL-specific configuration values
#ifdef _SDL_VER
extern int  showendoom;
extern int  endoomdelay;
extern char *i_videomode;
extern char *i_default_videomode;
#endif

#ifdef HAVE_SPCLIB
extern int spc_preamp;
extern int spc_bass_boost;
#endif

// haleyjd 10/09/07: wipe waiting
extern int wipewait;

//jff 3/3/98 added min, max, and help string to all entries
//jff 4/10/98 added isstr field to specify whether value is string or int
//
// killough 11/98: entirely restructured to allow options to be modified
// from wads, and to consolidate with menu code

// CONFIG_FIXME: need to restore lost features in future rewrite.

default_t defaults[] = 
{
   DEFAULT_INT("colour", &default_colour, NULL, 0, 0, TRANSLATIONCOLOURS, wad_no,
               "the default player colour (green, indigo, brown, red...)"),

   DEFAULT_STR("name", &default_name, NULL, "player", wad_no,
               "the default player name"),

   // jff 3/24/98 allow default skill setting
   DEFAULT_INT("default_skill", &defaultskill, NULL, 3, 1, 5, wad_no,
               "selects default skill 1=TYTD 2=NTR 3=HMP 4=UV 5=NM"),

   // haleyjd: fixed for cross-platform support -- see m_misc.h
   // jff 1/18/98 allow Allegro drivers to be set,  -1 = autodetect
   DEFAULT_INT("sound_card", &snd_card, NULL, SND_DEFAULT, SND_MIN, SND_MAX, wad_no,
               SND_DESCR),

   DEFAULT_INT("music_card", &mus_card, NULL, MUS_DEFAULT, MUS_MIN, MUS_MAX, wad_no,
               MUS_DESCR),

#ifdef _SDL_VER
   // haleyjd 04/15/02: SDL joystick device number
   DEFAULT_INT("joystick_num", &i_SDLJoystickNum, NULL, -1, -1, UL, wad_no,
               "SDL joystick device number, -1 to disable"),
    
   // joystick sensitivities
   DEFAULT_INT("joystickSens_x", &joystickSens_x, NULL, 0, -32768, 32767, wad_no,
               "SDL joystick horizontal sensitivity"),

   DEFAULT_INT("joystickSens_y", &joystickSens_y, NULL, 0, -32768, 32767, wad_no,
               "SDL joystick vertical sensitivity"),
#endif

   DEFAULT_INT("s_precache", &s_precache, NULL, 0, 0, 1, wad_no,
               "precache sounds at startup"),

#ifdef DJGPP
   // jff 3/4/98 detect # voices
   DEFAULT_INT("detect_voices", &detect_voices, NULL, 1, 0, 1, wad_no,
               "1 enables voice detection prior to calling install sound"),
#endif

#ifdef _SDL_VER
   DEFAULT_STR("i_videomode", &i_default_videomode, &i_videomode, "640x480w", wad_no,
               "description of video mode parameters (WWWWxHHHH[flags])"),
#endif
  
   // killough 10/98
   DEFAULT_INT("disk_icon", &disk_icon, NULL, 1, 0, 1, wad_no, 
               "1 to enable flashing icon during disk IO"),
  
   // killough 2/21/98
   DEFAULT_INT("pitched_sounds", &pitched_sounds, NULL, 0, 0, 1, wad_yes,
               "1 to enable variable pitch in sound effects (from id's original code)"),

   // phares
   DEFAULT_INT("translucency", &general_translucency, NULL, 1, 0, 1, wad_yes,
               "1 to enable translucency for some things"),

   // killough 2/21/98
   DEFAULT_INT("tran_filter_pct", &tran_filter_pct, NULL, 66, 0, 100, wad_yes,
               "set percentage of foreground/background translucency mix"),

   // killough 2/8/98
   DEFAULT_INT("max_player_corpse", &default_bodyquesize, NULL, 32, UL, UL, wad_no,
               "number of dead bodies in view supported (negative value = no limit)"),

   // killough 10/98
   DEFAULT_INT("flashing_hom", &flashing_hom, NULL, 1, 0, 1, wad_no,
               "1 to enable flashing HOM indicator"),

   // killough 3/31/98
   DEFAULT_INT("demo_insurance", &default_demo_insurance, NULL, 2, 0, 2, wad_no,
               "1=take special steps ensuring demo sync, 2=only during recordings"),
   
   // phares
   DEFAULT_INT("weapon_recoil", &default_weapon_recoil, &weapon_recoil, 0, 0, 1, wad_yes,
               "1 to enable recoil from weapon fire"),

   // killough 7/19/98
   // sf:changed to bfgtype
   // haleyjd: FIXME - variable is of enum type, non-portable
   DEFAULT_INT("bfgtype", &default_bfgtype, &bfgtype, 0, 0, 4, wad_yes,
               "0 - normal, 1 - classic, 2 - 11k, 3 - bouncing!, 4 - burst"),

   //sf
   DEFAULT_INT("crosshair", &crosshairnum, NULL, 0, 0, CROSSHAIRS, wad_yes,
               "0 - none, 1 - cross, 2 - angle"),

   // haleyjd 06/07/05
   DEFAULT_BOOL("crosshair_hilite", &crosshair_hilite, NULL, false, wad_yes,
                "0 - no highlighting, 1 - aim highlighting enabled"),

   // sf
   DEFAULT_INT("show_scores", &show_scores, NULL, 0, 0, 1, wad_yes,
               "show scores in deathmatch"),

   DEFAULT_INT("lefthanded", &lefthanded, NULL, 0, 0, 1, wad_yes,
               "0 - right handed, 1 - left handed"),

   // killough 10/98
   DEFAULT_INT("doom_weapon_toggles", &doom_weapon_toggles, NULL, 1, 0, 1, wad_no,
               "1 to toggle between SG/SSG and Fist/Chainsaw"),

   // phares 2/25/98
   DEFAULT_INT("player_bobbing", &default_player_bobbing, &player_bobbing, 1, 0, 1, wad_yes,
               "1 to enable player bobbing (view moving up/down slightly)"),

   // killough 3/1/98
   DEFAULT_INT("monsters_remember", &default_monsters_remember, &monsters_remember,
               1, 0, 1, wad_yes,
               "1 to enable monsters remembering enemies after killing others"),

   // killough 7/19/98
   DEFAULT_INT("monster_infighting", &default_monster_infighting, &monster_infighting,
               1, 0, 1, wad_yes,
               "1 to enable monsters fighting against each other when provoked"),

   // killough 9/8/98
   DEFAULT_INT("monster_backing", &default_monster_backing, &monster_backing, 
               0, 0, 1, wad_yes, "1 to enable monsters backing away from targets"),

   //killough 9/9/98:
   DEFAULT_INT("monster_avoid_hazards", &default_monster_avoid_hazards, &monster_avoid_hazards,
               1, 0, 1, wad_yes, "1 to enable monsters to intelligently avoid hazards"),
   
   DEFAULT_INT("monkeys", &default_monkeys, &monkeys, 0, 0, 1, wad_yes,
               "1 to enable monsters to move up/down steep stairs"),
   
   //killough 9/9/98:
   DEFAULT_INT("monster_friction", &default_monster_friction, &monster_friction,
               1, 0, 1, wad_yes, "1 to enable monsters to be affected by friction"),
   
   //killough 9/9/98:
   DEFAULT_INT("help_friends", &default_help_friends, &help_friends, 1, 0, 1, wad_yes,
               "1 to enable monsters to help dying friends"),
   
   // killough 7/19/98
   DEFAULT_INT("player_helpers", &default_dogs, &dogs, 0, 0, 3, wad_yes,
               "number of single-player helpers"),
   
   // CONFIG_FIXME: 999?
   // killough 8/8/98
   DEFAULT_INT("friend_distance", &default_distfriend, &distfriend, 128, 0, 999, wad_yes,
               "distance friends stay away"),
   
   // killough 10/98
   DEFAULT_INT("dog_jumping", &default_dog_jumping, &dog_jumping, 1, 0, 1, wad_yes,
               "1 to enable dogs to jump"),

   DEFAULT_INT("p_markunknowns", &markUnknowns, NULL, 1, 0, 1, wad_no,
               "1 to mark unknown thingtype locations"),
   
   // no color changes on status bar
   DEFAULT_INT("sts_always_red", &sts_always_red, NULL, 1, 0, 1, wad_yes,
               "1 to disable use of color on status bar"),
   
   DEFAULT_INT("sts_pct_always_gray", &sts_pct_always_gray, NULL, 0, 0, 1, wad_yes,
               "1 to make percent signs on status bar always gray"),
   
   // killough 2/28/98
   DEFAULT_INT("sts_traditional_keys", &sts_traditional_keys, NULL, 1, 0, 1, wad_yes,
               "1 to disable doubled card and skull key display on status bar"),
   
   // haleyjd 05/16/04: restored (see mn_menus.c); changed def. to 0
   // killough 4/17/98
   DEFAULT_INT("traditional_menu", &traditional_menu, NULL, 0, 0, 1, wad_yes,
               "1 to emulate DOOM's main menu"),

   // killough 3/6/98
   DEFAULT_INT("leds_always_off", &leds_always_off, NULL, 0, 0, 1, wad_no,
               "1 to keep keyboard LEDs turned off"),

   //jff 4/3/98 allow unlimited sensitivity
   DEFAULT_INT("mouse_sensitivity_horiz", &mouseSensitivity_horiz, NULL, 5, 0, UL, wad_no,
               "adjust horizontal (x) mouse sensitivity"),

   //jff 4/3/98 allow unlimited sensitivity
   DEFAULT_INT("mouse_sensitivity_vert", &mouseSensitivity_vert, NULL, 5, 0, UL, wad_no,
               "adjust vertical (y) mouse sensitivity"),

   // SoM
   DEFAULT_INT("mouse_accel", &mouseAccel_type, NULL, 0, 0, 2, wad_no,
               "0 for no mouse accel, 1 for linear, 2 for choco-doom"),

   // haleyjd 10/24/08
   DEFAULT_INT("mouse_novert", &novert, NULL, 0, 0, 1, wad_no,
               "0 for normal mouse, 1 for no vertical movement"),

   DEFAULT_INT("sfx_volume", &snd_SfxVolume, NULL, 8, 0, 15, wad_no,
               "adjust sound effects volume"),

   DEFAULT_INT("music_volume", &snd_MusicVolume, NULL, 8, 0, 15, wad_no,
               "adjust music volume"),

   DEFAULT_INT("show_messages", &showMessages, NULL, 1, 0, 1, wad_no,
               "1 to enable message display"),

   DEFAULT_INT("mess_colour", &mess_colour, NULL, CR_RED, 0, CR_LIMIT-1, wad_no,
               "messages colour"),

   // killough 3/6/98: preserve autorun across games
   DEFAULT_INT("autorun", &autorun, NULL, 0, 0, 1, wad_no, "1 to enable autorun"),

   // haleyjd 08/23/09: allow shift to cancel autorun
   DEFAULT_INT("runiswalk", &runiswalk, NULL, 0, 0, 1, wad_no, 
               "1 to walk with shift when autorun is enabled"),

   // killough 2/21/98: default to 10
   // sf: removed screenblocks, screensize only now - changed values down 3
   DEFAULT_INT("screensize", &screenSize, NULL, 7, 0, 8, wad_no, 
               "initial play screen size"),

   //jff 3/6/98 fix erroneous upper limit in range
   DEFAULT_INT("usegamma", &usegamma, NULL, 0, 0, 4, wad_no,
               "screen brightness (gamma correction)"),

   // killough 10/98: preloaded files
   DEFAULT_STR("wadfile_1", &wad_files[0], NULL, "", wad_no,
               "WAD file preloaded at program startup"),

   DEFAULT_STR("wadfile_2", &wad_files[1], NULL, "", wad_no,
               "WAD file preloaded at program startup"),

   DEFAULT_STR("dehfile_1", &deh_files[0], NULL, "", wad_no,
               "DEH/BEX file preloaded at program startup"),

   DEFAULT_STR("dehfile_2", &deh_files[1], NULL, "", wad_no,
               "DEH/BEX file preloaded at program startup"),

   // haleyjd: auto-loaded console scripts
   DEFAULT_STR("cscript_1", &csc_files[0], NULL, "", wad_no,
               "Console script executed at program startup"),
  
   DEFAULT_STR("cscript_2", &csc_files[1], NULL, "", wad_no,
               "Console script executed at program startup"),
  
   DEFAULT_INT("use_startmap", &use_startmap, NULL, -1, -1, 1, wad_yes,
               "use start map instead of menu"),

   // killough 10/98: compatibility vector:

   DEFAULT_INT("comp_zombie", &default_comp[comp_zombie], &comp[comp_zombie], 
               0, 0, 1, wad_yes, "Zombie players can exit levels"),

   DEFAULT_INT("comp_infcheat", &default_comp[comp_infcheat], &comp[comp_infcheat],
               0, 0, 1, wad_yes, "Powerup cheats are not infinite duration"),

   DEFAULT_INT("comp_stairs", &default_comp[comp_stairs], &comp[comp_stairs],
               1, 0, 1, wad_yes, "Build stairs exactly the same way that Doom does"),

   DEFAULT_INT("comp_telefrag", &default_comp[comp_telefrag], &comp[comp_telefrag],
               0, 0, 1, wad_yes, "Monsters can telefrag on MAP30"),

   DEFAULT_INT("comp_dropoff", &default_comp[comp_dropoff], &comp[comp_dropoff],
               0, 0, 1, wad_yes, "Some objects never move over tall ledges"),

   DEFAULT_INT("comp_falloff", &default_comp[comp_falloff], &comp[comp_falloff],
               0, 0, 1, wad_yes, "Objects don't fall off ledges under their own weight"),

   DEFAULT_INT("comp_staylift", &default_comp[comp_staylift], &comp[comp_staylift],
               0, 0, 1, wad_yes, "Monsters randomly walk off of moving lifts"),

   DEFAULT_INT("comp_doorstuck", &default_comp[comp_doorstuck], &comp[comp_doorstuck],
               0, 0, 1, wad_yes, "Monsters get stuck on doortracks"),

   DEFAULT_INT("comp_pursuit", &default_comp[comp_pursuit], &comp[comp_pursuit],
               0, 0, 1, wad_yes, "Monsters don't give up pursuit of targets"),

   DEFAULT_INT("comp_vile", &default_comp[comp_vile], &comp[comp_vile],
               0, 0, 1, wad_yes, "Arch-Vile resurrects invincible ghosts"),

   DEFAULT_INT("comp_pain", &default_comp[comp_pain], &comp[comp_pain],
               0, 0, 1, wad_yes, "Pain Elemental limited to 20 lost souls"),

   DEFAULT_INT("comp_skull", &default_comp[comp_skull], &comp[comp_skull],
               0, 0, 1, wad_yes, "Lost souls get stuck behind walls"),

   DEFAULT_INT("comp_blazing", &default_comp[comp_blazing], &comp[comp_blazing],
               0, 0, 1, wad_yes, "Blazing doors make double closing sounds"),

   DEFAULT_INT("comp_doorlight", &default_comp[comp_doorlight], &comp[comp_doorlight],
               0, 0, 1, wad_yes, "Tagged doors don't trigger special lighting"),

   DEFAULT_INT("comp_god", &default_comp[comp_god], &comp[comp_god],
               0, 0, 1, wad_yes, "God mode isn't absolute"),

   DEFAULT_INT("comp_skymap", &default_comp[comp_skymap], &comp[comp_skymap],
               0, 0, 1, wad_yes, "Sky is unaffected by invulnerability"),

   DEFAULT_INT("comp_floors", &default_comp[comp_floors], &comp[comp_floors],
               0, 0, 1, wad_yes, "Use exactly Doom's floor motion behavior"),

   DEFAULT_INT("comp_model", &default_comp[comp_model], &comp[comp_model],
               0, 0, 1, wad_yes, "Use exactly Doom's linedef trigger model"),

   DEFAULT_INT("comp_zerotags", &default_comp[comp_zerotags], &comp[comp_zerotags],
               0, 0, 1, wad_yes, "Linedef effects work with sector tag = 0"),

   // haleyjd
   DEFAULT_INT("comp_terrain", &default_comp[comp_terrain], &comp[comp_terrain], 
               1, 0, 1, wad_yes, "Terrain effects not activated on floor contact"),
   
   // haleyjd
   DEFAULT_INT("comp_respawnfix", &default_comp[comp_respawnfix], &comp[comp_respawnfix],
               0, 0, 1, wad_yes, "Creatures with no spawnpoint respawn at (0,0)"),
   
   // haleyjd
   DEFAULT_INT("comp_fallingdmg", &default_comp[comp_fallingdmg], &comp[comp_fallingdmg],
               1, 0, 1, wad_yes, "Players do not take falling damage"),
   
   // haleyjd
   DEFAULT_INT("comp_soul", &default_comp[comp_soul], &comp[comp_soul],
               0, 0, 1, wad_yes, "Lost souls do not bounce on floors"),
   
   // haleyjd 02/15/02: z checks (includes,supercedes comp_scratch)
   DEFAULT_INT("comp_overunder", &default_comp[comp_overunder], &comp[comp_overunder],
               1, 0, 1, wad_yes, "Things not fully clipped with respect to z coord"),
   
   DEFAULT_INT("comp_theights", &default_comp[comp_theights], &comp[comp_theights],
               1, 0, 1, wad_yes, "DOOM thingtypes use inaccurate height information"),
   
   DEFAULT_INT("comp_planeshoot", &default_comp[comp_planeshoot], &comp[comp_planeshoot],
               1, 0, 1, wad_yes, "Tracer shots cannot hit the floor or ceiling"),

   DEFAULT_INT("comp_special", &default_comp[comp_special], &comp[comp_special],
               0, 0, 1, wad_yes, "One-time line specials are cleared on failure"),

   DEFAULT_INT("comp_ninja", &default_comp[comp_ninja], &comp[comp_ninja],
               0, 0, 1, wad_yes, "Silent spawns at W/SW/S-facing DM spots"),
   

   // For key bindings, the values stored in the key_* variables       // phares
   // are the internal Doom Codes. The values stored in the default.cfg
   // file are the keyboard codes. I_ScanCode2DoomCode converts from
   // keyboard codes to Doom Codes. I_DoomCode2ScanCode converts from
   // Doom Codes to keyboard codes, and is only used when writing back
   // to default.cfg. For the printable keys (i.e. alphas, numbers)
   // the Doom Code is the ascii code.

   // haleyjd: This now only sets keys which are not dynamically
   // rebindable for various reasons. To not allow rebinding at all
   // would be bad, but to do it in real time would be hard. This is
   // a compromise.

   // TODO/FIXME: make ALL keys dynamically rebindable

   DEFAULT_INT("key_spy", &key_spy, NULL, KEYD_F12, 0, 255, wad_no,
               "key to view from another player's vantage"),
   
   DEFAULT_INT("key_pause", &key_pause, NULL, KEYD_PAUSE, 0, 255, wad_no,
               "key to pause the game"),
   
   DEFAULT_INT("key_chat", &key_chat, NULL, 't', 0, 255, wad_no,
               "key to enter a chat message"),
   
   DEFAULT_INT("key_chatplayer1", &destination_keys[0], NULL, 'g', 0, 255, wad_no,
               "key to chat with player 1"),
   
   // killough 11/98: fix 'i'/'b' reversal
   DEFAULT_INT("key_chatplayer2", &destination_keys[1], NULL, 'i', 0, 255, wad_no,
               "key to chat with player 2"),
   
   // killough 11/98: fix 'i'/'b' reversal
   DEFAULT_INT("key_chatplayer3", &destination_keys[2], NULL, 'b', 0, 255, wad_no,
               "key to chat with player 3"),
   
   DEFAULT_INT("key_chatplayer4", &destination_keys[3], NULL, 'r', 0, 255, wad_no,
               "key to chat with player 4"),
   
   DEFAULT_INT("automlook", &automlook, NULL, 0, 0, 1, wad_no, 
               "set to 1 to always mouselook"),
   
   DEFAULT_INT("invert_mouse", &invert_mouse, NULL, 1, 0, 1, wad_no,
               "set to 1 to invert mouse during mouselooking"),
      
   DEFAULT_INT("use_mouse", &usemouse, NULL, 1, 0, 1, wad_no,
               "1 to enable use of mouse"),
   
   //jff 3/8/98 end of lower range change for -1 allowed in mouse binding
   // haleyjd: rename these buttons on the user-side to prevent confusion
   DEFAULT_INT("mouseb_dblc1", &mousebstrafe, NULL, 1, -1, 2, wad_no,
               "1st mouse button to enable for double-click use action (-1 = disable)"),
   
   DEFAULT_INT("mouseb_dblc2", &mousebforward, NULL, 2, -1, 2, wad_no,
               "2nd mouse button to enable for double-click use action (-1 = disable)"),
   
   DEFAULT_INT("use_joystick", &usejoystick, NULL, 0, 0, 1, wad_no,
               "1 to enable use of joystick"),
      
   DEFAULT_STR("chatmacro0", &chat_macros[0], NULL, HUSTR_CHATMACRO0, wad_yes,
               "chat string associated with 0 key"),
   
   DEFAULT_STR("chatmacro1", &chat_macros[1], NULL, HUSTR_CHATMACRO1, wad_yes,
               "chat string associated with 1 key"),
   
   DEFAULT_STR("chatmacro2", &chat_macros[2], NULL, HUSTR_CHATMACRO2, wad_yes,
               "chat string associated with 2 key"),   

   DEFAULT_STR("chatmacro3", &chat_macros[3], NULL, HUSTR_CHATMACRO3, wad_yes,
               "chat string associated with 3 key"),
   
   DEFAULT_STR("chatmacro4", &chat_macros[4], NULL, HUSTR_CHATMACRO4, wad_yes,
               "chat string associated with 4 key"),
   
   DEFAULT_STR("chatmacro5", &chat_macros[5], NULL, HUSTR_CHATMACRO5, wad_yes,
               "chat string associated with 5 key"),

   DEFAULT_STR("chatmacro6", &chat_macros[6], NULL, HUSTR_CHATMACRO6, wad_yes,
               "chat string associated with 6 key"),
   
   DEFAULT_STR("chatmacro7", &chat_macros[7], NULL, HUSTR_CHATMACRO7, wad_yes,
               "chat string associated with 7 key"),
   
   DEFAULT_STR("chatmacro8", &chat_macros[8], NULL, HUSTR_CHATMACRO8, wad_yes,
               "chat string associated with 8 key"),
   
   DEFAULT_STR("chatmacro9", &chat_macros[9], NULL, HUSTR_CHATMACRO9, wad_yes,
               "chat string associated with 9 key"),
   
   //jff 1/7/98 defaults for automap colors
   //jff 4/3/98 remove -1 in lower range, 0 now disables new map features
   // black //jff 4/6/98 new black
   DEFAULT_INT("mapcolor_back", &mapcolor_back, NULL, 247, 0, 255, wad_yes,
               "color used as background for automap"),
   
   // dk gray
   DEFAULT_INT("mapcolor_grid", &mapcolor_grid, NULL, 104, 0, 255, wad_yes,
               "color used for automap grid lines"),
   
   // red-brown
   DEFAULT_INT("mapcolor_wall", &mapcolor_wall, NULL, 181, 0, 255, wad_yes,
               "color used for one side walls on automap"),
   
   // lt brown
   DEFAULT_INT("mapcolor_fchg", &mapcolor_fchg, NULL, 166, 0, 255, wad_yes,
               "color used for lines floor height changes across"),
   
   // orange
   DEFAULT_INT("mapcolor_cchg", &mapcolor_cchg, NULL, 231, 0, 255, wad_yes,
               "color used for lines ceiling height changes across"),
   
   // white
   DEFAULT_INT("mapcolor_clsd", &mapcolor_clsd, NULL, 231, 0, 255, wad_yes,
               "color used for lines denoting closed doors, objects"),
   
   // red
   DEFAULT_INT("mapcolor_rkey",&mapcolor_rkey, NULL, 175, 0, 255, wad_yes,
               "color used for red key sprites"),
   
   // blue
   DEFAULT_INT("mapcolor_bkey",&mapcolor_bkey, NULL, 204, 0, 255, wad_yes,
               "color used for blue key sprites"),
   
   // yellow
   DEFAULT_INT("mapcolor_ykey",&mapcolor_ykey, NULL, 231, 0, 255, wad_yes,
               "color used for yellow key sprites"),
   
   // red
   DEFAULT_INT("mapcolor_rdor",&mapcolor_rdor, NULL, 175, 0, 255, wad_yes,
               "color used for closed red doors"),
   
   // blue
   DEFAULT_INT("mapcolor_bdor",&mapcolor_bdor, NULL, 204, 0, 255, wad_yes,
               "color used for closed blue doors"),
   
   // yellow
   DEFAULT_INT("mapcolor_ydor",&mapcolor_ydor, NULL, 231, 0, 255, wad_yes,
               "color used for closed yellow doors"),
   
   // dk green
   DEFAULT_INT("mapcolor_tele",&mapcolor_tele, NULL, 119, 0, 255, wad_yes,
               "color used for teleporter lines"),
   
   // purple
   DEFAULT_INT("mapcolor_secr",&mapcolor_secr, NULL, 176, 0, 255, wad_yes,
               "color used for lines around secret sectors"),
   
   // none
   DEFAULT_INT("mapcolor_exit",&mapcolor_exit, NULL, 0, 0, 255, wad_yes,
               "color used for exit lines"),

   // dk gray
   DEFAULT_INT("mapcolor_unsn",&mapcolor_unsn, NULL, 96, 0, 255, wad_yes,
               "color used for lines not seen without computer map"),
   
   // lt gray
   DEFAULT_INT("mapcolor_flat",&mapcolor_flat, NULL, 88, 0, 255, wad_yes,
               "color used for lines with no height changes"),
   
   // green
   DEFAULT_INT("mapcolor_sprt",&mapcolor_sprt, NULL, 112, 0, 255, wad_yes,
               "color used as things"),
   
   // white
   DEFAULT_INT("mapcolor_hair",&mapcolor_hair, NULL, 208, 0, 255, wad_yes,
               "color used for dot crosshair denoting center of map"),
   
   // white
   DEFAULT_INT("mapcolor_sngl",&mapcolor_sngl, NULL, 208, 0, 255, wad_yes,
               "color used for the single player arrow"),
   
   // green
   DEFAULT_INT("mapcolor_ply1",&mapcolor_plyr[0], NULL, 112, 0, 255, wad_yes,
               "color used for the green player arrow"),
   
   // lt gray
   DEFAULT_INT("mapcolor_ply2",&mapcolor_plyr[1], NULL, 88, 0, 255, wad_yes,
               "color used for the gray player arrow"),
   
   // brown
   DEFAULT_INT("mapcolor_ply3",&mapcolor_plyr[2], NULL, 64, 0, 255, wad_yes,
               "color used for the brown player arrow"),
   
   // red
   DEFAULT_INT("mapcolor_ply4",&mapcolor_plyr[3], NULL, 176, 0, 255, wad_yes,
               "color used for the red player arrow"),
   
   // purple                       // killough 8/8/98
   DEFAULT_INT("mapcolor_frnd",&mapcolor_frnd, NULL, 252, 0, 255, wad_yes,
               "color used for friends"),
   

#ifdef R_LINKEDPORTALS
   DEFAULT_INT("mapcolor_prtl",&mapcolor_prtl, NULL, 109, 0, 255, wad_yes,
               "color for lines not in the player's portal area"),
   
   DEFAULT_INT("mapportal_overlay",&mapportal_overlay, NULL, 1, 0, 1, wad_yes,
               "1 to overlay different linked portal areas in the automap"),
            
#endif

   DEFAULT_INT("map_point_coord", &map_point_coordinates, NULL, 1, 0, 1, wad_yes,
               "1 to show automap pointer coordinates in non-follow mode"),
   
   //jff 3/9/98 add option to not show secrets til after found
   // killough change default, to avoid spoilers and preserve Doom mystery
   // show secret after gotten
   DEFAULT_INT("map_secret_after",&map_secret_after, NULL, 1, 0, 1, wad_yes,
               "1 to not show secret sectors till after entered"),
   
   //jff 1/7/98 end additions for automap

   //jff 2/16/98 defaults for color ranges in hud and status

   // 1 line scrolling window
   DEFAULT_INT("hud_msg_lines",&hud_msg_lines, NULL, 1, 1, 16, wad_yes,
               "number of lines in review display"),
   
   // killough 11/98
   DEFAULT_INT("hud_msg_scrollup",&hud_msg_scrollup, NULL, 1, 0, 1, wad_yes,
               "1 enables message review list scrolling upward"),
   
   // killough 11/98
   DEFAULT_INT("message_timer",&message_timer, NULL, 4000, 0, UL, wad_no,
               "Duration of normal Doom messages (ms)"),
   
   //sf : fullscreen hud style
   DEFAULT_INT("hud_overlaystyle",&hud_overlaystyle, NULL, 1, 0, 4, wad_yes,
               "fullscreen hud style"),

   DEFAULT_INT("hud_enabled",&hud_enabled, NULL, 1, 0, 1, wad_yes,
               "fullscreen hud enabled"),
   
   DEFAULT_INT("hud_hidestatus",&hud_hidestatus, NULL, 0, 0, 1, wad_yes,
               "hide kills/items/secrets info on fullscreen hud"),
   
   DEFAULT_BOOL("hu_showtime", &hu_showtime, NULL, true, wad_yes,
                "display current level time on automap"),
   
   DEFAULT_BOOL("hu_showcoords", &hu_showcoords, NULL, true, wad_yes,
                "display player/pointer coordinates on automap"),
   
   DEFAULT_INT("hu_timecolor",&hu_timecolor, NULL, CR_RED, 0, CR_LIMIT-1, wad_yes,
               "color of automap level time widget"),

   DEFAULT_INT("hu_levelnamecolor",&hu_levelnamecolor, NULL, CR_RED, 0, CR_LIMIT-1, wad_yes,
               "color of automap level name widget"),
   
   DEFAULT_INT("hu_coordscolor",&hu_coordscolor, NULL, CR_RED, 0, CR_LIMIT-1, wad_yes,
               "color of automap coordinates widget"),
   
   // below is red
   DEFAULT_INT("health_red",&health_red, NULL, 25, 0, 200, wad_yes,
               "amount of health for red to yellow transition"),

   // below is yellow
   DEFAULT_INT("health_yellow", &health_yellow, NULL, 50, 0, 200, wad_yes,
               "amount of health for yellow to green transition"),
   
   // below is green, above blue
   DEFAULT_INT("health_green",&health_green, NULL, 100, 0, 200, wad_yes,
               "amount of health for green to blue transition"),
   
   // below is red
   DEFAULT_INT("armor_red",&armor_red, NULL, 25, 0, 200, wad_yes,
               "amount of armor for red to yellow transition"),
   
   // below is yellow
   DEFAULT_INT("armor_yellow",&armor_yellow, NULL, 50, 0, 200, wad_yes,
               "amount of armor for yellow to green transition"),
   
   // below is green, above blue
   DEFAULT_INT("armor_green",&armor_green, NULL, 100, 0, 200, wad_yes,
               "amount of armor for green to blue transition"),
   
   // below 25% is red
   DEFAULT_INT("ammo_red",&ammo_red, NULL, 25, 0, 100, wad_yes,
               "percent of ammo for red to yellow transition"),
   
   // below 50% is yellow, above green
   DEFAULT_INT("ammo_yellow",&ammo_yellow, NULL, 50, 0, 100, wad_yes,
               "percent of ammo for yellow to green transition"),

   DEFAULT_INT("st_fsalpha", &st_fsalpha, NULL, 100, 0, 100, wad_yes,
               "fullscreen HUD translucency level"),
   
   // killough 2/8/98: weapon preferences set by user:
   DEFAULT_INT("weapon_choice_1",&weapon_preferences[0][0], NULL, 6, 1, 9, wad_yes,
               "first choice for weapon (best)"),
   
   DEFAULT_INT("weapon_choice_2",&weapon_preferences[0][1], NULL, 9, 1, 9, wad_yes,
               "second choice for weapon"),
   
   DEFAULT_INT("weapon_choice_3",&weapon_preferences[0][2], NULL, 4, 1, 9, wad_yes,
               "third choice for weapon"),
   
   DEFAULT_INT("weapon_choice_4",&weapon_preferences[0][3], NULL, 3, 1, 9, wad_yes,
               "fourth choice for weapon"),
   
   DEFAULT_INT("weapon_choice_5",&weapon_preferences[0][4], NULL, 2, 1, 9, wad_yes,
               "fifth choice for weapon"),
   
   DEFAULT_INT("weapon_choice_6",&weapon_preferences[0][5], NULL, 8, 1, 9, wad_yes,
               "sixth choice for weapon"),
   
   DEFAULT_INT("weapon_choice_7",&weapon_preferences[0][6], NULL, 5, 1, 9, wad_yes,
               "seventh choice for weapon"),
   
   DEFAULT_INT("weapon_choice_8",&weapon_preferences[0][7], NULL, 7, 1, 9, wad_yes,
               "eighth choice for weapon"),
   
   DEFAULT_INT("weapon_choice_9",&weapon_preferences[0][8], NULL, 1, 1, 9, wad_yes,
               "ninth choice for weapon (worst)"),
   
   DEFAULT_INT("c_speed",&c_speed, NULL, 10, 1, 200, wad_no,
               "console speed, pixels/tic"),
   
   DEFAULT_INT("c_height",&c_height, NULL, 100, 0, 200, wad_no,
               "console height, pixels"),
   
   DEFAULT_INT("obituaries",&obituaries, NULL, 0, 0, 1, wad_yes,
               "obituaries on/off"),
   
   DEFAULT_INT("obcolour",&obcolour, NULL, 0, 0, CR_LIMIT-1, wad_no,
               "obituaries colour"),
   
   DEFAULT_INT("draw_particles",&drawparticles, NULL, 0, 0, 1, wad_yes,
               "toggle particle effects on or off"),
   
   DEFAULT_INT("particle_trans",&particle_trans, NULL, 1, 0, 2, wad_yes,
               "particle translucency (0 = none, 1 = smooth, 2 = general)"),
   
   DEFAULT_INT("blood_particles",&bloodsplat_particle, NULL, 0, 0, 2, wad_yes,
               "use sprites, particles, or both for blood (sprites = 0)"),
   
   DEFAULT_INT("bullet_particles",&bulletpuff_particle, NULL, 0, 0, 2, wad_yes,
               "use sprites, particles, or both for bullet puffs (sprites = 0)"),
   
   DEFAULT_INT("rocket_trails",&drawrockettrails, NULL, 0, 0, 1, wad_yes,
               "draw particle rocket trails"),

   DEFAULT_INT("grenade_trails",&drawgrenadetrails, NULL, 0, 0, 1, wad_yes,
               "draw particle grenade trails"),
   
   DEFAULT_INT("bfg_cloud",&drawbfgcloud, NULL, 0, 0, 1, wad_yes,
               "draw particle bfg cloud"),
   
   DEFAULT_INT("pevent_rexpl",&(particleEvents[P_EVENT_ROCKET_EXPLODE].enabled), NULL,
               0, 0, 1, wad_yes, "draw particle rocket explosions"),
   
   DEFAULT_INT("pevent_bfgexpl",&(particleEvents[P_EVENT_BFG_EXPLODE].enabled), NULL,
               0, 0, 1, wad_yes, "draw particle bfg explosions"),

   DEFAULT_INT("stretchsky", &stretchsky, NULL, 0, 0, 1, wad_yes,
               "stretch short sky textures for mlook"),
   
   DEFAULT_INT("startnewmap", &startOnNewMap, NULL, 0, 0, 1, wad_yes,
               "start game on first new map (DOOM II only)"),
   

#ifdef _SDL_VER   
   DEFAULT_INT("showendoom", &showendoom, NULL, 1, 0, 1, wad_yes,
               "1 to show ENDOOM at exit"),

   DEFAULT_INT("endoomdelay", &endoomdelay, NULL, 350, 35, 3500, wad_no,
               "Amount of time to display ENDOOM when shown"),
#endif

   DEFAULT_INT("autoaim", &default_autoaim, &autoaim, 1, 0, 1, wad_yes,
               "1 to enable autoaiming"),
   
   DEFAULT_INT("chasecam_height", &chasecam_height, NULL, 15, -31, 100, wad_no,
               "preferred height of chasecam above/below player viewheight"),
   
   DEFAULT_INT("chasecam_speed", &chasecam_speed, NULL, 33, 1, 100, wad_no,
               "percentage of distance to target chasecam moves per gametic"),
   
   DEFAULT_INT("chasecam_dist", &chasecam_dist, NULL, 112, 10, 1024, wad_no,
               "preferred distance from chasecam to player"),
   
   DEFAULT_INT("allowmlook", &default_allowmlook, &allowmlook, 0, 0, 1, wad_yes,
               "1 to allow players to look up/down"),
   
   DEFAULT_BOOL("menu_toggleisback", &menu_toggleisback, NULL, false, wad_no,
                "1 to make menu toggle action back up one level (like zdoom)"),
   
   DEFAULT_INT("mn_classic_menus", &mn_classic_menus, NULL, 0, 0, 1, wad_yes,
               "1 to enable use of full classic menu emulation"),

   DEFAULT_STR("mn_background", &mn_background, NULL, "default", wad_yes,
               "menu background"),
   
   DEFAULT_STR("wad_directory", &wad_directory, NULL, ".", wad_no,
               "user's default wad directory"),
   
   DEFAULT_INT("r_columnengine",&r_column_engine_num, NULL, 
               1, 0, NUMCOLUMNENGINES - 1, wad_no, 
               "0 = normal, 1 = optimized quad cache"),
   
   DEFAULT_INT("r_spanengine",&r_span_engine_num, NULL,
               0, 0, NUMSPANENGINES - 1, wad_no, 
               "0 = high precision, 1 = low precision"),
   
   DEFAULT_INT("r_detail", &c_detailshift, NULL, 0, 0, 1, wad_no,
               "0 = high detail, 1 = low detail"),
   
   DEFAULT_INT("r_vissprite_limit", &r_vissprite_limit, NULL, -1, -1, UL, wad_yes,
               "number of vissprites allowed per frame (-1 = no limit)"),

   DEFAULT_INT("r_tlstyle", &r_tlstyle, NULL, 1, 0, R_TLSTYLE_NUM - 1, wad_yes,
               "Doom object translucency style (0 = none, 1 = Boom, 2 = new)"),
   
   DEFAULT_INT("spechits_emulation", &spechits_emulation, NULL, 0, 0, 2, wad_no,
               "0 = off, 1 = emulate like Chocolate Doom, 2 = emulate like PrBoom+"),

   DEFAULT_BOOL("donut_emulation", &donut_emulation, NULL, false, wad_no,
                "emulate undefined EV_DoDonut behavior"),
   
   DEFAULT_INT("wipewait",&wipewait, NULL, 2, 0, 2, wad_no,
               "0 = never wait on screen wipes, 1 = always wait, 2 = wait when playing demos"),
   
   DEFAULT_INT("wipetype",&wipetype, NULL, 1, 0, 2, wad_yes,
               "0 = none, 1 = melt, 2 = fade"),
   
#ifdef HAVE_SPCLIB
   DEFAULT_INT("snd_spcpreamp", &spc_preamp, NULL, 1, 1, 6, wad_yes,
               "preamp volume factor for SPC music"),
   
   DEFAULT_INT("snd_spcbassboost", &spc_bass_boost, NULL, 8, 1, 31, wad_yes,
               "bass boost for SPC music (logarithmic scale, 8 = normal)"),
   
#endif

   { NULL }         // last entry
};

//
// haleyjd 06/29/09: Default Overrides
//
// The following tables are mapped through GameModeInfo and are used to 
// override selected defaults in the primary defaults array above by replacing
// the default values specified there. This is the cleanest way to provide
// gamemode-dependent default values for only some of the options that I can
// think up.
//

default_or_t HereticDefaultORs[] =
{
   // misc
   { "disk_icon",        0 }, // no disk icon (makes consistent)
   { "pitched_sounds",   1 }, // pitched sounds should be on
   { "allowmlook",       1 }, // mlook defaults to on
   { "wipetype",         2 }, // use crossfade wipe by default
   { "hud_overlaystyle", 4 }, // use graphical HUD style
   
   // compatibility
   { "comp_terrain",   0 }, // terrain active
   { "comp_soul",      1 }, // SKULLFLY objects do not bounce
   { "comp_overunder", 0 }, // 3D object clipping is on
   
   // colors
   // TODO: player color
   // TODO: additional automap colors
   { "mapcolor_back",     103     },
   { "mapcolor_grid",     40      },
   { "mapcolor_wall",     96      },
   { "mapcolor_fchg",     110     },
   { "mapcolor_cchg",     75      },
   { "mapcolor_tele",     96      },
   { "mapcolor_secr",     0       },
   { "mapcolor_exit",     0       },
   { "mapcolor_unsn",     40      },
   { "mapcolor_flat",     43      },
   { "mapcolor_prtl",     43      },
   { "hu_timecolor",      CR_GRAY },
   { "hu_levelnamecolor", CR_GRAY },
   { "hu_coordscolor",    CR_GRAY },
   { "mess_colour",       CR_GRAY },

   // this must be last
   { NULL }
};

// haleyjd 03/14/09: main defaultfile object
static defaultfile_t maindefaults =
{
   defaults,
   sizeof defaults / sizeof *defaults - 1,
};

// killough 11/98: hash function for name lookup
static unsigned int default_hash(defaultfile_t *df, const char *name)
{
   unsigned int hash = 0;
   
   while(*name)
      hash = hash*2 + toupper(*name++);
   
   return hash % df->numdefaults;
}

//
// M_LookupDefault
//
// Hashes/looks up defaults in the given defaultfile object by name.
// Returns the default_t object, or NULL if not found.
//
static default_t *M_LookupDefault(defaultfile_t *df, const char *name)
{
   register default_t *dp;

   // Initialize hash table if not initialized already
   if(!df->hashInit)
   {
      for(df->hashInit = true, dp = df->defaults; dp->name; dp++)
      {
         unsigned h = default_hash(df, dp->name);
         dp->next = df->defaults[h].first;
         df->defaults[h].first = dp;
      }
   }

   // Look up name in hash table
   for(dp = df->defaults[default_hash(df, name)].first;
       dp && strcasecmp(name, dp->name); dp = dp->next);

   return dp;
}

//
// M_ApplyGameModeDefaults
//
// haleyjd 06/30/09: Overwrites defaults in the defaultfile with values
// specified by name in the current gamemode's default overrides array.
//
static void M_ApplyGameModeDefaults(defaultfile_t *df)
{
   default_or_t *ovr = GameModeInfo->defaultORs;

   // not all gamemodes have default overrides
   if(!ovr)
      return;

   while(ovr->name)
   {
      default_t *def = M_LookupDefault(df, ovr->name);

#ifdef RANGECHECK
      // FIXME: allow defaults for all types
      if(def->type != dt_integer)
      {
         I_FatalError(I_ERR_KILL,
                      "M_ApplyGameModeDefaults: override for non-integer default %s\n",
                      def->name);
      }
#endif
      // replace the default value
      if(def)
         def->defaultvalue_i = ovr->defaultvalue;

      ++ovr;
   }
}

//
// M_SaveDefaultFile
//
void M_SaveDefaultFile(defaultfile_t *df)
{
   char *tmpfile = NULL;
   size_t len;
   register default_t *dp;
   unsigned int line, blanks;
   FILE *f;

   // killough 10/98: for when exiting early
   if(!df->loaded || !df->fileName)
      return;

   len = M_StringAlloca(&tmpfile, 2, 14, D_DoomExeDir(), D_DoomExeName());

   psnprintf(tmpfile, len, "%s/tmp%.5s.cfg", D_DoomExeDir(), D_DoomExeName());
   M_NormalizeSlashes(tmpfile);

   errno = 0;
   if(!(f = fopen(tmpfile, "w")))  // killough 9/21/98
      goto error;

   // 3/3/98 explain format of file
   // killough 10/98: use executable's name

   if(config_help && !df->helpHeader &&
      fprintf(f,";%s.cfg format:\n"
              ";[min-max(default)] description of variable\n"
              ";* at end indicates variable is settable in wads\n"
              ";variable   value\n\n", D_DoomExeName()) == EOF)
      goto error;

   // killough 10/98: output comment lines which were read in during input

   for(blanks = 1, line = 0, dp = df->defaults; ; dp++, blanks = 0)
   {
      int brackets = 0;

      for(; line < df->numcomments && df->comments[line].line <= dp - df->defaults; ++line)
      {
         if(*(df->comments[line].text) != '[' || (brackets = 1, config_help))
         {
            // If we haven't seen any blank lines
            // yet, and this one isn't blank,
            // output a blank line for separation

            if((!blanks && (blanks = 1, 
                            *(df->comments[line].text) != '\n' &&
                            putc('\n',f) == EOF)) ||
               fputs(df->comments[line].text, f) == EOF)
               goto error;
         }
      }

      // If we still haven't seen any blanks,
      // Output a blank line for separation

      if(!blanks && putc('\n',f) == EOF)
         goto error;

      if(!dp->name)      // If we're at end of defaults table, exit loop
         break;

      //jff 3/3/98 output help string
      //
      // killough 10/98:
      // Don't output config help if any [ lines appeared before this one.
      // Make default values, and numeric range output, automatic.

      if(config_help && !brackets)
      {
         boolean printError = false;

         switch(dp->type)
         {
         case dt_string:
            printError = (fprintf(f, "[(\"%s\")]", dp->defaultvalue_s) == EOF);
            break;
         case dt_integer:
            if(dp->limit.min == UL)
            {
               if(dp->limit.max == UL)
                  printError = (fprintf(f, "[?-?(%d)]", dp->defaultvalue_i) == EOF);
               else 
               {
                  printError = 
                     (fprintf(f, "[?-%d(%d)]", dp->limit.max, dp->defaultvalue_i) == EOF);
               }
            }
            else if(dp->limit.max == UL)
            {
               printError = 
                  (fprintf(f, "[%d-?(%d)]", dp->limit.min, dp->defaultvalue_i) == EOF);
            }
            else
            {
               printError = (fprintf(f, "[%d-%d(%d)]", dp->limit.min, dp->limit.max,
                             dp->defaultvalue_i) == EOF);
            }
            break;
         case dt_float:
            if(dp->limit.min == UL)
            {
               if(dp->limit.max == UL)
                  printError = (fprintf(f, "[?-?](%g)]", dp->defaultvalue_f) == EOF);
               else
               {
                  printError =
                     (fprintf(f, "[?-%g(%g)]", (double)dp->limit.max / 100.0, 
                              dp->defaultvalue_f) == EOF);
               }
            }
            else if(dp->limit.max == UL)
            {
               printError = 
                  (fprintf(f, "[%g-?(%g)]", (double)dp->limit.min / 100.0,
                           dp->defaultvalue_f) == EOF);
            }
            else
            {
               printError = (fprintf(f, "[%g-%g(%g)]",
                             (double)dp->limit.min / 100.0,
                             (double)dp->limit.max / 100.0,
                             dp->defaultvalue_f) == EOF);
            }
            break;
         case dt_boolean:
            printError = (fprintf(f, "[0-1(%d)]", !!dp->defaultvalue_b) == EOF);
            break;
         default:
            break;
         }

         if(printError ||
            fprintf(f, " %s %s\n", dp->help, dp->wad_allowed ? "*" : "") == EOF)
            goto error;
      }

      // killough 11/98:
      // Write out original default if .wad file has modified the default

      //jff 4/10/98 kill super-hack on pointer value
      // killough 3/6/98:
      // use spaces instead of tabs for uniform justification

      switch(dp->type)
      {
      case dt_integer:
         {
            int value = 
               dp->modified ? dp->orig_default_i : *(int *)dp->location;

            if(fprintf(f, "%-25s %5i\n", dp->name,
                       strncmp(dp->name, "key_", 4) ? value : 
                       I_DoomCode2ScanCode(value)) == EOF)
               goto error;
         }
         break;
      case dt_string:
         {
            const char *value = 
               dp->modified ? dp->orig_default_s : *(const char **)dp->location;

            if(fprintf(f, "%-25s \"%s\"\n", dp->name, value) == EOF)
               goto error;
         }
         break;
      case dt_float:
         {
            double value = 
               dp->modified ? dp->orig_default_f : *(double *)dp->location;

            if(fprintf(f, "%-25s %#g\n", dp->name, value) == EOF)
               goto error;
         }
         break;
      case dt_boolean:
         {
            boolean value = 
               dp->modified ? dp->orig_default_b : *(boolean *)dp->location;

            if(fprintf(f, "%-25s %5i\n", dp->name, !!value) == EOF)
               goto error;
         }
         break;
      default:
         break;
      }
   }

   // haleyjd: I_FatalError should be called here, since this can be invoked
   // via an I_Error action already.

   if(fclose(f) == EOF)
   {
   error:
      I_FatalError(I_ERR_KILL,
                   "Could not write defaults to %s: %s\n%s left unchanged\n",
                   tmpfile, errno ? strerror(errno) : "(Unknown Error)", df->fileName);
      return;
   }

   remove(df->fileName);

   if(rename(tmpfile, df->fileName))
   {
      I_FatalError(I_ERR_KILL,
                   "Could not write defaults to %s: %s\n", df->fileName,
                   errno ? strerror(errno) : "(Unknown Error)");
   }
}

//
// M_SaveDefaults
//
// haleyjd 3/14/09: This is now only to write the primary config file.
//
void M_SaveDefaults(void)
{
   M_SaveDefaultFile(&maindefaults);
}

//
// M_ParseOption()
//
// killough 11/98:
//
// This function parses .cfg file lines, or lines in OPTIONS lumps
//
boolean M_ParseOption(defaultfile_t *df, const char *p, boolean wad)
{
   char name[80], strparm[100];
   default_t *dp;
   int parm;
   double tmp;
   
   while(isspace(*p))  // killough 10/98: skip leading whitespace
      p++;

   //jff 3/3/98 skip lines not starting with an alphanum
   // killough 10/98: move to be made part of main test, add comment-handling

   if(sscanf(p, "%79s %99[^\n]", name, strparm) != 2 || !isalnum(*name) ||
      !(dp = M_LookupDefault(df, name)) || 
      (*strparm == '"') == (dp->type != dt_string) ||
      (wad && !dp->wad_allowed))
   {
      return 1;
   }

   switch(dp->type)
   {
   case dt_integer:
      {
         if(sscanf(strparm, "%i", &parm) != 1)
            return 1;                       // Not A Number
         
         if(!strncmp(name, "key_", 4))    // killough
            parm = I_ScanCode2DoomCode(parm);
         
         //jff 3/4/98 range check numeric parameters
         if((dp->limit.min == UL || dp->limit.min <= parm) &&
            (dp->limit.max == UL || dp->limit.max >= parm))
         {
            if(wad)
            {
               if(!dp->modified) // First time it's modified by wad
               {
                  dp->modified = 1;                           // Mark it as modified
                  dp->orig_default_i = *(int *)dp->location;  // Save original default
               }
               if(dp->current)            // Change current value
                  *(int *)dp->current = parm;
            }
            *(int *)dp->location = parm;  // Change default
         }
      }
      break;
   case dt_string:
      {
         int len = strlen(strparm) - 1;

         while(isspace(strparm[len]))
            len--;

         if(strparm[len] == '"')
            len--;

         strparm[len+1] = 0;

         if(wad && !dp->modified)                        // Modified by wad
         {                                               // First time modified
            dp->modified = 1;                            // Mark it as modified
            dp->orig_default_s = *(char **)dp->location; // Save original default
         }
         else
            free(*(char **)dp->location);               // Free old value

         *(char **)dp->location = strdup(strparm+1);    // Change default value

         if(dp->current)                                // Current value
         {
            free(*(char **)dp->current);                // Free old value
            *(char **)dp->current = strdup(strparm+1);  // Change current value
         }
      }
      break;
   case dt_float:
      {
         if(sscanf(strparm, "%lg", &tmp) != 1)
            return 1;                       // Not A Number
                  
         //jff 3/4/98 range check numeric parameters
         if((dp->limit.min == UL || (double)dp->limit.min / 100.0 <= tmp) &&
            (dp->limit.max == UL || (double)dp->limit.max / 100.0 >= tmp))
         {
            if(wad)
            {
               if(!dp->modified) // First time it's modified by wad
               {
                  dp->modified = 1;                             // Mark it as modified
                  dp->orig_default_f = *(double *)dp->location; // Save original default
               }
               if(dp->current)              // Change current value
                  *(double *)dp->current = tmp;
            }
            *(double *)dp->location = tmp;  // Change default
         }
      }
      break;
   case dt_boolean:
      {
         if(sscanf(strparm, "%i", &parm) != 1)
            return 1;                       // Not A Number
                  
         //jff 3/4/98 range check numeric parameters
         if((dp->limit.min == UL || dp->limit.min <= parm) &&
            (dp->limit.max == UL || dp->limit.max >= parm))
         {
            if(wad)
            {
               if(!dp->modified) // First time it's modified by wad
               {
                  dp->modified = 1;                               // Mark it as modified
                  dp->orig_default_b = *(boolean *)dp->location;  // Save original default
               }
               if(dp->current)            // Change current value
                  *(boolean *)dp->current = !!parm;
            }
            *(boolean *)dp->location = !!parm;  // Change default
         }
      }
      break;
   default:
      break;
   }

   return 0;                          // Success
}

//
// M_LoadOptions()
//
// killough 11/98:
// This function is used to load the OPTIONS lump.
// It allows wads to change game options.
//
void M_LoadOptions(void)
{
   int lump;
   
   if((lump = W_CheckNumForName("OPTIONS")) != -1)
   {
      int size = W_LumpLength(lump), buflen = 0;
      char *buf = NULL, *p, *options = p = W_CacheLumpNum(lump, PU_STATIC);
      while (size > 0)
      {
         int len = 0;
         while(len < size && p[len++] && p[len-1] != '\n');
         if(len >= buflen)
            buf = realloc(buf, buflen = len+1);
         strncpy(buf, p, len)[len] = 0;
         p += len;
         size -= len;
         M_ParseOption(&maindefaults, buf, true);
      }
      free(buf);
      Z_ChangeTag(options, PU_CACHE);
   }

   //  MN_ResetMenu();       // reset menu in case of change
}

//
// M_LoadDefaultFile
//
void M_LoadDefaultFile(defaultfile_t *df)
{
   register default_t *dp;
   FILE *f;

   // set everything to base values
   //
   // phares 4/13/98:
   // provide default strings with their own malloced memory so that when
   // we leave this routine, that's what we're dealing with whether there
   // was a config file or not, and whether there were chat definitions
   // in it or not. This provides consistency later on when/if we need to
   // edit these strings (i.e. chat macros in the Chat Strings Setup screen).

   for(dp = df->defaults; dp->name; dp++)
   {
      switch(dp->type)
      {
      case dt_integer:
         *(int *)dp->location = dp->defaultvalue_i;
         break;
      case dt_string:
         *(char **)dp->location = strdup(dp->defaultvalue_s);
         break;
      case dt_float:
         *(double *)dp->location = dp->defaultvalue_f;
         break;
      case dt_boolean:
         *(boolean *)dp->location = dp->defaultvalue_b;
         break;
      default:
         break;
      }
   }

   M_NormalizeSlashes(df->fileName);
   
   // read the file in, overriding any set defaults
   //
   // killough 9/21/98: Print warning if file missing, and use fgets for reading

   if(!(f = fopen(df->fileName, "r")))
      printf("Warning: Cannot read %s -- using built-in defaults\n", df->fileName);
   else
   {
      int skipblanks = 1, line = df->numcomments = df->helpHeader = 0;
      char s[256];

      while(fgets(s, sizeof s, f))
      {
         if(!M_ParseOption(df, s, false))
            line++;       // Line numbers
         else
         {             // Remember comment lines
            const char *p = s;
            
            while(isspace(*p))  // killough 10/98: skip leading whitespace
               p++;

            if(*p)                // If this is not a blank line,
            {
               skipblanks = 0;    // stop skipping blanks.
               if(strstr(p, ".cfg format:"))
                  df->helpHeader = true;
            }
            else
            {
               if(skipblanks)      // If we are skipping blanks, skip line
                  continue;
               else            // Skip multiple blanks, but remember this one
                  skipblanks = 1, p = "\n";
            }

            if(df->numcomments >= df->numcommentsalloc)
               df->comments = realloc(df->comments, sizeof *(df->comments) *
                                      (df->numcommentsalloc = df->numcommentsalloc ?
                                       df->numcommentsalloc * 2 : df->numdefaults));
            df->comments[df->numcomments].line = line;
            df->comments[df->numcomments++].text = strdup(p);
         }
      }
      fclose(f);
   }

   df->loaded = true;            // killough 10/98
   
   //jff 3/4/98 redundant range checks for hud deleted here
}

//
// M_LoadDefaults
//
// haleyjd 03/14/09: This is now the function to handle the default config.
//
void M_LoadDefaults(void)
{
   int p;
   
   defaultfile_t *df = &maindefaults;

   // check for a custom default file   
   if(!df->fileName)
   {
      if((p = M_CheckParm("-config")) && p < myargc - 1)
         printf(" default file: %s\n", df->fileName = strdup(myargv[p + 1]));
      else
         df->fileName = strdup(basedefault);
   }

   // haleyjd 06/30/09: apply gamemode defaults first
   M_ApplyGameModeDefaults(df);

   M_LoadDefaultFile(df);
}

//
// M_ResetDefaultFileComments
//
// haleyjd 01/04/10: Removes any saved comments from the given defaults file
//
void M_ResetDefaultFileComments(defaultfile_t *df)
{
   if(df->comments)
   {
      free(df->comments);
      df->comments = NULL;
      df->numcomments = df->numcommentsalloc = 0;
   }
}

//
// M_ResetDefaultComments
//
// haleyjd 01/04/10: Removes saved comments from the game config file.
//
void M_ResetDefaultComments(void)
{
   M_ResetDefaultFileComments(&maindefaults);
}

//=============================================================================
//
// File IO Routines
//

//
// M_WriteFile
//
// killough 9/98: rewritten to use stdio and to flash disk icon
//
boolean M_WriteFile(char const *name, void *source, unsigned int length)
{
   FILE *fp;
   boolean result;
   
   errno = 0;
   
   if(!(fp = fopen(name, "wb")))         // Try opening file
      return 0;                          // Could not open file for writing
   
   I_BeginRead();                       // Disk icon on
   result = (fwrite(source, 1, length, fp) == length);   // Write data
   fclose(fp);
   I_EndRead();                         // Disk icon off
   
   if(!result)                          // Remove partially written file
      remove(name);
   
   return result;
}

//
// M_ReadFile
//
// killough 9/98: rewritten to use stdio and to flash disk icon

int M_ReadFile(char const *name, byte **buffer)
{
   FILE *fp;
   
   errno = 0;
   
   if((fp = fopen(name, "rb")))
   {
      size_t length;

      I_BeginRead();
      fseek(fp, 0, SEEK_END);
      length = ftell(fp);
      fseek(fp, 0, SEEK_SET);
      *buffer = Z_Malloc(length, PU_STATIC, 0);
      
      if(fread(*buffer, 1, length, fp) == length)
      {
         fclose(fp);
         I_EndRead();
         return length;
      }
      fclose(fp);
   }

   // sf: do not quit on file not found
   //  I_Error("Couldn't read file %s: %s", name, 
   //	  errno ? strerror(errno) : "(Unknown Error)");
   
   return -1;
}

// 
// M_FileLength
//
// Gets the length of a file given its handle.
// haleyjd 03/09/06: made global
// haleyjd 01/04/10: use fseek/ftell
//
int M_FileLength(FILE *f)
{
   long curpos, len;

   curpos = ftell(f);
   fseek(f, 0, SEEK_END);
   len = ftell(f);
   fseek(f, curpos, SEEK_SET);

   return (int)len;
}

//=============================================================================
//
// Portable non-standard libc functions
//

// haleyjd: portable strupr function
char *M_Strupr(char *string)
{
   char *s = string;

   while(*s)
   {
      char c = *s;
      *s++ = toupper(c);
   }

   return string;
}

// haleyjd: portable strlwr function
char *M_Strlwr(char *string)
{
   char *s = string;

   while(*s)
   {
      char c = *s;
      *s++ = tolower(c);
   }

   return string;
}

// haleyjd: portable itoa, from DJGPP libc

/* Copyright (C) 2001 DJ Delorie, see COPYING.DJ for details */

char *M_Itoa(int value, char *string, int radix)
{
#ifdef EE_HAVE_ITOA
   return ITOA_NAME(value, string, radix);
#else
   char tmp[33];
   char *tp = tmp;
   int i;
   unsigned int v;
   int sign;
   char *sp;

   if(radix > 36 || radix <= 1)
   {
      errno = EDOM;
      return 0;
   }

   sign = (radix == 10 && value < 0);

   if(sign)
      v = -value;
   else
      v = (unsigned int)value;

   while(v || tp == tmp)
   {
      i = v % radix;
      v = v / radix;

      if(i < 10)
         *tp++ = i + '0';
      else
         *tp++ = i + 'a' - 10;
   }

   if(string == 0)
      string = (char *)(malloc)((tp-tmp)+sign+1);
   sp = string;

   if(sign)
      *sp++ = '-';

   while(tp > tmp)
      *sp++ = *--tp;
   *sp = 0;

   return string;
#endif
}

//=============================================================================
//
// Filename and Path Routines
//

//
// M_GetFilePath
//
// haleyjd: general file path name extraction
//
void M_GetFilePath(const char *fn, char *base, size_t len)
{
   boolean found_slash = false;
   char *p;

   memset(base, 0, len);

   p = base + len - 1;

   strncpy(base, fn, len);
   
   while(p >= base)
   {
      if(*p == '/' || *p == '\\')
      {
         found_slash = true; // mark that the path ended with a slash
         *p = '\0';
         break;
      }
      *p = '\0';
      p--;
   }

   // haleyjd: in the case that no slash was ever found, yet the
   // path string is empty, we are dealing with a file local to the
   // working directory. The proper path to return for such a string is
   // not "", but ".", since the format strings add a slash now. When
   // the string is empty but a slash WAS found, we really do want to
   // return the empty string, since the path is relative to the root.
   if(!found_slash && *base == '\0')
      *base = '.';
}

//
// M_ExtractFileBase
//
void M_ExtractFileBase(const char *path, char *dest)
{
   const char *src = path + strlen(path) - 1;
   int length;
   
   // back up until a \ or the start
   while(src != path && src[-1] != ':' // killough 3/22/98: allow c:filename
         && *(src-1) != '\\'
         && *(src-1) != '/')
   {
      src--;
   }

   // copy up to eight characters
   memset(dest, 0, 8);
   length = 0;

   while(*src && *src != '.')
   {
      if(++length == 9)
<<<<<<< HEAD
         I_Error("M_ExtractFileBase: %s > 8 chars\n", path);
=======
         I_Error("Filename base of %s > 8 chars\n", path);
>>>>>>> 4f40a1c7
      else
      {
         *dest++ = toupper(*src);
         ++src;
      }
   }
}

//
// M_AddDefaultExtension
//
// 1/18/98 killough: adds a default extension to a path
// Note: Backslashes are treated specially, for MS-DOS.
//
char *M_AddDefaultExtension(char *path, const char *ext)
{
   char *p = path;
   while(*p++);
   while(p-- > path && *p != '/' && *p != '\\')
      if(*p == '.')
         return path;
   if(*ext != '.')
      strcat(path, ".");
   return strcat(path, ext);
}

//
// M_NormalizeSlashes
//
// Remove trailing slashes, translate backslashes to slashes
// The string to normalize is passed and returned in str
//
// killough 11/98: rewritten
//
void M_NormalizeSlashes(char *str)
{
   char *p;
   
   // Convert all backslashes to slashes
   for(p = str; *p; p++)
   {
      if(*p == '\\')
         *p = '/';
   }

   // Remove trailing slashes
   while(p > str && *--p == '/')
      *p = 0;

   // Collapse multiple slashes
   for(p = str; (*str++ = *p); )
      if(*p++ == '/')
         while(*p == '/')
            p++;
}

//
// M_StringAlloca
//
// haleyjd: This routine takes any number of strings and a number of extra
// characters, calculates their combined length, and calls Z_Alloca to create
// a temporary buffer of that size. This is extremely useful for allocation of
// file paths, and is used extensively in d_main.c.  The pointer returned is
// to a temporary Z_Alloca buffer, which lives until the next main loop
// iteration, so don't cache it. Note that this idiom is not possible with the
// normal non-standard alloca function, which allocates stack space.
//
int M_StringAlloca(char **str, int numstrs, size_t extra, const char *str1, ...)
{
   va_list args;
   size_t len = extra;

   if(numstrs < 1)
      I_Error("M_StringAlloca: invalid input\n");

   len += strlen(str1);

   --numstrs;

   if(numstrs != 0)
   {   
      va_start(args, str1);
      
      while(numstrs != 0)
      {
         const char *argstr = va_arg(args, const char *);
         
         len += strlen(argstr);
         
         --numstrs;
      }
      
      va_end(args);
   }

   ++len;

   *str = Z_Alloca(len);

   return len;
}

//----------------------------------------------------------------------------
//
// $Log: m_misc.c,v $
// Revision 1.60  1998/06/03  20:32:12  jim
// Fixed mispelling of key_chat string
//
// Revision 1.59  1998/05/21  12:12:28  jim
// Removed conditional from net code
//
// Revision 1.58  1998/05/16  09:41:15  jim
// formatted net files, installed temp switch for testing Stan/Lee's version
//
// Revision 1.57  1998/05/12  12:47:04  phares
// Removed OVER_UNDER code
//
// Revision 1.56  1998/05/05  19:56:01  phares
// Formatting and Doc changes
//
// Revision 1.55  1998/05/05  16:29:12  phares
// Removed RECOIL and OPT_BOBBING defines
//
// Revision 1.54  1998/05/03  23:05:19  killough
// Fix #includes, remove external decls duplicated elsewhere, fix LONG() conflict
//
// Revision 1.53  1998/04/23  13:07:27  jim
// Add exit line to automap
//
// Revision 1.51  1998/04/22  13:46:12  phares
// Added Setup screen Reset to Defaults
//
// Revision 1.50  1998/04/19  01:13:50  killough
// Fix freeing memory before use in savegame code
//
// Revision 1.49  1998/04/17  10:35:50  killough
// Add traditional_menu option for main menu
//
// Revision 1.48  1998/04/14  08:18:11  killough
// replace obsolete adaptive_gametic with realtic_clock_rate
//
// Revision 1.47  1998/04/13  21:36:33  phares
// Cemented ESC and F1 in place
//
// Revision 1.46  1998/04/13  12:30:02  phares
// Resolved Z_Free error msg when no boom.cfg file
//
// Revision 1.45  1998/04/12  22:55:33  phares
// Remaining 3 Setup screens
//
// Revision 1.44  1998/04/10  23:21:41  jim
// fixed string/int differentiation by value
//
// Revision 1.43  1998/04/10  06:37:54  killough
// Add adaptive gametic timer option
//
// Revision 1.42  1998/04/06  11:05:00  jim
// Remove LEESFIXES, AMAP bdg->247
//
// Revision 1.41  1998/04/06  04:50:00  killough
// Support demo_insurance=2
//
// Revision 1.40  1998/04/05  00:51:13  phares
// Joystick support, Main Menu re-ordering
//
// Revision 1.39  1998/04/03  14:45:49  jim
// Fixed automap disables at 0, mouse sens unbounded
//
// Revision 1.38  1998/03/31  10:44:31  killough
// Add demo insurance option
//
// Revision 1.37  1998/03/31  00:39:44  jim
// Screenshots in BMP format added
//
// Revision 1.36  1998/03/25  16:31:23  jim
// Fixed bad default value for defaultskill
//
// Revision 1.34  1998/03/23  15:24:17  phares
// Changed pushers to linedef control
//
// Revision 1.33  1998/03/20  00:29:47  phares
// Changed friction to linedef control
//
// Revision 1.32  1998/03/11  17:48:16  phares
// New cheats, clean help code, friction fix
//
// Revision 1.31  1998/03/10  07:06:30  jim
// Added secrets on automap after found only option
//
// Revision 1.30  1998/03/09  18:29:12  phares
// Created separately bound automap and menu keys
//
// Revision 1.29  1998/03/09  11:00:20  jim
// allowed -1 in mouse bindings and map functions
//
// Revision 1.28  1998/03/09  07:35:18  killough
// Rearrange order of cfg options, add capslock options
//
// Revision 1.27  1998/03/06  21:41:04  jim
// fixed erroneous range for gamma in config
//
// Revision 1.26  1998/03/05  00:57:47  jim
// Scattered HUD
//
// Revision 1.25  1998/03/04  11:55:42  jim
// Add range checking, help strings to BOOM.CFG
//
// Revision 1.24  1998/03/02  15:34:15  jim
// Added Rand's HELP screen as lump and loaded and displayed it
//
// Revision 1.23  1998/03/02  11:36:44  killough
// clone defaults, add sts_traditional_keys
//
// Revision 1.22  1998/02/27  19:22:05  jim
// Range checked hud/sound card variables
//
// Revision 1.21  1998/02/27  08:10:02  phares
// Added optional player bobbing
//
// Revision 1.20  1998/02/26  22:58:39  jim
// Added message review display to HUD
//
// Revision 1.19  1998/02/24  22:00:57  killough
// turn translucency back on by default
//
// Revision 1.18  1998/02/24  08:46:05  phares
// Pushers, recoil, new friction, and over/under work
//
// Revision 1.17  1998/02/23  14:21:14  jim
// Merged HUD stuff, fixed p_plats.c to support elevators again
//
// Revision 1.16  1998/02/23  04:40:48  killough
// Lots of new options
//
// Revision 1.14  1998/02/20  21:57:00  phares
// Preliminarey sprite translucency
//
// Revision 1.13  1998/02/20  18:46:58  jim
// cleanup of HUD control
//
// Revision 1.12  1998/02/19  16:54:33  jim
// Optimized HUD and made more configurable
//
// Revision 1.11  1998/02/18  11:56:11  jim
// Fixed issues with HUD and reduced screen size
//
// Revision 1.9  1998/02/15  03:21:20  phares
// Jim's comment: Fixed bug in automap from mistaking framebuffer index for mark color
//
// Revision 1.8  1998/02/15  03:17:56  phares
// User-defined keys
//
// Revision 1.6  1998/02/09  03:04:12  killough
// Add weapon preferences, player corpse, vsync options
//
// Revision 1.5  1998/02/02  13:37:26  killough
// Clone compatibility flag, for TNTCOMP to work
//
// Revision 1.4  1998/01/26  19:23:49  phares
// First rev with no ^Ms
//
// Revision 1.3  1998/01/26  04:59:07  killough
// Fix DOOM 1 screenshot acknowledgement
//
// Revision 1.2  1998/01/21  16:56:16  jim
// Music fixed, defaults for cards added
//
// Revision 1.1.1.1  1998/01/19  14:02:57  rand
// Lee's Jan 19 sources
//
//----------------------------------------------------------------------------
<|MERGE_RESOLUTION|>--- conflicted
+++ resolved
@@ -1790,11 +1790,7 @@
    while(*src && *src != '.')
    {
       if(++length == 9)
-<<<<<<< HEAD
          I_Error("M_ExtractFileBase: %s > 8 chars\n", path);
-=======
-         I_Error("Filename base of %s > 8 chars\n", path);
->>>>>>> 4f40a1c7
       else
       {
          *dest++ = toupper(*src);
