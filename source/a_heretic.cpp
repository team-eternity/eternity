// Emacs style mode select   -*- C++ -*- vi:sw=3 ts=3:
//-----------------------------------------------------------------------------
//
// Copyright(C) 2010 James Haley
//
// This program is free software; you can redistribute it and/or modify
// it under the terms of the GNU General Public License as published by
// the Free Software Foundation; either version 2 of the License, or
// (at your option) any later version.
// 
// This program is distributed in the hope that it will be useful,
// but WITHOUT ANY WARRANTY; without even the implied warranty of
// MERCHANTABILITY or FITNESS FOR A PARTICULAR PURPOSE.  See the
// GNU General Public License for more details.
// 
// You should have received a copy of the GNU General Public License
// along with this program; if not, write to the Free Software
// Foundation, Inc., 59 Temple Place, Suite 330, Boston, MA  02111-1307  USA
//
//--------------------------------------------------------------------------
//
// DESCRIPTION:
//      Action Pointer Functions
//      that are associated with states/frames.
//
//      Heretic action functions.
//
//-----------------------------------------------------------------------------

#include "z_zone.h"

#include "a_common.h"
#include "a_small.h"
#include "d_gi.h"
#include "d_mod.h"
#include "doomstat.h"
#include "e_args.h"
#include "e_sound.h"
#include "e_states.h"
#include "e_things.h"
#include "e_ttypes.h"
#include "p_enemy.h"
#include "p_info.h"
#include "p_inter.h"
#include "p_map.h"
#include "p_maputl.h"
#include "p_mobjcol.h"
#include "p_mobj.h"
#include "p_pspr.h"
#include "p_setup.h"
#include "p_spec.h"
#include "p_tick.h"
#include "r_defs.h"
#include "r_state.h"
#include "s_sound.h"
#include "sounds.h"
#include "sv_main.h" // [CG] 9/13/11

//
// A_SpawnGlitter
//
// Parameterized code pointer to spawn inert objects with some
// positive z momentum
//
// Parameters:
// args[0] - object type (use DeHackEd number)
// args[1] - z momentum (scaled by FRACUNIT/8)
//
void A_SpawnGlitter(Mobj *actor)
{
   Mobj *glitter;
   int glitterType;
   fixed_t initMomentum;
   fixed_t x, y, z;

   if(!serverside)
      return;

   glitterType  = E_ArgAsThingNum(actor->state->args, 0);
   initMomentum = (fixed_t)(E_ArgAsInt(actor->state->args, 1, 0) * FRACUNIT / 8);

   // special defaults

   // default momentum of zero == 1/4 unit per tic
   if(!initMomentum)
      initMomentum = FRACUNIT >> 2;

   // randomize spawning coordinates within a 32-unit square
   x = actor->x + ((P_Random(pr_tglit) & 31) - 16) * FRACUNIT;
   y = actor->y + ((P_Random(pr_tglit) & 31) - 16) * FRACUNIT;

   z = actor->floorz;

   glitter = P_SpawnMobj(x, y, z, glitterType);

   // give it some upward momentum
   glitter->momz = initMomentum;

   if(CS_SERVER)
      SV_BroadcastActorSpawned(glitter);
}

//
// A_AccelGlitter
//
// Increases object's z momentum by 50%
//
void A_AccelGlitter(Mobj *actor)
{
   actor->momz += actor->momz / 2;
}

//
// A_SpawnAbove
//
// Parameterized pointer to spawn a solid object above the one
// calling the pointer. Used by the key gizmos.
//
// args[0] -- thing type (DeHackEd num)
// args[1] -- state number (< 0 == no state transition)
// args[2] -- amount to add to z coordinate
//
void A_SpawnAbove(Mobj *actor)
{
   int thingtype;
   int statenum;
   fixed_t zamt;
   Mobj *mo;

   if(!serverside)
      return;

   thingtype = E_ArgAsThingNum(actor->state->args, 0);
   statenum  = E_ArgAsStateNumG0(actor->state->args, 1, actor);
   zamt      = (fixed_t)(E_ArgAsInt(actor->state->args, 2, 0) * FRACUNIT);

   mo = P_SpawnMobj(actor->x, actor->y, actor->z + zamt, thingtype);

   if(CS_SERVER)
      SV_BroadcastActorSpawned(mo);

   if(statenum >= 0 && statenum < NUMSTATES)
      P_SetMobjState(mo, statenum);
}

//=============================================================================
//
// Heretic Mummy
//

void A_MummyAttack(Mobj *actor)
{
   if(!actor->target)
      return;

   S_StartSound(actor, actor->info->attacksound);
   
   if(P_CheckMeleeRange(actor))
   {
      int dmg = ((P_Random(pr_mumpunch)&7)+1)*2;
      P_DamageMobj(actor->target, actor, actor, dmg, MOD_HIT);
      S_StartSound(actor, sfx_mumat2);
      return;
   }

   S_StartSound(actor, sfx_mumat1);
}

void A_MummyAttack2(Mobj *actor)
{
   Mobj *mo;
   
   if(!actor->target)
      return;
   
   if(P_CheckMeleeRange(actor))
   {
      int dmg = ((P_Random(pr_mumpunch2)&7)+1)*2;
      P_DamageMobj(actor->target, actor, actor, dmg, MOD_HIT);
      return;
   }
   
   if(serverside)
   {
      mo = P_SpawnMissile(actor, actor->target, 
                          E_SafeThingType(MT_MUMMYFX1),
                          actor->z + DEFAULTMISSILEZ);

      P_SetTarget<Mobj>(&mo->tracer, actor->target);
      if(CS_SERVER)
         SV_BroadcastActorTarget(mo, CS_AT_TRACER);
   }
}

void A_MummySoul(Mobj *actor)
{
   Mobj *mo;
   int soulType = E_SafeThingType(MT_MUMMYSOUL);
   
   if(serverside)
   {
      mo = P_SpawnMobj(actor->x, actor->y, actor->z+10*FRACUNIT, soulType);
      mo->momz = FRACUNIT;
      if(CS_SERVER)
         SV_BroadcastActorSpawned(mo);
   }
}

void P_HticDrop(Mobj *actor, int special, mobjtype_t type)
{
   Mobj *item;

   if(!serverside)
      return;

   item = P_SpawnMobj(actor->x, actor->y, 
                      actor->z + (actor->height >> 1),
                      type);

   if(CS_SERVER)
      SV_BroadcastActorSpawned(item);
   
   item->momx = P_SubRandom(pr_hdropmom) << 8;
   item->momy = P_SubRandom(pr_hdropmom) << 8;
   item->momz = (P_Random(pr_hdropmom) << 10) + 5*FRACUNIT;

   /*
   // GROSS! We are not doing this in EE.
   if(special)
   {
      item->health = special;
   }
   */

   item->flags |= MF_DROPPED;
}

//
// A_HticDrop
//
// DEPRECATED! DO NOT USE!!!
//
// HTIC_FIXME / HTIC_TODO: Just get rid of this and make item
// drops a sole property of thing types, where it belongs.
//
// Parameterized code pointer, drops one or two items at random
//
// args[0] -- thing type 1 (0 == none)
// args[1] -- thing type 1 drop chance
// args[2] -- thing type 2 (0 == none)
// args[3] -- thing type 2 drop chance
//
void A_HticDrop(Mobj *actor)
{
   int thingtype1, thingtype2, chance1, chance2;
   int drop1 = 0, drop2 = 0;

   thingtype1 = E_ArgAsThingNumG0(actor->state->args, 0);
   chance1    = E_ArgAsInt(actor->state->args,      1, 0);
   thingtype2 = E_ArgAsThingNumG0(actor->state->args, 2);
   chance2    = E_ArgAsInt(actor->state->args,      3, 0);

   // this is hackish, but it'll work
   /*
   if((dt = actor->state->args[4]))
   {
      drop1 = (int)(dt & 0x00007fff);
      drop2 = (int)((dt & 0x7fff0000) >> 16);
   }
   */

   A_Fall(actor);

   // haleyjd 07/05/03: adjusted for EDF
   if(thingtype1 >= 0)
   {
      if(P_Random(pr_hdrop1) <= chance1)
         P_HticDrop(actor, drop1, thingtype1);
   }

   if(thingtype2 >= 0)
   {
      if(P_Random(pr_hdrop2) <= chance2)
         P_HticDrop(actor, drop2, thingtype2);
   }
}

void P_HticTracer(Mobj *actor, angle_t threshold, angle_t maxturn)
{
   angle_t exact, diff;
   fixed_t dist;
   Mobj   *dest;
   bool    dir;
  
   // adjust direction
   dest = actor->tracer;
   
   if(!dest || dest->health <= 0)
      return;

   exact = P_PointToAngle(actor->x, actor->y, dest->x, dest->y);

   if(exact > actor->angle)
   {
      diff = exact - actor->angle;
      dir = true;
   }
   else
   {
      diff = actor->angle - exact;
      dir = false;
   }

   // if > 180, invert angle and direction
   if(diff > 0x80000000)
   {
      diff = 0xFFFFFFFF - diff;
      dir = !dir;
   }

   // apply limiting parameters
   if(diff > threshold)
   {
      diff >>= 1;
      if(diff > maxturn)
         diff = maxturn;
   }

   // turn clockwise or counterclockwise
   if(dir)
      actor->angle += diff;
   else
      actor->angle -= diff;

   // directly from above
   diff = actor->angle>>ANGLETOFINESHIFT;
   actor->momx = FixedMul(actor->info->speed, finecosine[diff]);
   actor->momy = FixedMul(actor->info->speed, finesine[diff]);

   // adjust z only when significant height difference exists
   if(actor->z + actor->height < dest->z ||
      dest->z  + dest->height  < actor->z)
   {
      // directly from above
      dist = P_AproxDistance(dest->x - actor->x, dest->y - actor->y);
      
      dist = dist / actor->info->speed;
      
      if(dist < 1)
         dist = 1;

      // momentum is set to equal slope rather than having some
      // added to it
      actor->momz = (dest->z - actor->z) / dist;
   }
}

//
// A_HticTracer
//
// Parameterized pointer for Heretic-style tracers. I wanted
// to merge this with A_GenTracer, but the logic looks incompatible 
// no matter how I rewrite it.
//
// args[0]: threshold in degrees
// args[1]: maxturn in degrees
//
void A_HticTracer(Mobj *actor)
{
   angle_t threshold, maxturn;

   threshold = (angle_t)(E_ArgAsInt(actor->state->args, 0, 0));
   maxturn   = (angle_t)(E_ArgAsInt(actor->state->args, 1, 0));

   // convert from integer angle to angle_t
   threshold = (angle_t)(((uint64_t)threshold << 32) / 360);
   maxturn   = (angle_t)(((uint64_t)maxturn << 32) / 360);

   P_HticTracer(actor, threshold, maxturn);
}

//
// A_ClinkAttack
//
// Sabreclaw's melee attack
//
void A_ClinkAttack(Mobj *actor)
{
   int dmg;

   if(!actor->target)
      return;

   S_StartSound(actor, actor->info->attacksound);

   if(P_CheckMeleeRange(actor))
   {
      dmg = (P_Random(pr_clinkatk) % 7) + 3;
      P_DamageMobj(actor->target, actor, actor, dmg, MOD_HIT);
   }
}

//=============================================================================
//
// Disciple Actions
//

void A_WizardAtk1(Mobj *actor)
{
   A_FaceTarget(actor);
   actor->flags3 &= ~MF3_GHOST;
}

void A_WizardAtk2(Mobj *actor)
{
   A_FaceTarget(actor);
   actor->flags3 |= MF3_GHOST;
}

void A_WizardAtk3(Mobj *actor)
{
   Mobj *mo;
   angle_t angle;
   fixed_t momz;
   fixed_t z = actor->z + DEFAULTMISSILEZ;
   int wizfxType = E_SafeThingType(MT_WIZFX1);
   
   actor->flags3 &= ~MF3_GHOST;
   if(!actor->target)
      return;

   S_StartSound(actor, actor->info->attacksound);
   
   if(P_CheckMeleeRange(actor))
   {
      int dmg = ((P_Random(pr_wizatk) & 7) + 1) * 4;
      P_DamageMobj(actor->target, actor, actor, dmg, MOD_HIT);
      return;
   }

   if(serverside)
   {
      mo = P_SpawnMissile(actor, actor->target, wizfxType, z);
      momz = mo->momz;
      angle = mo->angle;
      P_SpawnMissileAngle(actor, wizfxType, angle-(ANG45/8), momz, z);
      P_SpawnMissileAngle(actor, wizfxType, angle+(ANG45/8), momz, z);
   }
}

//=============================================================================
//
// Serpent Rider D'Sparil Actions
//

void A_Sor1Chase(Mobj *actor)
{
   if(actor->counters[0])
   {
      // decrement fast walk timer
      actor->counters[0]--;
      actor->tics -= 3;
      // don't make tics less than 1
      if(actor->tics < 1)
         actor->tics = 1;
   }

   A_Chase(actor);
}

void A_Sor1Pain(Mobj *actor)
{
   actor->counters[0] = 20; // Number of steps to walk fast
   A_Pain(actor);
}

void A_Srcr1Attack(Mobj *actor)
{
   Mobj *mo;
   fixed_t momz;
   angle_t angle;
   fixed_t mheight = actor->z + 48*FRACUNIT;
   int srcrfxType = E_SafeThingType(MT_SRCRFX1);
<<<<<<< HEAD
   
   if(!serverside)
      return;
=======
>>>>>>> 61ce1429

   if(!actor->target)
      return;

   S_StartSound(actor, actor->info->attacksound);
   
   // bite attack
   if(P_CheckMeleeRange(actor))
   {
      P_DamageMobj(actor->target, actor, actor, 
                   ((P_Random(pr_sorc1atk)&7)+1)*8, MOD_HIT);
      return;
   }

   if(actor->health > (actor->info->spawnhealth * 2) / 3)
   {
      // regular attack, one fire ball
      P_SpawnMissile(actor, actor->target, srcrfxType, mheight);
   }
   else
   {
      // "limit break": 3 fire balls
      mo = P_SpawnMissile(actor, actor->target, srcrfxType, mheight);
      momz = mo->momz;
      angle = mo->angle;
      P_SpawnMissileAngle(actor, srcrfxType, angle-ANGLE_1*3, 
                          momz, mheight);
      P_SpawnMissileAngle(actor, srcrfxType, angle+ANGLE_1*3,
                          momz, mheight);
      
      // desperation -- attack twice
      if(actor->health * 3 < actor->info->spawnhealth)
      {
         if(actor->counters[1])
         {
            actor->counters[1] = 0;
         }
         else
         { 
            actor->counters[1] = 1;
            P_SetMobjState(actor, E_SafeState(S_SRCR1_ATK4));
         }
      }
   }
}

//
// A_SorcererRise
//
// Spawns the normal D'Sparil after the Chaos Serpent dies.
//
void A_SorcererRise(Mobj *actor)
{
   Mobj *mo;
<<<<<<< HEAD
   int sorc2Type = E_SafeThingType(MT_SORCERER2);
=======
   int   sorc2Type = E_SafeThingType(MT_SORCERER2);
>>>>>>> 61ce1429
   
   if(!serverside)
      return;

   actor->flags &= ~MF_SOLID;
   mo = P_SpawnMobj(actor->x, actor->y, actor->z, sorc2Type);
   mo->angle = actor->angle;

   if(CS_SERVER)
      SV_BroadcastActorSpawned(mo);

   // transfer friendliness
   mo->flags = (mo->flags & ~MF_FRIEND) | (actor->flags & MF_FRIEND);

   // add to appropriate thread
   mo->updateThinker();
   
   if(actor->target && !(mo->flags & MF_FRIEND))
   {
      P_SetTarget<Mobj>(&mo->target, actor->target);
      if(CS_SERVER)
         SV_BroadcastActorTarget(mo, CS_AT_TARGET);
   }
   
   P_SetMobjState(mo, E_SafeState(S_SOR2_RISE1));
}

//=============================================================================
//
// Normal D'Sparil Actions
//

// haleyjd 11/19/02:
// Teleport spots for D'Sparil -- these are more or less identical
// to boss spots used for DOOM II MAP30, and I have generalized
// the code that looks for them so it can be used here (and elsewhere
// as needed). This automatically removes the Heretic boss spot
// limit, of course.

MobjCollection sorcspots;

void P_SpawnSorcSpots(void)
{
   sorcspots.setMobjType("DsparilTeleSpot");
   sorcspots.makeEmpty();
   sorcspots.collectThings();
}

void A_Srcr2Decide(Mobj *actor)
{
   int chance[] = { 192, 120, 120, 120, 64, 64, 32, 16, 0 };
   int index    = actor->health / (actor->info->spawnhealth / 8);
   
   if(!serverside)
      return;

   // if no spots, no teleportation
   if(sorcspots.isEmpty())
      return;

   if(P_Random(pr_sorctele1) < chance[index])
   {
      bossteleport_t bt;

      bt.mc          = &sorcspots;                       // use sorcspots
      bt.rngNum      = pr_sorctele2;                     // use this rng
      bt.boss        = actor;                            // teleport D'Sparil
      bt.state       = E_SafeState(S_SOR2_TELE1);        // set him to this state
      bt.fxtype      = E_SafeThingType(MT_SOR2TELEFADE); // spawn a DSparil TeleFade
      bt.zpamt       = 0;                                // add 0 to fx z coord
      bt.hereThere   = BOSSTELE_ORIG;                    // spawn fx only at origin
      bt.soundNum    = sfx_htelept;                      // use htic teleport sound
      bt.minDistance = 128 * FRACUNIT;                   // minimum distance

      P_BossTeleport(&bt);
   }
}

void A_Srcr2Attack(Mobj *actor)
{
   int chance;
   fixed_t z = actor->z + DEFAULTMISSILEZ;
   int sor2fx1Type = E_SafeThingType(MT_SOR2FX1);
   int sor2fx2Type = E_SafeThingType(MT_SOR2FX2);
<<<<<<< HEAD

   if(!serverside)
      return;

=======
   
>>>>>>> 61ce1429
   if(!actor->target)
      return;
   
   // haleyjd 10/01/08: use CHAN_WEAPON; D'Sparil never seems to cut off his
   // own sounds.
   S_StartSoundAtVolume(actor, actor->info->attacksound, 127, ATTN_NONE, CHAN_WEAPON);

   if(P_CheckMeleeRange(actor))
   {
      // ouch!
      int dmg = ((P_Random(pr_soratk1) & 7) + 1) * 20;
      P_DamageMobj(actor->target, actor, actor, dmg, MOD_HIT);
      return;
   }

   chance = (actor->health * 2 < actor->info->spawnhealth) ? 96 : 48;

   if(P_Random(pr_soratk2) < chance)
   {
      Mobj *mo;

      // spawn wizards -- transfer friendliness
      mo = P_SpawnMissileAngle(actor, sor2fx2Type, 
                               actor->angle - ANG45, 
                               FRACUNIT / 2, z);
      mo->flags = (mo->flags & ~MF_FRIEND) | (actor->flags & MF_FRIEND);
      
      mo = P_SpawnMissileAngle(actor, sor2fx2Type,
                               actor->angle + ANG45, 
                               FRACUNIT / 2, z);
      mo->flags = (mo->flags & ~MF_FRIEND) | (actor->flags & MF_FRIEND);
   }
   else
   {
      // shoot blue bolt
      P_SpawnMissile(actor, actor->target, sor2fx1Type, z);
   }
}

void A_BlueSpark(Mobj *actor)
{
   int i;
   Mobj *mo;
   int sparkType = E_SafeThingType(MT_SOR2FXSPARK);
   
   if(!serverside)
      return;

   for(i = 0; i < 2; ++i)
   {
      mo = P_SpawnMobj(actor->x, actor->y, actor->z, sparkType);
      
      mo->momx = P_SubRandom(pr_bluespark) << 9;
      mo->momy = P_SubRandom(pr_bluespark) << 9;      
      mo->momz = FRACUNIT + (P_Random(pr_bluespark) << 8);
      if(CS_SERVER)
         SV_BroadcastActorSpawned(mo);
   }
}

void A_GenWizard(Mobj *actor)
{
   Mobj *mo;
   Mobj *fog;
   int wizType = E_SafeThingType(MT_WIZARD);
   int fogType = E_SafeThingType(MT_HTFOG);
<<<<<<< HEAD

   if(!serverside)
      return;

=======
   
>>>>>>> 61ce1429
   mo = P_SpawnMobj(actor->x, actor->y, 
                    actor->z-mobjinfo[wizType]->height/2, 
                    wizType);

   if(!P_CheckPosition(mo, mo->x, mo->y) ||
      (mo->z >
      (mo->subsector->sector->ceilingheight - mo->height)) ||
      (mo->z < mo->subsector->sector->floorheight))
   {
      // doesn't fit, so remove it immediately
      mo->removeThinker();
      return;
   }

   // transfer friendliness
   mo->flags = (mo->flags & ~MF_FRIEND) | (actor->flags & MF_FRIEND);

   // add to appropriate thread
   mo->updateThinker();

   // Check for movements.
   if(!P_TryMove(mo, mo->x, mo->y, false))
   {
      // can't move, remove it immediately
      mo->removeThinker();
      return;
   }

   if(CS_SERVER)
      SV_BroadcastActorSpawned(mo);

   // set this missile object to die
   actor->momx = actor->momy = actor->momz = 0;
   P_SetMobjState(actor, mobjinfo[actor->type]->deathstate);
   actor->flags &= ~MF_MISSILE;
   
   // spawn a telefog
   fog = P_SpawnMobj(actor->x, actor->y, actor->z, fogType);
   S_StartSound(fog, sfx_htelept);

   if(CS_SERVER)
      SV_BroadcastActorSpawned(fog);
}

void A_Sor2DthInit(Mobj *actor)
{
   actor->counters[0] = 7; // Animation loop counter

   // kill monsters early
   // kill only friends or enemies depending on friendliness
   P_Massacre((actor->flags & MF_FRIEND) ? 1 : 2);
}

void A_Sor2DthLoop(Mobj *actor)
{
   if(--actor->counters[0])
   { 
      // Need to loop
      P_SetMobjState(actor, E_SafeState(S_SOR2_DIE4));
   }
}

static const char *kwds_A_HticExplode[] =
{
   "default",       //    0
   "dsparilbspark", //    1
   "floorfire",     //    2
   "timebomb",      //    3   
};

static argkeywd_t hticexpkwds = 
{
   kwds_A_HticExplode,
   sizeof(kwds_A_HticExplode)/sizeof(const char *)
};

//
// A_HticExplode
//
// Parameterized pointer, enables several different Heretic
// explosion actions
//
void A_HticExplode(Mobj *actor)
{
   int damage = 128;

   int action = E_ArgAsKwd(actor->state->args, 0, &hticexpkwds, 0);

   switch(action)
   {
   case 1: // 1 -- D'Sparil FX1 explosion, random damage
      damage = 80 + (P_Random(pr_sorfx1xpl) & 31);
      break;
   case 2: // 2 -- Maulotaur floor fire, constant 24 damage
      damage = 24;
      break;
   case 3: // 3 -- Time Bomb of the Ancients, special effects
      actor->z += 32*FRACUNIT;
      actor->translucency = FRACUNIT;
      break;
   default:
      break;
   }

   P_RadiusAttack(actor, actor->target, damage, actor->info->mod);

   if(actor->z <= actor->secfloorz + damage * FRACUNIT)
      E_HitWater(actor, actor->subsector->sector);
}

typedef struct boss_spec_htic_s
{
   unsigned int thing_flag;
   unsigned int level_flag;
   int flagfield;
} boss_spec_htic_t;

#define NUM_HBOSS_SPECS 5

static boss_spec_htic_t hboss_specs[NUM_HBOSS_SPECS] =
{
   { MF2_E1M8BOSS,   BSPEC_E1M8, 2 },
   { MF2_E2M8BOSS,   BSPEC_E2M8, 2 },
   { MF2_E3M8BOSS,   BSPEC_E3M8, 2 },
   { MF2_E4M8BOSS,   BSPEC_E4M8, 2 },
   { MF3_E5M8BOSS,   BSPEC_E5M8, 3 },
};

//
// A_HticBossDeath
//
// Heretic boss deaths
//
void A_HticBossDeath(Mobj *actor)
{
   Thinker *th;
   line_t    junk;
   int       i;

   for(i = 0; i < NUM_HBOSS_SPECS; ++i)
   {
      unsigned int flags = 
         hboss_specs[i].flagfield == 2 ? actor->flags2 : actor->flags3;
      
      // to activate a special, the thing must be a boss that triggers
      // it, and the map must have the special enabled.
      if((flags & hboss_specs[i].thing_flag) &&
         (LevelInfo.bossSpecs & hboss_specs[i].level_flag))
      {
         for(th = thinkercap.next; th != &thinkercap; th = th->next)
         {
            Mobj *mo;
            if((mo = thinker_cast<Mobj *>(th)))
            {
               unsigned int moflags =
                  hboss_specs[i].flagfield == 2 ? mo->flags2 : mo->flags3;
               if(mo != actor && 
                  (moflags & hboss_specs[i].thing_flag) && 
                  mo->health > 0)
                  return;         // other boss not dead
            }
         }

         // victory!
         switch(hboss_specs[i].level_flag)
         {
         default:
         case BSPEC_E2M8:
         case BSPEC_E3M8:
         case BSPEC_E4M8:
         case BSPEC_E5M8:
            // if a friendly boss dies, kill only friends
            // if an enemy boss dies, kill only enemies
            P_Massacre((actor->flags & MF_FRIEND) ? 1 : 2);
            
            // fall through
         case BSPEC_E1M8:
            junk.tag = 666;
            EV_DoFloor(&junk, lowerFloor);
            break;
         } // end switch
      } // end if
   } // end for
}

//=============================================================================
//
// Pods and Pod Generators
//

void A_PodPain(Mobj *actor)
{
   int   i;
   int   count;
   int   chance;
   Mobj *goo;
   int   gooType = E_SafeThingType(MT_PODGOO);
   
   if(!serverside)
      return;

   chance = P_Random(pr_podpain);

   if(chance < 128)
      return;
   
   count = (chance > 240) ? 2 : 1;
   
   for(i = 0; i < count; ++i)
   {
      goo = P_SpawnMobj(actor->x, actor->y,
                        actor->z + 48*FRACUNIT, gooType);

      if(CS_SERVER)
         SV_BroadcastActorSpawned(goo);

      P_SetTarget<Mobj>(&goo->target, actor);
      if(CS_SERVER)
         SV_BroadcastActorTarget(goo, CS_AT_TARGET);
      
      goo->momx = P_SubRandom(pr_podpain) << 9;
      goo->momy = P_SubRandom(pr_podpain) << 9;
      goo->momz = (FRACUNIT >> 1) + (P_Random(pr_podpain) << 9);
   }
}

void A_RemovePod(Mobj *actor)
{
   // actor->tracer points to the generator that made this pod --
   // this method is save game safe and doesn't require any new
   // fields

   if(actor->tracer)
   {
      if(actor->tracer->counters[0] > 0)
         actor->tracer->counters[0]--;
   }
}

// Note on MAXGENPODS: unlike the limit on PE lost souls, this
// limit makes inarguable sense. If you remove it, areas with
// pod generators will become so crowded with pods that they'll
// begin flying around the map like mad. So, this limit isn't a
// good candidate for removal; it's a necessity.

#define MAXGENPODS 16

void A_MakePod(Mobj *actor)
{
   angle_t angle;
   fixed_t move;
   Mobj *mo;
   fixed_t x, y;

   if(!serverside)
      return;

   // limit pods per generator to avoid crowding, slow-down
   if(actor->counters[0] >= MAXGENPODS)
      return;

   x = actor->x;
   y = actor->y;

   mo = P_SpawnMobj(x, y, ONFLOORZ, E_SafeThingType(MT_POD));
   if(!P_CheckPosition(mo, x, y))
   {
      mo->removeThinker();
      return;
   }
   
   if(CS_SERVER)
      SV_BroadcastActorSpawned(mo);

   P_SetMobjState(mo, E_SafeState(S_POD_GROW1));
   S_StartSound(mo, sfx_newpod);
   
   // give the pod some random momentum
   angle = P_Random(pr_makepod) << 24;
   move  = 9*FRACUNIT >> 1;

   P_ThrustMobj(mo, angle, move);
   
   // use tracer field to link pod to generator, and increment
   // generator's pod count
   P_SetTarget<Mobj>(&mo->tracer, actor);
   if(CS_SERVER)
      SV_BroadcastActorTarget(mo, CS_AT_TRACER);

   actor->counters[0]++;
}

//=============================================================================
//
// Volcano Actions
//

//
// A_VolcanoBlast
//
// Called when a volcano is ready to erupt.
//
void A_VolcanoBlast(Mobj *actor)
{
<<<<<<< HEAD
   int ballType = E_SafeThingType(MT_VOLCANOBLAST);
   int i, numvolcballs;
   Mobj *volcball;
   angle_t angle;

   if(!serverside)
      return;

=======
   int      ballType = E_SafeThingType(MT_VOLCANOBLAST);
   int      i, numvolcballs;
   Mobj    *volcball;
   angle_t  angle;
 
>>>>>>> 61ce1429
   // spawn 1 to 3 volcano balls
   numvolcballs = (P_Random(pr_volcano) % 3) + 1;
   
   for(i = 0; i < numvolcballs; ++i)
   {
      volcball = P_SpawnMobj(actor->x, actor->y, actor->z + 44*FRACUNIT, 
                             ballType);
      if(CS_SERVER)
         SV_BroadcastActorSpawned(volcball);

      P_SetTarget<Mobj>(&volcball->target, actor);
      if(CS_SERVER)
         SV_BroadcastActorTarget(volcball, CS_AT_TARGET);

      S_StartSound(volcball, sfx_bstatk);

      // shoot at a random angle
      volcball->angle = P_Random(pr_volcano) << 24;      
      angle = volcball->angle >> ANGLETOFINESHIFT;
      
      // give it some momentum
      volcball->momx = finecosine[angle];
      volcball->momy = finesine[angle];
      volcball->momz = (5 * FRACUNIT >> 1) + (P_Random(pr_volcano) << 10);

      // check if it hit something immediately
      P_CheckMissileSpawn(volcball);
   }
}

//
// A_VolcBallImpact
//
// Called when a volcano ball hits something.
//
void A_VolcBallImpact(Mobj *actor)
{
<<<<<<< HEAD
   int sballType = E_SafeThingType(MT_VOLCANOTBLAST);
   int i;
   Mobj *svolcball;
   angle_t angle;

   if(!serverside)
      return;

=======
   int      sballType = E_SafeThingType(MT_VOLCANOTBLAST);
   int      i;
   Mobj    *svolcball;
   angle_t  angle;

>>>>>>> 61ce1429
   // if the thing hit the floor, move it up so that the little
   // volcano balls don't hit the floor immediately
   if(actor->z <= actor->floorz)
   {
      actor->flags |= MF_NOGRAVITY;
      actor->flags2 &= ~MF2_LOGRAV;
      actor->z += 28*FRACUNIT;
   }

   // do some radius damage
   P_RadiusAttack(actor, actor->target, 25, actor->info->mod);

   // spawn 4 little volcano balls
   for(i = 0; i < 4; ++i)
   {
      svolcball = P_SpawnMobj(actor->x, actor->y, actor->z, sballType);

      if(CS_SERVER)
         SV_BroadcastActorSpawned(svolcball);

      // pass on whatever shot the original volcano ball
      P_SetTarget<Mobj>(&svolcball->target, actor->target);
      if(CS_SERVER)
         SV_BroadcastActorTarget(svolcball, CS_AT_TARGET);
      
      svolcball->angle = i * ANG90;
      angle = svolcball->angle >> ANGLETOFINESHIFT;
      
      // give them some momentum
      svolcball->momx = FixedMul(7*FRACUNIT/10, finecosine[angle]);
      svolcball->momy = FixedMul(7*FRACUNIT/10, finesine[angle]);
      svolcball->momz = FRACUNIT + (P_Random(pr_svolcano) << 9);
      
      // check if it hit something immediately
      P_CheckMissileSpawn(svolcball);
   }
}

//=============================================================================
//
// Knight Actions
//

//
// A_KnightAttack
//
// Shoots one of two missiles, depending on whether a Knight
// Ghost or some other object uses it.
//
void A_KnightAttack(Mobj *actor)
{
   int ghostType  = E_ThingNumForDEHNum(MT_KNIGHTGHOST);
   int axeType    = E_SafeThingType(MT_KNIGHTAXE);
   int redAxeType = E_SafeThingType(MT_REDAXE);
<<<<<<< HEAD

   if(!serverside)
      return;
=======
>>>>>>> 61ce1429

   if(!actor->target)
      return;

   if(P_CheckMeleeRange(actor))
   {
      int dmg = ((P_Random(pr_knightat1) & 7) + 1) * 3;
      P_DamageMobj(actor->target, actor, actor, dmg, MOD_HIT);
      S_StartSound(actor, sfx_kgtat2);
   }
   else
   {
      S_StartSound(actor, actor->info->attacksound);
      
      if(serverside)
      {
         if(actor->type == ghostType || P_Random(pr_knightat2) < 40)
         {
            P_SpawnMissile(actor, actor->target, redAxeType, 
                           actor->z + 36*FRACUNIT);
         }
         else
         {
            P_SpawnMissile(actor, actor->target, axeType,
                           actor->z + 36*FRACUNIT);
         }
      }
   }
}

//
// A_DripBlood
//
// Throws some Heretic blood objects out from the source thing.
//
void A_DripBlood(Mobj *actor)
{
   Mobj *mo;
   fixed_t x, y;

   if(!serverside)
      return;
   x = actor->x + (P_SubRandom(pr_dripblood) << 11);
   y = actor->y + (P_SubRandom(pr_dripblood) << 11);

   mo = P_SpawnMobj(x, y, actor->z, E_SafeThingType(MT_HTICBLOOD));
   
   mo->momx = P_SubRandom(pr_dripblood) << 10;
   mo->momy = P_SubRandom(pr_dripblood) << 10;

   mo->flags2 |= MF2_LOGRAV;

   if(CS_SERVER)
      SV_BroadcastActorSpawned(mo);
}

//=============================================================================
//
// Beast Actions
//

void A_BeastAttack(Mobj *actor)
{
   if(!serverside)
      return;

   if(!actor->target)
      return;

   S_StartSound(actor, actor->info->attacksound);
   
   if(P_CheckMeleeRange(actor))
   {
      int dmg = ((P_Random(pr_beastbite) & 7) + 1) * 3;
      P_DamageMobj(actor->target, actor, actor, dmg, MOD_HIT);
   }
   else
      P_SpawnMissile(actor, actor->target, E_SafeThingType(MT_BEASTBALL),
                     actor->z + DEFAULTMISSILEZ);
}

static const char *kwds_A_BeastPuff[] =
{
   "momentum",       // 0
   "nomomentum",     // 1
};

static argkeywd_t beastkwds =
{
   kwds_A_BeastPuff,
   sizeof(kwds_A_BeastPuff) / sizeof(const char *)
};

void A_BeastPuff(Mobj *actor)
{
   // 07/29/04: allow momentum to be disabled
   int momentumToggle = E_ArgAsKwd(actor->state->args, 0, &beastkwds, 0);

   if(!serverside)
      return;

   if(P_Random(pr_puffy) > 64)
   {
      fixed_t x, y, z;
      Mobj *mo;

      // Note: this actually didn't work as intended in Heretic
      // because there, they gave it no momenta. A missile has
      // to be moving to inflict any damage. Doing this makes the
      // smoke a little dangerous. It also requires the missile's
      // target to be passed on, however, since otherwise the 
      // Weredragon that shot this missile can get hurt by it.

      x = actor->x + (P_SubRandom(pr_puffy) << 10);      
      y = actor->y + (P_SubRandom(pr_puffy) << 10);
      z = actor->z + (P_SubRandom(pr_puffy) << 10);

      mo = P_SpawnMobj(x, y, z, E_SafeThingType(MT_PUFFY));

      if(!momentumToggle)
      {
         mo->momx = -(actor->momx / 16);
         mo->momy = -(actor->momy / 16);
      }

      if(CS_SERVER)
         SV_BroadcastActorSpawned(mo);

      // pass on the beast so that it doesn't hurt itself
      P_SetTarget<Mobj>(&mo->target, actor->target);
      if(CS_SERVER)
         SV_BroadcastActorTarget(mo, CS_AT_TARGET);
   }
}

//=============================================================================
//
// Ophidian Actions
//

void A_SnakeAttack(Mobj *actor)
{
   if(serverside)
   {
      if(!actor->target)
      {
         // avoid going through other attack frames if target is gone
         P_SetMobjState(actor, actor->info->spawnstate);
         return;
      }
   }

   S_StartSound(actor, actor->info->attacksound);
   A_FaceTarget(actor);

   if(serverside)
   {
      P_SpawnMissile(actor, actor->target, E_SafeThingType(MT_SNAKEPRO_A),
                     actor->z + DEFAULTMISSILEZ);
   }
}

void A_SnakeAttack2(Mobj *actor)
{
   if(serverside)
   {
      if(!actor->target)
      {
         // avoid going through other attack frames if target is gone
         P_SetMobjState(actor, actor->info->spawnstate);
         return;
      }
   }

   S_StartSound(actor, actor->info->attacksound);
   A_FaceTarget(actor);
   if(serverside)
   {
      P_SpawnMissile(actor, actor->target, E_SafeThingType(MT_SNAKEPRO_B),
                     actor->z + DEFAULTMISSILEZ);
   }
}

//=============================================================================
//
// Maulotaur Actions
//

//
// A_MinotaurAtk1
//
// Maulotaur melee attack. Big hammer, squishes player.
//
void A_MinotaurAtk1(Mobj *actor)
{
   player_t *player;

   if(!actor->target)
      return;

   S_StartSound(actor, sfx_stfpow);
   
   if(P_CheckMeleeRange(actor))
   {
      P_DamageMobj(actor->target, actor, actor, 
                   ((P_Random(pr_minatk1) & 7) + 1) * 4, MOD_HIT);
   
      // if target is player, make the viewheight go down
      if((player = actor->target->player) != NULL)
         player->deltaviewheight = -16*FRACUNIT;
   }
}

//
// P_CheckMntrCharge
//
// Returns true if the Maulotaur should do a charge attack.
//
inline static
bool P_CheckMntrCharge(fixed_t dist, Mobj *actor, Mobj *target)
{
   return (target->z + target->height > actor->z &&      // check heights
           target->z + target->height < actor->z + actor->height &&
           dist > 64*FRACUNIT && dist < 512*FRACUNIT &&  // check distance
           P_Random(pr_mindist) < 150);                  // random factor
}

//
// P_CheckFloorFire
//
// Returns true if the Maulotaur should use floor fire.
//
inline static bool P_CheckFloorFire(fixed_t dist, Mobj *target)
{
   return (target->z == target->floorz && // target on floor?
           dist < 576*FRACUNIT &&         // target in range?
           P_Random(pr_mindist) < 220);   // random factor
}

//
// A_MinotaurDecide
//
// Picks a Maulotaur attack.
//
void A_MinotaurDecide(Mobj *actor)
{
   angle_t angle;
   Mobj *target;
   int dist;

   if(!(target = actor->target))
      return;

   S_StartSound(actor, sfx_minsit);
   
#ifdef R_LINKEDPORTALS
   dist = P_AproxDistance(actor->x - getTargetX(actor), 
                          actor->y - getTargetY(actor));
#else   
   dist = P_AproxDistance(actor->x - target->x, actor->y - target->y);
#endif
   
   // charge attack
   if(P_CheckMntrCharge(dist, actor, target))
   {
      // set to charge state and start skull-flying
      P_SetMobjStateNF(actor, E_SafeState(S_MNTR_ATK4_1));
      actor->flags |= MF_SKULLFLY;
      A_FaceTarget(actor);
      
      // give him momentum
      angle = actor->angle >> ANGLETOFINESHIFT;
      actor->momx = FixedMul(13*FRACUNIT, finecosine[angle]);
      actor->momy = FixedMul(13*FRACUNIT, finesine[angle]);
      
      // set a timer
      actor->counters[0] = TICRATE >> 1;
   }
   else if(P_CheckFloorFire(dist, target))
   { 
      // floor fire
      P_SetMobjState(actor, E_SafeState(S_MNTR_ATK3_1));
      actor->counters[1] = 0;
   }
   else
      A_FaceTarget(actor);
      
   // Fall through to swing attack
}

//
// A_MinotaurCharge
//
// Called while the Maulotaur is charging.
//
void A_MinotaurCharge(Mobj *actor)
{
   int   puffType = E_SafeThingType(MT_PHOENIXPUFF);
   Mobj *puff;
   if(!serverside)
      return;
   
   if(actor->counters[0]) // test charge timer
   {
      // spawn some smoke and count down the charge
      puff = P_SpawnMobj(actor->x, actor->y, actor->z, puffType);
      puff->momz = 2 * FRACUNIT;

      if(CS_SERVER)
         SV_BroadcastActorSpawned(puff);

      --actor->counters[0];
   }
   else
   {
      // end of the charge
      actor->flags &= ~MF_SKULLFLY;
      P_SetMobjState(actor, actor->info->seestate);
   }
}

//
// A_MinotaurAtk2
//
// Fireball attack for Maulotaur
//
void A_MinotaurAtk2(Mobj *actor)
{
   int      mntrfxType = E_SafeThingType(MT_MNTRFX1);
<<<<<<< HEAD
   Mobj *mo;
   angle_t angle;
   fixed_t momz;
=======
   Mobj    *mo;
   angle_t  angle;
   fixed_t  momz;
>>>>>>> 61ce1429
   
   if(!actor->target)
      return;

   S_StartSound(actor, sfx_minat2);

   if(!serverside)
      return;

   if(P_CheckMeleeRange(actor)) // hit directly
   {
      P_DamageMobj(actor->target, actor, actor, 
                   ((P_Random(pr_minatk2) & 7) + 1) * 5, MOD_HIT);
   }
   else // missile spread attack
   {
      fixed_t z = actor->z + 40*FRACUNIT;
      
      // shoot a missile straight
      mo = P_SpawnMissile(actor, actor->target, mntrfxType, z);
      S_StartSound(mo, sfx_minat2);

      // shoot 4 more missiles in a spread
      momz = mo->momz;
      angle = mo->angle;
      P_SpawnMissileAngle(actor, mntrfxType, angle - (ANG45/8),  momz, z);
      P_SpawnMissileAngle(actor, mntrfxType, angle + (ANG45/8),  momz, z);
      P_SpawnMissileAngle(actor, mntrfxType, angle - (ANG45/16), momz, z);
      P_SpawnMissileAngle(actor, mntrfxType, angle + (ANG45/16), momz, z);
   }
}

//
// A_MinotaurAtk3
//
// Performs floor fire attack, or melee if in range.
//
void A_MinotaurAtk3(Mobj *actor)
{
   int       mntrfxType = E_SafeThingType(MT_MNTRFX2);
<<<<<<< HEAD
   Mobj *mo;
=======
   Mobj     *mo;
>>>>>>> 61ce1429
   player_t *player;

   if(!actor->target)
      return;

   if(P_CheckMeleeRange(actor))
   {
      P_DamageMobj(actor->target, actor, actor, 
                   ((P_Random(pr_minatk3) & 7) + 1) * 5, MOD_HIT);

      // if target is player, decrease viewheight
      if((player = actor->target->player) != NULL)
         player->deltaviewheight = -16*FRACUNIT;
   }
   else
   {
      // floor fire attack
      if(serverside)
      {
         mo = P_SpawnMissile(actor, actor->target, mntrfxType, ONFLOORZ);
         S_StartSound(mo, sfx_minat1);
      }
   }

   if(P_Random(pr_minatk3) < 192 && actor->counters[1] == 0)
   {
      P_SetMobjState(actor, E_SafeState(S_MNTR_ATK3_4));
      actor->counters[1] = 1;
   }
}

//
// A_MntrFloorFire
//
// Called by floor fire missile as it moves.
// Spawns small burning flames.
//
void A_MntrFloorFire(Mobj *actor)
{
   int      mntrfxType = E_SafeThingType(MT_MNTRFX3);
<<<<<<< HEAD
   Mobj *mo;
   fixed_t x, y;

   if(!serverside)
      return;
=======
   Mobj    *mo;
   fixed_t  x, y;
>>>>>>> 61ce1429

   // set actor to floor
   actor->z = actor->floorz;
   
   // determine spawn coordinates for small flame
   x = actor->x + (P_SubRandom(pr_mffire) << 10);
   y = actor->y + (P_SubRandom(pr_mffire) << 10);
   
   // spawn the flame
   mo = P_SpawnMobj(x, y, ONFLOORZ, mntrfxType);

   if(CS_SERVER)
      SV_BroadcastActorSpawned(mo);

   // pass on the Maulotaur as the source of damage
   P_SetTarget<Mobj>(&mo->target, actor->target);
   if(CS_SERVER)
      SV_BroadcastActorTarget(mo, CS_AT_TARGET);

   // give it a bit of momentum and then check to see if it hit something
   mo->momx = 1;
   P_CheckMissileSpawn(mo);
}

//=============================================================================
//
// Iron Lich Actions
//

//
// A_LichFire
//
// Spawns a column of expanding fireballs. Called by A_LichAttack,
// but also available separately.
//
void A_LichFire(Mobj *actor)
{
   int headfxType, frameNum;
   Mobj *target, *baseFire, *fire;
   int i;

   headfxType = E_SafeThingType(MT_LICHFX3);
   frameNum   = E_SafeState(S_LICHFX3_4);

   if(!(target = actor->target))
      return;

   if(!serverside)
   {
      S_StartSound(baseFire, frameNum);
      return;
   }

   // spawn the parent fireball
   baseFire = P_SpawnMissile(actor, target, headfxType, 
                             actor->z + DEFAULTMISSILEZ);
   
   // set it to S_HEADFX3_4 so that it doesn't grow
   P_SetMobjState(baseFire, frameNum);

   S_StartSound(actor, sfx_hedat1);

   for(i = 0; i < 5; ++i)
   {
      fire = P_SpawnMobj(baseFire->x, baseFire->y, baseFire->z, headfxType);
    
      if(CS_SERVER)
         SV_BroadcastActorSpawned(fire);
      // pass on the lich as the originator
      P_SetTarget<Mobj>(&fire->target, baseFire->target);
      if(CS_SERVER)
         SV_BroadcastActorTarget(fire, CS_AT_TARGET);
      
      // inherit the motion properties of the parent fireball
      fire->angle = baseFire->angle;
      fire->momx  = baseFire->momx;
      fire->momy  = baseFire->momy;
      fire->momz  = baseFire->momz;
      
      // start out with zero damage
      fire->damage = 0;

      // set a counter for growth
      fire->counters[0] = (i + 1) << 1;
      
      P_CheckMissileSpawn(fire);
   }
}

//
// A_LichWhirlwind
//
// Spawns a heat-seeking tornado. Called by A_LichAttack, but also
// available separately.
//
void A_LichWhirlwind(Mobj *actor)
{
   int wwType = E_SafeThingType(MT_WHIRLWIND);
   Mobj *mo, *target;

   if(!(target = actor->target))
      return;

<<<<<<< HEAD
   if(serverside)
   {
      mo = P_SpawnMissile(actor, target, wwType, actor->z);
      
      // use mo->tracer to track target
      P_SetTarget<Mobj>(&mo->tracer, target);
      if(CS_SERVER)
         SV_BroadcastActorTarget(mo, CS_AT_TRACER);
      
      mo->counters[0] = 20*TICRATE; // duration
      mo->counters[1] = 50;         // timer for active sound
      mo->counters[2] = 60;         // explocount limit
   }
=======
   mo = P_SpawnMissile(actor, target, wwType, actor->z);
   
   // use mo->tracer to track target
   P_SetTarget<Mobj>(&mo->tracer, target);
   
   mo->counters[0] = 20*TICRATE; // duration
   mo->counters[1] = 50;         // timer for active sound
   mo->counters[2] = 60;         // explocount limit
>>>>>>> 61ce1429

   S_StartSound(actor, sfx_hedat3);
}

//
// A_LichAttack
//
// Main Iron Lich attack logic.
//
void A_LichAttack(Mobj *actor)
{
   int fxType = E_SafeThingType(MT_LICHFX1);
   Mobj *target;
   int randAttack, dist;

   // Distance threshold = 512 units
   // Probabilities:
   // Attack       Close   Far
   // -----------------------------
   // Ice ball       20%   60%
   // Fire column    40%   20%
   // Whirlwind      40% : 20%

   if(!(target = actor->target))
      return;

   A_FaceTarget(actor);
   
   // hit directly when in melee range
   if(P_CheckMeleeRange(actor))
   {
      P_DamageMobj(target, actor, actor, 
                   ((P_Random(pr_lichmelee) & 7) + 1) * 6, 
                   MOD_HIT);
      return;
   }
   
   // determine distance and use it to alter attack probabilities
#ifdef R_LINKEDPORTALS
   dist = (P_AproxDistance(actor->x - getTargetX(actor), 
                          actor->y - getTargetY(actor)) > 512*FRACUNIT);
#else
   dist = (P_AproxDistance(actor->x-target->x, actor->y-target->y) > 512*FRACUNIT);
#endif
   
   randAttack = P_Random(pr_lichattack);
   
   if(randAttack < (dist ? 150 : 50))
   {
      // ice attack
      if(serverside)
         P_SpawnMissile(actor, target, fxType, actor->z + DEFAULTMISSILEZ);
      S_StartSound(actor, sfx_hedat2);	
   }
   else if(randAttack < (dist ? 200 : 150))
      A_LichFire(actor);
   else
      A_LichWhirlwind(actor);
}

//
// A_WhirlwindSeek
//
// Special homing maintenance pointer for whirlwinds.
//
void A_WhirlwindSeek(Mobj *actor)
{
   // decrement duration counter
   if((actor->counters[0] -= 3) < 0)
   {
      actor->momx = actor->momy = actor->momz = 0;
      P_SetMobjState(actor, actor->info->deathstate);
      actor->flags &= ~MF_MISSILE;
      return;
   }
   
   // decrement active sound counter
   if((actor->counters[1] -= 3) < 0)
   {
      actor->counters[1] = 58 + (P_Random(pr_whirlseek) & 31);
      S_StartSound(actor, sfx_hedat3);
   }
   
   if(!serverside)
      return;

   // test if tracer has become an invalid target
   if(!ancient_demo && actor->tracer && 
      (actor->tracer->flags3 & MF3_GHOST ||
       actor->tracer->health < 0))
   {
      Mobj *originator = actor->target;
      Mobj *origtarget = originator ? originator->target : NULL;

      // See if the Lich has a new target; if so, maybe chase it now.
      // This keeps the tornado from sitting around uselessly.
      if(originator && origtarget && actor->tracer != origtarget &&
         origtarget->health > 0 &&
         !(origtarget->flags3 & MF3_GHOST) &&
         !(originator->flags & origtarget->flags & MF_FRIEND))
      {
         P_SetTarget<Mobj>(&actor->tracer, origtarget);
         if(CS_SERVER)
            SV_BroadcastActorTarget(actor, CS_AT_TRACER);
      }
      else
         return;
   }

   // follow the target
   P_HticTracer(actor, ANGLE_1 * 10, ANGLE_1 * 30);
}

//
// A_LichIceImpact
//
// Called when a Lich ice ball hits something. Shatters into
// shards that fly in all directions.
//
void A_LichIceImpact(Mobj *actor)
{
   int      fxType = E_SafeThingType(MT_LICHFX2);
<<<<<<< HEAD
   angle_t angle;
   Mobj *shard;

   if(!serverside)
      return;

=======
   angle_t  angle;
   Mobj    *shard;
   
>>>>>>> 61ce1429
   for(int i = 0; i < 8; ++i)
   {
      shard = P_SpawnMobj(actor->x, actor->y, actor->z, fxType);      
      if(CS_SERVER)
         SV_BroadcastActorSpawned(shard);

      P_SetTarget<Mobj>(&shard->target, actor->target);
      if(CS_SERVER)
         SV_BroadcastActorTarget(shard, CS_AT_TARGET);

      // send shards out every 45 degrees
      shard->angle = i * ANG45;

      // set momenta
      angle = shard->angle >> ANGLETOFINESHIFT;
      shard->momx = FixedMul(shard->info->speed, finecosine[angle]);
      shard->momy = FixedMul(shard->info->speed, finesine[angle]);
      shard->momz = -3 * FRACUNIT / 5;
      
      // check the spawn to see if it hit immediately
      P_CheckMissileSpawn(shard);
   }
}

//
// A_LichFireGrow
//
// Called by Lich fire pillar fireballs so that they can expand.
//
void A_LichFireGrow(Mobj *actor)
{
   int frameNum = E_SafeState(S_LICHFX3_4);

   actor->z += 9*FRACUNIT;
   
   if(--actor->counters[0] == 0) // count down growth timer
   {
      actor->damage = actor->info->damage; // restore normal damage
      P_SetMobjState(actor, frameNum);  // don't grow any more
   }
}

//=============================================================================
//
// Imp Actions
//

//
// A_ImpChargeAtk
//
// Almost identical to the Lost Soul's attack, but adds a frequent
// failure to attack so that the imps do not constantly charge.
// Note that this makes them nearly paralyzed in "Black Plague" 
// skill level, however...
//
void A_ImpChargeAtk(Mobj *actor)
{   
   if(!actor->target || P_Random(pr_impcharge) > 64)
   {
      P_SetMobjState(actor, actor->info->seestate);
   }
   else
   {   
      S_StartSound(actor, actor->info->attacksound);

      P_SkullFly(actor, 12 * FRACUNIT);
   }
}

//
// A_ImpMeleeAtk
//
void A_ImpMeleeAtk(Mobj *actor)
{
   if(!actor->target)
      return;

   S_StartSound(actor, actor->info->attacksound);
   
   if(P_CheckMeleeRange(actor))
   {
      P_DamageMobj(actor->target, actor, actor, 
                   5 + (P_Random(pr_impmelee) & 7), MOD_HIT);
   }
}

//
// A_ImpMissileAtk
//
// Leader Imp's missile/melee attack
//
void A_ImpMissileAtk(Mobj *actor)
{
   int fxType = E_SafeThingType(MT_IMPBALL);

   if(!actor->target)
      return;

   S_StartSound(actor, actor->info->attacksound);

   if(P_CheckMeleeRange(actor))
   {
      P_DamageMobj(actor->target, actor, actor, 
                   5 + (P_Random(pr_impmelee2) & 7), MOD_HIT);
   }
   else if(serverside)
      P_SpawnMissile(actor, actor->target, fxType, actor->z + DEFAULTMISSILEZ);
}

//
// A_ImpDeath
//
// Called when the imp dies normally.
//
void A_ImpDeath(Mobj *actor)
{
   actor->flags &= ~MF_SOLID;
   actor->flags2 |= MF2_FOOTCLIP;
   
   if(actor->z <= actor->floorz && actor->info->crashstate != NullStateNum)
   {
      actor->intflags |= MIF_CRASHED;
      P_SetMobjState(actor, actor->info->crashstate);
   }
}

//
// A_ImpXDeath1
//
// Called on imp extreme death. First half of action
//
void A_ImpXDeath1(Mobj *actor)
{
   actor->flags &= ~MF_SOLID;
   actor->flags |= MF_NOGRAVITY;
   actor->flags2 |= MF2_FOOTCLIP;

   // set special1 so the crashstate goes to the
   // extreme crash death
   actor->counters[0] = 666;
}

//
// A_ImpXDeath2
//
// Called on imp extreme death. Second half of action.
//
void A_ImpXDeath2(Mobj *actor)
{
   actor->flags &= ~MF_NOGRAVITY;

   if(actor->z <= actor->floorz && actor->info->crashstate != NullStateNum)
   {
      actor->intflags |= MIF_CRASHED;
      P_SetMobjState(actor, actor->info->crashstate);
   }
}

//
// A_ImpExplode
//
// Called from imp crashstate.
//
void A_ImpExplode(Mobj *actor)
{
   int fxType1, fxType2, stateNum;
   Mobj *mo;

   if(!serverside)
      return;

   // haleyjd 09/13/04: it's possible for an imp to enter its
   // crash state between calls to ImpXDeath1 and ImpXDeath2 --
   // if this happens, the NOGRAVITY flag must be cleared here,
   // or else it will remain indefinitely.

   actor->flags &= ~MF_NOGRAVITY;

   fxType1  = E_SafeThingType(MT_IMPCHUNK1);
   fxType2  = E_SafeThingType(MT_IMPCHUNK2);
   stateNum = E_SafeState(S_IMP_XCRASH1);
   
   mo = P_SpawnMobj(actor->x, actor->y, actor->z, fxType1);
   mo->momx = P_SubRandom(pr_impcrash) << 10;
   mo->momy = P_SubRandom(pr_impcrash) << 10;
   mo->momz = 9*FRACUNIT;

   if(CS_SERVER)
      SV_BroadcastActorSpawned(mo);
   
   mo = P_SpawnMobj(actor->x, actor->y, actor->z, fxType2);
   mo->momx = P_SubRandom(pr_impcrash) << 10;
   mo->momy = P_SubRandom(pr_impcrash) << 10;
   mo->momz = 9*FRACUNIT;

   if(CS_SERVER)
      SV_BroadcastActorSpawned(mo);

   // extreme death crash
   if(actor->counters[0] == 666)
      P_SetMobjState(actor, stateNum);
}

//=============================================================================
//
// Player Projectiles
//

//
// A_PhoenixPuff
//
// Parameters:
// * args[0] : thing type
//
void A_PhoenixPuff(Mobj *actor)
{
   int thingtype;
   Mobj *puff;
   angle_t angle;

   if(!serverside)
      return;

   thingtype = E_ArgAsThingNum(actor->state->args, 0);
   
   P_HticTracer(actor, ANGLE_1 * 5, ANGLE_1 * 10);
   
   puff = P_SpawnMobj(actor->x, actor->y, actor->z, thingtype);
   
   angle = actor->angle + ANG90;
   angle >>= ANGLETOFINESHIFT;
   puff->momx = FixedMul(13 * FRACUNIT / 10, finecosine[angle]);
   puff->momy = FixedMul(13 * FRACUNIT / 10, finesine[angle]);
   
   if(CS_SERVER)
      SV_BroadcastActorSpawned(puff);

   puff = P_SpawnMobj(actor->x, actor->y, actor->z, thingtype);
   
   angle = actor->angle - ANG90;
   angle >>= ANGLETOFINESHIFT;
   puff->momx = FixedMul(13 * FRACUNIT / 10, finecosine[angle]);
   puff->momy = FixedMul(13 * FRACUNIT / 10, finesine[angle]);

   if(CS_SERVER)
      SV_BroadcastActorSpawned(puff);
}

// EOF
<|MERGE_RESOLUTION|>--- conflicted
+++ resolved
@@ -481,12 +481,9 @@
    angle_t angle;
    fixed_t mheight = actor->z + 48*FRACUNIT;
    int srcrfxType = E_SafeThingType(MT_SRCRFX1);
-<<<<<<< HEAD
-   
-   if(!serverside)
-      return;
-=======
->>>>>>> 61ce1429
+   
+   if(!serverside)
+      return;
 
    if(!actor->target)
       return;
@@ -541,11 +538,7 @@
 void A_SorcererRise(Mobj *actor)
 {
    Mobj *mo;
-<<<<<<< HEAD
    int sorc2Type = E_SafeThingType(MT_SORCERER2);
-=======
-   int   sorc2Type = E_SafeThingType(MT_SORCERER2);
->>>>>>> 61ce1429
    
    if(!serverside)
       return;
@@ -630,14 +623,10 @@
    fixed_t z = actor->z + DEFAULTMISSILEZ;
    int sor2fx1Type = E_SafeThingType(MT_SOR2FX1);
    int sor2fx2Type = E_SafeThingType(MT_SOR2FX2);
-<<<<<<< HEAD
-
-   if(!serverside)
-      return;
-
-=======
-   
->>>>>>> 61ce1429
+
+   if(!serverside)
+      return;
+
    if(!actor->target)
       return;
    
@@ -704,14 +693,10 @@
    Mobj *fog;
    int wizType = E_SafeThingType(MT_WIZARD);
    int fogType = E_SafeThingType(MT_HTFOG);
-<<<<<<< HEAD
-
-   if(!serverside)
-      return;
-
-=======
-   
->>>>>>> 61ce1429
+
+   if(!serverside)
+      return;
+
    mo = P_SpawnMobj(actor->x, actor->y, 
                     actor->z-mobjinfo[wizType]->height/2, 
                     wizType);
@@ -904,9 +889,9 @@
 
 void A_PodPain(Mobj *actor)
 {
-   int   i;
-   int   count;
-   int   chance;
+   int i;
+   int count;
+   int chance;
    Mobj *goo;
    int   gooType = E_SafeThingType(MT_PODGOO);
    
@@ -1016,7 +1001,6 @@
 //
 void A_VolcanoBlast(Mobj *actor)
 {
-<<<<<<< HEAD
    int ballType = E_SafeThingType(MT_VOLCANOBLAST);
    int i, numvolcballs;
    Mobj *volcball;
@@ -1025,13 +1009,6 @@
    if(!serverside)
       return;
 
-=======
-   int      ballType = E_SafeThingType(MT_VOLCANOBLAST);
-   int      i, numvolcballs;
-   Mobj    *volcball;
-   angle_t  angle;
- 
->>>>>>> 61ce1429
    // spawn 1 to 3 volcano balls
    numvolcballs = (P_Random(pr_volcano) % 3) + 1;
    
@@ -1069,7 +1046,6 @@
 //
 void A_VolcBallImpact(Mobj *actor)
 {
-<<<<<<< HEAD
    int sballType = E_SafeThingType(MT_VOLCANOTBLAST);
    int i;
    Mobj *svolcball;
@@ -1078,13 +1054,6 @@
    if(!serverside)
       return;
 
-=======
-   int      sballType = E_SafeThingType(MT_VOLCANOTBLAST);
-   int      i;
-   Mobj    *svolcball;
-   angle_t  angle;
-
->>>>>>> 61ce1429
    // if the thing hit the floor, move it up so that the little
    // volcano balls don't hit the floor immediately
    if(actor->z <= actor->floorz)
@@ -1139,12 +1108,9 @@
    int ghostType  = E_ThingNumForDEHNum(MT_KNIGHTGHOST);
    int axeType    = E_SafeThingType(MT_KNIGHTAXE);
    int redAxeType = E_SafeThingType(MT_REDAXE);
-<<<<<<< HEAD
-
-   if(!serverside)
-      return;
-=======
->>>>>>> 61ce1429
+
+   if(!serverside)
+      return;
 
    if(!actor->target)
       return;
@@ -1474,15 +1440,9 @@
 void A_MinotaurAtk2(Mobj *actor)
 {
    int      mntrfxType = E_SafeThingType(MT_MNTRFX1);
-<<<<<<< HEAD
    Mobj *mo;
    angle_t angle;
    fixed_t momz;
-=======
-   Mobj    *mo;
-   angle_t  angle;
-   fixed_t  momz;
->>>>>>> 61ce1429
    
    if(!actor->target)
       return;
@@ -1523,11 +1483,7 @@
 void A_MinotaurAtk3(Mobj *actor)
 {
    int       mntrfxType = E_SafeThingType(MT_MNTRFX2);
-<<<<<<< HEAD
    Mobj *mo;
-=======
-   Mobj     *mo;
->>>>>>> 61ce1429
    player_t *player;
 
    if(!actor->target)
@@ -1568,16 +1524,11 @@
 void A_MntrFloorFire(Mobj *actor)
 {
    int      mntrfxType = E_SafeThingType(MT_MNTRFX3);
-<<<<<<< HEAD
    Mobj *mo;
    fixed_t x, y;
 
    if(!serverside)
       return;
-=======
-   Mobj    *mo;
-   fixed_t  x, y;
->>>>>>> 61ce1429
 
    // set actor to floor
    actor->z = actor->floorz;
@@ -1627,7 +1578,7 @@
 
    if(!serverside)
    {
-      S_StartSound(baseFire, frameNum);
+      S_StartSound(actor, frameNum);
       return;
    }
 
@@ -1681,7 +1632,6 @@
    if(!(target = actor->target))
       return;
 
-<<<<<<< HEAD
    if(serverside)
    {
       mo = P_SpawnMissile(actor, target, wwType, actor->z);
@@ -1695,16 +1645,6 @@
       mo->counters[1] = 50;         // timer for active sound
       mo->counters[2] = 60;         // explocount limit
    }
-=======
-   mo = P_SpawnMissile(actor, target, wwType, actor->z);
-   
-   // use mo->tracer to track target
-   P_SetTarget<Mobj>(&mo->tracer, target);
-   
-   mo->counters[0] = 20*TICRATE; // duration
-   mo->counters[1] = 50;         // timer for active sound
-   mo->counters[2] = 60;         // explocount limit
->>>>>>> 61ce1429
 
    S_StartSound(actor, sfx_hedat3);
 }
@@ -1827,18 +1767,12 @@
 void A_LichIceImpact(Mobj *actor)
 {
    int      fxType = E_SafeThingType(MT_LICHFX2);
-<<<<<<< HEAD
    angle_t angle;
    Mobj *shard;
 
    if(!serverside)
       return;
 
-=======
-   angle_t  angle;
-   Mobj    *shard;
-   
->>>>>>> 61ce1429
    for(int i = 0; i < 8; ++i)
    {
       shard = P_SpawnMobj(actor->x, actor->y, actor->z, fxType);      
