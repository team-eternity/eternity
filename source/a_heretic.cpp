// Emacs style mode select   -*- C -*- vi:sw=3 ts=3:
//-----------------------------------------------------------------------------
//
// Copyright(C) 2010 James Haley
//
// This program is free software; you can redistribute it and/or modify
// it under the terms of the GNU General Public License as published by
// the Free Software Foundation; either version 2 of the License, or
// (at your option) any later version.
//
// This program is distributed in the hope that it will be useful,
// but WITHOUT ANY WARRANTY; without even the implied warranty of
// MERCHANTABILITY or FITNESS FOR A PARTICULAR PURPOSE.  See the
// GNU General Public License for more details.
//
// You should have received a copy of the GNU General Public License
// along with this program; if not, write to the Free Software
// Foundation, Inc., 59 Temple Place, Suite 330, Boston, MA  02111-1307  USA
//
//--------------------------------------------------------------------------
//
// DESCRIPTION:
//      Action Pointer Functions
//      that are associated with states/frames.
//
//      Heretic action functions.
//
//-----------------------------------------------------------------------------

#include "z_zone.h"
#include "doomstat.h"
#include "d_gi.h"
#include "d_mod.h"
#include "p_mobj.h"
#include "p_enemy.h"
#include "p_info.h"
#include "p_inter.h"
#include "p_map.h"
#include "p_maputl.h"
#include "p_pspr.h"
#include "p_tick.h"
#include "p_setup.h"
#include "p_spec.h"
#include "r_state.h"
#include "sounds.h"
#include "s_sound.h"
#include "a_small.h"

#include "e_args.h"
#include "e_sound.h"
#include "e_states.h"
#include "e_things.h"
#include "e_ttypes.h"

#include "a_common.h"

// [CG] Added.
#include "sv_main.h"

//
// A_SpawnGlitter
//
// Parameterized code pointer to spawn inert objects with some
// positive z momentum
//
// Parameters:
// args[0] - object type (use DeHackEd number)
// args[1] - z momentum (scaled by FRACUNIT/8)
//
void A_SpawnGlitter(mobj_t *actor)
{
   mobj_t *glitter;
   int glitterType;
   fixed_t initMomentum;
   fixed_t x, y, z;

   if(!serverside)
      return;

   glitterType  = E_ArgAsThingNum(actor->state->args, 0);
   initMomentum =
      (fixed_t)(E_ArgAsInt(actor->state->args, 1, 0) * FRACUNIT / 8);

   // special defaults

   // default momentum of zero == 1/4 unit per tic
   if(!initMomentum)
      initMomentum = FRACUNIT >> 2;

   // randomize spawning coordinates within a 32-unit square
   x = actor->x + ((P_Random(pr_tglit) & 31) - 16) * FRACUNIT;
   y = actor->y + ((P_Random(pr_tglit) & 31) - 16) * FRACUNIT;

   z = actor->floorz;

   glitter = P_SpawnMobj(x, y, z, glitterType);

   // give it some upward momentum
   glitter->momz = initMomentum;

   if(CS_SERVER)
      SV_BroadcastActorSpawned(glitter);
}

//
// A_AccelGlitter
//
// Increases object's z momentum by 50%
//
void A_AccelGlitter(mobj_t *actor)
{
   actor->momz += actor->momz / 2;
}

//
// A_SpawnAbove
//
// Parameterized pointer to spawn a solid object above the one
// calling the pointer. Used by the key gizmos.
//
// args[0] -- thing type (DeHackEd num)
// args[1] -- state number (< 0 == no state transition)
// args[2] -- amount to add to z coordinate
//
void A_SpawnAbove(mobj_t *actor)
{
   int thingtype;
   int statenum;
   fixed_t zamt;
   mobj_t *mo;

   if(!serverside)
      return;

   thingtype = E_ArgAsThingNum(actor->state->args, 0);
   statenum  = E_ArgAsStateNumG0(actor->state->args, 1, actor);
   zamt      = (fixed_t)(E_ArgAsInt(actor->state->args, 2, 0) * FRACUNIT);

   mo = P_SpawnMobj(actor->x, actor->y, actor->z + zamt, thingtype);

   if(CS_SERVER)
      SV_BroadcastActorSpawned(mo);

   if(statenum >= 0 && statenum < NUMSTATES)
      P_SetMobjState(mo, statenum);
}

//=============================================================================
//
// Heretic Mummy
//

void A_MummyAttack(mobj_t *actor)
{
   if(!actor->target)
      return;

   S_StartSound(actor, actor->info->attacksound);

   if(P_CheckMeleeRange(actor))
   {
      int dmg = ((P_Random(pr_mumpunch)&7)+1)*2;
      P_DamageMobj(actor->target, actor, actor, dmg, MOD_HIT);
      S_StartSound(actor, sfx_mumat2);
      return;
   }

   S_StartSound(actor, sfx_mumat1);
}

void A_MummyAttack2(mobj_t *actor)
{
   mobj_t *mo;

   if(!actor->target)
      return;

   if(P_CheckMeleeRange(actor))
   {
      int dmg = ((P_Random(pr_mumpunch2)&7)+1)*2;
      P_DamageMobj(actor->target, actor, actor, dmg, MOD_HIT);
      return;
   }

<<<<<<< HEAD
   if(serverside)
   {
      mo = P_SpawnMissile(actor, actor->target,
                          E_SafeThingType(MT_MUMMYFX1),
                          actor->z + DEFAULTMISSILEZ);

      P_SetTarget(&mo->tracer, actor->target);
      if(CS_SERVER)
         SV_BroadcastActorTarget(mo, CS_AT_TRACER);
   }
=======
   P_SetTarget<mobj_t>(&mo->tracer, actor->target);
>>>>>>> 25e32304
}

void A_MummySoul(mobj_t *actor)
{
   mobj_t *mo;
   static int soulType = -1;

   if(soulType == -1)
      soulType = E_SafeThingType(MT_MUMMYSOUL);

   if(serverside)
   {
      mo = P_SpawnMobj(actor->x, actor->y, actor->z + 10 * FRACUNIT, soulType);
      mo->momz = FRACUNIT;
      if(CS_SERVER)
         SV_BroadcastActorSpawned(mo);
   }
}

void P_HticDrop(mobj_t *actor, int special, mobjtype_t type)
{
   mobj_t *item;

   if(!serverside)
      return;

   item = P_SpawnMobj(
      actor->x, actor->y, actor->z + (actor->height >> 1), type
   );

   if(CS_SERVER)
      SV_BroadcastActorSpawned(item);

   item->momx = P_SubRandom(pr_hdropmom) << 8;
   item->momy = P_SubRandom(pr_hdropmom) << 8;
   item->momz = (P_Random(pr_hdropmom) << 10) + 5*FRACUNIT;

   /*
   // GROSS! We are not doing this in EE.
   if(special)
   {
      item->health = special;
   }
   */

   item->flags |= MF_DROPPED;
}

//
// A_HticDrop
//
// DEPRECATED! DO NOT USE!!!
//
// HTIC_FIXME / HTIC_TODO: Just get rid of this and make item
// drops a sole property of thing types, where it belongs.
//
// Parameterized code pointer, drops one or two items at random
//
// args[0] -- thing type 1 (0 == none)
// args[1] -- thing type 1 drop chance
// args[2] -- thing type 2 (0 == none)
// args[3] -- thing type 2 drop chance
//
void A_HticDrop(mobj_t *actor)
{
   int thingtype1, thingtype2, chance1, chance2;
   int drop1 = 0, drop2 = 0;

   thingtype1 = E_ArgAsThingNumG0(actor->state->args, 0);
   chance1    = E_ArgAsInt(actor->state->args,      1, 0);
   thingtype2 = E_ArgAsThingNumG0(actor->state->args, 2);
   chance2    = E_ArgAsInt(actor->state->args,      3, 0);

   // this is hackish, but it'll work
   /*
   if((dt = actor->state->args[4]))
   {
      drop1 = (int)(dt & 0x00007fff);
      drop2 = (int)((dt & 0x7fff0000) >> 16);
   }
   */

   A_Fall(actor);

   // haleyjd 07/05/03: adjusted for EDF
   if(thingtype1 >= 0 && thingtype1 < NUMMOBJTYPES)
   {
      if(P_Random(pr_hdrop1) <= chance1)
         P_HticDrop(actor, drop1, thingtype1);
   }

   if(thingtype2 >= 0 && thingtype2 < NUMMOBJTYPES)
   {
      if(P_Random(pr_hdrop2) <= chance2)
         P_HticDrop(actor, drop2, thingtype2);
   }
}

void P_HticTracer(mobj_t *actor, angle_t threshold, angle_t maxturn)
{
   angle_t exact, diff;
   fixed_t dist;
   mobj_t  *dest;
   boolean dir;

   // adjust direction
   dest = actor->tracer;

   if(!dest || dest->health <= 0)
      return;

   exact = P_PointToAngle(actor->x, actor->y, dest->x, dest->y);

   if(exact > actor->angle)
   {
      diff = exact - actor->angle;
      dir = true;
   }
   else
   {
      diff = actor->angle - exact;
      dir = false;
   }

   // if > 180, invert angle and direction
   if(diff > 0x80000000)
   {
      diff = 0xFFFFFFFF - diff;
      dir = !dir;
   }

   // apply limiting parameters
   if(diff > threshold)
   {
      diff >>= 1;
      if(diff > maxturn)
         diff = maxturn;
   }

   // turn clockwise or counterclockwise
   if(dir)
      actor->angle += diff;
   else
      actor->angle -= diff;

   // directly from above
   diff = actor->angle>>ANGLETOFINESHIFT;
   actor->momx = FixedMul(actor->info->speed, finecosine[diff]);
   actor->momy = FixedMul(actor->info->speed, finesine[diff]);

   // adjust z only when significant height difference exists
   if(actor->z + actor->height < dest->z ||
      dest->z  + dest->height  < actor->z)
   {
      // directly from above
      dist = P_AproxDistance(dest->x - actor->x, dest->y - actor->y);

      dist = dist / actor->info->speed;

      if(dist < 1)
         dist = 1;

      // momentum is set to equal slope rather than having some
      // added to it
      actor->momz = (dest->z - actor->z) / dist;
   }
}

//
// A_HticTracer
//
// Parameterized pointer for Heretic-style tracers. I wanted
// to merge this with A_GenTracer, but the logic looks incompatible
// no matter how I rewrite it.
//
// args[0]: threshold in degrees
// args[1]: maxturn in degrees
//
void A_HticTracer(mobj_t *actor)
{
   angle_t threshold, maxturn;

   threshold = (angle_t)(E_ArgAsInt(actor->state->args, 0, 0));
   maxturn   = (angle_t)(E_ArgAsInt(actor->state->args, 1, 0));

   // convert from integer angle to angle_t
   threshold = (angle_t)(((uint64_t)threshold << 32) / 360);
   maxturn   = (angle_t)(((uint64_t)maxturn << 32) / 360);

   P_HticTracer(actor, threshold, maxturn);
}

//
// A_ClinkAttack
//
// Sabreclaw's melee attack
//
void A_ClinkAttack(mobj_t *actor)
{
   int dmg;

   if(!actor->target)
      return;

   S_StartSound(actor, actor->info->attacksound);

   if(P_CheckMeleeRange(actor))
   {
      dmg = (P_Random(pr_clinkatk) % 7) + 3;
      P_DamageMobj(actor->target, actor, actor, dmg, MOD_HIT);
   }
}

//=============================================================================
//
// Disciple Actions
//

void A_WizardAtk1(mobj_t *actor)
{
   A_FaceTarget(actor);
   actor->flags3 &= ~MF3_GHOST;
}

void A_WizardAtk2(mobj_t *actor)
{
   A_FaceTarget(actor);
   actor->flags3 |= MF3_GHOST;
}

void A_WizardAtk3(mobj_t *actor)
{
   mobj_t *mo;
   angle_t angle;
   fixed_t momz;
   fixed_t z = actor->z + DEFAULTMISSILEZ;
   static int wizfxType = -1;

   if(wizfxType == -1)
      wizfxType = E_SafeThingType(MT_WIZFX1);

   actor->flags3 &= ~MF3_GHOST;
   if(!actor->target)
      return;

   S_StartSound(actor, actor->info->attacksound);

   if(P_CheckMeleeRange(actor))
   {
      int dmg = ((P_Random(pr_wizatk) & 7) + 1) * 4;
      P_DamageMobj(actor->target, actor, actor, dmg, MOD_HIT);
      return;
   }

   if(serverside)
   {
      mo = P_SpawnMissile(actor, actor->target, wizfxType, z);
      momz = mo->momz;
      angle = mo->angle;
      P_SpawnMissileAngle(actor, wizfxType, angle-(ANG45/8), momz, z);
      P_SpawnMissileAngle(actor, wizfxType, angle+(ANG45/8), momz, z);
   }
}

//=============================================================================
//
// Serpent Rider D'Sparil Actions
//

void A_Sor1Chase(mobj_t *actor)
{
   if(actor->counters[0])
   {
      // decrement fast walk timer
      actor->counters[0]--;
      actor->tics -= 3;
      // don't make tics less than 1
      if(actor->tics < 1)
         actor->tics = 1;
   }

   A_Chase(actor);
}

void A_Sor1Pain(mobj_t *actor)
{
   actor->counters[0] = 20; // Number of steps to walk fast
   A_Pain(actor);
}

void A_Srcr1Attack(mobj_t *actor)
{
   mobj_t *mo;
   fixed_t momz;
   angle_t angle;
   fixed_t mheight = actor->z + 48 * FRACUNIT;
   int dmg;
   static int srcrfxType = -1;

   if(!serverside)
      return;

   if(srcrfxType == -1)
      srcrfxType = E_SafeThingType(MT_SRCRFX1);

   if(!actor->target)
      return;

   S_StartSound(actor, actor->info->attacksound);

   // bite attack
   if(P_CheckMeleeRange(actor))
   {
      dmg = ((P_Random(pr_sorc1atk) & 7) + 1) * 8;
      P_DamageMobj(actor->target, actor, actor, dmg, MOD_HIT);
      return;
   }

   if(actor->health > (actor->info->spawnhealth * 2) / 3)
   {
      // regular attack, one fire ball
      P_SpawnMissile(actor, actor->target, srcrfxType, mheight);
   }
   else
   {
      // "limit break": 3 fire balls
      mo = P_SpawnMissile(actor, actor->target, srcrfxType, mheight);
      momz = mo->momz;
      angle = mo->angle;
      P_SpawnMissileAngle(
         actor, srcrfxType, angle - ANGLE_1 * 3, momz, mheight
      );
      P_SpawnMissileAngle(
         actor, srcrfxType, angle + ANGLE_1 * 3, momz, mheight
      );

      // desperation -- attack twice
      if(actor->health * 3 < actor->info->spawnhealth)
      {
         if(actor->counters[1])
            actor->counters[1] = 0;
         else
         {
            actor->counters[1] = 1;
            P_SetMobjState(actor, E_SafeState(S_SRCR1_ATK4));
         }
      }
   }
}

//
// A_SorcererRise
//
// Spawns the normal D'Sparil after the Chaos Serpent dies.
//
void A_SorcererRise(mobj_t *actor)
{
   mobj_t *mo;
   static int sorc2Type = -1;

   if(!serverside)
      return;

   if(sorc2Type == -1)
      sorc2Type = E_SafeThingType(MT_SORCERER2);

   actor->flags &= ~MF_SOLID;
   mo = P_SpawnMobj(actor->x, actor->y, actor->z, sorc2Type);
   mo->angle = actor->angle;

   if(CS_SERVER)
      SV_BroadcastActorSpawned(mo);

   // transfer friendliness
   mo->flags = (mo->flags & ~MF_FRIEND) | (actor->flags & MF_FRIEND);

   // add to appropriate thread
<<<<<<< HEAD
   P_UpdateThinker(&mo->thinker);

   if(actor->target && !(mo->flags & MF_FRIEND))
   {
      P_SetTarget(&mo->target, actor->target);
      if(CS_SERVER)
         SV_BroadcastActorTarget(mo, CS_AT_TARGET);
   }

=======
   mo->Update();
   
   if(actor->target && !(mo->flags & MF_FRIEND))
      P_SetTarget<mobj_t>(&mo->target, actor->target);
   
>>>>>>> 25e32304
   P_SetMobjState(mo, E_SafeState(S_SOR2_RISE1));
}

//=============================================================================
//
// Normal D'Sparil Actions
//

// haleyjd 11/19/02:
// Teleport spots for D'Sparil -- these are more or less identical
// to boss spots used for DOOM II MAP30, and I have generalized
// the code that looks for them so it can be used here (and elsewhere
// as needed). This automatically removes the Heretic boss spot
// limit, of course.

MobjCollection sorcspots;

void P_SpawnSorcSpots(void)
{
   static int spotType = -1;

   if(spotType == -1)
      spotType = E_ThingNumForDEHNum(MT_DSPARILSPOT);

   P_ReInitMobjCollection(&sorcspots, spotType);

   if(spotType == NUMMOBJTYPES)
      return;

   P_CollectThings(&sorcspots);
}

void A_Srcr2Decide(mobj_t *actor)
{
   int chance[] = { 192, 120, 120, 120, 64, 64, 32, 16, 0 };
   int index    = actor->health / (actor->info->spawnhealth / 8);

   if(!serverside)
      return;

   // if no spots, no teleportation
   if(P_CollectionIsEmpty(&sorcspots))
      return;

   if(P_Random(pr_sorctele1) < chance[index])
   {
      bossteleport_t bt;

      bt.mc          = &sorcspots;                       // use sorcspots
      bt.rngNum      = pr_sorctele2;                     // use this rng
      bt.boss        = actor;                            // teleport D'Sparil
      bt.state       = E_SafeState(S_SOR2_TELE1);        // set him to this state
      bt.fxtype      = E_SafeThingType(MT_SOR2TELEFADE); // spawn a DSparil TeleFade
      bt.zpamt       = 0;                                // add 0 to fx z coord
      bt.hereThere   = BOSSTELE_ORIG;                    // spawn fx only at origin
      bt.soundNum    = sfx_htelept;                      // use htic teleport sound
      bt.minDistance = 128 * FRACUNIT;                   // minimum distance

      P_BossTeleport(&bt);
   }
}

void A_Srcr2Attack(mobj_t *actor)
{
   int chance;
   fixed_t z = actor->z + DEFAULTMISSILEZ;
   static int sor2fx1Type = -1;
   static int sor2fx2Type = -1;

   if(!serverside)
      return;

   if(sor2fx1Type == -1)
   {
      sor2fx1Type = E_SafeThingType(MT_SOR2FX1);
      sor2fx2Type = E_SafeThingType(MT_SOR2FX2);
   }

   if(!actor->target)
      return;

   // haleyjd 10/01/08: use CHAN_WEAPON; D'Sparil never seems to cut off his
   // own sounds.
   S_StartSoundAtVolume(actor, actor->info->attacksound, 127, ATTN_NONE, CHAN_WEAPON);

   if(P_CheckMeleeRange(actor))
   {
      // ouch!
      int dmg = ((P_Random(pr_soratk1) & 7) + 1) * 20;
      P_DamageMobj(actor->target, actor, actor, dmg, MOD_HIT);
      return;
   }

   chance = (actor->health * 2 < actor->info->spawnhealth) ? 96 : 48;

   if(P_Random(pr_soratk2) < chance)
   {
      mobj_t *mo;

      // spawn wizards -- transfer friendliness
      mo = P_SpawnMissileAngle(actor, sor2fx2Type,
                               actor->angle - ANG45,
                               FRACUNIT / 2, z);
      mo->flags = (mo->flags & ~MF_FRIEND) | (actor->flags & MF_FRIEND);

      mo = P_SpawnMissileAngle(actor, sor2fx2Type,
                               actor->angle + ANG45,
                               FRACUNIT / 2, z);
      mo->flags = (mo->flags & ~MF_FRIEND) | (actor->flags & MF_FRIEND);
   }
   else
   {
      // shoot blue bolt
      P_SpawnMissile(actor, actor->target, sor2fx1Type, z);
   }
}

void A_BlueSpark(mobj_t *actor)
{
   int i;
   mobj_t *mo;
   static int sparkType = -1;

   if(!serverside)
      return;

   if(sparkType == -1)
      sparkType = E_SafeThingType(MT_SOR2FXSPARK);

   for(i = 0; i < 2; ++i)
   {
      mo = P_SpawnMobj(actor->x, actor->y, actor->z, sparkType);

      mo->momx = P_SubRandom(pr_bluespark) << 9;
      mo->momy = P_SubRandom(pr_bluespark) << 9;
      mo->momz = FRACUNIT + (P_Random(pr_bluespark) << 8);
      if(CS_SERVER)
         SV_BroadcastActorSpawned(mo);
   }
}

void A_GenWizard(mobj_t *actor)
{
   mobj_t *mo;
   mobj_t *fog;
   static int wizType = -1;
   static int fogType = -1;

   if(!serverside)
      return;

   if(wizType == -1)
   {
      wizType = E_SafeThingType(MT_WIZARD);
      fogType = E_SafeThingType(MT_HTFOG);
   }

   mo = P_SpawnMobj(
      actor->x, actor->y, actor->z-mobjinfo[wizType].height / 2, wizType
   );

   if(!P_CheckPosition(mo, mo->x, mo->y) ||
      (mo->z >
      (mo->subsector->sector->ceilingheight - mo->height)) ||
      (mo->z < mo->subsector->sector->floorheight))
   {
      // doesn't fit, so remove it immediately
      P_RemoveMobj(mo);
      return;
   }

   // transfer friendliness
   mo->flags = (mo->flags & ~MF_FRIEND) | (actor->flags & MF_FRIEND);

   // add to appropriate thread
   mo->Update();

   // Check for movements.
   if(!P_TryMove(mo, mo->x, mo->y, false))
   {
      // can't move, remove it immediately
      P_RemoveMobj(mo);
      return;
   }

   if(CS_SERVER)
      SV_BroadcastActorSpawned(mo);

   // set this missile object to die
   actor->momx = actor->momy = actor->momz = 0;
   P_SetMobjState(actor, mobjinfo[actor->type].deathstate);
   actor->flags &= ~MF_MISSILE;

   // spawn a telefog
   fog = P_SpawnMobj(actor->x, actor->y, actor->z, fogType);
   S_StartSound(fog, sfx_htelept);

   if(CS_SERVER)
      SV_BroadcastActorSpawned(fog);
}

void A_Sor2DthInit(mobj_t *actor)
{
   actor->counters[0] = 7; // Animation loop counter

   // kill monsters early
   // kill only friends or enemies depending on friendliness
   P_Massacre((actor->flags & MF_FRIEND) ? 1 : 2);
}

void A_Sor2DthLoop(mobj_t *actor)
{
   if(--actor->counters[0])
   {
      // Need to loop
      P_SetMobjState(actor, E_SafeState(S_SOR2_DIE4));
   }
}

static const char *kwds_A_HticExplode[] =
{
   "default",       //    0
   "dsparilbspark", //    1
   "floorfire",     //    2
   "timebomb",      //    3
};

static argkeywd_t hticexpkwds =
{
   kwds_A_HticExplode,
   sizeof(kwds_A_HticExplode)/sizeof(const char *)
};

//
// A_HticExplode
//
// Parameterized pointer, enables several different Heretic
// explosion actions
//
void A_HticExplode(mobj_t *actor)
{
   int damage = 128;

   int action = E_ArgAsKwd(actor->state->args, 0, &hticexpkwds, 0);

   switch(action)
   {
   case 1: // 1 -- D'Sparil FX1 explosion, random damage
      damage = 80 + (P_Random(pr_sorfx1xpl) & 31);
      break;
   case 2: // 2 -- Maulotaur floor fire, constant 24 damage
      damage = 24;
      break;
   case 3: // 3 -- Time Bomb of the Ancients, special effects
      actor->z += 32*FRACUNIT;
      actor->translucency = FRACUNIT;
      break;
   default:
      break;
   }

   P_RadiusAttack(actor, actor->target, damage, actor->info->mod);

   if(actor->z <= actor->secfloorz + damage * FRACUNIT)
      E_HitWater(actor, actor->subsector->sector);
}

typedef struct boss_spec_htic_s
{
   unsigned int thing_flag;
   unsigned int level_flag;
   int flagfield;
} boss_spec_htic_t;

#define NUM_HBOSS_SPECS 5

static boss_spec_htic_t hboss_specs[NUM_HBOSS_SPECS] =
{
   { MF2_E1M8BOSS,   BSPEC_E1M8, 2 },
   { MF2_E2M8BOSS,   BSPEC_E2M8, 2 },
   { MF2_E3M8BOSS,   BSPEC_E3M8, 2 },
   { MF2_E4M8BOSS,   BSPEC_E4M8, 2 },
   { MF3_E5M8BOSS,   BSPEC_E5M8, 3 },
};

//
// A_HticBossDeath
//
// Heretic boss deaths
//
void A_HticBossDeath(mobj_t *actor)
{
   CThinker *th;
   line_t    junk;
   int       i;

   for(i = 0; i < NUM_HBOSS_SPECS; ++i)
   {
      unsigned int flags =
         hboss_specs[i].flagfield == 2 ? actor->flags2 : actor->flags3;

      // to activate a special, the thing must be a boss that triggers
      // it, and the map must have the special enabled.
      if((flags & hboss_specs[i].thing_flag) &&
         (LevelInfo.bossSpecs & hboss_specs[i].level_flag))
      {
         for(th = thinkercap.next; th != &thinkercap; th = th->next)
         {
            mobj_t *mo;
            if((mo = dynamic_cast<mobj_t *>(th)))
            {
               unsigned int moflags =
                  hboss_specs[i].flagfield == 2 ? mo->flags2 : mo->flags3;
               if(mo != actor &&
                  (moflags & hboss_specs[i].thing_flag) &&
                  mo->health > 0)
                  return;         // other boss not dead
            }
         }

         // victory!
         switch(hboss_specs[i].level_flag)
         {
         default:
         case BSPEC_E2M8:
         case BSPEC_E3M8:
         case BSPEC_E4M8:
         case BSPEC_E5M8:
            // if a friendly boss dies, kill only friends
            // if an enemy boss dies, kill only enemies
            P_Massacre((actor->flags & MF_FRIEND) ? 1 : 2);

            // fall through
         case BSPEC_E1M8:
            junk.tag = 666;
            EV_DoFloor(&junk, lowerFloor);
            break;
         } // end switch
      } // end if
   } // end for
}

//=============================================================================
//
// Pods and Pod Generators
//

void A_PodPain(mobj_t *actor)
{
   int i;
   int count;
   int chance;
   mobj_t *goo;
   static int gooType = -1;

   if(!serverside)
      return;

   if(gooType == -1)
      gooType = E_SafeThingType(MT_PODGOO);

   chance = P_Random(pr_podpain);

   if(chance < 128)
      return;

   count = (chance > 240) ? 2 : 1;

   for(i = 0; i < count; ++i)
   {
<<<<<<< HEAD
      goo = P_SpawnMobj(actor->x, actor->y, actor->z + 48 * FRACUNIT, gooType);

      if(CS_SERVER)
         SV_BroadcastActorSpawned(goo);

      P_SetTarget(&goo->target, actor);
      if(CS_SERVER)
         SV_BroadcastActorTarget(goo, CS_AT_TARGET);

=======
      goo = P_SpawnMobj(actor->x, actor->y,
                        actor->z + 48*FRACUNIT, gooType);
      P_SetTarget<mobj_t>(&goo->target, actor);
      
>>>>>>> 25e32304
      goo->momx = P_SubRandom(pr_podpain) << 9;
      goo->momy = P_SubRandom(pr_podpain) << 9;
      goo->momz = (FRACUNIT >> 1) + (P_Random(pr_podpain) << 9);
   }
}

void A_RemovePod(mobj_t *actor)
{
   // actor->tracer points to the generator that made this pod --
   // this method is save game safe and doesn't require any new
   // fields

   if(actor->tracer)
   {
      if(actor->tracer->counters[0] > 0)
         actor->tracer->counters[0]--;
   }
}

// Note on MAXGENPODS: unlike the limit on PE lost souls, this
// limit makes inarguable sense. If you remove it, areas with
// pod generators will become so crowded with pods that they'll
// begin flying around the map like mad. So, this limit isn't a
// good candidate for removal; it's a necessity.

#define MAXGENPODS 16

void A_MakePod(mobj_t *actor)
{
   angle_t angle;
   fixed_t move;
   mobj_t *mo;
   fixed_t x, y;

   if(!serverside)
      return;

   // limit pods per generator to avoid crowding, slow-down
   if(actor->counters[0] >= MAXGENPODS)
      return;

   x = actor->x;
   y = actor->y;

   mo = P_SpawnMobj(x, y, ONFLOORZ, E_SafeThingType(MT_POD));

   if(!P_CheckPosition(mo, x, y))
   {
      P_RemoveMobj(mo);
      return;
   }

   if(CS_SERVER)
      SV_BroadcastActorSpawned(mo);

   P_SetMobjState(mo, E_SafeState(S_POD_GROW1));
   S_StartSound(mo, sfx_newpod);

   // give the pod some random momentum
   angle = P_Random(pr_makepod) << 24;
   move  = 9 * FRACUNIT >> 1;

   P_ThrustMobj(mo, angle, move);

   // use tracer field to link pod to generator, and increment
   // generator's pod count
<<<<<<< HEAD
   P_SetTarget(&mo->tracer, actor);
   if(CS_SERVER)
      SV_BroadcastActorTarget(mo, CS_AT_TRACER);

=======
   P_SetTarget<mobj_t>(&mo->tracer, actor);
>>>>>>> 25e32304
   actor->counters[0]++;
}

//=============================================================================
//
// Volcano Actions
//

//
// A_VolcanoBlast
//
// Called when a volcano is ready to erupt.
//
void A_VolcanoBlast(mobj_t *actor)
{
   static int ballType = -1;
   int i, numvolcballs;
   mobj_t *volcball;
   angle_t angle;

   if(!serverside)
      return;

   if(ballType == -1)
      ballType = E_SafeThingType(MT_VOLCANOBLAST);

   // spawn 1 to 3 volcano balls
   numvolcballs = (P_Random(pr_volcano) % 3) + 1;

   for(i = 0; i < numvolcballs; ++i)
   {
<<<<<<< HEAD
      volcball = P_SpawnMobj(
         actor->x, actor->y, actor->z + 44 * FRACUNIT, ballType
      );

      if(CS_SERVER)
         SV_BroadcastActorSpawned(volcball);

      P_SetTarget(&volcball->target, actor);
      if(CS_SERVER)
         SV_BroadcastActorTarget(volcball, CS_AT_TARGET);

=======
      volcball = P_SpawnMobj(actor->x, actor->y, actor->z + 44*FRACUNIT, 
                             ballType);
      P_SetTarget<mobj_t>(&volcball->target, actor);
>>>>>>> 25e32304
      S_StartSound(volcball, sfx_bstatk);

      // shoot at a random angle
      volcball->angle = P_Random(pr_volcano) << 24;
      angle = volcball->angle >> ANGLETOFINESHIFT;

      // give it some momentum
      volcball->momx = finecosine[angle];
      volcball->momy = finesine[angle];
      volcball->momz = (5 * FRACUNIT >> 1) + (P_Random(pr_volcano) << 10);

      // check if it hit something immediately
      P_CheckMissileSpawn(volcball);
   }
}

//
// A_VolcBallImpact
//
// Called when a volcano ball hits something.
//
void A_VolcBallImpact(mobj_t *actor)
{
   static int sballType = -1;
   int i;
   mobj_t *svolcball;
   angle_t angle;

   if(!serverside)
      return;

   if(sballType == -1)
      sballType = E_SafeThingType(MT_VOLCANOTBLAST);

   // if the thing hit the floor, move it up so that the little
   // volcano balls don't hit the floor immediately
   if(actor->z <= actor->floorz)
   {
      actor->flags |= MF_NOGRAVITY;
      actor->flags2 &= ~MF2_LOGRAV;
      actor->z += 28*FRACUNIT;
   }

   // do some radius damage
   P_RadiusAttack(actor, actor->target, 25, actor->info->mod);

   // spawn 4 little volcano balls
   for(i = 0; i < 4; ++i)
   {
      svolcball = P_SpawnMobj(actor->x, actor->y, actor->z, sballType);

      if(CS_SERVER)
         SV_BroadcastActorSpawned(svolcball);

      // pass on whatever shot the original volcano ball
<<<<<<< HEAD
      P_SetTarget(&svolcball->target, actor->target);
      if(CS_SERVER)
         SV_BroadcastActorTarget(svolcball, CS_AT_TARGET);

=======
      P_SetTarget<mobj_t>(&svolcball->target, actor->target);
      
>>>>>>> 25e32304
      svolcball->angle = i * ANG90;
      angle = svolcball->angle >> ANGLETOFINESHIFT;

      // give them some momentum
      svolcball->momx = FixedMul(7 * FRACUNIT / 10, finecosine[angle]);
      svolcball->momy = FixedMul(7 * FRACUNIT / 10, finesine[angle]);
      svolcball->momz = FRACUNIT + (P_Random(pr_svolcano) << 9);

      // check if it hit something immediately
      P_CheckMissileSpawn(svolcball);
   }
}

//=============================================================================
//
// Knight Actions
//

//
// A_KnightAttack
//
// Shoots one of two missiles, depending on whether a Knight
// Ghost or some other object uses it.
//
void A_KnightAttack(mobj_t *actor)
{
   static int ghostType = -1, axeType = -1, redAxeType = -1;

   if(!serverside)
      return;

   // resolve thing types only once for max speed
   if(ghostType == -1)
   {
      ghostType  = E_ThingNumForDEHNum(MT_KNIGHTGHOST);
      axeType    = E_SafeThingType(MT_KNIGHTAXE);
      redAxeType = E_SafeThingType(MT_REDAXE);
   }

   if(!actor->target)
      return;

   if(P_CheckMeleeRange(actor))
   {
      int dmg = ((P_Random(pr_knightat1) & 7) + 1) * 3;
      P_DamageMobj(actor->target, actor, actor, dmg, MOD_HIT);
      S_StartSound(actor, sfx_kgtat2);
   }
   else
   {
      S_StartSound(actor, actor->info->attacksound);

      if(serverside)
      {
         if(actor->type == ghostType || P_Random(pr_knightat2) < 40)
         {
            P_SpawnMissile(
               actor, actor->target, redAxeType, actor->z + 36 * FRACUNIT
            );
         }
         else
         {
            P_SpawnMissile(
               actor, actor->target, axeType, actor->z + 36 * FRACUNIT
            );
         }
      }
   }
}

//
// A_DripBlood
//
// Throws some Heretic blood objects out from the source thing.
//
void A_DripBlood(mobj_t *actor)
{
   mobj_t *mo;
   fixed_t x, y;

   if(!serverside)
      return;

   x = actor->x + (P_SubRandom(pr_dripblood) << 11);
   y = actor->y + (P_SubRandom(pr_dripblood) << 11);

   mo = P_SpawnMobj(x, y, actor->z, E_SafeThingType(MT_HTICBLOOD));

   mo->momx = P_SubRandom(pr_dripblood) << 10;
   mo->momy = P_SubRandom(pr_dripblood) << 10;

   mo->flags2 |= MF2_LOGRAV;

   if(CS_SERVER)
      SV_BroadcastActorSpawned(mo);
}

//=============================================================================
//
// Beast Actions
//

void A_BeastAttack(mobj_t *actor)
{
   if(!serverside)
      return;

   if(!actor->target)
      return;

   S_StartSound(actor, actor->info->attacksound);

   if(P_CheckMeleeRange(actor))
   {
      int dmg = ((P_Random(pr_beastbite) & 7) + 1) * 3;
      P_DamageMobj(actor->target, actor, actor, dmg, MOD_HIT);
   }
   else
   {
      P_SpawnMissile(
         actor,
         actor->target,
         E_SafeThingType(MT_BEASTBALL),
         actor->z + DEFAULTMISSILEZ
      );
   }
}

static const char *kwds_A_BeastPuff[] =
{
   "momentum",       // 0
   "nomomentum",     // 1
};

static argkeywd_t beastkwds =
{
   kwds_A_BeastPuff,
   sizeof(kwds_A_BeastPuff) / sizeof(const char *)
};

void A_BeastPuff(mobj_t *actor)
{
   // 07/29/04: allow momentum to be disabled
   int momentumToggle = E_ArgAsKwd(actor->state->args, 0, &beastkwds, 0);

   if(!serverside)
      return;

   if(P_Random(pr_puffy) > 64)
   {
      fixed_t x, y, z;
      mobj_t *mo;

      // Note: this actually didn't work as intended in Heretic
      // because there, they gave it no momenta. A missile has
      // to be moving to inflict any damage. Doing this makes the
      // smoke a little dangerous. It also requires the missile's
      // target to be passed on, however, since otherwise the
      // Weredragon that shot this missile can get hurt by it.

      x = actor->x + (P_SubRandom(pr_puffy) << 10);
      y = actor->y + (P_SubRandom(pr_puffy) << 10);
      z = actor->z + (P_SubRandom(pr_puffy) << 10);

      mo = P_SpawnMobj(x, y, z, E_SafeThingType(MT_PUFFY));

      if(!momentumToggle)
      {
         mo->momx = -(actor->momx / 16);
         mo->momy = -(actor->momy / 16);
      }

      if(CS_SERVER)
         SV_BroadcastActorSpawned(mo);

      // pass on the beast so that it doesn't hurt itself
<<<<<<< HEAD
      P_SetTarget(&mo->target, actor->target);
      if(CS_SERVER)
         SV_BroadcastActorTarget(mo, CS_AT_TARGET);
=======
      P_SetTarget<mobj_t>(&mo->target, actor->target);
>>>>>>> 25e32304
   }
}

//=============================================================================
//
// Ophidian Actions
//

void A_SnakeAttack(mobj_t *actor)
{
   if(serverside)
   {
      if(!actor->target)
      {
         // avoid going through other attack frames if target is gone
         P_SetMobjState(actor, actor->info->spawnstate);
         return;
      }
   }

   S_StartSound(actor, actor->info->attacksound);
   A_FaceTarget(actor);

   if(serverside)
   {
      P_SpawnMissile(
         actor,
         actor->target,
         E_SafeThingType(MT_SNAKEPRO_A),
         actor->z + DEFAULTMISSILEZ
      );
   }
}

void A_SnakeAttack2(mobj_t *actor)
{
   if(serverside)
   {
      if(!actor->target)
      {
         // avoid going through other attack frames if target is gone
         P_SetMobjState(actor, actor->info->spawnstate);
         return;
      }
   }

   S_StartSound(actor, actor->info->attacksound);
   A_FaceTarget(actor);

   if(serverside)
   {
      P_SpawnMissile(
         actor,
         actor->target,
         E_SafeThingType(MT_SNAKEPRO_B),
         actor->z + DEFAULTMISSILEZ
      );
   }
}

//=============================================================================
//
// Maulotaur Actions
//

//
// A_MinotaurAtk1
//
// Maulotaur melee attack. Big hammer, squishes player.
//
void A_MinotaurAtk1(mobj_t *actor)
{
   int dmg;
   player_t *player;

   if(!actor->target)
      return;

   S_StartSound(actor, sfx_stfpow);

   if(P_CheckMeleeRange(actor))
   {
      dmg = ((P_Random(pr_minatk1) & 7) + 1) * 4;
      P_DamageMobj(actor->target, actor, actor, dmg, MOD_HIT);

      // if target is player, make the viewheight go down
      if((player = actor->target->player) != NULL)
         player->deltaviewheight = -16 * FRACUNIT;
   }
}

//
// P_CheckMntrCharge
//
// Returns true if the Maulotaur should do a charge attack.
//
d_inline static
boolean P_CheckMntrCharge(fixed_t dist, mobj_t *actor, mobj_t *target)
{
   return (target->z + target->height > actor->z &&          // check heights
           target->z + target->height < actor->z + actor->height &&
           dist > 64 * FRACUNIT && dist < 512 * FRACUNIT &&  // check distance
           P_Random(pr_mindist) < 150);                      // random factor
}

//
// P_CheckFloorFire
//
// Returns true if the Maulotaur should use floor fire.
//
d_inline static boolean P_CheckFloorFire(fixed_t dist, mobj_t *target)
{
   return (target->z == target->floorz &&   // target on floor?
           dist < 576 * FRACUNIT &&         // target in range?
           P_Random(pr_mindist) < 220);     // random factor
}

//
// A_MinotaurDecide
//
// Picks a Maulotaur attack.
//
void A_MinotaurDecide(mobj_t *actor)
{
   angle_t angle;
   mobj_t *target;
   int dist;

   if(!(target = actor->target))
      return;

   S_StartSound(actor, sfx_minsit);

#ifdef R_LINKEDPORTALS
   dist = P_AproxDistance(actor->x - getTargetX(actor),
                          actor->y - getTargetY(actor));
#else
   dist = P_AproxDistance(actor->x - target->x, actor->y - target->y);
#endif

   // charge attack
   if(P_CheckMntrCharge(dist, actor, target))
   {
      // set to charge state and start skull-flying
      P_SetMobjStateNF(actor, E_SafeState(S_MNTR_ATK4_1));
      actor->flags |= MF_SKULLFLY;
      A_FaceTarget(actor);

      // give him momentum
      angle = actor->angle >> ANGLETOFINESHIFT;
      actor->momx = FixedMul(13*FRACUNIT, finecosine[angle]);
      actor->momy = FixedMul(13*FRACUNIT, finesine[angle]);

      // set a timer
      actor->counters[0] = TICRATE >> 1;
   }
   else if(P_CheckFloorFire(dist, target))
   {
      // floor fire
      P_SetMobjState(actor, E_SafeState(S_MNTR_ATK3_1));
      actor->counters[1] = 0;
   }
   else
      A_FaceTarget(actor);

   // Fall through to swing attack
}

//
// A_MinotaurCharge
//
// Called while the Maulotaur is charging.
//
void A_MinotaurCharge(mobj_t *actor)
{
   static int puffType = -1;
   mobj_t *puff;

   if(!serverside)
      return;

   if(puffType == -1)
      puffType = E_SafeThingType(MT_PHOENIXPUFF);

   if(actor->counters[0]) // test charge timer
   {
      // spawn some smoke and count down the charge
      puff = P_SpawnMobj(actor->x, actor->y, actor->z, puffType);
      puff->momz = 2 * FRACUNIT;

      if(CS_SERVER)
         SV_BroadcastActorSpawned(puff);

      --actor->counters[0];
   }
   else
   {
      // end of the charge
      actor->flags &= ~MF_SKULLFLY;
      P_SetMobjState(actor, actor->info->seestate);
   }
}

//
// A_MinotaurAtk2
//
// Fireball attack for Maulotaur
//
void A_MinotaurAtk2(mobj_t *actor)
{
   int dmg;
   static int mntrfxType = -1;
   mobj_t *mo;
   angle_t angle;
   fixed_t momz;

   if(mntrfxType == -1)
      mntrfxType = E_SafeThingType(MT_MNTRFX1);

   if(!actor->target)
      return;

   S_StartSound(actor, sfx_minat2);

   if(!serverside)
      return;

   if(P_CheckMeleeRange(actor)) // hit directly
   {
      dmg = ((P_Random(pr_minatk2) & 7) + 1) * 5;
      P_DamageMobj(actor->target, actor, actor, dmg, MOD_HIT);
   }
   else // missile spread attack
   {
      fixed_t z = actor->z + 40*FRACUNIT;

      // shoot a missile straight
      mo = P_SpawnMissile(actor, actor->target, mntrfxType, z);
      S_StartSound(mo, sfx_minat2);

      // shoot 4 more missiles in a spread
      momz = mo->momz;
      angle = mo->angle;
      P_SpawnMissileAngle(actor, mntrfxType, angle - (ANG45/8),  momz, z);
      P_SpawnMissileAngle(actor, mntrfxType, angle + (ANG45/8),  momz, z);
      P_SpawnMissileAngle(actor, mntrfxType, angle - (ANG45/16), momz, z);
      P_SpawnMissileAngle(actor, mntrfxType, angle + (ANG45/16), momz, z);
   }
}

//
// A_MinotaurAtk3
//
// Performs floor fire attack, or melee if in range.
//
void A_MinotaurAtk3(mobj_t *actor)
{
   int dmg;
   static int mntrfxType = -1;
   mobj_t *mo;
   player_t *player;

   if(mntrfxType == -1)
      mntrfxType = E_SafeThingType(MT_MNTRFX2);

   if(!actor->target)
      return;

   if(P_CheckMeleeRange(actor))
   {
      dmg = ((P_Random(pr_minatk3) & 7) + 1) * 5;
      P_DamageMobj(actor->target, actor, actor, dmg, MOD_HIT);

      // if target is player, decrease viewheight
      if((player = actor->target->player) != NULL)
         player->deltaviewheight = -16 * FRACUNIT;
   }
   else
   {
      // floor fire attack
      if(serverside)
         mo = P_SpawnMissile(actor, actor->target, mntrfxType, ONFLOORZ);
      S_StartSound(mo, sfx_minat1);
   }

   if(P_Random(pr_minatk3) < 192 && actor->counters[1] == 0)
   {
      P_SetMobjState(actor, E_SafeState(S_MNTR_ATK3_4));
      actor->counters[1] = 1;
   }
}

//
// A_MntrFloorFire
//
// Called by floor fire missile as it moves.
// Spawns small burning flames.
//
void A_MntrFloorFire(mobj_t *actor)
{
   static int mntrfxType = -1;
   mobj_t *mo;
   fixed_t x, y;

   if(!serverside)
      return;

   if(mntrfxType == -1)
      mntrfxType = E_SafeThingType(MT_MNTRFX3);

   // set actor to floor
   actor->z = actor->floorz;

   // determine spawn coordinates for small flame
   x = actor->x + (P_SubRandom(pr_mffire) << 10);
   y = actor->y + (P_SubRandom(pr_mffire) << 10);

   // spawn the flame
   mo = P_SpawnMobj(x, y, ONFLOORZ, mntrfxType);

   if(CS_SERVER)
      SV_BroadcastActorSpawned(mo);

   // pass on the Maulotaur as the source of damage
<<<<<<< HEAD
   P_SetTarget(&mo->target, actor->target);
   if(CS_SERVER)
      SV_BroadcastActorTarget(mo, CS_AT_TARGET);
=======
   P_SetTarget<mobj_t>(&mo->target, actor->target);
>>>>>>> 25e32304

   // give it a bit of momentum and then check to see if it hit something
   mo->momx = 1;
   P_CheckMissileSpawn(mo);
}

//=============================================================================
//
// Iron Lich Actions
//

//
// A_LichFire
//
// Spawns a column of expanding fireballs. Called by A_LichAttack,
// but also available separately.
//
void A_LichFire(mobj_t *actor)
{
   int headfxType, frameNum;
   mobj_t *target, *baseFire, *fire;
   int i;

   headfxType = E_SafeThingType(MT_LICHFX3);
   frameNum   = E_SafeState(S_LICHFX3_4);

   if(!(target = actor->target))
      return;

   if(serverside)
   {
      // spawn the parent fireball
      baseFire = P_SpawnMissile(
         actor,
         target,
         headfxType,
         actor->z + DEFAULTMISSILEZ
      );
      // set it to S_HEADFX3_4 so that it doesn't grow
      P_SetMobjState(baseFire, frameNum);
   }

   S_StartSound(actor, sfx_hedat1);

<<<<<<< HEAD
   if(serverside)
   {
      for(i = 0; i < 5; ++i)
      {
         fire = P_SpawnMobj(baseFire->x, baseFire->y, baseFire->z, headfxType);

         if(CS_SERVER)
            SV_BroadcastActorSpawned(fire);

         // pass on the lich as the originator
         P_SetTarget(&fire->target, baseFire->target);
         if(CS_SERVER)
            SV_BroadcastActorTarget(fire, CS_AT_TARGET);

         // inherit the motion properties of the parent fireball
         fire->angle = baseFire->angle;
         fire->momx  = baseFire->momx;
         fire->momy  = baseFire->momy;
         fire->momz  = baseFire->momz;

         // start out with zero damage
         fire->damage = 0;

         // set a counter for growth
         fire->counters[0] = (i + 1) << 1;

         P_CheckMissileSpawn(fire);
      }
=======
   for(i = 0; i < 5; ++i)
   {
      fire = P_SpawnMobj(baseFire->x, baseFire->y, baseFire->z, headfxType);
    
      // pass on the lich as the originator
      P_SetTarget<mobj_t>(&fire->target, baseFire->target);
      
      // inherit the motion properties of the parent fireball
      fire->angle = baseFire->angle;
      fire->momx  = baseFire->momx;
      fire->momy  = baseFire->momy;
      fire->momz  = baseFire->momz;
      
      // start out with zero damage
      fire->damage = 0;

      // set a counter for growth
      fire->counters[0] = (i + 1) << 1;
      
      P_CheckMissileSpawn(fire);
>>>>>>> 25e32304
   }
}

//
// A_LichWhirlwind
//
// Spawns a heat-seeking tornado. Called by A_LichAttack, but also
// available separately.
//
void A_LichWhirlwind(mobj_t *actor)
{
   static int wwType = -1;
   mobj_t *mo, *target;

   if(!(target = actor->target))
      return;

   if(serverside)
   {
      if(wwType == -1)
         wwType = E_SafeThingType(MT_WHIRLWIND);

      mo = P_SpawnMissile(actor, target, wwType, actor->z);

<<<<<<< HEAD
      // use mo->tracer to track target
      P_SetTarget(&mo->tracer, target);
      if(CS_SERVER)
         SV_BroadcastActorTarget(mo, CS_AT_TRACER);

      mo->counters[0] = 20 * TICRATE; // duration
      mo->counters[1] = 50;           // timer for active sound
      mo->counters[2] = 60;           // explocount limit
   }
=======
   mo = P_SpawnMissile(actor, target, wwType, actor->z);
   
   // use mo->tracer to track target
   P_SetTarget<mobj_t>(&mo->tracer, target);
   
   mo->counters[0] = 20*TICRATE; // duration
   mo->counters[1] = 50;         // timer for active sound
   mo->counters[2] = 60;         // explocount limit
>>>>>>> 25e32304

   S_StartSound(actor, sfx_hedat3);
}

//
// A_LichAttack
//
// Main Iron Lich attack logic.
//
void A_LichAttack(mobj_t *actor)
{
   int dmg;
   static int fxType = -1;
   mobj_t *target;
   int randAttack, dist;

   // Distance threshold = 512 units
   // Probabilities:
   // Attack       Close   Far
   // -----------------------------
   // Ice ball       20%   60%
   // Fire column    40%   20%
   // Whirlwind      40% : 20%

   if(fxType == -1)
      fxType = E_SafeThingType(MT_LICHFX1);

   if(!(target = actor->target))
      return;

   A_FaceTarget(actor);

   // hit directly when in melee range
   if(P_CheckMeleeRange(actor))
   {
      dmg = ((P_Random(pr_lichmelee) & 7) + 1) * 6;
      P_DamageMobj(actor->target, actor, actor, dmg, MOD_HIT);
      return;
   }

   // determine distance and use it to alter attack probabilities
#ifdef R_LINKEDPORTALS
   dist = (P_AproxDistance(actor->x - getTargetX(actor),
                           actor->y - getTargetY(actor)) > 512 * FRACUNIT);
#else
   dist = (
      P_AproxDistance(actor->x-target->x, actor->y-target->y) > 512 * FRACUNIT
   );
#endif

   randAttack = P_Random(pr_lichattack);

   if(randAttack < (dist ? 150 : 50))
   {
      // ice attack
      if(serverside)
         P_SpawnMissile(actor, target, fxType, actor->z + DEFAULTMISSILEZ);
      S_StartSound(actor, sfx_hedat2);
   }
   else if(randAttack < (dist ? 200 : 150))
      A_LichFire(actor);
   else
      A_LichWhirlwind(actor);
}

//
// A_WhirlwindSeek
//
// Special homing maintenance pointer for whirlwinds.
//
void A_WhirlwindSeek(mobj_t *actor)
{
   // decrement duration counter
   if((actor->counters[0] -= 3) < 0)
   {
      actor->momx = actor->momy = actor->momz = 0;
      P_SetMobjState(actor, actor->info->deathstate);
      actor->flags &= ~MF_MISSILE;
      return;
   }

   // decrement active sound counter
   if((actor->counters[1] -= 3) < 0)
   {
      actor->counters[1] = 58 + (P_Random(pr_whirlseek) & 31);
      S_StartSound(actor, sfx_hedat3);
   }

   if(!serverside)
      return;

   // test if tracer has become an invalid target
   if(!ancient_demo && actor->tracer &&
      (actor->tracer->flags3 & MF3_GHOST ||
       actor->tracer->health < 0))
   {
      mobj_t *originator = actor->target;
      mobj_t *origtarget = originator ? originator->target : NULL;

      // See if the Lich has a new target; if so, maybe chase it now.
      // This keeps the tornado from sitting around uselessly.
      if(originator && origtarget && actor->tracer != origtarget &&
         origtarget->health > 0 &&
         !(origtarget->flags3 & MF3_GHOST) &&
         !(originator->flags & origtarget->flags & MF_FRIEND))
<<<<<<< HEAD
      {
         P_SetTarget(&actor->tracer, origtarget);
         if(CS_SERVER)
            SV_BroadcastActorTarget(actor, CS_AT_TRACER);
      }
=======
         P_SetTarget<mobj_t>(&actor->tracer, origtarget);
>>>>>>> 25e32304
      else
         return;
   }

   // follow the target
   P_HticTracer(actor, ANGLE_1 * 10, ANGLE_1 * 30);
}

//
// A_LichIceImpact
//
// Called when a Lich ice ball hits something. Shatters into
// shards that fly in all directions.
//
void A_LichIceImpact(mobj_t *actor)
{
   static int fxType = -1;
   int i;
   angle_t angle;
   mobj_t *shard;

   if(!serverside)
      return;

   if(fxType == -1)
      fxType = E_SafeThingType(MT_LICHFX2);

   for(i = 0; i < 8; ++i)
   {
<<<<<<< HEAD
      shard = P_SpawnMobj(actor->x, actor->y, actor->z, fxType);

      if(CS_SERVER)
         SV_BroadcastActorSpawned(shard);

      P_SetTarget(&shard->target, actor->target);
      if(CS_SERVER)
         SV_BroadcastActorTarget(shard, CS_AT_TARGET);
=======
      shard = P_SpawnMobj(actor->x, actor->y, actor->z, fxType);      
      P_SetTarget<mobj_t>(&shard->target, actor->target);
>>>>>>> 25e32304

      // send shards out every 45 degrees
      shard->angle = i * ANG45;

      // set momenta
      angle = shard->angle >> ANGLETOFINESHIFT;
      shard->momx = FixedMul(shard->info->speed, finecosine[angle]);
      shard->momy = FixedMul(shard->info->speed, finesine[angle]);
      shard->momz = -3 * FRACUNIT / 5;

      // check the spawn to see if it hit immediately
      P_CheckMissileSpawn(shard);
   }
}

//
// A_LichFireGrow
//
// Called by Lich fire pillar fireballs so that they can expand.
//
void A_LichFireGrow(mobj_t *actor)
{
   int frameNum = E_SafeState(S_LICHFX3_4);

   actor->z += 9 * FRACUNIT;

   if(--actor->counters[0] == 0) // count down growth timer
   {
      actor->damage = actor->info->damage; // restore normal damage
      P_SetMobjState(actor, frameNum);  // don't grow any more
   }
}

//=============================================================================
//
// Imp Actions
//

//
// A_ImpChargeAtk
//
// Almost identical to the Lost Soul's attack, but adds a frequent
// failure to attack so that the imps do not constantly charge.
// Note that this makes them nearly paralyzed in "Black Plague"
// skill level, however...
//
void A_ImpChargeAtk(mobj_t *actor)
{
   if(!actor->target || P_Random(pr_impcharge) > 64)
   {
      P_SetMobjState(actor, actor->info->seestate);
   }
   else
   {
      S_StartSound(actor, actor->info->attacksound);
      P_SkullFly(actor, 12 * FRACUNIT);
   }
}

//
// A_ImpMeleeAtk
//
void A_ImpMeleeAtk(mobj_t *actor)
{
   int dmg;

   if(!actor->target)
      return;

   S_StartSound(actor, actor->info->attacksound);

   if(P_CheckMeleeRange(actor))
   {
      dmg = 5 + (P_Random(pr_impmelee) & 7);
      P_DamageMobj(actor->target, actor, actor, dmg, MOD_HIT);
   }
}

//
// A_ImpMissileAtk
//
// Leader Imp's missile/melee attack
//
void A_ImpMissileAtk(mobj_t *actor)
{
   int dmg;
   static int fxType = -1;

   if(!actor->target)
      return;

   if(fxType == -1)
      fxType = E_SafeThingType(MT_IMPBALL);

   S_StartSound(actor, actor->info->attacksound);

   if(P_CheckMeleeRange(actor))
   {
      dmg = 5 + (P_Random(pr_impmelee2) & 7);
      P_DamageMobj(actor->target, actor, actor, dmg, MOD_HIT);
   }
   else if(serverside)
      P_SpawnMissile(actor, actor->target, fxType, actor->z + DEFAULTMISSILEZ);
}

//
// A_ImpDeath
//
// Called when the imp dies normally.
//
void A_ImpDeath(mobj_t *actor)
{
   actor->flags &= ~MF_SOLID;
   actor->flags2 |= MF2_FOOTCLIP;

   if(actor->z <= actor->floorz && actor->info->crashstate != NullStateNum)
   {
      actor->intflags |= MIF_CRASHED;
      P_SetMobjState(actor, actor->info->crashstate);
   }
}

//
// A_ImpXDeath1
//
// Called on imp extreme death. First half of action
//
void A_ImpXDeath1(mobj_t *actor)
{
   actor->flags &= ~MF_SOLID;
   actor->flags |= MF_NOGRAVITY;
   actor->flags2 |= MF2_FOOTCLIP;

   // set special1 so the crashstate goes to the
   // extreme crash death
   actor->counters[0] = 666;
}

//
// A_ImpXDeath2
//
// Called on imp extreme death. Second half of action.
//
void A_ImpXDeath2(mobj_t *actor)
{
   actor->flags &= ~MF_NOGRAVITY;

   if(actor->z <= actor->floorz && actor->info->crashstate != NullStateNum)
   {
      actor->intflags |= MIF_CRASHED;
      P_SetMobjState(actor, actor->info->crashstate);
   }
}

//
// A_ImpExplode
//
// Called from imp crashstate.
//
void A_ImpExplode(mobj_t *actor)
{
   int fxType1, fxType2, stateNum;
   mobj_t *mo;

   if(!serverside)
      return;

   // haleyjd 09/13/04: it's possible for an imp to enter its
   // crash state between calls to ImpXDeath1 and ImpXDeath2 --
   // if this happens, the NOGRAVITY flag must be cleared here,
   // or else it will remain indefinitely.

   actor->flags &= ~MF_NOGRAVITY;

   fxType1  = E_SafeThingType(MT_IMPCHUNK1);
   fxType2  = E_SafeThingType(MT_IMPCHUNK2);
   stateNum = E_SafeState(S_IMP_XCRASH1);

   mo = P_SpawnMobj(actor->x, actor->y, actor->z, fxType1);
   mo->momx = P_SubRandom(pr_impcrash) << 10;
   mo->momy = P_SubRandom(pr_impcrash) << 10;
   mo->momz = 9 * FRACUNIT;

   if(CS_SERVER)
      SV_BroadcastActorSpawned(mo);

   mo = P_SpawnMobj(actor->x, actor->y, actor->z, fxType2);
   mo->momx = P_SubRandom(pr_impcrash) << 10;
   mo->momy = P_SubRandom(pr_impcrash) << 10;
   mo->momz = 9 * FRACUNIT;

   if(CS_SERVER)
      SV_BroadcastActorSpawned(mo);

   // extreme death crash
   if(actor->counters[0] == 666)
      P_SetMobjState(actor, stateNum);
}

//=============================================================================
//
// Player Projectiles
//

//
// A_PhoenixPuff
//
// Parameters:
// * args[0] : thing type
//
void A_PhoenixPuff(mobj_t *actor)
{
   int thingtype;
   mobj_t *puff;
   angle_t angle;

   if(!serverside)
      return;

   thingtype = E_ArgAsThingNum(actor->state->args, 0);

   P_HticTracer(actor, ANGLE_1 * 5, ANGLE_1 * 10);

   puff = P_SpawnMobj(actor->x, actor->y, actor->z, thingtype);

   angle = actor->angle + ANG90;
   angle >>= ANGLETOFINESHIFT;
   puff->momx = FixedMul(13 * FRACUNIT / 10, finecosine[angle]);
   puff->momy = FixedMul(13 * FRACUNIT / 10, finesine[angle]);

   if(CS_SERVER)
      SV_BroadcastActorSpawned(puff);

   puff = P_SpawnMobj(actor->x, actor->y, actor->z, thingtype);

   angle = actor->angle - ANG90;
   angle >>= ANGLETOFINESHIFT;
   puff->momx = FixedMul(13 * FRACUNIT / 10, finecosine[angle]);
   puff->momy = FixedMul(13 * FRACUNIT / 10, finesine[angle]);

   if(CS_SERVER)
      SV_BroadcastActorSpawned(puff);
}

// EOF
<|MERGE_RESOLUTION|>--- conflicted
+++ resolved
@@ -182,20 +182,16 @@
       return;
    }
 
-<<<<<<< HEAD
    if(serverside)
    {
       mo = P_SpawnMissile(actor, actor->target,
                           E_SafeThingType(MT_MUMMYFX1),
                           actor->z + DEFAULTMISSILEZ);
 
-      P_SetTarget(&mo->tracer, actor->target);
+      P_SetTarget<mobj_t>(&mo->tracer, actor->target);
       if(CS_SERVER)
          SV_BroadcastActorTarget(mo, CS_AT_TRACER);
    }
-=======
-   P_SetTarget<mobj_t>(&mo->tracer, actor->target);
->>>>>>> 25e32304
 }
 
 void A_MummySoul(mobj_t *actor)
@@ -573,23 +569,15 @@
    mo->flags = (mo->flags & ~MF_FRIEND) | (actor->flags & MF_FRIEND);
 
    // add to appropriate thread
-<<<<<<< HEAD
-   P_UpdateThinker(&mo->thinker);
+   mo->Update();
 
    if(actor->target && !(mo->flags & MF_FRIEND))
    {
-      P_SetTarget(&mo->target, actor->target);
+      P_SetTarget<mobj_t>(&mo->target, actor->target);
       if(CS_SERVER)
          SV_BroadcastActorTarget(mo, CS_AT_TARGET);
    }
 
-=======
-   mo->Update();
-   
-   if(actor->target && !(mo->flags & MF_FRIEND))
-      P_SetTarget<mobj_t>(&mo->target, actor->target);
-   
->>>>>>> 25e32304
    P_SetMobjState(mo, E_SafeState(S_SOR2_RISE1));
 }
 
@@ -960,22 +948,15 @@
 
    for(i = 0; i < count; ++i)
    {
-<<<<<<< HEAD
       goo = P_SpawnMobj(actor->x, actor->y, actor->z + 48 * FRACUNIT, gooType);
 
       if(CS_SERVER)
          SV_BroadcastActorSpawned(goo);
 
-      P_SetTarget(&goo->target, actor);
+      P_SetTarget<mobj_t>(&goo->target, actor);
       if(CS_SERVER)
          SV_BroadcastActorTarget(goo, CS_AT_TARGET);
 
-=======
-      goo = P_SpawnMobj(actor->x, actor->y,
-                        actor->z + 48*FRACUNIT, gooType);
-      P_SetTarget<mobj_t>(&goo->target, actor);
-      
->>>>>>> 25e32304
       goo->momx = P_SubRandom(pr_podpain) << 9;
       goo->momy = P_SubRandom(pr_podpain) << 9;
       goo->momz = (FRACUNIT >> 1) + (P_Random(pr_podpain) << 9);
@@ -1042,14 +1023,10 @@
 
    // use tracer field to link pod to generator, and increment
    // generator's pod count
-<<<<<<< HEAD
-   P_SetTarget(&mo->tracer, actor);
+   P_SetTarget<mobj_t>(&mo->tracer, actor);
    if(CS_SERVER)
       SV_BroadcastActorTarget(mo, CS_AT_TRACER);
 
-=======
-   P_SetTarget<mobj_t>(&mo->tracer, actor);
->>>>>>> 25e32304
    actor->counters[0]++;
 }
 
@@ -1081,7 +1058,6 @@
 
    for(i = 0; i < numvolcballs; ++i)
    {
-<<<<<<< HEAD
       volcball = P_SpawnMobj(
          actor->x, actor->y, actor->z + 44 * FRACUNIT, ballType
       );
@@ -1089,15 +1065,10 @@
       if(CS_SERVER)
          SV_BroadcastActorSpawned(volcball);
 
-      P_SetTarget(&volcball->target, actor);
+      P_SetTarget<mobj_t>(&volcball->target, actor);
       if(CS_SERVER)
          SV_BroadcastActorTarget(volcball, CS_AT_TARGET);
 
-=======
-      volcball = P_SpawnMobj(actor->x, actor->y, actor->z + 44*FRACUNIT, 
-                             ballType);
-      P_SetTarget<mobj_t>(&volcball->target, actor);
->>>>>>> 25e32304
       S_StartSound(volcball, sfx_bstatk);
 
       // shoot at a random angle
@@ -1153,15 +1124,10 @@
          SV_BroadcastActorSpawned(svolcball);
 
       // pass on whatever shot the original volcano ball
-<<<<<<< HEAD
-      P_SetTarget(&svolcball->target, actor->target);
+      P_SetTarget<mobj_t>(&svolcball->target, actor->target);
       if(CS_SERVER)
          SV_BroadcastActorTarget(svolcball, CS_AT_TARGET);
 
-=======
-      P_SetTarget<mobj_t>(&svolcball->target, actor->target);
-      
->>>>>>> 25e32304
       svolcball->angle = i * ANG90;
       angle = svolcball->angle >> ANGLETOFINESHIFT;
 
@@ -1338,13 +1304,9 @@
          SV_BroadcastActorSpawned(mo);
 
       // pass on the beast so that it doesn't hurt itself
-<<<<<<< HEAD
-      P_SetTarget(&mo->target, actor->target);
+      P_SetTarget<mobj_t>(&mo->target, actor->target);
       if(CS_SERVER)
          SV_BroadcastActorTarget(mo, CS_AT_TARGET);
-=======
-      P_SetTarget<mobj_t>(&mo->target, actor->target);
->>>>>>> 25e32304
    }
 }
 
@@ -1669,13 +1631,9 @@
       SV_BroadcastActorSpawned(mo);
 
    // pass on the Maulotaur as the source of damage
-<<<<<<< HEAD
-   P_SetTarget(&mo->target, actor->target);
+   P_SetTarget<mobj_t>(&mo->target, actor->target);
    if(CS_SERVER)
       SV_BroadcastActorTarget(mo, CS_AT_TARGET);
-=======
-   P_SetTarget<mobj_t>(&mo->target, actor->target);
->>>>>>> 25e32304
 
    // give it a bit of momentum and then check to see if it hit something
    mo->momx = 1;
@@ -1720,18 +1678,16 @@
 
    S_StartSound(actor, sfx_hedat1);
 
-<<<<<<< HEAD
    if(serverside)
    {
       for(i = 0; i < 5; ++i)
       {
          fire = P_SpawnMobj(baseFire->x, baseFire->y, baseFire->z, headfxType);
-
          if(CS_SERVER)
             SV_BroadcastActorSpawned(fire);
 
          // pass on the lich as the originator
-         P_SetTarget(&fire->target, baseFire->target);
+         P_SetTarget<mobj_t>(&fire->target, baseFire->target);
          if(CS_SERVER)
             SV_BroadcastActorTarget(fire, CS_AT_TARGET);
 
@@ -1749,28 +1705,6 @@
 
          P_CheckMissileSpawn(fire);
       }
-=======
-   for(i = 0; i < 5; ++i)
-   {
-      fire = P_SpawnMobj(baseFire->x, baseFire->y, baseFire->z, headfxType);
-    
-      // pass on the lich as the originator
-      P_SetTarget<mobj_t>(&fire->target, baseFire->target);
-      
-      // inherit the motion properties of the parent fireball
-      fire->angle = baseFire->angle;
-      fire->momx  = baseFire->momx;
-      fire->momy  = baseFire->momy;
-      fire->momz  = baseFire->momz;
-      
-      // start out with zero damage
-      fire->damage = 0;
-
-      // set a counter for growth
-      fire->counters[0] = (i + 1) << 1;
-      
-      P_CheckMissileSpawn(fire);
->>>>>>> 25e32304
    }
 }
 
@@ -1795,26 +1729,15 @@
 
       mo = P_SpawnMissile(actor, target, wwType, actor->z);
 
-<<<<<<< HEAD
       // use mo->tracer to track target
-      P_SetTarget(&mo->tracer, target);
+      P_SetTarget<mobj_t>(&mo->tracer, target);
       if(CS_SERVER)
          SV_BroadcastActorTarget(mo, CS_AT_TRACER);
-
+   
       mo->counters[0] = 20 * TICRATE; // duration
       mo->counters[1] = 50;           // timer for active sound
       mo->counters[2] = 60;           // explocount limit
    }
-=======
-   mo = P_SpawnMissile(actor, target, wwType, actor->z);
-   
-   // use mo->tracer to track target
-   P_SetTarget<mobj_t>(&mo->tracer, target);
-   
-   mo->counters[0] = 20*TICRATE; // duration
-   mo->counters[1] = 50;         // timer for active sound
-   mo->counters[2] = 60;         // explocount limit
->>>>>>> 25e32304
 
    S_StartSound(actor, sfx_hedat3);
 }
@@ -1920,15 +1843,11 @@
          origtarget->health > 0 &&
          !(origtarget->flags3 & MF3_GHOST) &&
          !(originator->flags & origtarget->flags & MF_FRIEND))
-<<<<<<< HEAD
       {
-         P_SetTarget(&actor->tracer, origtarget);
+         P_SetTarget<mobj_t>(&actor->tracer, origtarget);
          if(CS_SERVER)
             SV_BroadcastActorTarget(actor, CS_AT_TRACER);
       }
-=======
-         P_SetTarget<mobj_t>(&actor->tracer, origtarget);
->>>>>>> 25e32304
       else
          return;
    }
@@ -1958,19 +1877,14 @@
 
    for(i = 0; i < 8; ++i)
    {
-<<<<<<< HEAD
       shard = P_SpawnMobj(actor->x, actor->y, actor->z, fxType);
 
       if(CS_SERVER)
          SV_BroadcastActorSpawned(shard);
 
-      P_SetTarget(&shard->target, actor->target);
+      P_SetTarget<mobj_t>(&shard->target, actor->target);
       if(CS_SERVER)
          SV_BroadcastActorTarget(shard, CS_AT_TARGET);
-=======
-      shard = P_SpawnMobj(actor->x, actor->y, actor->z, fxType);      
-      P_SetTarget<mobj_t>(&shard->target, actor->target);
->>>>>>> 25e32304
 
       // send shards out every 45 degrees
       shard->angle = i * ANG45;
