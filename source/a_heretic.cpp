// Emacs style mode select   -*- C++ -*- vi:sw=3 ts=3:
//-----------------------------------------------------------------------------
//
// Copyright(C) 2010 James Haley
//
// This program is free software; you can redistribute it and/or modify
// it under the terms of the GNU General Public License as published by
// the Free Software Foundation; either version 2 of the License, or
// (at your option) any later version.
//
// This program is distributed in the hope that it will be useful,
// but WITHOUT ANY WARRANTY; without even the implied warranty of
// MERCHANTABILITY or FITNESS FOR A PARTICULAR PURPOSE.  See the
// GNU General Public License for more details.
//
// You should have received a copy of the GNU General Public License
// along with this program; if not, write to the Free Software
// Foundation, Inc., 59 Temple Place, Suite 330, Boston, MA  02111-1307  USA
//
//--------------------------------------------------------------------------
//
// DESCRIPTION:
//      Action Pointer Functions
//      that are associated with states/frames.
//
//      Heretic action functions.
//
//-----------------------------------------------------------------------------

#include "z_zone.h"
#include "doomstat.h"
#include "d_gi.h"
#include "d_mod.h"
#include "p_mobj.h"
#include "p_enemy.h"
#include "p_info.h"
#include "p_inter.h"
#include "p_map.h"
#include "p_maputl.h"
#include "p_pspr.h"
#include "p_tick.h"
#include "p_setup.h"
#include "p_spec.h"
#include "r_state.h"
#include "sounds.h"
#include "s_sound.h"
#include "a_small.h"

#include "e_args.h"
#include "e_sound.h"
#include "e_states.h"
#include "e_things.h"
#include "e_ttypes.h"

#include "a_common.h"

// [CG] Added.
#include "sv_main.h"

//
// A_SpawnGlitter
//
// Parameterized code pointer to spawn inert objects with some
// positive z momentum
//
// Parameters:
// args[0] - object type (use DeHackEd number)
// args[1] - z momentum (scaled by FRACUNIT/8)
//
void A_SpawnGlitter(Mobj *actor)
{
   Mobj *glitter;
   int glitterType;
   fixed_t initMomentum;
   fixed_t x, y, z;

   if(!serverside)
      return;

   glitterType  = E_ArgAsThingNum(actor->state->args, 0);
   initMomentum =
      (fixed_t)(E_ArgAsInt(actor->state->args, 1, 0) * FRACUNIT / 8);

   // special defaults

   // default momentum of zero == 1/4 unit per tic
   if(!initMomentum)
      initMomentum = FRACUNIT >> 2;

   // randomize spawning coordinates within a 32-unit square
   x = actor->x + ((P_Random(pr_tglit) & 31) - 16) * FRACUNIT;
   y = actor->y + ((P_Random(pr_tglit) & 31) - 16) * FRACUNIT;

   z = actor->floorz;

   glitter = P_SpawnMobj(x, y, z, glitterType);

   // give it some upward momentum
   glitter->momz = initMomentum;

   if(CS_SERVER)
      SV_BroadcastActorSpawned(glitter);
}

//
// A_AccelGlitter
//
// Increases object's z momentum by 50%
//
void A_AccelGlitter(Mobj *actor)
{
   actor->momz += actor->momz / 2;
}

//
// A_SpawnAbove
//
// Parameterized pointer to spawn a solid object above the one
// calling the pointer. Used by the key gizmos.
//
// args[0] -- thing type (DeHackEd num)
// args[1] -- state number (< 0 == no state transition)
// args[2] -- amount to add to z coordinate
//
void A_SpawnAbove(Mobj *actor)
{
   int thingtype;
   int statenum;
   fixed_t zamt;
   Mobj *mo;

   if(!serverside)
      return;

   thingtype = E_ArgAsThingNum(actor->state->args, 0);
   statenum  = E_ArgAsStateNumG0(actor->state->args, 1, actor);
   zamt      = (fixed_t)(E_ArgAsInt(actor->state->args, 2, 0) * FRACUNIT);

   mo = P_SpawnMobj(actor->x, actor->y, actor->z + zamt, thingtype);

   if(CS_SERVER)
      SV_BroadcastActorSpawned(mo);

   if(statenum >= 0 && statenum < NUMSTATES)
      P_SetMobjState(mo, statenum);
}

//=============================================================================
//
// Heretic Mummy
//

void A_MummyAttack(Mobj *actor)
{
   if(!actor->target)
      return;

   S_StartSound(actor, actor->info->attacksound);

   if(P_CheckMeleeRange(actor))
   {
      int dmg = ((P_Random(pr_mumpunch)&7)+1)*2;
      P_DamageMobj(actor->target, actor, actor, dmg, MOD_HIT);
      S_StartSound(actor, sfx_mumat2);
      return;
   }

   S_StartSound(actor, sfx_mumat1);
}

void A_MummyAttack2(Mobj *actor)
{
<<<<<<< HEAD
   mobj_t *mo;

=======
   Mobj *mo;
   
>>>>>>> 87e4a192
   if(!actor->target)
      return;

   if(P_CheckMeleeRange(actor))
   {
      int dmg = ((P_Random(pr_mumpunch2)&7)+1)*2;
      P_DamageMobj(actor->target, actor, actor, dmg, MOD_HIT);
      return;
   }

<<<<<<< HEAD
   if(serverside)
   {
      mo = P_SpawnMissile(actor, actor->target,
                          E_SafeThingType(MT_MUMMYFX1),
                          actor->z + DEFAULTMISSILEZ);

      P_SetTarget<mobj_t>(&mo->tracer, actor->target);
      if(CS_SERVER)
         SV_BroadcastActorTarget(mo, CS_AT_TRACER);
   }
=======
   P_SetTarget<Mobj>(&mo->tracer, actor->target);
>>>>>>> 87e4a192
}

void A_MummySoul(Mobj *actor)
{
   Mobj *mo;
   static int soulType = -1;

   if(soulType == -1)
      soulType = E_SafeThingType(MT_MUMMYSOUL);

   if(serverside)
   {
      mo = P_SpawnMobj(actor->x, actor->y, actor->z + 10 * FRACUNIT, soulType);
      mo->momz = FRACUNIT;
      if(CS_SERVER)
         SV_BroadcastActorSpawned(mo);
   }
}

void P_HticDrop(Mobj *actor, int special, mobjtype_t type)
{
   Mobj *item;

   if(!serverside)
      return;

   item = P_SpawnMobj(
      actor->x, actor->y, actor->z + (actor->height >> 1), type
   );

   if(CS_SERVER)
      SV_BroadcastActorSpawned(item);

   item->momx = P_SubRandom(pr_hdropmom) << 8;
   item->momy = P_SubRandom(pr_hdropmom) << 8;
   item->momz = (P_Random(pr_hdropmom) << 10) + 5*FRACUNIT;

   /*
   // GROSS! We are not doing this in EE.
   if(special)
   {
      item->health = special;
   }
   */

   item->flags |= MF_DROPPED;
}

//
// A_HticDrop
//
// DEPRECATED! DO NOT USE!!!
//
// HTIC_FIXME / HTIC_TODO: Just get rid of this and make item
// drops a sole property of thing types, where it belongs.
//
// Parameterized code pointer, drops one or two items at random
//
// args[0] -- thing type 1 (0 == none)
// args[1] -- thing type 1 drop chance
// args[2] -- thing type 2 (0 == none)
// args[3] -- thing type 2 drop chance
//
void A_HticDrop(Mobj *actor)
{
   int thingtype1, thingtype2, chance1, chance2;
   int drop1 = 0, drop2 = 0;

   thingtype1 = E_ArgAsThingNumG0(actor->state->args, 0);
   chance1    = E_ArgAsInt(actor->state->args,      1, 0);
   thingtype2 = E_ArgAsThingNumG0(actor->state->args, 2);
   chance2    = E_ArgAsInt(actor->state->args,      3, 0);

   // this is hackish, but it'll work
   /*
   if((dt = actor->state->args[4]))
   {
      drop1 = (int)(dt & 0x00007fff);
      drop2 = (int)((dt & 0x7fff0000) >> 16);
   }
   */

   A_Fall(actor);

   // haleyjd 07/05/03: adjusted for EDF
   if(thingtype1 >= 0 && thingtype1 < NUMMOBJTYPES)
   {
      if(P_Random(pr_hdrop1) <= chance1)
         P_HticDrop(actor, drop1, thingtype1);
   }

   if(thingtype2 >= 0 && thingtype2 < NUMMOBJTYPES)
   {
      if(P_Random(pr_hdrop2) <= chance2)
         P_HticDrop(actor, drop2, thingtype2);
   }
}

void P_HticTracer(Mobj *actor, angle_t threshold, angle_t maxturn)
{
   angle_t exact, diff;
   fixed_t dist;
   Mobj  *dest;
   boolean dir;

   // adjust direction
   dest = actor->tracer;

   if(!dest || dest->health <= 0)
      return;

   exact = P_PointToAngle(actor->x, actor->y, dest->x, dest->y);

   if(exact > actor->angle)
   {
      diff = exact - actor->angle;
      dir = true;
   }
   else
   {
      diff = actor->angle - exact;
      dir = false;
   }

   // if > 180, invert angle and direction
   if(diff > 0x80000000)
   {
      diff = 0xFFFFFFFF - diff;
      dir = !dir;
   }

   // apply limiting parameters
   if(diff > threshold)
   {
      diff >>= 1;
      if(diff > maxturn)
         diff = maxturn;
   }

   // turn clockwise or counterclockwise
   if(dir)
      actor->angle += diff;
   else
      actor->angle -= diff;

   // directly from above
   diff = actor->angle>>ANGLETOFINESHIFT;
   actor->momx = FixedMul(actor->info->speed, finecosine[diff]);
   actor->momy = FixedMul(actor->info->speed, finesine[diff]);

   // adjust z only when significant height difference exists
   if(actor->z + actor->height < dest->z ||
      dest->z  + dest->height  < actor->z)
   {
      // directly from above
      dist = P_AproxDistance(dest->x - actor->x, dest->y - actor->y);

      dist = dist / actor->info->speed;

      if(dist < 1)
         dist = 1;

      // momentum is set to equal slope rather than having some
      // added to it
      actor->momz = (dest->z - actor->z) / dist;
   }
}

//
// A_HticTracer
//
// Parameterized pointer for Heretic-style tracers. I wanted
// to merge this with A_GenTracer, but the logic looks incompatible
// no matter how I rewrite it.
//
// args[0]: threshold in degrees
// args[1]: maxturn in degrees
//
void A_HticTracer(Mobj *actor)
{
   angle_t threshold, maxturn;

   threshold = (angle_t)(E_ArgAsInt(actor->state->args, 0, 0));
   maxturn   = (angle_t)(E_ArgAsInt(actor->state->args, 1, 0));

   // convert from integer angle to angle_t
   threshold = (angle_t)(((uint64_t)threshold << 32) / 360);
   maxturn   = (angle_t)(((uint64_t)maxturn << 32) / 360);

   P_HticTracer(actor, threshold, maxturn);
}

//
// A_ClinkAttack
//
// Sabreclaw's melee attack
//
void A_ClinkAttack(Mobj *actor)
{
   int dmg;

   if(!actor->target)
      return;

   S_StartSound(actor, actor->info->attacksound);

   if(P_CheckMeleeRange(actor))
   {
      dmg = (P_Random(pr_clinkatk) % 7) + 3;
      P_DamageMobj(actor->target, actor, actor, dmg, MOD_HIT);
   }
}

//=============================================================================
//
// Disciple Actions
//

void A_WizardAtk1(Mobj *actor)
{
   A_FaceTarget(actor);
   actor->flags3 &= ~MF3_GHOST;
}

void A_WizardAtk2(Mobj *actor)
{
   A_FaceTarget(actor);
   actor->flags3 |= MF3_GHOST;
}

void A_WizardAtk3(Mobj *actor)
{
   Mobj *mo;
   angle_t angle;
   fixed_t momz;
   fixed_t z = actor->z + DEFAULTMISSILEZ;
   static int wizfxType = -1;

   if(wizfxType == -1)
      wizfxType = E_SafeThingType(MT_WIZFX1);

   actor->flags3 &= ~MF3_GHOST;
   if(!actor->target)
      return;

   S_StartSound(actor, actor->info->attacksound);

   if(P_CheckMeleeRange(actor))
   {
      int dmg = ((P_Random(pr_wizatk) & 7) + 1) * 4;
      P_DamageMobj(actor->target, actor, actor, dmg, MOD_HIT);
      return;
   }

   if(serverside)
   {
      mo = P_SpawnMissile(actor, actor->target, wizfxType, z);
      momz = mo->momz;
      angle = mo->angle;
      P_SpawnMissileAngle(actor, wizfxType, angle-(ANG45/8), momz, z);
      P_SpawnMissileAngle(actor, wizfxType, angle+(ANG45/8), momz, z);
   }
}

//=============================================================================
//
// Serpent Rider D'Sparil Actions
//

void A_Sor1Chase(Mobj *actor)
{
   if(actor->counters[0])
   {
      // decrement fast walk timer
      actor->counters[0]--;
      actor->tics -= 3;
      // don't make tics less than 1
      if(actor->tics < 1)
         actor->tics = 1;
   }

   A_Chase(actor);
}

void A_Sor1Pain(Mobj *actor)
{
   actor->counters[0] = 20; // Number of steps to walk fast
   A_Pain(actor);
}

void A_Srcr1Attack(Mobj *actor)
{
   Mobj *mo;
   fixed_t momz;
   angle_t angle;
   fixed_t mheight = actor->z + 48 * FRACUNIT;
   int dmg;
   static int srcrfxType = -1;

   if(!serverside)
      return;

   if(srcrfxType == -1)
      srcrfxType = E_SafeThingType(MT_SRCRFX1);

   if(!actor->target)
      return;

   S_StartSound(actor, actor->info->attacksound);

   // bite attack
   if(P_CheckMeleeRange(actor))
   {
      dmg = ((P_Random(pr_sorc1atk) & 7) + 1) * 8;
      P_DamageMobj(actor->target, actor, actor, dmg, MOD_HIT);
      return;
   }

   if(actor->health > (actor->info->spawnhealth * 2) / 3)
   {
      // regular attack, one fire ball
      P_SpawnMissile(actor, actor->target, srcrfxType, mheight);
   }
   else
   {
      // "limit break": 3 fire balls
      mo = P_SpawnMissile(actor, actor->target, srcrfxType, mheight);
      momz = mo->momz;
      angle = mo->angle;
      P_SpawnMissileAngle(
         actor, srcrfxType, angle - ANGLE_1 * 3, momz, mheight
      );
      P_SpawnMissileAngle(
         actor, srcrfxType, angle + ANGLE_1 * 3, momz, mheight
      );

      // desperation -- attack twice
      if(actor->health * 3 < actor->info->spawnhealth)
      {
         if(actor->counters[1])
            actor->counters[1] = 0;
         else
         {
            actor->counters[1] = 1;
            P_SetMobjState(actor, E_SafeState(S_SRCR1_ATK4));
         }
      }
   }
}

//
// A_SorcererRise
//
// Spawns the normal D'Sparil after the Chaos Serpent dies.
//
void A_SorcererRise(Mobj *actor)
{
   Mobj *mo;
   static int sorc2Type = -1;

   if(!serverside)
      return;

   if(sorc2Type == -1)
      sorc2Type = E_SafeThingType(MT_SORCERER2);

   actor->flags &= ~MF_SOLID;
   mo = P_SpawnMobj(actor->x, actor->y, actor->z, sorc2Type);
   mo->angle = actor->angle;

   if(CS_SERVER)
      SV_BroadcastActorSpawned(mo);

   // transfer friendliness
   mo->flags = (mo->flags & ~MF_FRIEND) | (actor->flags & MF_FRIEND);

   // add to appropriate thread
   mo->updateThinker();

   if(actor->target && !(mo->flags & MF_FRIEND))
<<<<<<< HEAD
   {
      P_SetTarget<mobj_t>(&mo->target, actor->target);
      if(CS_SERVER)
         SV_BroadcastActorTarget(mo, CS_AT_TARGET);
   }

=======
      P_SetTarget<Mobj>(&mo->target, actor->target);
   
>>>>>>> 87e4a192
   P_SetMobjState(mo, E_SafeState(S_SOR2_RISE1));
}

//=============================================================================
//
// Normal D'Sparil Actions
//

// haleyjd 11/19/02:
// Teleport spots for D'Sparil -- these are more or less identical
// to boss spots used for DOOM II MAP30, and I have generalized
// the code that looks for them so it can be used here (and elsewhere
// as needed). This automatically removes the Heretic boss spot
// limit, of course.

MobjCollection sorcspots;

void P_SpawnSorcSpots(void)
{
   static int spotType = -1;

   if(spotType == -1)
      spotType = E_ThingNumForDEHNum(MT_DSPARILSPOT);

   P_ReInitMobjCollection(&sorcspots, spotType);

   if(spotType == NUMMOBJTYPES)
      return;

   P_CollectThings(&sorcspots);
}

void A_Srcr2Decide(Mobj *actor)
{
   int chance[] = { 192, 120, 120, 120, 64, 64, 32, 16, 0 };
   int index    = actor->health / (actor->info->spawnhealth / 8);

   if(!serverside)
      return;

   // if no spots, no teleportation
   if(P_CollectionIsEmpty(&sorcspots))
      return;

   if(P_Random(pr_sorctele1) < chance[index])
   {
      bossteleport_t bt;

      bt.mc          = &sorcspots;                       // use sorcspots
      bt.rngNum      = pr_sorctele2;                     // use this rng
      bt.boss        = actor;                            // teleport D'Sparil
      bt.state       = E_SafeState(S_SOR2_TELE1);        // set him to this state
      bt.fxtype      = E_SafeThingType(MT_SOR2TELEFADE); // spawn a DSparil TeleFade
      bt.zpamt       = 0;                                // add 0 to fx z coord
      bt.hereThere   = BOSSTELE_ORIG;                    // spawn fx only at origin
      bt.soundNum    = sfx_htelept;                      // use htic teleport sound
      bt.minDistance = 128 * FRACUNIT;                   // minimum distance

      P_BossTeleport(&bt);
   }
}

void A_Srcr2Attack(Mobj *actor)
{
   int chance;
   fixed_t z = actor->z + DEFAULTMISSILEZ;
   static int sor2fx1Type = -1;
   static int sor2fx2Type = -1;

   if(!serverside)
      return;

   if(sor2fx1Type == -1)
   {
      sor2fx1Type = E_SafeThingType(MT_SOR2FX1);
      sor2fx2Type = E_SafeThingType(MT_SOR2FX2);
   }

   if(!actor->target)
      return;

   // haleyjd 10/01/08: use CHAN_WEAPON; D'Sparil never seems to cut off his
   // own sounds.
   S_StartSoundAtVolume(actor, actor->info->attacksound, 127, ATTN_NONE, CHAN_WEAPON);

   if(P_CheckMeleeRange(actor))
   {
      // ouch!
      int dmg = ((P_Random(pr_soratk1) & 7) + 1) * 20;
      P_DamageMobj(actor->target, actor, actor, dmg, MOD_HIT);
      return;
   }

   chance = (actor->health * 2 < actor->info->spawnhealth) ? 96 : 48;

   if(P_Random(pr_soratk2) < chance)
   {
      Mobj *mo;

      // spawn wizards -- transfer friendliness
      mo = P_SpawnMissileAngle(actor, sor2fx2Type,
                               actor->angle - ANG45,
                               FRACUNIT / 2, z);
      mo->flags = (mo->flags & ~MF_FRIEND) | (actor->flags & MF_FRIEND);

      mo = P_SpawnMissileAngle(actor, sor2fx2Type,
                               actor->angle + ANG45,
                               FRACUNIT / 2, z);
      mo->flags = (mo->flags & ~MF_FRIEND) | (actor->flags & MF_FRIEND);
   }
   else
   {
      // shoot blue bolt
      P_SpawnMissile(actor, actor->target, sor2fx1Type, z);
   }
}

void A_BlueSpark(Mobj *actor)
{
   int i;
   Mobj *mo;
   static int sparkType = -1;

   if(!serverside)
      return;

   if(sparkType == -1)
      sparkType = E_SafeThingType(MT_SOR2FXSPARK);

   for(i = 0; i < 2; ++i)
   {
      mo = P_SpawnMobj(actor->x, actor->y, actor->z, sparkType);

      mo->momx = P_SubRandom(pr_bluespark) << 9;
      mo->momy = P_SubRandom(pr_bluespark) << 9;
      mo->momz = FRACUNIT + (P_Random(pr_bluespark) << 8);
      if(CS_SERVER)
         SV_BroadcastActorSpawned(mo);
   }
}

void A_GenWizard(Mobj *actor)
{
   Mobj *mo;
   Mobj *fog;
   static int wizType = -1;
   static int fogType = -1;

   if(!serverside)
      return;

   if(wizType == -1)
   {
      wizType = E_SafeThingType(MT_WIZARD);
      fogType = E_SafeThingType(MT_HTFOG);
   }

   mo = P_SpawnMobj(
      actor->x, actor->y, actor->z-mobjinfo[wizType].height / 2, wizType
   );

   if(!P_CheckPosition(mo, mo->x, mo->y) ||
      (mo->z >
      (mo->subsector->sector->ceilingheight - mo->height)) ||
      (mo->z < mo->subsector->sector->floorheight))
   {
      // doesn't fit, so remove it immediately
      mo->removeThinker();
      return;
   }

   // transfer friendliness
   mo->flags = (mo->flags & ~MF_FRIEND) | (actor->flags & MF_FRIEND);

   // add to appropriate thread
   mo->updateThinker();

   // Check for movements.
   if(!P_TryMove(mo, mo->x, mo->y, false))
   {
      // can't move, remove it immediately
      mo->removeThinker();
      return;
   }

   if(CS_SERVER)
      SV_BroadcastActorSpawned(mo);

   // set this missile object to die
   actor->momx = actor->momy = actor->momz = 0;
   P_SetMobjState(actor, mobjinfo[actor->type].deathstate);
   actor->flags &= ~MF_MISSILE;

   // spawn a telefog
   fog = P_SpawnMobj(actor->x, actor->y, actor->z, fogType);
   S_StartSound(fog, sfx_htelept);

   if(CS_SERVER)
      SV_BroadcastActorSpawned(fog);
}

void A_Sor2DthInit(Mobj *actor)
{
   actor->counters[0] = 7; // Animation loop counter

   // kill monsters early
   // kill only friends or enemies depending on friendliness
   P_Massacre((actor->flags & MF_FRIEND) ? 1 : 2);
}

void A_Sor2DthLoop(Mobj *actor)
{
   if(--actor->counters[0])
   {
      // Need to loop
      P_SetMobjState(actor, E_SafeState(S_SOR2_DIE4));
   }
}

static const char *kwds_A_HticExplode[] =
{
   "default",       //    0
   "dsparilbspark", //    1
   "floorfire",     //    2
   "timebomb",      //    3
};

static argkeywd_t hticexpkwds =
{
   kwds_A_HticExplode,
   sizeof(kwds_A_HticExplode)/sizeof(const char *)
};

//
// A_HticExplode
//
// Parameterized pointer, enables several different Heretic
// explosion actions
//
void A_HticExplode(Mobj *actor)
{
   int damage = 128;

   int action = E_ArgAsKwd(actor->state->args, 0, &hticexpkwds, 0);

   switch(action)
   {
   case 1: // 1 -- D'Sparil FX1 explosion, random damage
      damage = 80 + (P_Random(pr_sorfx1xpl) & 31);
      break;
   case 2: // 2 -- Maulotaur floor fire, constant 24 damage
      damage = 24;
      break;
   case 3: // 3 -- Time Bomb of the Ancients, special effects
      actor->z += 32*FRACUNIT;
      actor->translucency = FRACUNIT;
      break;
   default:
      break;
   }

   P_RadiusAttack(actor, actor->target, damage, actor->info->mod);

   if(actor->z <= actor->secfloorz + damage * FRACUNIT)
      E_HitWater(actor, actor->subsector->sector);
}

typedef struct boss_spec_htic_s
{
   unsigned int thing_flag;
   unsigned int level_flag;
   int flagfield;
} boss_spec_htic_t;

#define NUM_HBOSS_SPECS 5

static boss_spec_htic_t hboss_specs[NUM_HBOSS_SPECS] =
{
   { MF2_E1M8BOSS,   BSPEC_E1M8, 2 },
   { MF2_E2M8BOSS,   BSPEC_E2M8, 2 },
   { MF2_E3M8BOSS,   BSPEC_E3M8, 2 },
   { MF2_E4M8BOSS,   BSPEC_E4M8, 2 },
   { MF3_E5M8BOSS,   BSPEC_E5M8, 3 },
};

//
// A_HticBossDeath
//
// Heretic boss deaths
//
void A_HticBossDeath(Mobj *actor)
{
   Thinker *th;
   line_t    junk;
   int       i;

   for(i = 0; i < NUM_HBOSS_SPECS; ++i)
   {
      unsigned int flags =
         hboss_specs[i].flagfield == 2 ? actor->flags2 : actor->flags3;

      // to activate a special, the thing must be a boss that triggers
      // it, and the map must have the special enabled.
      if((flags & hboss_specs[i].thing_flag) &&
         (LevelInfo.bossSpecs & hboss_specs[i].level_flag))
      {
         for(th = thinkercap.next; th != &thinkercap; th = th->next)
         {
            Mobj *mo;
            if((mo = thinker_cast<Mobj *>(th)))
            {
               unsigned int moflags =
                  hboss_specs[i].flagfield == 2 ? mo->flags2 : mo->flags3;
               if(mo != actor &&
                  (moflags & hboss_specs[i].thing_flag) &&
                  mo->health > 0)
                  return;         // other boss not dead
            }
         }

         // victory!
         switch(hboss_specs[i].level_flag)
         {
         default:
         case BSPEC_E2M8:
         case BSPEC_E3M8:
         case BSPEC_E4M8:
         case BSPEC_E5M8:
            // if a friendly boss dies, kill only friends
            // if an enemy boss dies, kill only enemies
            P_Massacre((actor->flags & MF_FRIEND) ? 1 : 2);

            // fall through
         case BSPEC_E1M8:
            junk.tag = 666;
            EV_DoFloor(&junk, lowerFloor);
            break;
         } // end switch
      } // end if
   } // end for
}

//=============================================================================
//
// Pods and Pod Generators
//

void A_PodPain(Mobj *actor)
{
   int i;
   int count;
   int chance;
   Mobj *goo;
   static int gooType = -1;

   if(!serverside)
      return;

   if(gooType == -1)
      gooType = E_SafeThingType(MT_PODGOO);

   chance = P_Random(pr_podpain);

   if(chance < 128)
      return;

   count = (chance > 240) ? 2 : 1;

   for(i = 0; i < count; ++i)
   {
<<<<<<< HEAD
      goo = P_SpawnMobj(actor->x, actor->y, actor->z + 48 * FRACUNIT, gooType);

      if(CS_SERVER)
         SV_BroadcastActorSpawned(goo);

      P_SetTarget<mobj_t>(&goo->target, actor);
      if(CS_SERVER)
         SV_BroadcastActorTarget(goo, CS_AT_TARGET);

=======
      goo = P_SpawnMobj(actor->x, actor->y,
                        actor->z + 48*FRACUNIT, gooType);
      P_SetTarget<Mobj>(&goo->target, actor);
      
>>>>>>> 87e4a192
      goo->momx = P_SubRandom(pr_podpain) << 9;
      goo->momy = P_SubRandom(pr_podpain) << 9;
      goo->momz = (FRACUNIT >> 1) + (P_Random(pr_podpain) << 9);
   }
}

void A_RemovePod(Mobj *actor)
{
   // actor->tracer points to the generator that made this pod --
   // this method is save game safe and doesn't require any new
   // fields

   if(actor->tracer)
   {
      if(actor->tracer->counters[0] > 0)
         actor->tracer->counters[0]--;
   }
}

// Note on MAXGENPODS: unlike the limit on PE lost souls, this
// limit makes inarguable sense. If you remove it, areas with
// pod generators will become so crowded with pods that they'll
// begin flying around the map like mad. So, this limit isn't a
// good candidate for removal; it's a necessity.

#define MAXGENPODS 16

void A_MakePod(Mobj *actor)
{
   angle_t angle;
   fixed_t move;
   Mobj *mo;
   fixed_t x, y;

   if(!serverside)
      return;

   // limit pods per generator to avoid crowding, slow-down
   if(actor->counters[0] >= MAXGENPODS)
      return;

   x = actor->x;
   y = actor->y;

   mo = P_SpawnMobj(x, y, ONFLOORZ, E_SafeThingType(MT_POD));

   if(!P_CheckPosition(mo, x, y))
   {
      mo->removeThinker();
      return;
   }

   if(CS_SERVER)
      SV_BroadcastActorSpawned(mo);

   P_SetMobjState(mo, E_SafeState(S_POD_GROW1));
   S_StartSound(mo, sfx_newpod);

   // give the pod some random momentum
   angle = P_Random(pr_makepod) << 24;
   move  = 9 * FRACUNIT >> 1;

   P_ThrustMobj(mo, angle, move);

   // use tracer field to link pod to generator, and increment
   // generator's pod count
<<<<<<< HEAD
   P_SetTarget<mobj_t>(&mo->tracer, actor);
   if(CS_SERVER)
      SV_BroadcastActorTarget(mo, CS_AT_TRACER);

=======
   P_SetTarget<Mobj>(&mo->tracer, actor);
>>>>>>> 87e4a192
   actor->counters[0]++;
}

//=============================================================================
//
// Volcano Actions
//

//
// A_VolcanoBlast
//
// Called when a volcano is ready to erupt.
//
void A_VolcanoBlast(Mobj *actor)
{
   static int ballType = -1;
   int i, numvolcballs;
   Mobj *volcball;
   angle_t angle;

   if(!serverside)
      return;

   if(ballType == -1)
      ballType = E_SafeThingType(MT_VOLCANOBLAST);

   // spawn 1 to 3 volcano balls
   numvolcballs = (P_Random(pr_volcano) % 3) + 1;

   for(i = 0; i < numvolcballs; ++i)
   {
<<<<<<< HEAD
      volcball = P_SpawnMobj(
         actor->x, actor->y, actor->z + 44 * FRACUNIT, ballType
      );

      if(CS_SERVER)
         SV_BroadcastActorSpawned(volcball);

      P_SetTarget<mobj_t>(&volcball->target, actor);
      if(CS_SERVER)
         SV_BroadcastActorTarget(volcball, CS_AT_TARGET);

=======
      volcball = P_SpawnMobj(actor->x, actor->y, actor->z + 44*FRACUNIT, 
                             ballType);
      P_SetTarget<Mobj>(&volcball->target, actor);
>>>>>>> 87e4a192
      S_StartSound(volcball, sfx_bstatk);

      // shoot at a random angle
      volcball->angle = P_Random(pr_volcano) << 24;
      angle = volcball->angle >> ANGLETOFINESHIFT;

      // give it some momentum
      volcball->momx = finecosine[angle];
      volcball->momy = finesine[angle];
      volcball->momz = (5 * FRACUNIT >> 1) + (P_Random(pr_volcano) << 10);

      // check if it hit something immediately
      P_CheckMissileSpawn(volcball);
   }
}

//
// A_VolcBallImpact
//
// Called when a volcano ball hits something.
//
void A_VolcBallImpact(Mobj *actor)
{
   static int sballType = -1;
   int i;
   Mobj *svolcball;
   angle_t angle;

   if(!serverside)
      return;

   if(sballType == -1)
      sballType = E_SafeThingType(MT_VOLCANOTBLAST);

   // if the thing hit the floor, move it up so that the little
   // volcano balls don't hit the floor immediately
   if(actor->z <= actor->floorz)
   {
      actor->flags |= MF_NOGRAVITY;
      actor->flags2 &= ~MF2_LOGRAV;
      actor->z += 28*FRACUNIT;
   }

   // do some radius damage
   P_RadiusAttack(actor, actor->target, 25, actor->info->mod);

   // spawn 4 little volcano balls
   for(i = 0; i < 4; ++i)
   {
      svolcball = P_SpawnMobj(actor->x, actor->y, actor->z, sballType);

      if(CS_SERVER)
         SV_BroadcastActorSpawned(svolcball);

      // pass on whatever shot the original volcano ball
<<<<<<< HEAD
      P_SetTarget<mobj_t>(&svolcball->target, actor->target);
      if(CS_SERVER)
         SV_BroadcastActorTarget(svolcball, CS_AT_TARGET);

=======
      P_SetTarget<Mobj>(&svolcball->target, actor->target);
      
>>>>>>> 87e4a192
      svolcball->angle = i * ANG90;
      angle = svolcball->angle >> ANGLETOFINESHIFT;

      // give them some momentum
      svolcball->momx = FixedMul(7 * FRACUNIT / 10, finecosine[angle]);
      svolcball->momy = FixedMul(7 * FRACUNIT / 10, finesine[angle]);
      svolcball->momz = FRACUNIT + (P_Random(pr_svolcano) << 9);

      // check if it hit something immediately
      P_CheckMissileSpawn(svolcball);
   }
}

//=============================================================================
//
// Knight Actions
//

//
// A_KnightAttack
//
// Shoots one of two missiles, depending on whether a Knight
// Ghost or some other object uses it.
//
void A_KnightAttack(Mobj *actor)
{
   static int ghostType = -1, axeType = -1, redAxeType = -1;

   if(!serverside)
      return;

   // resolve thing types only once for max speed
   if(ghostType == -1)
   {
      ghostType  = E_ThingNumForDEHNum(MT_KNIGHTGHOST);
      axeType    = E_SafeThingType(MT_KNIGHTAXE);
      redAxeType = E_SafeThingType(MT_REDAXE);
   }

   if(!actor->target)
      return;

   if(P_CheckMeleeRange(actor))
   {
      int dmg = ((P_Random(pr_knightat1) & 7) + 1) * 3;
      P_DamageMobj(actor->target, actor, actor, dmg, MOD_HIT);
      S_StartSound(actor, sfx_kgtat2);
   }
   else
   {
      S_StartSound(actor, actor->info->attacksound);

      if(serverside)
      {
         if(actor->type == ghostType || P_Random(pr_knightat2) < 40)
         {
            P_SpawnMissile(
               actor, actor->target, redAxeType, actor->z + 36 * FRACUNIT
            );
         }
         else
         {
            P_SpawnMissile(
               actor, actor->target, axeType, actor->z + 36 * FRACUNIT
            );
         }
      }
   }
}

//
// A_DripBlood
//
// Throws some Heretic blood objects out from the source thing.
//
void A_DripBlood(Mobj *actor)
{
   Mobj *mo;
   fixed_t x, y;

   if(!serverside)
      return;

   x = actor->x + (P_SubRandom(pr_dripblood) << 11);
   y = actor->y + (P_SubRandom(pr_dripblood) << 11);

   mo = P_SpawnMobj(x, y, actor->z, E_SafeThingType(MT_HTICBLOOD));

   mo->momx = P_SubRandom(pr_dripblood) << 10;
   mo->momy = P_SubRandom(pr_dripblood) << 10;

   mo->flags2 |= MF2_LOGRAV;

   if(CS_SERVER)
      SV_BroadcastActorSpawned(mo);
}

//=============================================================================
//
// Beast Actions
//

void A_BeastAttack(Mobj *actor)
{
   if(!serverside)
      return;

   if(!actor->target)
      return;

   S_StartSound(actor, actor->info->attacksound);

   if(P_CheckMeleeRange(actor))
   {
      int dmg = ((P_Random(pr_beastbite) & 7) + 1) * 3;
      P_DamageMobj(actor->target, actor, actor, dmg, MOD_HIT);
   }
   else
   {
      P_SpawnMissile(
         actor,
         actor->target,
         E_SafeThingType(MT_BEASTBALL),
         actor->z + DEFAULTMISSILEZ
      );
   }
}

static const char *kwds_A_BeastPuff[] =
{
   "momentum",       // 0
   "nomomentum",     // 1
};

static argkeywd_t beastkwds =
{
   kwds_A_BeastPuff,
   sizeof(kwds_A_BeastPuff) / sizeof(const char *)
};

void A_BeastPuff(Mobj *actor)
{
   // 07/29/04: allow momentum to be disabled
   int momentumToggle = E_ArgAsKwd(actor->state->args, 0, &beastkwds, 0);

   if(!serverside)
      return;

   if(P_Random(pr_puffy) > 64)
   {
      fixed_t x, y, z;
      Mobj *mo;

      // Note: this actually didn't work as intended in Heretic
      // because there, they gave it no momenta. A missile has
      // to be moving to inflict any damage. Doing this makes the
      // smoke a little dangerous. It also requires the missile's
      // target to be passed on, however, since otherwise the
      // Weredragon that shot this missile can get hurt by it.

      x = actor->x + (P_SubRandom(pr_puffy) << 10);
      y = actor->y + (P_SubRandom(pr_puffy) << 10);
      z = actor->z + (P_SubRandom(pr_puffy) << 10);

      mo = P_SpawnMobj(x, y, z, E_SafeThingType(MT_PUFFY));

      if(!momentumToggle)
      {
         mo->momx = -(actor->momx / 16);
         mo->momy = -(actor->momy / 16);
      }

      if(CS_SERVER)
         SV_BroadcastActorSpawned(mo);

      // pass on the beast so that it doesn't hurt itself
<<<<<<< HEAD
      P_SetTarget<mobj_t>(&mo->target, actor->target);
      if(CS_SERVER)
         SV_BroadcastActorTarget(mo, CS_AT_TARGET);
=======
      P_SetTarget<Mobj>(&mo->target, actor->target);
>>>>>>> 87e4a192
   }
}

//=============================================================================
//
// Ophidian Actions
//

void A_SnakeAttack(Mobj *actor)
{
   if(serverside)
   {
      if(!actor->target)
      {
         // avoid going through other attack frames if target is gone
         P_SetMobjState(actor, actor->info->spawnstate);
         return;
      }
   }

   S_StartSound(actor, actor->info->attacksound);
   A_FaceTarget(actor);

   if(serverside)
   {
      P_SpawnMissile(
         actor,
         actor->target,
         E_SafeThingType(MT_SNAKEPRO_A),
         actor->z + DEFAULTMISSILEZ
      );
   }
}

void A_SnakeAttack2(Mobj *actor)
{
   if(serverside)
   {
      if(!actor->target)
      {
         // avoid going through other attack frames if target is gone
         P_SetMobjState(actor, actor->info->spawnstate);
         return;
      }
   }

   S_StartSound(actor, actor->info->attacksound);
   A_FaceTarget(actor);

   if(serverside)
   {
      P_SpawnMissile(
         actor,
         actor->target,
         E_SafeThingType(MT_SNAKEPRO_B),
         actor->z + DEFAULTMISSILEZ
      );
   }
}

//=============================================================================
//
// Maulotaur Actions
//

//
// A_MinotaurAtk1
//
// Maulotaur melee attack. Big hammer, squishes player.
//
void A_MinotaurAtk1(Mobj *actor)
{
   int dmg;
   player_t *player;

   if(!actor->target)
      return;

   S_StartSound(actor, sfx_stfpow);

   if(P_CheckMeleeRange(actor))
   {
      dmg = ((P_Random(pr_minatk1) & 7) + 1) * 4;
      P_DamageMobj(actor->target, actor, actor, dmg, MOD_HIT);

      // if target is player, make the viewheight go down
      if((player = actor->target->player) != NULL)
         player->deltaviewheight = -16 * FRACUNIT;
   }
}

//
// P_CheckMntrCharge
//
// Returns true if the Maulotaur should do a charge attack.
//
d_inline static
boolean P_CheckMntrCharge(fixed_t dist, Mobj *actor, Mobj *target)
{
   return (target->z + target->height > actor->z &&          // check heights
           target->z + target->height < actor->z + actor->height &&
           dist > 64 * FRACUNIT && dist < 512 * FRACUNIT &&  // check distance
           P_Random(pr_mindist) < 150);                      // random factor
}

//
// P_CheckFloorFire
//
// Returns true if the Maulotaur should use floor fire.
//
d_inline static boolean P_CheckFloorFire(fixed_t dist, Mobj *target)
{
   return (target->z == target->floorz &&   // target on floor?
           dist < 576 * FRACUNIT &&         // target in range?
           P_Random(pr_mindist) < 220);     // random factor
}

//
// A_MinotaurDecide
//
// Picks a Maulotaur attack.
//
void A_MinotaurDecide(Mobj *actor)
{
   angle_t angle;
   Mobj *target;
   int dist;

   if(!(target = actor->target))
      return;

   S_StartSound(actor, sfx_minsit);

#ifdef R_LINKEDPORTALS
   dist = P_AproxDistance(actor->x - getTargetX(actor),
                          actor->y - getTargetY(actor));
#else
   dist = P_AproxDistance(actor->x - target->x, actor->y - target->y);
#endif

   // charge attack
   if(P_CheckMntrCharge(dist, actor, target))
   {
      // set to charge state and start skull-flying
      P_SetMobjStateNF(actor, E_SafeState(S_MNTR_ATK4_1));
      actor->flags |= MF_SKULLFLY;
      A_FaceTarget(actor);

      // give him momentum
      angle = actor->angle >> ANGLETOFINESHIFT;
      actor->momx = FixedMul(13*FRACUNIT, finecosine[angle]);
      actor->momy = FixedMul(13*FRACUNIT, finesine[angle]);

      // set a timer
      actor->counters[0] = TICRATE >> 1;
   }
   else if(P_CheckFloorFire(dist, target))
   {
      // floor fire
      P_SetMobjState(actor, E_SafeState(S_MNTR_ATK3_1));
      actor->counters[1] = 0;
   }
   else
      A_FaceTarget(actor);

   // Fall through to swing attack
}

//
// A_MinotaurCharge
//
// Called while the Maulotaur is charging.
//
void A_MinotaurCharge(Mobj *actor)
{
   static int puffType = -1;
<<<<<<< HEAD
   mobj_t *puff;

   if(!serverside)
      return;

=======
   Mobj *puff;
   
>>>>>>> 87e4a192
   if(puffType == -1)
      puffType = E_SafeThingType(MT_PHOENIXPUFF);

   if(actor->counters[0]) // test charge timer
   {
      // spawn some smoke and count down the charge
      puff = P_SpawnMobj(actor->x, actor->y, actor->z, puffType);
      puff->momz = 2 * FRACUNIT;

      if(CS_SERVER)
         SV_BroadcastActorSpawned(puff);

      --actor->counters[0];
   }
   else
   {
      // end of the charge
      actor->flags &= ~MF_SKULLFLY;
      P_SetMobjState(actor, actor->info->seestate);
   }
}

//
// A_MinotaurAtk2
//
// Fireball attack for Maulotaur
//
void A_MinotaurAtk2(Mobj *actor)
{
   int dmg;
   static int mntrfxType = -1;
   Mobj *mo;
   angle_t angle;
   fixed_t momz;

   if(mntrfxType == -1)
      mntrfxType = E_SafeThingType(MT_MNTRFX1);

   if(!actor->target)
      return;

   S_StartSound(actor, sfx_minat2);

   if(!serverside)
      return;

   if(P_CheckMeleeRange(actor)) // hit directly
   {
      dmg = ((P_Random(pr_minatk2) & 7) + 1) * 5;
      P_DamageMobj(actor->target, actor, actor, dmg, MOD_HIT);
   }
   else // missile spread attack
   {
      fixed_t z = actor->z + 40*FRACUNIT;

      // shoot a missile straight
      mo = P_SpawnMissile(actor, actor->target, mntrfxType, z);
      S_StartSound(mo, sfx_minat2);

      // shoot 4 more missiles in a spread
      momz = mo->momz;
      angle = mo->angle;
      P_SpawnMissileAngle(actor, mntrfxType, angle - (ANG45/8),  momz, z);
      P_SpawnMissileAngle(actor, mntrfxType, angle + (ANG45/8),  momz, z);
      P_SpawnMissileAngle(actor, mntrfxType, angle - (ANG45/16), momz, z);
      P_SpawnMissileAngle(actor, mntrfxType, angle + (ANG45/16), momz, z);
   }
}

//
// A_MinotaurAtk3
//
// Performs floor fire attack, or melee if in range.
//
void A_MinotaurAtk3(Mobj *actor)
{
   int dmg;
   static int mntrfxType = -1;
   Mobj *mo;
   player_t *player;

   if(mntrfxType == -1)
      mntrfxType = E_SafeThingType(MT_MNTRFX2);

   if(!actor->target)
      return;

   if(P_CheckMeleeRange(actor))
   {
      dmg = ((P_Random(pr_minatk3) & 7) + 1) * 5;
      P_DamageMobj(actor->target, actor, actor, dmg, MOD_HIT);

      // if target is player, decrease viewheight
      if((player = actor->target->player) != NULL)
         player->deltaviewheight = -16 * FRACUNIT;
   }
   else
   {
      // floor fire attack
      if(serverside)
         mo = P_SpawnMissile(actor, actor->target, mntrfxType, ONFLOORZ);
      S_StartSound(mo, sfx_minat1);
   }

   if(P_Random(pr_minatk3) < 192 && actor->counters[1] == 0)
   {
      P_SetMobjState(actor, E_SafeState(S_MNTR_ATK3_4));
      actor->counters[1] = 1;
   }
}

//
// A_MntrFloorFire
//
// Called by floor fire missile as it moves.
// Spawns small burning flames.
//
void A_MntrFloorFire(Mobj *actor)
{
   static int mntrfxType = -1;
   Mobj *mo;
   fixed_t x, y;

   if(!serverside)
      return;

   if(mntrfxType == -1)
      mntrfxType = E_SafeThingType(MT_MNTRFX3);

   // set actor to floor
   actor->z = actor->floorz;

   // determine spawn coordinates for small flame
   x = actor->x + (P_SubRandom(pr_mffire) << 10);
   y = actor->y + (P_SubRandom(pr_mffire) << 10);

   // spawn the flame
   mo = P_SpawnMobj(x, y, ONFLOORZ, mntrfxType);

   if(CS_SERVER)
      SV_BroadcastActorSpawned(mo);

   // pass on the Maulotaur as the source of damage
<<<<<<< HEAD
   P_SetTarget<mobj_t>(&mo->target, actor->target);
   if(CS_SERVER)
      SV_BroadcastActorTarget(mo, CS_AT_TARGET);
=======
   P_SetTarget<Mobj>(&mo->target, actor->target);
>>>>>>> 87e4a192

   // give it a bit of momentum and then check to see if it hit something
   mo->momx = 1;
   P_CheckMissileSpawn(mo);
}

//=============================================================================
//
// Iron Lich Actions
//

//
// A_LichFire
//
// Spawns a column of expanding fireballs. Called by A_LichAttack,
// but also available separately.
//
void A_LichFire(Mobj *actor)
{
   int headfxType, frameNum;
   Mobj *target, *baseFire, *fire;
   int i;

   headfxType = E_SafeThingType(MT_LICHFX3);
   frameNum   = E_SafeState(S_LICHFX3_4);

   if(!(target = actor->target))
      return;

   if(serverside)
   {
      // spawn the parent fireball
      baseFire = P_SpawnMissile(
         actor,
         target,
         headfxType,
         actor->z + DEFAULTMISSILEZ
      );
      // set it to S_HEADFX3_4 so that it doesn't grow
      P_SetMobjState(baseFire, frameNum);
   }

   S_StartSound(actor, sfx_hedat1);

<<<<<<< HEAD
   if(serverside)
   {
      for(i = 0; i < 5; ++i)
      {
         fire = P_SpawnMobj(baseFire->x, baseFire->y, baseFire->z, headfxType);
         if(CS_SERVER)
            SV_BroadcastActorSpawned(fire);

         // pass on the lich as the originator
         P_SetTarget<mobj_t>(&fire->target, baseFire->target);
         if(CS_SERVER)
            SV_BroadcastActorTarget(fire, CS_AT_TARGET);

         // inherit the motion properties of the parent fireball
         fire->angle = baseFire->angle;
         fire->momx  = baseFire->momx;
         fire->momy  = baseFire->momy;
         fire->momz  = baseFire->momz;

         // start out with zero damage
         fire->damage = 0;

         // set a counter for growth
         fire->counters[0] = (i + 1) << 1;

         P_CheckMissileSpawn(fire);
      }
=======
   for(i = 0; i < 5; ++i)
   {
      fire = P_SpawnMobj(baseFire->x, baseFire->y, baseFire->z, headfxType);
    
      // pass on the lich as the originator
      P_SetTarget<Mobj>(&fire->target, baseFire->target);
      
      // inherit the motion properties of the parent fireball
      fire->angle = baseFire->angle;
      fire->momx  = baseFire->momx;
      fire->momy  = baseFire->momy;
      fire->momz  = baseFire->momz;
      
      // start out with zero damage
      fire->damage = 0;

      // set a counter for growth
      fire->counters[0] = (i + 1) << 1;
      
      P_CheckMissileSpawn(fire);
>>>>>>> 87e4a192
   }
}

//
// A_LichWhirlwind
//
// Spawns a heat-seeking tornado. Called by A_LichAttack, but also
// available separately.
//
void A_LichWhirlwind(Mobj *actor)
{
   static int wwType = -1;
   Mobj *mo, *target;

   if(!(target = actor->target))
      return;

   if(serverside)
   {
      if(wwType == -1)
         wwType = E_SafeThingType(MT_WHIRLWIND);

<<<<<<< HEAD
      mo = P_SpawnMissile(actor, target, wwType, actor->z);

      // use mo->tracer to track target
      P_SetTarget<mobj_t>(&mo->tracer, target);
      if(CS_SERVER)
         SV_BroadcastActorTarget(mo, CS_AT_TRACER);
=======
   mo = P_SpawnMissile(actor, target, wwType, actor->z);
   
   // use mo->tracer to track target
   P_SetTarget<Mobj>(&mo->tracer, target);
>>>>>>> 87e4a192
   
      mo->counters[0] = 20 * TICRATE; // duration
      mo->counters[1] = 50;           // timer for active sound
      mo->counters[2] = 60;           // explocount limit
   }

   S_StartSound(actor, sfx_hedat3);
}

//
// A_LichAttack
//
// Main Iron Lich attack logic.
//
void A_LichAttack(Mobj *actor)
{
   int dmg;
   static int fxType = -1;
   Mobj *target;
   int randAttack, dist;

   // Distance threshold = 512 units
   // Probabilities:
   // Attack       Close   Far
   // -----------------------------
   // Ice ball       20%   60%
   // Fire column    40%   20%
   // Whirlwind      40% : 20%

   if(fxType == -1)
      fxType = E_SafeThingType(MT_LICHFX1);

   if(!(target = actor->target))
      return;

   A_FaceTarget(actor);

   // hit directly when in melee range
   if(P_CheckMeleeRange(actor))
   {
      dmg = ((P_Random(pr_lichmelee) & 7) + 1) * 6;
      P_DamageMobj(actor->target, actor, actor, dmg, MOD_HIT);
      return;
   }

   // determine distance and use it to alter attack probabilities
#ifdef R_LINKEDPORTALS
   dist = (P_AproxDistance(actor->x - getTargetX(actor),
                           actor->y - getTargetY(actor)) > 512 * FRACUNIT);
#else
   dist = (
      P_AproxDistance(actor->x-target->x, actor->y-target->y) > 512 * FRACUNIT
   );
#endif

   randAttack = P_Random(pr_lichattack);

   if(randAttack < (dist ? 150 : 50))
   {
      // ice attack
      if(serverside)
         P_SpawnMissile(actor, target, fxType, actor->z + DEFAULTMISSILEZ);
      S_StartSound(actor, sfx_hedat2);
   }
   else if(randAttack < (dist ? 200 : 150))
      A_LichFire(actor);
   else
      A_LichWhirlwind(actor);
}

//
// A_WhirlwindSeek
//
// Special homing maintenance pointer for whirlwinds.
//
void A_WhirlwindSeek(Mobj *actor)
{
   // decrement duration counter
   if((actor->counters[0] -= 3) < 0)
   {
      actor->momx = actor->momy = actor->momz = 0;
      P_SetMobjState(actor, actor->info->deathstate);
      actor->flags &= ~MF_MISSILE;
      return;
   }

   // decrement active sound counter
   if((actor->counters[1] -= 3) < 0)
   {
      actor->counters[1] = 58 + (P_Random(pr_whirlseek) & 31);
      S_StartSound(actor, sfx_hedat3);
   }

   if(!serverside)
      return;

   // test if tracer has become an invalid target
   if(!ancient_demo && actor->tracer &&
      (actor->tracer->flags3 & MF3_GHOST ||
       actor->tracer->health < 0))
   {
      Mobj *originator = actor->target;
      Mobj *origtarget = originator ? originator->target : NULL;

      // See if the Lich has a new target; if so, maybe chase it now.
      // This keeps the tornado from sitting around uselessly.
      if(originator && origtarget && actor->tracer != origtarget &&
         origtarget->health > 0 &&
         !(origtarget->flags3 & MF3_GHOST) &&
         !(originator->flags & origtarget->flags & MF_FRIEND))
<<<<<<< HEAD
      {
         P_SetTarget<mobj_t>(&actor->tracer, origtarget);
         if(CS_SERVER)
            SV_BroadcastActorTarget(actor, CS_AT_TRACER);
      }
=======
         P_SetTarget<Mobj>(&actor->tracer, origtarget);
>>>>>>> 87e4a192
      else
         return;
   }

   // follow the target
   P_HticTracer(actor, ANGLE_1 * 10, ANGLE_1 * 30);
}

//
// A_LichIceImpact
//
// Called when a Lich ice ball hits something. Shatters into
// shards that fly in all directions.
//
void A_LichIceImpact(Mobj *actor)
{
   static int fxType = -1;
   int i;
   angle_t angle;
   Mobj *shard;

   if(!serverside)
      return;

   if(fxType == -1)
      fxType = E_SafeThingType(MT_LICHFX2);

   for(i = 0; i < 8; ++i)
   {
<<<<<<< HEAD
      shard = P_SpawnMobj(actor->x, actor->y, actor->z, fxType);

      if(CS_SERVER)
         SV_BroadcastActorSpawned(shard);

      P_SetTarget<mobj_t>(&shard->target, actor->target);
      if(CS_SERVER)
         SV_BroadcastActorTarget(shard, CS_AT_TARGET);
=======
      shard = P_SpawnMobj(actor->x, actor->y, actor->z, fxType);      
      P_SetTarget<Mobj>(&shard->target, actor->target);
>>>>>>> 87e4a192

      // send shards out every 45 degrees
      shard->angle = i * ANG45;

      // set momenta
      angle = shard->angle >> ANGLETOFINESHIFT;
      shard->momx = FixedMul(shard->info->speed, finecosine[angle]);
      shard->momy = FixedMul(shard->info->speed, finesine[angle]);
      shard->momz = -3 * FRACUNIT / 5;

      // check the spawn to see if it hit immediately
      P_CheckMissileSpawn(shard);
   }
}

//
// A_LichFireGrow
//
// Called by Lich fire pillar fireballs so that they can expand.
//
void A_LichFireGrow(Mobj *actor)
{
   int frameNum = E_SafeState(S_LICHFX3_4);

   actor->z += 9 * FRACUNIT;

   if(--actor->counters[0] == 0) // count down growth timer
   {
      actor->damage = actor->info->damage; // restore normal damage
      P_SetMobjState(actor, frameNum);  // don't grow any more
   }
}

//=============================================================================
//
// Imp Actions
//

//
// A_ImpChargeAtk
//
// Almost identical to the Lost Soul's attack, but adds a frequent
// failure to attack so that the imps do not constantly charge.
// Note that this makes them nearly paralyzed in "Black Plague"
// skill level, however...
//
<<<<<<< HEAD
void A_ImpChargeAtk(mobj_t *actor)
{
=======
void A_ImpChargeAtk(Mobj *actor)
{   
>>>>>>> 87e4a192
   if(!actor->target || P_Random(pr_impcharge) > 64)
   {
      P_SetMobjState(actor, actor->info->seestate);
   }
   else
   {
      S_StartSound(actor, actor->info->attacksound);
      P_SkullFly(actor, 12 * FRACUNIT);
   }
}

//
// A_ImpMeleeAtk
//
void A_ImpMeleeAtk(Mobj *actor)
{
   int dmg;

   if(!actor->target)
      return;

   S_StartSound(actor, actor->info->attacksound);

   if(P_CheckMeleeRange(actor))
   {
      dmg = 5 + (P_Random(pr_impmelee) & 7);
      P_DamageMobj(actor->target, actor, actor, dmg, MOD_HIT);
   }
}

//
// A_ImpMissileAtk
//
// Leader Imp's missile/melee attack
//
void A_ImpMissileAtk(Mobj *actor)
{
   int dmg;
   static int fxType = -1;

   if(!actor->target)
      return;

   if(fxType == -1)
      fxType = E_SafeThingType(MT_IMPBALL);

   S_StartSound(actor, actor->info->attacksound);

   if(P_CheckMeleeRange(actor))
   {
      dmg = 5 + (P_Random(pr_impmelee2) & 7);
      P_DamageMobj(actor->target, actor, actor, dmg, MOD_HIT);
   }
   else if(serverside)
      P_SpawnMissile(actor, actor->target, fxType, actor->z + DEFAULTMISSILEZ);
}

//
// A_ImpDeath
//
// Called when the imp dies normally.
//
void A_ImpDeath(Mobj *actor)
{
   actor->flags &= ~MF_SOLID;
   actor->flags2 |= MF2_FOOTCLIP;

   if(actor->z <= actor->floorz && actor->info->crashstate != NullStateNum)
   {
      actor->intflags |= MIF_CRASHED;
      P_SetMobjState(actor, actor->info->crashstate);
   }
}

//
// A_ImpXDeath1
//
// Called on imp extreme death. First half of action
//
void A_ImpXDeath1(Mobj *actor)
{
   actor->flags &= ~MF_SOLID;
   actor->flags |= MF_NOGRAVITY;
   actor->flags2 |= MF2_FOOTCLIP;

   // set special1 so the crashstate goes to the
   // extreme crash death
   actor->counters[0] = 666;
}

//
// A_ImpXDeath2
//
// Called on imp extreme death. Second half of action.
//
void A_ImpXDeath2(Mobj *actor)
{
   actor->flags &= ~MF_NOGRAVITY;

   if(actor->z <= actor->floorz && actor->info->crashstate != NullStateNum)
   {
      actor->intflags |= MIF_CRASHED;
      P_SetMobjState(actor, actor->info->crashstate);
   }
}

//
// A_ImpExplode
//
// Called from imp crashstate.
//
void A_ImpExplode(Mobj *actor)
{
   int fxType1, fxType2, stateNum;
   Mobj *mo;

   if(!serverside)
      return;

   // haleyjd 09/13/04: it's possible for an imp to enter its
   // crash state between calls to ImpXDeath1 and ImpXDeath2 --
   // if this happens, the NOGRAVITY flag must be cleared here,
   // or else it will remain indefinitely.

   actor->flags &= ~MF_NOGRAVITY;

   fxType1  = E_SafeThingType(MT_IMPCHUNK1);
   fxType2  = E_SafeThingType(MT_IMPCHUNK2);
   stateNum = E_SafeState(S_IMP_XCRASH1);

   mo = P_SpawnMobj(actor->x, actor->y, actor->z, fxType1);
   mo->momx = P_SubRandom(pr_impcrash) << 10;
   mo->momy = P_SubRandom(pr_impcrash) << 10;
   mo->momz = 9 * FRACUNIT;

   if(CS_SERVER)
      SV_BroadcastActorSpawned(mo);

   mo = P_SpawnMobj(actor->x, actor->y, actor->z, fxType2);
   mo->momx = P_SubRandom(pr_impcrash) << 10;
   mo->momy = P_SubRandom(pr_impcrash) << 10;
   mo->momz = 9 * FRACUNIT;

   if(CS_SERVER)
      SV_BroadcastActorSpawned(mo);

   // extreme death crash
   if(actor->counters[0] == 666)
      P_SetMobjState(actor, stateNum);
}

//=============================================================================
//
// Player Projectiles
//

//
// A_PhoenixPuff
//
// Parameters:
// * args[0] : thing type
//
void A_PhoenixPuff(Mobj *actor)
{
   int thingtype;
   Mobj *puff;
   angle_t angle;

   if(!serverside)
      return;

   thingtype = E_ArgAsThingNum(actor->state->args, 0);

   P_HticTracer(actor, ANGLE_1 * 5, ANGLE_1 * 10);

   puff = P_SpawnMobj(actor->x, actor->y, actor->z, thingtype);

   angle = actor->angle + ANG90;
   angle >>= ANGLETOFINESHIFT;
   puff->momx = FixedMul(13 * FRACUNIT / 10, finecosine[angle]);
   puff->momy = FixedMul(13 * FRACUNIT / 10, finesine[angle]);

   if(CS_SERVER)
      SV_BroadcastActorSpawned(puff);

   puff = P_SpawnMobj(actor->x, actor->y, actor->z, thingtype);

   angle = actor->angle - ANG90;
   angle >>= ANGLETOFINESHIFT;
   puff->momx = FixedMul(13 * FRACUNIT / 10, finecosine[angle]);
   puff->momy = FixedMul(13 * FRACUNIT / 10, finesine[angle]);

   if(CS_SERVER)
      SV_BroadcastActorSpawned(puff);
}

// EOF
<|MERGE_RESOLUTION|>--- conflicted
+++ resolved
@@ -170,13 +170,8 @@
 
 void A_MummyAttack2(Mobj *actor)
 {
-<<<<<<< HEAD
-   mobj_t *mo;
-
-=======
    Mobj *mo;
-   
->>>>>>> 87e4a192
+
    if(!actor->target)
       return;
 
@@ -187,20 +182,16 @@
       return;
    }
 
-<<<<<<< HEAD
    if(serverside)
    {
       mo = P_SpawnMissile(actor, actor->target,
                           E_SafeThingType(MT_MUMMYFX1),
                           actor->z + DEFAULTMISSILEZ);
 
-      P_SetTarget<mobj_t>(&mo->tracer, actor->target);
+      P_SetTarget<Mobj>(&mo->tracer, actor->target);
       if(CS_SERVER)
          SV_BroadcastActorTarget(mo, CS_AT_TRACER);
    }
-=======
-   P_SetTarget<Mobj>(&mo->tracer, actor->target);
->>>>>>> 87e4a192
 }
 
 void A_MummySoul(Mobj *actor)
@@ -581,17 +572,12 @@
    mo->updateThinker();
 
    if(actor->target && !(mo->flags & MF_FRIEND))
-<<<<<<< HEAD
-   {
-      P_SetTarget<mobj_t>(&mo->target, actor->target);
+   {
+      P_SetTarget<Mobj>(&mo->target, actor->target);
       if(CS_SERVER)
          SV_BroadcastActorTarget(mo, CS_AT_TARGET);
    }
 
-=======
-      P_SetTarget<Mobj>(&mo->target, actor->target);
-   
->>>>>>> 87e4a192
    P_SetMobjState(mo, E_SafeState(S_SOR2_RISE1));
 }
 
@@ -962,22 +948,15 @@
 
    for(i = 0; i < count; ++i)
    {
-<<<<<<< HEAD
       goo = P_SpawnMobj(actor->x, actor->y, actor->z + 48 * FRACUNIT, gooType);
 
       if(CS_SERVER)
          SV_BroadcastActorSpawned(goo);
 
-      P_SetTarget<mobj_t>(&goo->target, actor);
+      P_SetTarget<Mobj>(&goo->target, actor);
       if(CS_SERVER)
          SV_BroadcastActorTarget(goo, CS_AT_TARGET);
 
-=======
-      goo = P_SpawnMobj(actor->x, actor->y,
-                        actor->z + 48*FRACUNIT, gooType);
-      P_SetTarget<Mobj>(&goo->target, actor);
-      
->>>>>>> 87e4a192
       goo->momx = P_SubRandom(pr_podpain) << 9;
       goo->momy = P_SubRandom(pr_podpain) << 9;
       goo->momz = (FRACUNIT >> 1) + (P_Random(pr_podpain) << 9);
@@ -1044,14 +1023,10 @@
 
    // use tracer field to link pod to generator, and increment
    // generator's pod count
-<<<<<<< HEAD
-   P_SetTarget<mobj_t>(&mo->tracer, actor);
+   P_SetTarget<Mobj>(&mo->tracer, actor);
    if(CS_SERVER)
       SV_BroadcastActorTarget(mo, CS_AT_TRACER);
 
-=======
-   P_SetTarget<Mobj>(&mo->tracer, actor);
->>>>>>> 87e4a192
    actor->counters[0]++;
 }
 
@@ -1083,7 +1058,6 @@
 
    for(i = 0; i < numvolcballs; ++i)
    {
-<<<<<<< HEAD
       volcball = P_SpawnMobj(
          actor->x, actor->y, actor->z + 44 * FRACUNIT, ballType
       );
@@ -1091,15 +1065,10 @@
       if(CS_SERVER)
          SV_BroadcastActorSpawned(volcball);
 
-      P_SetTarget<mobj_t>(&volcball->target, actor);
+      P_SetTarget<Mobj>(&volcball->target, actor);
       if(CS_SERVER)
          SV_BroadcastActorTarget(volcball, CS_AT_TARGET);
 
-=======
-      volcball = P_SpawnMobj(actor->x, actor->y, actor->z + 44*FRACUNIT, 
-                             ballType);
-      P_SetTarget<Mobj>(&volcball->target, actor);
->>>>>>> 87e4a192
       S_StartSound(volcball, sfx_bstatk);
 
       // shoot at a random angle
@@ -1155,15 +1124,10 @@
          SV_BroadcastActorSpawned(svolcball);
 
       // pass on whatever shot the original volcano ball
-<<<<<<< HEAD
-      P_SetTarget<mobj_t>(&svolcball->target, actor->target);
+      P_SetTarget<Mobj>(&svolcball->target, actor->target);
       if(CS_SERVER)
          SV_BroadcastActorTarget(svolcball, CS_AT_TARGET);
 
-=======
-      P_SetTarget<Mobj>(&svolcball->target, actor->target);
-      
->>>>>>> 87e4a192
       svolcball->angle = i * ANG90;
       angle = svolcball->angle >> ANGLETOFINESHIFT;
 
@@ -1340,13 +1304,9 @@
          SV_BroadcastActorSpawned(mo);
 
       // pass on the beast so that it doesn't hurt itself
-<<<<<<< HEAD
-      P_SetTarget<mobj_t>(&mo->target, actor->target);
+      P_SetTarget<Mobj>(&mo->target, actor->target);
       if(CS_SERVER)
          SV_BroadcastActorTarget(mo, CS_AT_TARGET);
-=======
-      P_SetTarget<Mobj>(&mo->target, actor->target);
->>>>>>> 87e4a192
    }
 }
 
@@ -1523,16 +1483,11 @@
 void A_MinotaurCharge(Mobj *actor)
 {
    static int puffType = -1;
-<<<<<<< HEAD
-   mobj_t *puff;
-
-   if(!serverside)
-      return;
-
-=======
    Mobj *puff;
-   
->>>>>>> 87e4a192
+
+   if(!serverside)
+      return;
+
    if(puffType == -1)
       puffType = E_SafeThingType(MT_PHOENIXPUFF);
 
@@ -1676,13 +1631,9 @@
       SV_BroadcastActorSpawned(mo);
 
    // pass on the Maulotaur as the source of damage
-<<<<<<< HEAD
-   P_SetTarget<mobj_t>(&mo->target, actor->target);
+   P_SetTarget<Mobj>(&mo->target, actor->target);
    if(CS_SERVER)
       SV_BroadcastActorTarget(mo, CS_AT_TARGET);
-=======
-   P_SetTarget<Mobj>(&mo->target, actor->target);
->>>>>>> 87e4a192
 
    // give it a bit of momentum and then check to see if it hit something
    mo->momx = 1;
@@ -1727,7 +1678,6 @@
 
    S_StartSound(actor, sfx_hedat1);
 
-<<<<<<< HEAD
    if(serverside)
    {
       for(i = 0; i < 5; ++i)
@@ -1737,7 +1687,7 @@
             SV_BroadcastActorSpawned(fire);
 
          // pass on the lich as the originator
-         P_SetTarget<mobj_t>(&fire->target, baseFire->target);
+         P_SetTarget<Mobj>(&fire->target, baseFire->target);
          if(CS_SERVER)
             SV_BroadcastActorTarget(fire, CS_AT_TARGET);
 
@@ -1755,28 +1705,6 @@
 
          P_CheckMissileSpawn(fire);
       }
-=======
-   for(i = 0; i < 5; ++i)
-   {
-      fire = P_SpawnMobj(baseFire->x, baseFire->y, baseFire->z, headfxType);
-    
-      // pass on the lich as the originator
-      P_SetTarget<Mobj>(&fire->target, baseFire->target);
-      
-      // inherit the motion properties of the parent fireball
-      fire->angle = baseFire->angle;
-      fire->momx  = baseFire->momx;
-      fire->momy  = baseFire->momy;
-      fire->momz  = baseFire->momz;
-      
-      // start out with zero damage
-      fire->damage = 0;
-
-      // set a counter for growth
-      fire->counters[0] = (i + 1) << 1;
-      
-      P_CheckMissileSpawn(fire);
->>>>>>> 87e4a192
    }
 }
 
@@ -1799,19 +1727,12 @@
       if(wwType == -1)
          wwType = E_SafeThingType(MT_WHIRLWIND);
 
-<<<<<<< HEAD
       mo = P_SpawnMissile(actor, target, wwType, actor->z);
 
       // use mo->tracer to track target
-      P_SetTarget<mobj_t>(&mo->tracer, target);
+      P_SetTarget<Mobj>(&mo->tracer, target);
       if(CS_SERVER)
          SV_BroadcastActorTarget(mo, CS_AT_TRACER);
-=======
-   mo = P_SpawnMissile(actor, target, wwType, actor->z);
-   
-   // use mo->tracer to track target
-   P_SetTarget<Mobj>(&mo->tracer, target);
->>>>>>> 87e4a192
    
       mo->counters[0] = 20 * TICRATE; // duration
       mo->counters[1] = 50;           // timer for active sound
@@ -1922,15 +1843,11 @@
          origtarget->health > 0 &&
          !(origtarget->flags3 & MF3_GHOST) &&
          !(originator->flags & origtarget->flags & MF_FRIEND))
-<<<<<<< HEAD
       {
-         P_SetTarget<mobj_t>(&actor->tracer, origtarget);
+         P_SetTarget<Mobj>(&actor->tracer, origtarget);
          if(CS_SERVER)
             SV_BroadcastActorTarget(actor, CS_AT_TRACER);
       }
-=======
-         P_SetTarget<Mobj>(&actor->tracer, origtarget);
->>>>>>> 87e4a192
       else
          return;
    }
@@ -1960,19 +1877,14 @@
 
    for(i = 0; i < 8; ++i)
    {
-<<<<<<< HEAD
       shard = P_SpawnMobj(actor->x, actor->y, actor->z, fxType);
 
       if(CS_SERVER)
          SV_BroadcastActorSpawned(shard);
 
-      P_SetTarget<mobj_t>(&shard->target, actor->target);
+      P_SetTarget<Mobj>(&shard->target, actor->target);
       if(CS_SERVER)
          SV_BroadcastActorTarget(shard, CS_AT_TARGET);
-=======
-      shard = P_SpawnMobj(actor->x, actor->y, actor->z, fxType);      
-      P_SetTarget<Mobj>(&shard->target, actor->target);
->>>>>>> 87e4a192
 
       // send shards out every 45 degrees
       shard->angle = i * ANG45;
@@ -2019,13 +1931,8 @@
 // Note that this makes them nearly paralyzed in "Black Plague"
 // skill level, however...
 //
-<<<<<<< HEAD
-void A_ImpChargeAtk(mobj_t *actor)
-{
-=======
 void A_ImpChargeAtk(Mobj *actor)
-{   
->>>>>>> 87e4a192
+{
    if(!actor->target || P_Random(pr_impcharge) > 64)
    {
       P_SetMobjState(actor, actor->info->seestate);
