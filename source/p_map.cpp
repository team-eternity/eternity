// Emacs style mode select   -*- C++ -*- vi:sw=3 ts=3:
//-----------------------------------------------------------------------------
//
// Copyright(C) 2000 James Haley
//
// This program is free software; you can redistribute it and/or modify
// it under the terms of the GNU General Public License as published by
// the Free Software Foundation; either version 2 of the License, or
// (at your option) any later version.
// 
// This program is distributed in the hope that it will be useful,
// but WITHOUT ANY WARRANTY; without even the implied warranty of
// MERCHANTABILITY or FITNESS FOR A PARTICULAR PURPOSE.  See the
// GNU General Public License for more details.
// 
// You should have received a copy of the GNU General Public License
// along with this program; if not, write to the Free Software
// Foundation, Inc., 59 Temple Place, Suite 330, Boston, MA  02111-1307  USA
//
//--------------------------------------------------------------------------
//
// DESCRIPTION:
//  Movement, collision handling.
//  Shooting and aiming.
//
//-----------------------------------------------------------------------------

#include "z_zone.h"
#include "i_system.h"

#include "c_io.h"
#include "d_gi.h"
#include "d_mod.h"
#include "doomstat.h"
#include "e_exdata.h"
#include "e_states.h"
#include "e_things.h"
#include "m_argv.h"
#include "m_bbox.h"
#include "m_random.h"
#include "m_vector.h" // [CG] 09/17/11.
#include "p_inter.h"
#include "p_mobj.h"
#include "p_maputl.h"
#include "p_map.h"
#include "p_map3d.h"
#include "p_partcl.h"
#include "p_portal.h"
#include "p_setup.h"
#include "p_skin.h"
#include "p_spec.h"
#include "p_tick.h"
#include "p_user.h"
#include "r_defs.h"
#include "r_main.h"
#include "r_portal.h"
#include "r_segs.h"
#include "r_state.h"
#include "s_sound.h"
#include "sounds.h"
#include "v_misc.h"
#include "v_video.h"

#include "sv_main.h" // [CG] 09/17/11.


// SoM: This should be ok left out of the globals struct.
static int pe_x; // Pain Elemental position for Lost Soul checks // phares
static int pe_y; // Pain Elemental position for Lost Soul checks // phares
static int ls_x; // Lost Soul position for Lost Soul checks      // phares
static int ls_y; // Lost Soul position for Lost Soul checks      // phares

// SoM: Todo: Turn this into a full fledged stack.
doom_mapinter_t  clip;
doom_mapinter_t *pClip = &clip;

static doom_mapinter_t *unusedclip = NULL;

// CLIP STACK

// 
// P_PushClipStack
//
// Allocates or assigns a new head to the tm stack
//
void P_PushClipStack(void)
{
   doom_mapinter_t *newclip;

   if(!unusedclip)
      newclip = ecalloc(doom_mapinter_t *, 1, sizeof(doom_mapinter_t));
   else
   {
      // SoM: Do not clear out the spechit stuff
      int     msh = unusedclip->spechit_max;
      line_t **sh = unusedclip->spechit;

      newclip    = unusedclip;
      unusedclip = unusedclip->prev;
      memset(newclip, 0, sizeof(*newclip));

      newclip->spechit_max = msh;
      newclip->spechit     = sh;
   }

   newclip->prev = pClip;
   pClip = newclip;
}

//
// P_PopClipStack
//
// Removes the current tm object from the stack and places it in the unused 
// stack. If pClip is currently set to clip, this function will I_Error
//
void P_PopClipStack(void)
{
   doom_mapinter_t *oldclip;

#ifdef RANGECHECK
   if(pClip == &clip)
      I_Error("P_PopClipStack: clip stack underflow\n");
#endif

   oldclip = pClip;
   pClip   = pClip->prev;
   
   oldclip->prev = unusedclip;
   unusedclip    = oldclip;
}

int spechits_emulation;
#define MAXSPECHIT_OLD 8         // haleyjd 09/20/06: old limit for overflow emu

extern bool reset_viewz;

// haleyjd 09/20/06: moved to top for maximum visibility
static int crushchange;
static int nofit;

//
// TELEPORT MOVE
//

//
// PIT_StompThing
//

static bool telefrag; // killough 8/9/98: whether to telefrag at exit

// haleyjd 06/06/05: whether to return false if an inert thing 
// blocks a teleport. DOOM has allowed you to simply get stuck in
// such things so far.
static bool ignore_inerts = true;

#ifdef R_LINKEDPORTALS
// SoM: for portal teleports, PIT_StompThing will stomp anything the player is touching on the
// x/y plane which means if the player jumps through a mile above a demon, the demon will be
// telefragged. This simply will not do.
static bool stomp3d = false;

static bool PIT_StompThing3D(Mobj *thing)
{
   fixed_t blockdist;
   
   if(!(thing->flags & MF_SHOOTABLE)) // Can't shoot it? Can't stomp it!
   {
      return true;
   }
   
   blockdist = thing->radius + clip.thing->radius;
   
   if(D_abs(thing->x - clip.x) >= blockdist ||
      D_abs(thing->y - clip.y) >= blockdist)
      return true; // didn't hit it
   
   // don't clip against self
   if(thing == clip.thing)
      return true;

   // Don't stomp what you ain't touchin'!
   if(clip.thing->z >= thing->z + thing->height ||
      thing->z >= clip.thing->z + clip.thing->height)
      return true;

   // The object moving is a player?
   if(clip.thing->player)
   {
      // "thing" dies, unconditionally
      P_DamageMobj(thing, clip.thing, clip.thing, 10000, MOD_TELEFRAG); // Stomp!

      // if "thing" is also a player, both die, for fairness.
      if(thing->player)
         P_DamageMobj(clip.thing, thing, thing, 10000, MOD_TELEFRAG);
   }
   else if(thing->player) // Thing moving into a player?
   {
      // clip.thing dies
      P_DamageMobj(clip.thing, thing, thing, 10000, MOD_TELEFRAG);
   }
   else // Neither thing is a player...
   {
   }
   
   return true;
}
#endif


static bool PIT_StompThing(Mobj *thing)
{
   fixed_t blockdist;
   
   if(!(thing->flags & MF_SHOOTABLE)) // Can't shoot it? Can't stomp it!
   {
      // haleyjd 06/06/05: some teleports may not want to stick the
      // object right inside of an inert object at the destination...
      if(ignore_inerts)
         return true;
   }
   
   blockdist = thing->radius + clip.thing->radius;
   
   if(D_abs(thing->x - clip.x) >= blockdist ||
      D_abs(thing->y - clip.y) >= blockdist)
      return true; // didn't hit it
   
   // don't clip against self
   if(thing == clip.thing)
      return true;
   
   // monsters don't stomp things except on boss level
   // killough 8/9/98: make consistent across all levels
   if(!telefrag)
      return false;
   
   P_DamageMobj(thing, clip.thing, clip.thing, 10000, MOD_TELEFRAG); // Stomp!
   
   return true;
}

//
// killough 8/28/98:
//
// P_GetFriction()
//
// Returns the friction associated with a particular mobj.
//
int P_GetFriction(const Mobj *mo, int *frictionfactor)
{
   int friction = ORIG_FRICTION;
   int movefactor = ORIG_FRICTION_FACTOR;
   const msecnode_t *m;
   const sector_t *sec;

   // Assign the friction value to objects on the floor, non-floating,
   // and clipped. Normally the object's friction value is kept at
   // ORIG_FRICTION and this thinker changes it for icy or muddy floors.
   //
   // When the object is straddling sectors with the same
   // floorheight that have different frictions, use the lowest
   // friction value (muddy has precedence over icy).

   if(!(mo->flags & (MF_NOCLIP|MF_NOGRAVITY)) 
      && (demo_version >= 203 || (mo->player && !compatibility)) &&
      variable_friction)
   {
      for (m = mo->touching_sectorlist; m; m = m->m_tnext)
      {
         if((sec = m->m_sector)->flags & SECF_FRICTION &&
            (sec->friction < friction || friction == ORIG_FRICTION) &&
            (mo->z <= sec->floorheight ||
             (sec->heightsec != -1 &&
              mo->z <= sectors[sec->heightsec].floorheight &&
              demo_version >= 203)))
         {
            friction = sec->friction, movefactor = sec->movefactor;
         }
      }
   }
   
   if(frictionfactor)
      *frictionfactor = movefactor;
   
   return friction;
}

// phares 3/19/98
// P_GetMoveFactor() returns the value by which the x,y
// movements are multiplied to add to player movement.
//
// killough 8/28/98: rewritten
//
int P_GetMoveFactor(Mobj *mo, int *frictionp)
{
   int movefactor, friction;

   // haleyjd 04/11/10: restored BOOM friction code for compatibility
   if(demo_version < 203)
   {
      int momentum;

      movefactor = ORIG_FRICTION_FACTOR;

      if(!compatibility && variable_friction && 
         !(mo->flags & (MF_NOGRAVITY | MF_NOCLIP)))
      {
         friction = mo->friction;

         if (friction == ORIG_FRICTION)            // normal floor
            ;
         else if (friction > ORIG_FRICTION)        // ice
         {
            movefactor = mo->movefactor;
            mo->movefactor = ORIG_FRICTION_FACTOR;  // reset
         }
         else                                      // sludge
         {
            // phares 3/11/98: you start off slowly, then increase as
            // you get better footing

            momentum = (P_AproxDistance(mo->momx, mo->momy));
            movefactor = mo->movefactor;
            if (momentum > MORE_FRICTION_MOMENTUM<<2)
               movefactor <<= 3;

            else if (momentum > MORE_FRICTION_MOMENTUM<<1)
               movefactor <<= 2;

            else if (momentum > MORE_FRICTION_MOMENTUM)
               movefactor <<= 1;

            mo->movefactor = ORIG_FRICTION_FACTOR;  // reset
         }
      }

      return movefactor;
   }
   
   // If the floor is icy or muddy, it's harder to get moving. This is where
   // the different friction factors are applied to 'trying to move'. In
   // p_mobj.c, the friction factors are applied as you coast and slow down.

   if((friction = P_GetFriction(mo, &movefactor)) < ORIG_FRICTION)
   {
      // phares 3/11/98: you start off slowly, then increase as
      // you get better footing
      
      int momentum = P_AproxDistance(mo->momx,mo->momy);
      
      if(momentum > MORE_FRICTION_MOMENTUM<<2)
         movefactor <<= 3;
      else if(momentum > MORE_FRICTION_MOMENTUM<<1)
         movefactor <<= 2;
      else if(momentum > MORE_FRICTION_MOMENTUM)
         movefactor <<= 1;
   }

   if(frictionp)
      *frictionp = friction;
   
   return movefactor;
}

//
// P_TeleportMove
//

// killough 8/9/98
bool P_TeleportMove(Mobj *thing, fixed_t x, fixed_t y, bool boss)
{
   int xl, xh, yl, yh, bx, by;
   subsector_t *newsubsec;
   bool (*func)(Mobj *);
   
   // killough 8/9/98: make telefragging more consistent, preserve compatibility
   // haleyjd 03/25/03: TELESTOMP flag handling moved here (was thing->player)
   telefrag = (thing->flags3 & MF3_TELESTOMP) || 
              (!comp[comp_telefrag] ? boss : (gamemap == 30));

   // kill anything occupying the position
   
   clip.thing = thing;
   
   clip.x = x;
   clip.y = y;
   
   clip.bbox[BOXTOP]    = y + clip.thing->radius;
   clip.bbox[BOXBOTTOM] = y - clip.thing->radius;
   clip.bbox[BOXRIGHT]  = x + clip.thing->radius;
   clip.bbox[BOXLEFT]   = x - clip.thing->radius;
   
   newsubsec = R_PointInSubsector(x,y);
   clip.ceilingline = NULL;
   
   // The base floor/ceiling is from the subsector
   // that contains the point.
   // Any contacted lines the step closer together
   // will adjust them.
   
#ifdef R_LINKEDPORTALS
    //newsubsec->sector->floorheight - clip.thing->height;
   if(demo_version >= 333 && newsubsec->sector->f_pflags & PS_PASSABLE)
      clip.floorz = clip.dropoffz = newsubsec->sector->floorheight - (1024 << FRACBITS);
   else
#endif
      clip.floorz = clip.dropoffz = newsubsec->sector->floorheight;

#ifdef R_LINKEDPORTALS
    //newsubsec->sector->ceilingheight + clip.thing->height;
   if(demo_version >= 333 && newsubsec->sector->c_pflags & PS_PASSABLE)
      clip.ceilingz = newsubsec->sector->ceilingheight + (1024 << FRACBITS);
   else
#endif
      clip.ceilingz = newsubsec->sector->ceilingheight;

   clip.secfloorz = clip.passfloorz = clip.floorz;
   clip.secceilz = clip.passceilz = clip.ceilingz;

   // haleyjd
   clip.floorpic = newsubsec->sector->floorpic;
   
   // SoM 09/07/02: 3dsides monster fix
   clip.touch3dside = 0;
   
   validcount++;
   clip.numspechit = 0;
   
   // stomp on any things contacted
#ifdef R_LINKEDPORTALS
   if(stomp3d)
      func = PIT_StompThing3D;
   else
#endif
      func = PIT_StompThing;
   
   xl = (clip.bbox[BOXLEFT  ] - bmaporgx - MAXRADIUS) >> MAPBLOCKSHIFT;
   xh = (clip.bbox[BOXRIGHT ] - bmaporgx + MAXRADIUS) >> MAPBLOCKSHIFT;
   yl = (clip.bbox[BOXBOTTOM] - bmaporgy - MAXRADIUS) >> MAPBLOCKSHIFT;
   yh = (clip.bbox[BOXTOP   ] - bmaporgy + MAXRADIUS) >> MAPBLOCKSHIFT;

   for(bx = xl; bx <= xh; bx++)
   {
      for(by = yl; by <= yh; by++)
      {
         if(!P_BlockThingsIterator(bx, by, func))
            return false;
      }
   }

   // the move is ok,
   // so unlink from the old position & link into the new position
   
   P_UnsetThingPosition(thing);
   
   thing->floorz   = clip.floorz;
   thing->ceilingz = clip.ceilingz;
   thing->dropoffz = clip.dropoffz;        // killough 11/98

   thing->passfloorz = clip.passfloorz;
   thing->passceilz  = clip.passceilz;
   thing->secfloorz  = clip.secfloorz;
   thing->secceilz   = clip.secceilz;
   
   thing->x = x;
   thing->y = y;
   
   P_SetThingPosition(thing);
   
   return true;
}

//
// P_TeleportMoveStrict
//
// haleyjd 06/06/05: Sets the ignore_inerts flag to false and calls
// P_TeleportMove. The result is that things won't get stuck inside
// inert objects that are at their destination. Rather, the teleport
// is rejected.
//
bool P_TeleportMoveStrict(Mobj *thing, fixed_t x, fixed_t y, bool boss)
{
   bool res;

   ignore_inerts = false;
   res = P_TeleportMove(thing, x, y, boss);
   ignore_inerts = true;
   
   return res;
}


#ifdef R_LINKEDPORTALS
//
// P_PortalTeleportMove
//
// SoM: calls P_TeleportMove with the stomp3d flag set to true
bool P_PortalTeleportMove(Mobj *thing, fixed_t x, fixed_t y)
{
   bool res;

   stomp3d = true;
   res = P_TeleportMove(thing, x, y, false);
   stomp3d = false;

   return res;
}
#endif

//
// MOVEMENT ITERATOR FUNCTIONS
//

//                                                                  // phares
// PIT_CrossLine                                                    //   |
// Checks to see if a PE->LS trajectory line crosses a blocking     //   V
// line. Returns false if it does.
//
// tmbbox holds the bounding box of the trajectory. If that box
// does not touch the bounding box of the line in question,
// then the trajectory is not blocked. If the PE is on one side
// of the line and the LS is on the other side, then the
// trajectory is blocked.
//
// Currently this assumes an infinite line, which is not quite
// correct. A more correct solution would be to check for an
// intersection of the trajectory and the line, but that takes
// longer and probably really isn't worth the effort.
//
// killough 11/98: reformatted

static bool PIT_CrossLine(line_t *ld)
{
   // SoM 9/7/02: wow a killoughism... * SoM is scared
   int flags = ML_TWOSIDED | ML_BLOCKING | ML_BLOCKMONSTERS;

   if(ld->flags & ML_3DMIDTEX)
      flags &= ~ML_BLOCKMONSTERS;

   return 
      !((ld->flags ^ ML_TWOSIDED) & flags)
      || clip.bbox[BOXLEFT]   > ld->bbox[BOXRIGHT]
      || clip.bbox[BOXRIGHT]  < ld->bbox[BOXLEFT]   
      || clip.bbox[BOXTOP]    < ld->bbox[BOXBOTTOM]
      || clip.bbox[BOXBOTTOM] > ld->bbox[BOXTOP]
      || P_PointOnLineSide(pe_x,pe_y,ld) == P_PointOnLineSide(ls_x,ls_y,ld);
}

// killough 8/1/98: used to test intersection between thing and line
// assuming NO movement occurs -- used to avoid sticky situations.

static int untouched(line_t *ld)
{
   fixed_t x, y, tmbbox[4];
   return 
     (tmbbox[BOXRIGHT] = (x=clip.thing->x)+clip.thing->radius) <= ld->bbox[BOXLEFT] ||
     (tmbbox[BOXLEFT] = x-clip.thing->radius) >= ld->bbox[BOXRIGHT] ||
     (tmbbox[BOXTOP] = (y=clip.thing->y)+clip.thing->radius) <= ld->bbox[BOXBOTTOM] ||
     (tmbbox[BOXBOTTOM] = y-clip.thing->radius) >= ld->bbox[BOXTOP] ||
     P_BoxOnLineSide(tmbbox, ld) != -1;
}

//
// SpechitOverrun
//
// This function implements spechit overflow emulation. The spechit array only
// had eight entries in the original engine, far too few for a huge number of
// user-made wads. Any time an object triggered more than 8 walkover lines
// during one movement, some of the globals in this module would get trashed.
// Most of them don't matter, but a few can affect clipping. This code is
// originally by Andrey Budko of PrBoom-plus, and has some modifications from
// Chocolate Doom as well. Thanks to Andrey and fraggle.
//
static void SpechitOverrun(line_t *ld)
{
   static bool firsttime = true;
   static bool spechitparm = false;
   static unsigned int baseaddr = 0;
   unsigned int addr;
   
   // first time through, set the desired base address;
   // this is where magic number support comes in
   if(firsttime)
   {
      int p;

      if((p = M_CheckParm("-spechit")) && p < myargc - 1)
      {
         baseaddr = (unsigned int)strtol(myargv[p + 1], NULL, 0);
         spechitparm = true;
      }
      else
         baseaddr = spechits_emulation == 2 ? 0x01C09C98 : 0x84F968E8;

      firsttime = false;
   }

   // if -spechit used, always emulate even outside of demos
   if(!spechitparm)
   {
      // otherwise, only during demos and when so specified
      if(!(demo_compatibility && spechits_emulation))
         return;
   }

   // What's this? The baseaddr is a value suitably close to the address of the
   // lines array as it was during the recording of the demo. This is added to
   // the offset of the line in the array times the original structure size to
   // reconstruct the approximate line addresses actually written. In most cases
   // this doesn't matter because of the nature of tmbbox, however.
   addr = baseaddr + (ld - lines) * 0x3E;

   // Note: only the variables affected up to 20 are known, and it is of no
   // consequence to alter any of the variables between 15 and 20 because they
   // are all statics used by PIT_ iterator functions in this module and are
   // always reset to a valid value before being used again.
   switch(clip.numspechit)
   {
   case 9:
   case 10:
   case 11:
   case 12:
      clip.bbox[clip.numspechit - 9] = addr;
      break;
   case 13:
      crushchange = addr;
      break;
   case 14:
      nofit = addr;
      break;
   default:
      C_Printf(FC_ERROR "Warning: spechit overflow %d not emulated\a\n", 
               clip.numspechit);
      break;
   }
}

//
// PIT_CheckLine
//
// Adjusts tmfloorz and tmceilingz as lines are contacted
//
bool PIT_CheckLine(line_t *ld)
{
   if(clip.bbox[BOXRIGHT]  <= ld->bbox[BOXLEFT]   || 
      clip.bbox[BOXLEFT]   >= ld->bbox[BOXRIGHT]  || 
      clip.bbox[BOXTOP]    <= ld->bbox[BOXBOTTOM] || 
      clip.bbox[BOXBOTTOM] >= ld->bbox[BOXTOP])
      return true; // didn't hit it

   if(P_BoxOnLineSide(clip.bbox, ld) != -1)
      return true; // didn't hit it

   // A line has been hit
   
   // The moving thing's destination position will cross the given line.
   // If this should not be allowed, return false.
   // If the line is special, keep track of it
   // to process later if the move is proven ok.
   // NOTE: specials are NOT sorted by order,
   // so two special lines that are only 8 pixels apart
   // could be crossed in either order.

   // killough 7/24/98: allow player to move out of 1s wall, to prevent sticking
   // haleyjd 04/30/11: treat block-everything lines like they're 1S
   if(!ld->backsector || (ld->extflags & EX_ML_BLOCKALL)) // one sided line
   {
      clip.blockline = ld;
      return clip.unstuck && !untouched(ld) &&
         FixedMul(clip.x-clip.thing->x,ld->dy) > FixedMul(clip.y-clip.thing->y,ld->dx);
   }

   // killough 8/10/98: allow bouncing objects to pass through as missiles
   if(!(clip.thing->flags & (MF_MISSILE | MF_BOUNCES)))
   {
      if(ld->flags & ML_BLOCKING)           // explicitly blocking everything
         return clip.unstuck && !untouched(ld);  // killough 8/1/98: allow escape

      // killough 8/9/98: monster-blockers don't affect friends
      // SoM 9/7/02: block monsters standing on 3dmidtex only
      if(!(clip.thing->flags & MF_FRIEND || clip.thing->player) && 
         ld->flags & ML_BLOCKMONSTERS && 
         !(ld->flags & ML_3DMIDTEX))
         return false; // block monsters only
   }

   // set openrange, opentop, openbottom
   // these define a 'window' from one sector to another across this line
   
   P_LineOpening(ld, clip.thing);

   // adjust floor & ceiling heights
   
   if(clip.opentop < clip.ceilingz)
   {
      clip.ceilingz = clip.opentop;
      clip.ceilingline = ld;
      clip.blockline = ld;
   }

   if(clip.openbottom > clip.floorz)
   {
      clip.floorz = clip.openbottom;

      clip.floorline = ld;          // killough 8/1/98: remember floor linedef
      clip.blockline = ld;
   }

   if(clip.lowfloor < clip.dropoffz)
      clip.dropoffz = clip.lowfloor;

   // haleyjd 11/10/04: 3DMidTex fix: never consider dropoffs when
   // touching 3DMidTex lines.
   if(demo_version >= 331 && clip.touch3dside)
      clip.dropoffz = clip.floorz;

   if(clip.opensecfloor > clip.secfloorz)
      clip.secfloorz = clip.opensecfloor;
   if(clip.opensecceil < clip.secceilz)
      clip.secceilz = clip.opensecceil;

   // SoM 11/6/02: AGHAH
   if(clip.floorz > clip.passfloorz)
      clip.passfloorz = clip.floorz;
   if(clip.ceilingz < clip.passceilz)
      clip.passceilz = clip.ceilingz;

   // if contacted a special line, add it to the list
#ifdef R_LINKEDPORTALS   
   if(ld->special || ld->portal)
#else
   if(ld->special)
#endif
   {
      // 1/11/98 killough: remove limit on lines hit, by array doubling
      if(clip.numspechit >= clip.spechit_max)
      {
         clip.spechit_max = clip.spechit_max ? clip.spechit_max * 2 : 8;
         clip.spechit = erealloc(line_t **, clip.spechit, sizeof(*clip.spechit) * clip.spechit_max);
      }
      clip.spechit[clip.numspechit++] = ld;

      // haleyjd 09/20/06: spechit overflow emulation
      if(clip.numspechit > MAXSPECHIT_OLD)
         SpechitOverrun(ld);
   }
   
   return true;
}

//
// P_Touched
//
// haleyjd: isolated code to test for and execute touchy thing death.
// Required for proper 3D clipping support.
//
// haleyjd 12/28/10: must read from clip.thing in case of reentrant calls
//
bool P_Touched(Mobj *thing)
{
   static int painType = -1, skullType;   

   // EDF FIXME: temporary fix?
   if(painType == -1)
   {
      painType  = E_ThingNumForDEHNum(MT_PAIN);
      skullType = E_ThingNumForDEHNum(MT_SKULL);
   }

   if(thing->flags & MF_TOUCHY &&                  // touchy object
      clip.thing->flags & MF_SOLID &&              // solid object touches it
      thing->health > 0 &&                         // touchy object is alive
      (thing->intflags & MIF_ARMED ||              // Thing is an armed mine
       sentient(thing)) &&                         // ... or a sentient thing
      (thing->type != clip.thing->type ||          // only different species
       thing->player) &&                           // ... or different players
      thing->z + thing->height >= clip.thing->z && // touches vertically
      clip.thing->z + clip.thing->height >= thing->z &&
      (thing->type ^ painType) |                   // PEs and lost souls
      (clip.thing->type ^ skullType) &&            // are considered same
      (thing->type ^ skullType) |                  // (but Barons & Knights
      (clip.thing->type ^ painType))               // are intentionally not)
   {
      P_DamageMobj(thing, NULL, NULL, thing->health, MOD_UNKNOWN); // kill object
      return true;
   }

   return false;
}

//
// P_CheckPickUp
//
// haleyjd: isolated code to test for and execute touching specials.
// Required for proper 3D clipping support.
//
// haleyjd 12/28/10: Must read from clip.thing in case of reentrant calls.
//
bool P_CheckPickUp(Mobj *thing)
{
   int solid = thing->flags & MF_SOLID;

   if(serverside && (clip.thing->flags & MF_PICKUP))
      P_TouchSpecialThing(thing, clip.thing); // can remove thing

   return !solid;
}

//
// P_SkullHit
//
// haleyjd: isolated code to test for and execute SKULLFLY objects hitting
// things. Returns true if PIT_CheckThing should exit.
//
// haleyjd 12/28/10: must read from clip.thing or a reentrant call to this
// routine through P_DamageMobj can result in loss of demo compatibility.
//
bool P_SkullHit(Mobj *thing)
{
   bool ret = false;

   if(clip.thing->flags & MF_SKULLFLY)
   {
      // A flying skull is smacking something.
      // Determine damage amount, and the skull comes to a dead stop.

      int damage = (P_Random(pr_skullfly) % 8 + 1) * clip.thing->damage;
      
      P_DamageMobj(thing, clip.thing, clip.thing, damage, clip.thing->info->mod);
      
      clip.thing->flags &= ~MF_SKULLFLY;
      clip.thing->momx = clip.thing->momy = clip.thing->momz = 0;

      // haleyjd: Note that this is where potential for a recursive clipping
      // operation occurs -- P_SetMobjState causes a call to A_Look, which
      // causes another state-set to the seestate, which calls A_Chase.
      // A_Chase in turn calls P_TryMove and that can cause a lot of shit
      // to explode.
      //
      // 09/29/09: Repair outside of old demos by calling P_SetMobjStateNF.
      // This function cannot cause recursion, since it does not execute the
      // state's action function. This actually fixes a lot of problems.

      if(demo_version >= 335)
         P_SetMobjStateNF(clip.thing, clip.thing->info->spawnstate);
      else
         P_SetMobjState(clip.thing, clip.thing->info->spawnstate);

      clip.BlockingMobj = NULL; // haleyjd: from zdoom

      ret = true; // stop moving
   }

   return ret;
}

//
// P_MissileBlockHeight
//
// haleyjd 07/06/05: function that returns the height to be used 
// when considering an object for missile collisions. Some decorative
// objects do not want to use their correct 3D height for clipping
// missiles, since this alters the playability of the game severely
// in areas of many maps.
//
int P_MissileBlockHeight(Mobj *mo)
{
   return (demo_version >= 333 && !comp[comp_theights] &&
           mo->flags3 & MF3_3DDECORATION) ? mo->info->height : mo->height;
}

//
// PIT_CheckThing
// 
static bool PIT_CheckThing(Mobj *thing) // killough 3/26/98: make static
{
   fixed_t blockdist;
   int damage;

   // EDF FIXME: haleyjd 07/13/03: these may be temporary fixes
   static int bruiserType = -1;
   static int knightType  = -1;

   if(bruiserType == -1)
   {
      bruiserType = E_ThingNumForDEHNum(MT_BRUISER);
      knightType  = E_ThingNumForDEHNum(MT_KNIGHT);
   }
   
   // killough 11/98: add touchy things
   if(!(thing->flags & (MF_SOLID|MF_SPECIAL|MF_SHOOTABLE|MF_TOUCHY)))
      return true;

   blockdist = thing->radius + clip.thing->radius;
   
   if(D_abs(thing->x - clip.x) >= blockdist ||
      D_abs(thing->y - clip.y) >= blockdist)
      return true; // didn't hit it

   // killough 11/98:
   //
   // This test has less information content (it's almost always false), so it
   // should not be moved up to first, as it adds more overhead than it removes.
   
   // don't clip against self
   
   if(thing == clip.thing)
      return true;

   // haleyjd 1/17/00: set global hit reference
   clip.BlockingMobj = thing;

   // killough 11/98:
   //
   // TOUCHY flag, for mines or other objects which die on contact with solids.
   // If a solid object of a different type comes in contact with a touchy
   // thing, and the touchy thing is not the sole one moving relative to fixed
   // surroundings such as walls, then the touchy thing dies immediately.

   // haleyjd: functionalized
   if(P_Touched(thing))
      return true;

   // check for skulls slamming into things

   if(P_SkullHit(thing))
      return false;
   
   // missiles can hit other things
   // killough 8/10/98: bouncing non-solid things can hit other things too
   
   if(clip.thing->flags & MF_MISSILE || 
      (clip.thing->flags & MF_BOUNCES && !(clip.thing->flags & MF_SOLID)))
   {
      // haleyjd 07/06/05: some objects may use info->height instead
      // of their current height value in this situation, to avoid
      // altering the playability of maps when 3D object clipping
      // with corrected thing heights is enabled.
      int height = P_MissileBlockHeight(thing);

      // haleyjd: some missiles can go through ghosts
      if(thing->flags3 & MF3_GHOST && clip.thing->flags3 & MF3_THRUGHOST)
         return true;

      // see if it went over / under
      
      if(clip.thing->z > thing->z + height) // haleyjd 07/06/05
         return true;    // overhead
      
      if(clip.thing->z + clip.thing->height < thing->z)
         return true;    // underneath

      if(clip.thing->target &&
         (clip.thing->target->type == thing->type ||
          (clip.thing->target->type == knightType && thing->type == bruiserType)||
          (clip.thing->target->type == bruiserType && thing->type == knightType)))
      {
         if(thing == clip.thing->target)
            return true;                // Don't hit same species as originator.
         else if(!(thing->player))      // Explode, but do no damage.
            return false;               // Let players missile other players.
      }
      
      // haleyjd 10/15/08: rippers
      if(clip.thing->flags3 & MF3_RIP)
      {
         // TODO: P_RipperBlood
         /*
         if(!(thing->flags&MF_NOBLOOD))
         { 
            // Ok to spawn some blood
            P_RipperBlood(clip.thing);
         }
         */
         
         // TODO: ripper sound - gamemode dependent? thing dependent?
         //S_StartSound(clip.thing, sfx_ripslop);
         
         damage = ((P_Random(pr_rip) & 3) + 2) * clip.thing->damage;
         
         P_DamageMobj(thing, clip.thing, clip.thing->target, damage, 
                      clip.thing->info->mod);
         
         if(thing->flags2 & MF2_PUSHABLE && !(clip.thing->flags3 & MF3_CANNOTPUSH))
         { 
            // Push thing
            thing->momx += clip.thing->momx >> 2;
            thing->momy += clip.thing->momy >> 2;
         }
         
         // TODO: huh?
         //numspechit = 0;
         return true;
      }

      // killough 8/10/98: if moving thing is not a missile, no damage
      // is inflicted, and momentum is reduced if object hit is solid.

      if(!(clip.thing->flags & MF_MISSILE))
      {
         if(!(thing->flags & MF_SOLID))
            return true;
         else
         {
            clip.thing->momx = -clip.thing->momx;
            clip.thing->momy = -clip.thing->momy;
            if(!(clip.thing->flags & MF_NOGRAVITY))
            {
               clip.thing->momx >>= 2;
               clip.thing->momy >>= 2;
            }
            return false;
         }
      }

      if(!(thing->flags & MF_SHOOTABLE))
         return !(thing->flags & MF_SOLID); // didn't do any damage

      // damage / explode
      
      damage = ((P_Random(pr_damage)%8)+1)*clip.thing->damage;
      P_DamageMobj(thing, clip.thing, clip.thing->target, damage,
                   clip.thing->info->mod);

      // don't traverse any more
      return false;
   }

   // haleyjd 1/16/00: Pushable objects -- at last!
   //   This is remarkably simpler than I had anticipated!
   
   if(thing->flags2 & MF2_PUSHABLE && !(clip.thing->flags3 & MF3_CANNOTPUSH))
   {
      // transfer one-fourth momentum along the x and y axes
      thing->momx += clip.thing->momx / 4;
      thing->momy += clip.thing->momy / 4;
   }

   // check for special pickup
   
   if(thing->flags & MF_SPECIAL)
      return P_CheckPickUp(thing);

   // killough 3/16/98: Allow non-solid moving objects to move through solid
   // ones, by allowing the moving thing (clip.thing) to move if it's non-solid,
   // despite another solid thing being in the way.
   // killough 4/11/98: Treat no-clipping things as not blocking

   // haleyjd: needed for old demos after all?
   if(demo_compatibility)
      return !(thing->flags & MF_SOLID);
   else
      return !((thing->flags & MF_SOLID && !(thing->flags & MF_NOCLIP))
               && (clip.thing->flags & MF_SOLID || demo_compatibility));

   //return !(thing->flags & MF_SOLID);   // old code -- killough
}


//
// Check_Sides
//
// This routine checks for Lost Souls trying to be spawned      // phares
// across 1-sided lines, impassible lines, or "monsters can't   //   |
// cross" lines. Draw an imaginary line between the PE          //   V
// and the new Lost Soul spawn spot. If that line crosses
// a 'blocking' line, then disallow the spawn. Only search
// lines in the blocks of the blockmap where the bounding box
// of the trajectory line resides. Then check bounding box
// of the trajectory vs. the bounding box of each blocking
// line to see if the trajectory and the blocking line cross.
// Then check the PE and LS to see if they're on different
// sides of the blocking line. If so, return true, otherwise
// false.
//
bool Check_Sides(Mobj *actor, int x, int y)
{
   int bx,by,xl,xh,yl,yh;
   
   pe_x = actor->x;
   pe_y = actor->y;
   ls_x = x;
   ls_y = y;

   // Here is the bounding box of the trajectory
   
   clip.bbox[BOXLEFT]   = pe_x < x ? pe_x : x;
   clip.bbox[BOXRIGHT]  = pe_x > x ? pe_x : x;
   clip.bbox[BOXTOP]    = pe_y > y ? pe_y : y;
   clip.bbox[BOXBOTTOM] = pe_y < y ? pe_y : y;

   // Determine which blocks to look in for blocking lines
   
   xl = (clip.bbox[BOXLEFT]   - bmaporgx)>>MAPBLOCKSHIFT;
   xh = (clip.bbox[BOXRIGHT]  - bmaporgx)>>MAPBLOCKSHIFT;
   yl = (clip.bbox[BOXBOTTOM] - bmaporgy)>>MAPBLOCKSHIFT;
   yh = (clip.bbox[BOXTOP]    - bmaporgy)>>MAPBLOCKSHIFT;

   // xl->xh, yl->yh determine the mapblock set to search

   validcount++; // prevents checking same line twice
   for(bx = xl ; bx <= xh ; bx++)
      for (by = yl ; by <= yh ; by++)
         if(!P_BlockLinesIterator(bx,by,PIT_CrossLine))
            return true;                                          //   ^
   return false;                                                  //   |
}                                                                 // phares

//
// MOVEMENT CLIPPING
//

//
// P_CheckPosition
// This is purely informative, nothing is modified
// (except things picked up).
//
// in:
//  a Mobj (can be valid or invalid)
//  a position to be checked
//   (doesn't need to be related to the Mobj->x,y)
//
// during:
//  special things are touched if MF_PICKUP
//  early out on solid lines?
//
// out:
//  newsubsec
//  floorz
//  ceilingz
//  tmdropoffz
//   the lowest point contacted
//   (monsters won't move to a dropoff)
//  speciallines[]
//  numspeciallines
//
bool P_CheckPosition(Mobj *thing, fixed_t x, fixed_t y) 
{
   int xl, xh, yl, yh, bx, by;
   subsector_t *newsubsec;

   // haleyjd: OVER_UNDER
   if(!comp[comp_overunder])
      return P_CheckPosition3D(thing, x, y);
   
   clip.thing = thing;
   
   clip.x = x;
   clip.y = y;
   
   clip.bbox[BOXTOP]    = y + clip.thing->radius;
   clip.bbox[BOXBOTTOM] = y - clip.thing->radius;
   clip.bbox[BOXRIGHT]  = x + clip.thing->radius;
   clip.bbox[BOXLEFT]   = x - clip.thing->radius;
   
   newsubsec = R_PointInSubsector(x,y);
   clip.floorline = clip.blockline = clip.ceilingline = NULL; // killough 8/1/98

   // Whether object can get out of a sticky situation:
   clip.unstuck = thing->player &&          // only players
      thing->player->mo == thing &&       // not voodoo dolls
      demo_version >= 203;                // not under old demos

   // The base floor / ceiling is from the subsector
   // that contains the point.
   // Any contacted lines the step closer together
   // will adjust them.

   clip.floorz = clip.dropoffz = newsubsec->sector->floorheight;
   clip.ceilingz = newsubsec->sector->ceilingheight;

   clip.secfloorz = clip.passfloorz = clip.floorz;
   clip.secceilz = clip.passceilz = clip.ceilingz;

   // haleyjd
   clip.floorpic = newsubsec->sector->floorpic;
   // SoM: 09/07/02: 3dsides monster fix
   clip.touch3dside = 0;
   validcount++;
   clip.numspechit = 0;

   if(clip.thing->flags & MF_NOCLIP)
      return true;

   // Check things first, possibly picking things up.
   // The bounding box is extended by MAXRADIUS
   // because Mobjs are grouped into mapblocks
   // based on their origin point, and can overlap
   // into adjacent blocks by up to MAXRADIUS units.

   xl = (clip.bbox[BOXLEFT]   - bmaporgx - MAXRADIUS) >> MAPBLOCKSHIFT;
   xh = (clip.bbox[BOXRIGHT]  - bmaporgx + MAXRADIUS) >> MAPBLOCKSHIFT;
   yl = (clip.bbox[BOXBOTTOM] - bmaporgy - MAXRADIUS) >> MAPBLOCKSHIFT;
   yh = (clip.bbox[BOXTOP]    - bmaporgy + MAXRADIUS) >> MAPBLOCKSHIFT;

   clip.BlockingMobj = NULL; // haleyjd 1/17/00: global hit reference

   for(bx = xl; bx <= xh; bx++)
   {
      for(by = yl; by <= yh; by++)
      {
         if(!P_BlockThingsIterator(bx, by, PIT_CheckThing))
            return false;
      }
   }

   // check lines
   
   clip.BlockingMobj = NULL; // haleyjd 1/17/00: global hit reference
   
   xl = (clip.bbox[BOXLEFT]   - bmaporgx) >> MAPBLOCKSHIFT;
   xh = (clip.bbox[BOXRIGHT]  - bmaporgx) >> MAPBLOCKSHIFT;
   yl = (clip.bbox[BOXBOTTOM] - bmaporgy) >> MAPBLOCKSHIFT;
   yh = (clip.bbox[BOXTOP]    - bmaporgy) >> MAPBLOCKSHIFT;

   for(bx = xl; bx <= xh; bx++)
   {
      for(by = yl; by <= yh; by++)
      {
         if(!P_BlockLinesIterator(bx, by, PIT_CheckLine))
            return false; // doesn't fit
      }
   }

   return true;
}

//
// P_CheckDropOffVanilla
//
// haleyjd 04/15/2010: Dropoff check for vanilla DOOM compatibility
//
static bool P_CheckDropOffVanilla(Mobj *thing, int dropoff)
{
   if(!(thing->flags & (MF_DROPOFF|MF_FLOAT)) &&
      clip.floorz - clip.dropoffz > 24 * FRACUNIT)
      return false; // don't stand over a dropoff

   return true;
}

//
// P_CheckDropOffBOOM
//
// haleyjd 04/15/2010: Dropoff check for BOOM compatibility
//
static bool P_CheckDropOffBOOM(Mobj *thing, int dropoff)
{
   // killough 3/15/98: Allow certain objects to drop off
   if(compatibility || !dropoff)
   {
      if(!(thing->flags & (MF_DROPOFF|MF_FLOAT)) &&
         clip.floorz - clip.dropoffz > 24 * FRACUNIT)
         return false; // don't stand over a dropoff
   }

   return true;
}

//
// P_CheckDropOffMBF
//
// haleyjd 04/15/2010: Dropoff check for MBF compatibility
//
// I am of the opinion that this is the single most-butchered segment of code
// in the entire engine.
//
static bool P_CheckDropOffMBF(Mobj *thing, int dropoff)
{
   // killough 3/15/98: Allow certain objects to drop off
   // killough 7/24/98, 8/1/98: 
   // Prevent monsters from getting stuck hanging off ledges
   // killough 10/98: Allow dropoffs in controlled circumstances
   // killough 11/98: Improve symmetry of clipping on stairs

   if(!(thing->flags & (MF_DROPOFF|MF_FLOAT)))
   {
      if(comp[comp_dropoff])
      {
         // haleyjd: note missing 202 compatibility... WOOPS!
         if(clip.floorz - clip.dropoffz > 24 * FRACUNIT)
            return false;
      }
      else if(!dropoff || (dropoff == 2 &&
                           (clip.floorz - clip.dropoffz > 128 * FRACUNIT ||
                            !thing->target || thing->target->z > clip.dropoffz)))
      {
         // haleyjd: I can't even mentally parse this statement with 
         // any certainty.
         if(!monkeys || demo_version < 203 ?
            clip.floorz - clip.dropoffz > 24 * FRACUNIT :
            thing->floorz - clip.floorz > 24 * FRACUNIT ||
            thing->dropoffz - clip.dropoffz > 24 * FRACUNIT)
            return false;
      }
      else
      {
         clip.felldown = !(thing->flags & MF_NOGRAVITY) && 
                         thing->z - clip.floorz > 24 * FRACUNIT;
      }
   }

   return true;
}

static bool on3dmidtex;

//
// P_CheckDropOffEE
//
// haleyjd 04/15/2010: Dropoff checking code for Eternity.
//
static bool P_CheckDropOffEE(Mobj *thing, int dropoff)
{
   fixed_t floorz = clip.floorz;

   // haleyjd: OVER_UNDER:
   // [RH] If the thing is standing on something, use its current z as 
   // the floorz. This is so that it does not walk off of things onto a 
   // drop off.
   if(!comp[comp_overunder] && thing->intflags & MIF_ONMOBJ)
      floorz = thing->z > clip.floorz ? thing->z : clip.floorz;

   if(!(thing->flags & (MF_DROPOFF|MF_FLOAT)))
   {
      // haleyjd 11/10/04: 3dMidTex: you are never allowed to pass 
      // over a tall dropoff when on 3DMidTex lines. Note tmfloorz
      // considers 3DMidTex, so you can still move across 3DMidTex
      // lines that pass over sector dropoffs, as long as the dropoff
      // between the 3DMidTex lines is <= 24 units.

      if(on3dmidtex)
      {
         // allow appropriate forced dropoff behavior
         if(!dropoff || (dropoff == 2 && 
                         (thing->z - clip.floorz > 128*FRACUNIT ||
                          !thing->target || thing->target->z > clip.floorz)))
         {
            // deny any move resulting in a difference > 24
            if(thing->z - clip.floorz > 24*FRACUNIT)
               return false;
         }
         else  // dropoff allowed
         {
            clip.felldown = !(thing->flags & MF_NOGRAVITY) &&
                           thing->z - clip.floorz > 24*FRACUNIT;
         }
         
         return true;
      }

      if(comp[comp_dropoff])
      {
         if(clip.floorz - clip.dropoffz > 24*FRACUNIT)
            return false; // don't stand over a dropoff
      }
      else if(!dropoff || 
              (dropoff == 2 &&  // large jump down (e.g. dogs)
               (floorz - clip.dropoffz > 128*FRACUNIT || 
                !thing->target || thing->target->z > clip.dropoffz)))
      {
         // haleyjd 04/14/10: This is so impossible to read that I have
         // had to restore it, because I cannot be confident that any of 
         // my interpretations of it are correct relative to C grammar.

         if(!monkeys || demo_version < 203 ?
            floorz - clip.dropoffz > 24*FRACUNIT :
            thing->floorz  - floorz > 24*FRACUNIT ||
            thing->dropoffz - clip.dropoffz > 24*FRACUNIT)
            return false;
      }
      else  // dropoff allowed -- check for whether it fell more than 24
      {
         clip.felldown = !(thing->flags & MF_NOGRAVITY) &&
                        thing->z - floorz > 24*FRACUNIT;
      }
   }

   return true;
}

typedef bool (*dropoff_func_t)(Mobj *, int);

//
// P_TryMove
//
// Attempt to move to a new position,
// crossing special lines unless MF_TELEPORT is set.
//
// killough 3/15/98: allow dropoff as option
//
bool P_TryMove(Mobj *thing, fixed_t x, fixed_t y, int dropoff)
{
   fixed_t oldx, oldy, oldz;
   dropoff_func_t dropofffunc;
   
   // haleyjd 11/10/04: 3dMidTex: determine if a thing is on a line:
   // passfloorz is the floor as determined from sectors and 3DMidTex.
   // secfloorz is the floor as determined only from sectors.
   // If the two are unequal, passfloorz is the thing's floorz, and
   // the thing is at its floorz, then it is on a 3DMidTex line.
   // Complicated. x_x

   on3dmidtex = (thing->passfloorz == thing->floorz &&
                 thing->passfloorz != thing->secfloorz &&
                 thing->z == thing->floorz);
   
   clip.felldown = clip.floatok = false;               // killough 11/98

   // haleyjd: OVER_UNDER
   if(!comp[comp_overunder])
   {
      oldz = thing->z;

      if(!P_CheckPosition3D(thing, x, y))
      {
         // Solid wall or thing
         if(!clip.BlockingMobj || clip.BlockingMobj->player || !thing->player)
            return false;
         else
         {
            // haleyjd: yikes...
            if(clip.BlockingMobj->z + clip.BlockingMobj->height-thing->z > 24*FRACUNIT || 
               (clip.BlockingMobj->subsector->sector->ceilingheight
                 - (clip.BlockingMobj->z + clip.BlockingMobj->height) < thing->height) ||
               (clip.ceilingz - (clip.BlockingMobj->z + clip.BlockingMobj->height) 
                 < thing->height))
            {
               return false;
            }
            
            // haleyjd: hack for touchies: don't allow running through them when
            // they die until they become non-solid (just being a corpse isn't 
            // good enough)
            if(clip.BlockingMobj->flags & MF_TOUCHY)
            {
               if(clip.BlockingMobj->health <= 0)
                  return false;
            }
         }
         if(!(clip.thing->flags3 & MF3_PASSMOBJ))
         {
            thing->z = oldz;
            return false;
         }
      }
   }
   else if(!P_CheckPosition(thing, x, y))
      return false;   // solid wall or thing

   if(!(thing->flags & MF_NOCLIP))
   {
      bool ret = clip.unstuck 
                    && !(clip.ceilingline && untouched(clip.ceilingline))
                    && !(  clip.floorline && untouched(  clip.floorline));

      // killough 7/26/98: reformatted slightly
      // killough 8/1/98: Possibly allow escape if otherwise stuck
      // haleyjd: OVER_UNDER: broke up impossible-to-understand predicate

      if(clip.ceilingz - clip.floorz < thing->height) // doesn't fit
         return ret;
         
      // mobj must lower to fit
      if((clip.floatok = true, !(thing->flags & MF_TELEPORT) &&
          clip.ceilingz - thing->z < thing->height))
         return ret;          

      if(!(thing->flags & MF_TELEPORT) && !(thing->flags3 & MF3_FLOORMISSILE))
      {
         // too big a step up
         if(clip.floorz - thing->z > 24*FRACUNIT)
            return ret;
         else if(!comp[comp_overunder] && thing->z < clip.floorz)
         { 
            // haleyjd: OVER_UNDER:
            // [RH] Check to make sure there's nothing in the way for the step up
            fixed_t savedz = thing->z;
            bool good;
            thing->z = clip.floorz;
            good = P_TestMobjZ(thing);
            thing->z = savedz;
            if(!good)
               return false;
         }
      }
      
      // haleyjd: dropoff handling moved to functions above for my sanity.
      // May I NEVER have to do something like this, ever again.
      if(demo_version < 200)                 // DOOM 1.9
         dropofffunc = P_CheckDropOffVanilla;
      else if(demo_version <= 202)           // BOOM
         dropofffunc = P_CheckDropOffBOOM;
      else if(demo_version == 203)           // MBF
         dropofffunc = P_CheckDropOffMBF;
      else                                   // EE
         dropofffunc = P_CheckDropOffEE;

      if(!dropofffunc(thing, dropoff))
         return false; // don't stand over a dropoff

      if(thing->flags & MF_BOUNCES &&    // killough 8/13/98
         !(thing->flags & (MF_MISSILE|MF_NOGRAVITY)) &&
         !sentient(thing) && clip.floorz - thing->z > 16*FRACUNIT)
      {
         return false; // too big a step up for bouncers under gravity
      }

      // killough 11/98: prevent falling objects from going up too many steps
      if(thing->intflags & MIF_FALLING && clip.floorz - thing->z >
         FixedMul(thing->momx,thing->momx)+FixedMul(thing->momy,thing->momy))
      {
         return false;
      }

      // haleyjd: CANTLEAVEFLOORPIC flag
      if((thing->flags2 & MF2_CANTLEAVEFLOORPIC) &&
         (clip.floorpic != thing->subsector->sector->floorpic ||
          clip.floorz - thing->z != 0))
      {
         // thing must stay within its current floor type
         return false;
      }
   }

   // the move is ok,
   // so unlink from the old position and link into the new position

   P_UnsetThingPosition (thing);
   
   oldx = thing->x;
   oldy = thing->y;
   thing->floorz = clip.floorz;
   thing->ceilingz = clip.ceilingz;
   thing->dropoffz = clip.dropoffz;      // killough 11/98: keep track of dropoffs
   thing->passfloorz = clip.passfloorz;
   thing->passceilz = clip.passceilz;
   thing->secfloorz = clip.secfloorz;
   thing->secceilz = clip.secceilz;

   thing->x = x;
   thing->y = y;
   
   P_SetThingPosition(thing);

   // haleyjd 08/07/04: new footclip system
   P_AdjustFloorClip(thing);

   // if any special lines were hit, do the effect
   // killough 11/98: simplified
   if(!(thing->flags & (MF_TELEPORT | MF_NOCLIP)))
   {
      while(clip.numspechit--)
      {
// PTODO
#ifdef R_LINKEDPORTALS
         if(clip.spechit[clip.numspechit]->pflags & PS_PASSABLE)
         {
            // SoM: if the mobj is touching a portal line, and the line is behind
            // the mobj no matter what the previous lineside was, we missed the 
            // teleport and NEED to do so now.
            if(P_PointOnLineSide(thing->x, thing->y, clip.spechit[clip.numspechit]))
            {
               linkoffset_t *link = 
                  P_GetLinkOffset(clip.spechit[clip.numspechit]->frontsector->groupid, 
                                  clip.spechit[clip.numspechit]->portal->data.link.toid);
               EV_PortalTeleport(thing, link);
            }
         }
#endif
         if(clip.spechit[clip.numspechit]->special)  // see if the line was crossed
         {
            int oldside;
            if((oldside = P_PointOnLineSide(oldx, oldy, clip.spechit[clip.numspechit])) !=
               P_PointOnLineSide(thing->x, thing->y, clip.spechit[clip.numspechit]))
            {
               if(serverside)
               {
                  if(CS_SERVER)
                  {
                     SV_BroadcastLineCrossed(
                        thing, clip.spechit[clip.numspechit], oldside
                     );
                  }
                  P_CrossSpecialLine(
                     clip.spechit[clip.numspechit], oldside, thing
                  );
               }
            }
         }
      }

      // haleyjd 01/09/07: do not leave numspechit == -1
      clip.numspechit = 0;
   }
   
   return true;
}

//
// PIT_ApplyTorque
//
// killough 9/12/98:
//
// Apply "torque" to objects hanging off of ledges, so that they
// fall off. It's not really torque, since Doom has no concept of
// rotation, but it's a convincing effect which avoids anomalies
// such as lifeless objects hanging more than halfway off of ledges,
// and allows objects to roll off of the edges of moving lifts, or
// to slide up and then back down stairs, or to fall into a ditch.
// If more than one linedef is contacted, the effects are cumulative,
// so balancing is possible.
//
static bool PIT_ApplyTorque(line_t *ld)
{
   if(ld->backsector &&       // If thing touches two-sided pivot linedef
      clip.bbox[BOXRIGHT]  > ld->bbox[BOXLEFT]  &&
      clip.bbox[BOXLEFT]   < ld->bbox[BOXRIGHT] &&
      clip.bbox[BOXTOP]    > ld->bbox[BOXBOTTOM] &&
      clip.bbox[BOXBOTTOM] < ld->bbox[BOXTOP] &&
      P_BoxOnLineSide(clip.bbox, ld) == -1)
   {
      Mobj *mo = clip.thing;

      fixed_t dist =                               // lever arm
         + (ld->dx >> FRACBITS) * (mo->y >> FRACBITS)
         - (ld->dy >> FRACBITS) * (mo->x >> FRACBITS) 
         - (ld->dx >> FRACBITS) * (ld->v1->y >> FRACBITS)
         + (ld->dy >> FRACBITS) * (ld->v1->x >> FRACBITS);

      if(dist < 0 ?                               // dropoff direction
         ld->frontsector->floorheight < mo->z &&
         ld->backsector->floorheight >= mo->z :
         ld->backsector->floorheight < mo->z &&
         ld->frontsector->floorheight >= mo->z)
      {
         // At this point, we know that the object straddles a two-sided
         // linedef, and that the object's center of mass is above-ground.

         fixed_t x = D_abs(ld->dx), y = D_abs(ld->dy);

         if(y > x)
         {
            fixed_t t = x;
            x = y;
            y = t;
         }

         y = finesine[(tantoangle[FixedDiv(y,x)>>DBITS] +
                      ANG90) >> ANGLETOFINESHIFT];

         // Momentum is proportional to distance between the
         // object's center of mass and the pivot linedef.
         //
         // It is scaled by 2^(OVERDRIVE - gear). When gear is
         // increased, the momentum gradually decreases to 0 for
         // the same amount of pseudotorque, so that oscillations
         // are prevented, yet it has a chance to reach equilibrium.

         dist = FixedDiv(FixedMul(dist, (mo->gear < OVERDRIVE) ?
                 y << -(mo->gear - OVERDRIVE) :
                 y >> +(mo->gear - OVERDRIVE)), x);

         // Apply momentum away from the pivot linedef.
                 
         x = FixedMul(ld->dy, dist);
         y = FixedMul(ld->dx, dist);

         // Avoid moving too fast all of a sudden (step into "overdrive")

         dist = FixedMul(x,x) + FixedMul(y,y);

         while(dist > FRACUNIT*4 && mo->gear < MAXGEAR)
            ++mo->gear, x >>= 1, y >>= 1, dist >>= 1;
         
         mo->momx -= x;
         mo->momy += y;
      }
   }
   return true;
}

//
// P_ApplyTorque
//
// killough 9/12/98
// Applies "torque" to objects, based on all contacted linedefs
//
void P_ApplyTorque(Mobj *mo)
{
   int xl = ((clip.bbox[BOXLEFT] = 
              mo->x - mo->radius) - bmaporgx) >> MAPBLOCKSHIFT;
   int xh = ((clip.bbox[BOXRIGHT] = 
              mo->x + mo->radius) - bmaporgx) >> MAPBLOCKSHIFT;
   int yl = ((clip.bbox[BOXBOTTOM] =
              mo->y - mo->radius) - bmaporgy) >> MAPBLOCKSHIFT;
   int yh = ((clip.bbox[BOXTOP] = 
      mo->y + mo->radius) - bmaporgy) >> MAPBLOCKSHIFT;
   int bx,by,flags = mo->intflags; //Remember the current state, for gear-change

   clip.thing = mo;
   validcount++; // prevents checking same line twice
      
   for(bx = xl ; bx <= xh ; bx++)
      for(by = yl ; by <= yh ; by++)
         P_BlockLinesIterator(bx, by, PIT_ApplyTorque);
      
   // If any momentum, mark object as 'falling' using engine-internal flags
   if (mo->momx | mo->momy)
      mo->intflags |= MIF_FALLING;
   else  // Clear the engine-internal flag indicating falling object.
      mo->intflags &= ~MIF_FALLING;

   // If the object has been moving, step up the gear.
   // This helps reach equilibrium and avoid oscillations.
   //
   // Doom has no concept of potential energy, much less
   // of rotation, so we have to creatively simulate these 
   // systems somehow :)

   if(!((mo->intflags | flags) & MIF_FALLING))  // If not falling for a while,
      mo->gear = 0;                             // Reset it to full strength
   else if(mo->gear < MAXGEAR)                  // Else if not at max gear,
      mo->gear++;                               // move up a gear
}

//
// P_ThingHeightClip
//
// Takes a valid thing and adjusts the thing->floorz,
// thing->ceilingz, and possibly thing->z.
// This is called for all nearby monsters
// whenever a sector changes height.
// If the thing doesn't fit,
// the z will be set to the lowest value
// and false will be returned.
//
static bool P_ThingHeightClip(Mobj *thing)
{
   bool onfloor = thing->z == thing->floorz;
   fixed_t oldfloorz = thing->floorz; // haleyjd

   P_CheckPosition(thing, thing->x, thing->y);
  
   // what about stranding a monster partially off an edge?
   // killough 11/98: Answer: see below (upset balance if hanging off ledge)
   
   thing->floorz = clip.floorz;
   thing->ceilingz = clip.ceilingz;
   thing->dropoffz = clip.dropoffz;         // killough 11/98: remember dropoffs

   thing->passfloorz = clip.passfloorz;
   thing->passceilz = clip.passceilz;
   thing->secfloorz = clip.secfloorz;
   thing->secceilz = clip.secceilz;

   // haleyjd 09/19/06: floatbobbers require special treatment here now
   if(thing->flags2 & MF2_FLOATBOB)
   {
      if(thing->floorz > oldfloorz || !(thing->flags & MF_NOGRAVITY))
         thing->z = thing->z - oldfloorz + thing->floorz;

      if(thing->z + thing->height > thing->ceilingz)
         thing->z = thing->ceilingz - thing->height;
   }
   else if(onfloor)  // walking monsters rise and fall with the floor
   {
      thing->z = thing->floorz;
      
      // killough 11/98: Possibly upset balance of objects hanging off ledges
      if(thing->intflags & MIF_FALLING && thing->gear >= MAXGEAR)
         thing->gear = 0;
   }
   else          // don't adjust a floating monster unless forced to
      if(thing->z + thing->height > thing->ceilingz)
         thing->z = thing->ceilingz - thing->height;

   return thing->ceilingz - thing->floorz >= thing->height;
}

//
// SLIDE MOVE
// Allows the player to slide along any angled walls.
//

// killough 8/2/98: make variables static
static fixed_t   bestslidefrac;
static fixed_t   secondslidefrac;
static line_t    *bestslideline;
static line_t    *secondslideline;
static Mobj    *slidemo;
static fixed_t   tmxmove;
static fixed_t   tmymove;

//
// P_HitSlideLine
// Adjusts the xmove / ymove
// so that the next move will slide along the wall.
//
// If the floor is icy, then you can bounce off a wall.             // phares
//
static void P_HitSlideLine(line_t *ld)
{
   int     side;
   angle_t lineangle;
   angle_t moveangle;
   angle_t deltaangle;
   fixed_t movelen;
   fixed_t newlen;
   bool icyfloor;  // is floor icy?

   // phares:
   // Under icy conditions, if the angle of approach to the wall
   // is more than 45 degrees, then you'll bounce and lose half
   // your momentum. If less than 45 degrees, you'll slide along
   // the wall. 45 is arbitrary and is believable.
   //
   // Check for the special cases of horz or vert walls.

   // haleyjd 04/11/10: BOOM friction compatibility fixes
   if(demo_version >= 203)
   {
      // killough 10/98: only bounce if hit hard (prevents wobbling)
      icyfloor =
         P_AproxDistance(tmxmove, tmymove) > 4*FRACUNIT &&
         variable_friction &&  // killough 8/28/98: calc friction on demand
         slidemo->z <= slidemo->floorz &&
         P_GetFriction(slidemo, NULL) > ORIG_FRICTION;
   }
   else
   {
      extern bool onground;
      icyfloor = !compatibility &&
         variable_friction &&
         slidemo->player &&
         onground && 
         slidemo->friction > ORIG_FRICTION;
   }

   if(ld->slopetype == ST_HORIZONTAL)
   {
      if(icyfloor && D_abs(tmymove) > D_abs(tmxmove))
      {
         // haleyjd: only the player should oof
         if(slidemo->player)
            S_StartSound(slidemo, GameModeInfo->playerSounds[sk_oof]); // oooff!
         tmxmove /= 2; // absorb half the momentum
         tmymove = -tmymove/2;
      }
      else
         tmymove = 0; // no more movement in the Y direction
      return;
   }

   if(ld->slopetype == ST_VERTICAL)
   {
      if(icyfloor && D_abs(tmxmove) > D_abs(tmymove))
      {
         // haleyjd: only the player should oof
         if(slidemo->player)
            S_StartSound(slidemo, GameModeInfo->playerSounds[sk_oof]); // oooff!
         tmxmove = -tmxmove/2; // absorb half the momentum
         tmymove /= 2;
      }
      else // phares
         tmxmove = 0; // no more movement in the X direction
      return;
   }

   // The wall is angled. Bounce if the angle of approach is  // phares
   // less than 45 degrees.

   side = P_PointOnLineSide (slidemo->x, slidemo->y, ld);
   
   lineangle = P_PointToAngle (0,0, ld->dx, ld->dy);
   if(side == 1)
      lineangle += ANG180;
   moveangle = P_PointToAngle (0,0, tmxmove, tmymove);

   // killough 3/2/98:
   // The moveangle+=10 breaks v1.9 demo compatibility in
   // some demos, so it needs demo_compatibility switch.
   
   if(!demo_compatibility)
      moveangle += 10;
   // ^ prevents sudden path reversal due to rounding error // phares

   deltaangle = moveangle-lineangle;
   movelen = P_AproxDistance (tmxmove, tmymove);

   if(icyfloor && deltaangle > ANG45 && deltaangle < ANG90+ANG45)
   {
      // haleyjd: only the player should oof
      if(slidemo->player)
         S_StartSound(slidemo, GameModeInfo->playerSounds[sk_oof]); // oooff!
      moveangle = lineangle - deltaangle;
      movelen /= 2; // absorb
      moveangle >>= ANGLETOFINESHIFT;
      tmxmove = FixedMul (movelen, finecosine[moveangle]);
      tmymove = FixedMul (movelen, finesine[moveangle]);
   }
   else
   {
      if(deltaangle > ANG180)
         deltaangle += ANG180;
      
      //  I_Error ("SlideLine: ang>ANG180");
      
      lineangle >>= ANGLETOFINESHIFT;
      deltaangle >>= ANGLETOFINESHIFT;
      newlen = FixedMul (movelen, finecosine[deltaangle]);
      tmxmove = FixedMul (newlen, finecosine[lineangle]);
      tmymove = FixedMul (newlen, finesine[lineangle]);
   }
}

//
// PTR_SlideTraverse
//
static bool PTR_SlideTraverse(intercept_t *in)
{
   line_t *li;
   
#ifdef RANGECHECK
   if(!in->isaline)
      I_Error("PTR_SlideTraverse: not a line?\n");
#endif

   li = in->d.line;
   
   if(!(li->flags & ML_TWOSIDED))
   {
      if(P_PointOnLineSide (slidemo->x, slidemo->y, li))
         return true; // don't hit the back side
      goto isblocking;
   }

   // haleyjd 04/30/11: 'Block everything' lines block sliding
   if(li->extflags & EX_ML_BLOCKALL)
      goto isblocking;

   // set openrange, opentop, openbottom.
   // These define a 'window' from one sector to another across a line
   
   P_LineOpening(li, slidemo);
   
   if(clip.openrange < slidemo->height)
      goto isblocking;  // doesn't fit
   
   if(clip.opentop - slidemo->z < slidemo->height)
      goto isblocking;  // mobj is too high
   
   if(clip.openbottom - slidemo->z > 24*FRACUNIT )
      goto isblocking;  // too big a step up
   else if(!comp[comp_overunder] &&
           slidemo->z < clip.openbottom) // haleyjd: OVER_UNDER
   { 
      // [RH] Check to make sure there's nothing in the way for the step up
      bool good;
      fixed_t savedz = slidemo->z;
      slidemo->z = clip.openbottom;
      good = P_TestMobjZ(slidemo);
      slidemo->z = savedz;
      if(!good)
         goto isblocking;
   }
   
   // this line doesn't block movement
   
   return true;
   
   // the line does block movement,
   // see if it is closer than best so far

isblocking:
   
   if(in->frac < bestslidefrac)
   {
      secondslidefrac = bestslidefrac;
      secondslideline = bestslideline;
      bestslidefrac = in->frac;
      bestslideline = li;
   }
   
   return false; // stop
}

//
// P_SlideMove
//
// The momx / momy move is bad, so try to slide along a wall.
// Find the first line hit, move flush to it, and slide along it.
//
// This is a kludgy mess.
//
// killough 11/98: reformatted
//
void P_SlideMove(Mobj *mo)
{
   int hitcount = 3;
   
   slidemo = mo; // the object that's sliding
   
   do
   {
      fixed_t leadx, leady, trailx, traily;

      if(!--hitcount)
         goto stairstep;   // don't loop forever

      // trace along the three leading corners
      
      if(mo->momx > 0)
         leadx = mo->x + mo->radius, trailx = mo->x - mo->radius;
      else
         leadx = mo->x - mo->radius, trailx = mo->x + mo->radius;

      if(mo->momy > 0)
         leady = mo->y + mo->radius, traily = mo->y - mo->radius;
      else
         leady = mo->y - mo->radius, traily = mo->y + mo->radius;

      bestslidefrac = FRACUNIT+1;
      
      P_PathTraverse(leadx, leady, leadx+mo->momx, leady+mo->momy,
                     PT_ADDLINES, PTR_SlideTraverse);
      P_PathTraverse(trailx, leady, trailx+mo->momx, leady+mo->momy,
                     PT_ADDLINES, PTR_SlideTraverse);
      P_PathTraverse(leadx, traily, leadx+mo->momx, traily+mo->momy,
                     PT_ADDLINES, PTR_SlideTraverse);

      // move up to the wall

      if(bestslidefrac == FRACUNIT+1)
      {
         // the move must have hit the middle, so stairstep
         
         stairstep:
      
         // killough 3/15/98: Allow objects to drop off ledges
         //
         // phares 5/4/98: kill momentum if you can't move at all
         // This eliminates player bobbing if pressed against a wall
         // while on ice.
         //
         // killough 10/98: keep buggy code around for old Boom demos
         
         // haleyjd: yet another compatibility fix by cph -- the
         // fix is only necessary for boom v2.01

         if(!P_TryMove(mo, mo->x, mo->y + mo->momy, true))
            if(!P_TryMove(mo, mo->x + mo->momx, mo->y, true))	      
               if(demo_version == 201)
                  mo->momx = mo->momy = 0;
               
         break;
      }

      // fudge a bit to make sure it doesn't hit
      
      if ((bestslidefrac -= 0x800) > 0)
      {
         fixed_t newx = FixedMul(mo->momx, bestslidefrac);
         fixed_t newy = FixedMul(mo->momy, bestslidefrac);
         
         // killough 3/15/98: Allow objects to drop off ledges
         
         if(!P_TryMove(mo, mo->x+newx, mo->y+newy, true))
            goto stairstep;
      }

      // Now continue along the wall.
      // First calculate remainder.
      
      bestslidefrac = FRACUNIT-(bestslidefrac+0x800);
      
      if(bestslidefrac > FRACUNIT)
         bestslidefrac = FRACUNIT;
      
      if(bestslidefrac <= 0)
         break;

      tmxmove = FixedMul(mo->momx, bestslidefrac);
      tmymove = FixedMul(mo->momy, bestslidefrac);
      
      P_HitSlideLine(bestslideline); // clip the moves
      
      mo->momx = tmxmove;
      mo->momy = tmymove;
      
      // killough 10/98: affect the bobbing the same way (but not voodoo dolls)
      if(mo->player && mo->player->mo == mo)
      {
         if(D_abs(mo->player->momx) > D_abs(tmxmove))
            mo->player->momx = tmxmove;
         if(D_abs(mo->player->momy) > D_abs(tmymove))
            mo->player->momy = tmymove;
      }
   }  // killough 3/15/98: Allow objects to drop off ledges:
   while(!P_TryMove(mo, mo->x+tmxmove, mo->y+tmymove, true));
}

//
// RADIUS ATTACK
//

// haleyjd 09/23/09: repair to non-reentrancy and stack-fault issues in
// PIT_RadiusAttack - information is grouped into a structure, and outside
// of old demos, the following are true:
// * bombdata_t's will be pushed and popped for recursive explosions
// * a limit of 128 recursive explosions is enforced

typedef struct bombdata_s
{
   Mobj *bombsource;
   Mobj *bombspot;
   int     bombdamage;
   int     bombmod;    // haleyjd 07/13/03
} bombdata_t;

#define MAXBOMBS 128               // a static limit to prevent stack faults.
static int bombindex;              // current index into bombs array
static bombdata_t bombs[MAXBOMBS]; // bombs away!
static bombdata_t *theBomb;        // it's the bomb, man. (the current explosion)

//
// P_CheckRadiusAttack
//
// Checks that a radius attack should affect the passed Mobj
//
// [CG] Broke out of PIT_RadiusAttack for use by both it and
//      PIT_3DRadiusAttack.
static bool P_CheckRadiusAttack(Mobj *thing)
{
   // killough 8/20/98: allow bouncers to take damage 
   // (missile bouncers are already excluded with MF_NOBLOCKMAP)
   
   if(!(thing->flags & (MF_SHOOTABLE | MF_BOUNCES)))
      return true;
   
   // Boss spider and cyborg
   // take no damage from concussion.
   
   // killough 8/10/98: allow grenades to hurt anyone, unless
   // fired by Cyberdemons, in which case it won't hurt Cybers.   
   // haleyjd 09/21/09: do this only in old demos because it really
   // doesn't make sense with our newer features.

   if(demo_version < 335 && theBomb->bombspot->flags & MF_BOUNCES)
   {
      static int cyberType = -1;
      
      if(cyberType == -1)
         cyberType = E_ThingNumForDEHNum(MT_CYBORG);

      if(thing->type == cyberType && theBomb->bombsource->type == cyberType)
         return true;
   }
   else if((thing->flags2 & MF2_BOSS || thing->flags4 & MF4_NORADIUSDMG) &&
<<<<<<< HEAD
           !(theBomb->bombspot->flags4 && MF4_FORCERADIUSDMG))
=======
           !(bombspot->flags4 & MF4_FORCERADIUSDMG))
>>>>>>> 45fd53e9
   {      
      // haleyjd 05/22/99: exclude all bosses
      // haleyjd 09/21/09: support separate MF4_NORADIUSDMG flag and
      //                   force radius damage flag
      return true;
   }

   return false;
}

//
// PIT_RadiusAttack
//
// "bombsource" is the creature that caused the explosion at "bombspot".
//
static bool PIT_RadiusAttack(Mobj *thing)
{
   fixed_t dx, dy, dist;
   Mobj *bombspot   = theBomb->bombspot;
   Mobj *bombsource = theBomb->bombsource;
   
   if(P_CheckRadiusAttack(thing))
      return true;

   dx   = D_abs(thing->x - bombspot->x);
   dy   = D_abs(thing->y - bombspot->y);
   dist = dx > dy ? dx : dy;

   dist = (dist - thing->radius) >> FRACBITS;

   if(dist < 0)
      dist = 0;

   if(dist >= theBomb->bombdamage)
      return true;  // out of range

   if(P_CheckSight(thing, bombspot))      // must be in direct path
   {
      P_DamageMobj(thing, bombspot, bombsource, theBomb->bombdamage - dist, 
                   theBomb->bombmod);
   }
   
   return true;
}

//
// PIT_3DRadiusAttack
//
// [CG] Used to support rocket jumping in c/s.  This is really just simple
//      vector math.
//
static bool PIT_3DRadiusAttack(Mobj *thing)
{
   bool zvel, attacking_self;
   v3double_t thing_v, bomb_v;
   double bottom, top, height, middle, radius;
   double dist, thrust, z_thrust;
   double x_delta, y_delta, z_delta;
   int damage = theBomb->bombdamage;
   double damagef = theBomb->bombdamage;

   if(P_CheckRadiusAttack(thing))
      return true;

   thing_v.x    = M_FixedToDouble(thing->x);
   thing_v.y    = M_FixedToDouble(thing->y);

   radius = M_FixedToDouble(thing->radius);
   bottom = M_FixedToDouble(thing->z);
   height = M_FixedToDouble(thing->height);
   top    = bottom + height;
   middle = bottom + (height * .5);

   bomb_v.x = M_FixedToDouble(theBomb->bombspot->x);
   bomb_v.y = M_FixedToDouble(theBomb->bombspot->y);
   bomb_v.z = M_FixedToDouble(theBomb->bombspot->z);

   x_delta = D_abs(thing_v.x - bomb_v.x);
   y_delta = D_abs(thing_v.y - bomb_v.y);
   z_delta = D_abs(thing_v.z - bomb_v.z);

   if(bomb_v.z < bottom) // [CG] Applies upward Z velocity.
      thing_v.z = bottom;
   else if(bomb_v.z >= top) // [CG] Applies downward Z velocity.
      thing_v.z = top;
   else // [CG] Applies no Z velocity.
      thing_v.z = bomb_v.z;

   // [CG] Check if Z velocity should ever be applied.
   if(thing_v.z != bomb_v.z)
      zvel = true;
   else
      zvel = false;

   // [CG] Check if the owner of the bomb is the same as the target here.
   if(theBomb->bombsource == thing)
      attacking_self = true;
   else
      attacking_self = false;

   M_SubVec3(&bomb_v, &thing_v, &bomb_v);

   // [CG] Make sure fuzzy vector math doesn't set this to something other than
   //      zero if no Z velocity is to be applied.
   if(!zvel)
      bomb_v.z = 0.0;

   // [CG] Check to see if the explosion occurs inside the actor's hitbox
   //      (radius).  If not, the explosion acts on the actor's hitbox - as
   //      opposed to the actor's origin coordinates.  This is simulated by
   //      moving the explosion the magnitude of the radius closer to the
   //      actor's origin.
   if(zvel && sqrt((bomb_v.x * bomb_v.x) + (bomb_v.y * bomb_v.y)) <= radius)
      dist = bomb_v.z;
   else
      dist = M_LengthVec3(&bomb_v) - radius;

   if(dist <= 0.0)
      dist = 0.0;
   else
   {
      damage -= (int)dist;
      damagef -= dist;
   }

   if(damage <= 0)
      return true;

   if(attacking_self && cs_settings->radial_attack_self_damage != 1.0)
      damage = (damagef * cs_settings->radial_attack_self_damage);
   else if(!attacking_self && cs_settings->radial_attack_damage != 1.0)
      damage = (damagef * cs_settings->radial_attack_damage);

   P_DamageMobj(
      thing,
      theBomb->bombspot,
      theBomb->bombsource,
      damage,
      theBomb->bombmod
   );

   thrust = (damagef / 2.0) / (double)(thing->info->mass);

   /*
   printf("z_delta: %.4f.\n", z_delta);

   printf(
      "momx, momy, momz: %.4f/%.4f/%.4f.\n",
      M_FixedToDouble(thing->momx),
      M_FixedToDouble(thing->momy),
      M_FixedToDouble(thing->momz)
   );
   */

   thing->momx += M_DoubleToFixed(bomb_v.x * thrust);
   thing->momy += M_DoubleToFixed(bomb_v.y * thrust);

   z_thrust = z_delta * thrust;

   if(attacking_self && cs_settings->radial_attack_self_lift != 1.0)
      z_thrust *= cs_settings->radial_attack_self_lift;
   else if(!attacking_self && cs_settings->radial_attack_lift != 1.0)
      z_thrust *= cs_settings->radial_attack_lift;

   thing->momz += M_DoubleToFixed(z_thrust);

   /*
   printf(
      "momx, momy, momz: %.4f/%.4f/%.4f.\n",
      M_FixedToDouble(thing->momx),
      M_FixedToDouble(thing->momy),
      M_FixedToDouble(thing->momz)
   );
   */

   return true;
}

//
// P_RadiusAttack
//
// Source is the creature that caused the explosion at spot.
//   haleyjd 07/13/03: added method of death flag
//   haleyjd 09/23/09: adjustments for reentrancy and recursion limit
//
void P_RadiusAttack(Mobj *spot, Mobj *source, int damage, int mod)
{
   fixed_t  dist = (damage + MAXRADIUS) << FRACBITS;
   int yh = (spot->y + dist - bmaporgy) >> MAPBLOCKSHIFT;
   int yl = (spot->y - dist - bmaporgy) >> MAPBLOCKSHIFT;
   int xh = (spot->x + dist - bmaporgx) >> MAPBLOCKSHIFT;
   int xl = (spot->x - dist - bmaporgx) >> MAPBLOCKSHIFT;
   int x, y;

   if(demo_version >= 335)
   {
      // woops! let's not stack-fault.
      if(bombindex >= MAXBOMBS)
      {
         doom_printf(FC_ERROR "P_RadiusAttack: too many bombs!");
         return;
      }

      // set bomb pointer and increment index
      theBomb = &bombs[bombindex++];
   }
   else
      theBomb = &bombs[0]; // otherwise, we use bomb 0 for everything :(

   // set up us the bomb!
   theBomb->bombspot   = spot;
   theBomb->bombsource = source;
   theBomb->bombdamage = damage;
   theBomb->bombmod    = mod;
   
   // [CG] Rocket jumping (and other tricks) requires that rocket splash damage
   //      occurs in 3D, but this function only handles damage in 2D.  Because
   //      this causes demo desyncs, it's comp flagged.
   for(y = yl; y <= yh; ++y)
   {
      for(x = xl; x <= xh; ++x)
      {
         if((demo_version <= 340) || comp[comp_2dradatk])
            P_BlockThingsIterator(x, y, PIT_RadiusAttack);
         else
            P_BlockThingsIterator(x, y, PIT_3DRadiusAttack);
      }
   }

   if(demo_version >= 335 && bombindex > 0)
      theBomb = &bombs[--bombindex];
}

//
// SECTOR HEIGHT CHANGING
// After modifying a sectors floor or ceiling height,
// call this routine to adjust the positions
// of all things that touch the sector.
//
// If anything doesn't fit anymore, true will be returned.
// If crunch is true, they will take damage
//  as they are being crushed.
// If Crunch is false, you should set the sector height back
//  the way it was and call P_ChangeSector again
//  to undo the changes.
//

//
// PIT_ChangeSector
//
static bool PIT_ChangeSector(Mobj *thing)
{
   Mobj *mo;

   if(P_ThingHeightClip(thing))
      return true; // keep checking
   
   // crunch bodies to giblets
   if(thing->health <= 0)
   {
      // sf: clear the skin which will mess things up
      // haleyjd 03/11/03: only in Doom
      if(GameModeInfo->type == Game_DOOM)
      {
         thing->skin = NULL;
         P_SetMobjState(thing, E_SafeState(S_GIBS));
      }
      thing->flags &= ~MF_SOLID;
      thing->height = thing->radius = 0;
      return true;      // keep checking
   }

   // crunch dropped items
   if(thing->flags & MF_DROPPED)
   {
      if(serverside)
      {
         if(CS_SERVER)
            SV_BroadcastActorRemoved(thing);
         thing->removeThinker();
      }
      return true;      // keep checking
   }

   // killough 11/98: kill touchy things immediately
   if(thing->flags & MF_TOUCHY &&
      (thing->intflags & MIF_ARMED || sentient(thing)))
   {
      // kill object
      P_DamageMobj(thing, NULL, NULL, thing->health, MOD_CRUSH);
      return true;   // keep checking
   }

   if(!(thing->flags & MF_SHOOTABLE))
      return true;        // assume it is bloody gibs or something

   nofit = 1;
   
   // haleyjd 06/19/00: fix for invulnerable things -- no crusher effects
   // haleyjd 05/20/05: allow custom crushing damage

   if(crushchange > 0 && !(leveltime & 3))
   {
      if(thing->flags2 & MF2_INVULNERABLE || thing->flags2 & MF2_DORMANT)
         return true;

      P_DamageMobj(thing, NULL, NULL, crushchange, MOD_CRUSH);
      
      // haleyjd 06/26/06: NOBLOOD objects shouldn't bleed when crushed
      // haleyjd FIXME: needs compflag
      if(serverside && (demo_version < 333 || !(thing->flags & MF_NOBLOOD)))
      {
         // spray blood in a random direction
         mo = P_SpawnMobj(thing->x, thing->y, thing->z + thing->height/2,
                          E_SafeThingType(MT_BLOOD));
         
         // haleyjd 08/05/04: use new function
         mo->momx = P_SubRandom(pr_crush) << 12;
         mo->momy = P_SubRandom(pr_crush) << 12;         

         if(CS_SERVER)
            SV_BroadcastActorSpawned(mo);
      }
   }

   // keep checking (crush other things)
   return true;
}

//
// P_ChangeSector
//
// haleyjd: removed static; needed in p_floor.c
//
bool P_ChangeSector(sector_t *sector, int crunch)
{
   int x, y;
   
   nofit = 0;
   crushchange = crunch;
   
   // ARRGGHHH!!!!
   // This is horrendously slow!!!
   // killough 3/14/98
   
   // re-check heights for all things near the moving sector

   for(x=sector->blockbox[BOXLEFT] ; x<= sector->blockbox[BOXRIGHT] ; x++)
      for(y=sector->blockbox[BOXBOTTOM];y<= sector->blockbox[BOXTOP] ; y++)
         P_BlockThingsIterator(x, y, PIT_ChangeSector);
      
   return !!nofit;
}

//
// P_CheckSector
//
// jff 3/19/98 added to just check monsters on the periphery
// of a moving sector instead of all in bounding box of the
// sector. Both more accurate and faster.
//
// haleyjd: OVER_UNDER: pass down more information to P_ChangeSector3D
// when 3D object clipping is enabled.
//
bool P_CheckSector(sector_t *sector, int crunch, int amt, int floorOrCeil)
{
   msecnode_t *n;
   
   // killough 10/98: sometimes use Doom's method
   if(comp[comp_floors] && (demo_version >= 203 || demo_compatibility))
      return P_ChangeSector(sector, crunch);

   // haleyjd: call down to P_ChangeSector3D instead.
   if(!comp[comp_overunder])
      return P_ChangeSector3D(sector, crunch, amt, floorOrCeil);
   
   nofit = 0;
   crushchange = crunch;
   
   // killough 4/4/98: scan list front-to-back until empty or exhausted,
   // restarting from beginning after each thing is processed. Avoids
   // crashes, and is sure to examine all things in the sector, and only
   // the things which are in the sector, until a steady-state is reached.
   // Things can arbitrarily be inserted and removed and it won't mess up.
   //
   // killough 4/7/98: simplified to avoid using complicated counter
   
   // Mark all things invalid
   for(n = sector->touching_thinglist; n; n = n->m_snext)
      n->visited = false;
   
   do
   {
      for(n = sector->touching_thinglist; n; n = n->m_snext) // go through list
      {
         if(!n->visited)                     // unprocessed thing found
         {
            n->visited  = true;              // mark thing as processed
            if(!(n->m_thing->flags & MF_NOBLOCKMAP)) //jff 4/7/98 don't do these
               PIT_ChangeSector(n->m_thing); // process it
            break;                           // exit and start over
         }
      }
   }
   while(n); // repeat from scratch until all things left are marked valid
   
   return !!nofit;
}

// phares 3/21/98
//
// Maintain a freelist of msecnode_t's to reduce memory allocs and frees.

msecnode_t *headsecnode = NULL;

// sf: fix annoying crash on restarting levels
//
//      This crash occurred because the msecnode_t's are allocated as
//      PU_LEVEL. This meant that these were freed whenever a new level
//      was loaded or the level restarted. However, the actual list was
//      not emptied. As a result, msecnode_t's were being used that had
//      been freed back to the zone memory. I really do not understand
//      why boom or MBF never got this bug- or am I missing something?
//
//      additional comment 5/7/99
//      There _is_ code to free the list in g_game.c. But this is called
//      too late: some msecnode_t's are used during the loading of the
//      level. 
//
// haleyjd 05/11/09: This in fact was never a problem. Clear the pointer
// before or after Z_FreeTags; it doesn't matter as long as you clear it
// at some point in or before P_SetupLevel and before we start attaching
// Mobj's to sectors. I don't know what the hubbub above is about, but
// I almost copied this change into WinMBF unnecessarily. I will leave it
// be here, because as I said, changing it has no effect whatsoever.

//
// P_FreeSecNodeList
//
void P_FreeSecNodeList(void)
{
   headsecnode = NULL; // this is all thats needed to fix the bug
}

//
// P_GetSecnode
//
// Retrieves a node from the freelist. The calling routine should make sure it
// sets all fields properly.
//
// killough 11/98: reformatted
//
static msecnode_t *P_GetSecnode(void)
{
   msecnode_t *node;
   
   return headsecnode ?
      node = headsecnode, headsecnode = node->m_snext, node :
      (msecnode_t *)(Z_Malloc(sizeof *node, PU_LEVEL, NULL)); 
}

//
// P_PutSecnode
//
// Returns a node to the freelist.
//
static void P_PutSecnode(msecnode_t *node)
{
   node->m_snext = headsecnode;
   headsecnode = node;
}

//
// P_AddSecnode
//
// phares 3/16/98
// Searches the current list to see if this sector is already there. If 
// not, it adds a sector node at the head of the list of sectors this 
// object appears in. This is called when creating a list of nodes that
// will get linked in later. Returns a pointer to the new node.
//
// killough 11/98: reformatted
//
static msecnode_t *P_AddSecnode(sector_t *s, Mobj *thing, msecnode_t *nextnode)
{
   msecnode_t *node;
   
   for(node = nextnode; node; node = node->m_tnext)
   {
      if(node->m_sector == s)   // Already have a node for this sector?
      {
         node->m_thing = thing; // Yes. Setting m_thing says 'keep it'.
         return nextnode;
      }
   }

   // Couldn't find an existing node for this sector. Add one at the head
   // of the list.
   
   node = P_GetSecnode();
   
   node->visited = 0;  // killough 4/4/98, 4/7/98: mark new nodes unvisited.

   node->m_sector = s;         // sector
   node->m_thing  = thing;     // mobj
   node->m_tprev  = NULL;      // prev node on Thing thread
   node->m_tnext  = nextnode;  // next node on Thing thread
   
   if(nextnode)
      nextnode->m_tprev = node; // set back link on Thing

   // Add new node at head of sector thread starting at s->touching_thinglist
   
   node->m_sprev  = NULL;    // prev node on sector thread
   node->m_snext  = s->touching_thinglist; // next node on sector thread
   if(s->touching_thinglist)
      node->m_snext->m_sprev = node;
   return s->touching_thinglist = node;
}

//
// P_DelSecnode
//
// Deletes a sector node from the list of sectors this object appears in.
// Returns a pointer to the next node on the linked list, or NULL.
//
// killough 11/98: reformatted
//
static msecnode_t *P_DelSecnode(msecnode_t *node)
{
   if(node)
   {
      msecnode_t *tp = node->m_tprev;  // prev node on thing thread
      msecnode_t *tn = node->m_tnext;  // next node on thing thread
      msecnode_t *sp;  // prev node on sector thread
      msecnode_t *sn;  // next node on sector thread

      // Unlink from the Thing thread. The Thing thread begins at
      // sector_list and not from Mobj->touching_sectorlist.

      if(tp)
         tp->m_tnext = tn;
      
      if(tn)
         tn->m_tprev = tp;

      // Unlink from the sector thread. This thread begins at
      // sector_t->touching_thinglist.
      
      sp = node->m_sprev;
      sn = node->m_snext;
      
      if(sp)
         sp->m_snext = sn;
      else
         node->m_sector->touching_thinglist = sn;
      
      if(sn)
         sn->m_sprev = sp;

      // Return this node to the freelist
      
      P_PutSecnode(node);
      
      node = tn;
   }
   return node;
}

//
// P_DelSeclist
//
// Delete an entire sector list
//
void P_DelSeclist(msecnode_t *node)
{
   while(node)
      node = P_DelSecnode(node);
}

//
// PIT_GetSectors
//
// phares 3/14/98
// Locates all the sectors the object is in by looking at the lines that
// cross through it. You have already decided that the object is allowed
// at this location, so don't bother with checking impassable or
// blocking lines.
//
static bool PIT_GetSectors(line_t *ld)
{
   if(pClip->bbox[BOXRIGHT]  <= ld->bbox[BOXLEFT]   ||
      pClip->bbox[BOXLEFT]   >= ld->bbox[BOXRIGHT]  ||
      pClip->bbox[BOXTOP]    <= ld->bbox[BOXBOTTOM] ||
      pClip->bbox[BOXBOTTOM] >= ld->bbox[BOXTOP])
      return true;

   if(P_BoxOnLineSide(pClip->bbox, ld) != -1)
      return true;

   // This line crosses through the object.
   
   // Collect the sector(s) from the line and add to the
   // sector_list you're examining. If the Thing ends up being
   // allowed to move to this position, then the sector_list
   // will be attached to the Thing's Mobj at touching_sectorlist.

   pClip->sector_list = P_AddSecnode(ld->frontsector, pClip->thing, pClip->sector_list);

   // Don't assume all lines are 2-sided, since some Things
   // like teleport fog are allowed regardless of whether their 
   // radius takes them beyond an impassable linedef.
   
   // killough 3/27/98, 4/4/98:
   // Use sidedefs instead of 2s flag to determine two-sidedness.
   // killough 8/1/98: avoid duplicate if same sector on both sides

   if(ld->backsector && ld->backsector != ld->frontsector)
      pClip->sector_list = P_AddSecnode(ld->backsector, pClip->thing, pClip->sector_list);
   
   return true;
}

//
// P_CreateSecNodeList 
//
// phares 3/14/98
// Alters/creates the sector_list that shows what sectors the object resides in.
//
// killough 11/98: reformatted
//
// haleyjd 04/16/2010: rewritten to use clip stack for saving global clipping
// variables when required
//
msecnode_t *P_CreateSecNodeList(Mobj *thing, fixed_t x, fixed_t y)
{
   int xl, xh, yl, yh, bx, by;
   msecnode_t *node, *list;

   if(demo_version < 200 || demo_version >= 329)
      P_PushClipStack();

   // First, clear out the existing m_thing fields. As each node is
   // added or verified as needed, m_thing will be set properly. When
   // finished, delete all nodes where m_thing is still NULL. These
   // represent the sectors the Thing has vacated.
   
   for(node = thing->old_sectorlist; node; node = node->m_tnext)
      node->m_thing = NULL;

   pClip->thing = thing;

   pClip->x = x;
   pClip->y = y;
   
   pClip->bbox[BOXTOP]    = y + thing->radius;
   pClip->bbox[BOXBOTTOM] = y - thing->radius;
   pClip->bbox[BOXRIGHT]  = x + thing->radius;
   pClip->bbox[BOXLEFT]   = x - thing->radius;

   validcount++; // used to make sure we only process a line once
   
   xl = (pClip->bbox[BOXLEFT  ] - bmaporgx) >> MAPBLOCKSHIFT;
   xh = (pClip->bbox[BOXRIGHT ] - bmaporgx) >> MAPBLOCKSHIFT;
   yl = (pClip->bbox[BOXBOTTOM] - bmaporgy) >> MAPBLOCKSHIFT;
   yh = (pClip->bbox[BOXTOP   ] - bmaporgy) >> MAPBLOCKSHIFT;

   pClip->sector_list = thing->old_sectorlist;

   for(bx = xl; bx <= xh; bx++)
   {
      for(by = yl; by <= yh; by++)
         P_BlockLinesIterator(bx, by, PIT_GetSectors);
   }

   // Add the sector of the (x,y) point to sector_list.
   list = P_AddSecnode(thing->subsector->sector, thing, pClip->sector_list);

   // Now delete any nodes that won't be used. These are the ones where
   // m_thing is still NULL.
   
   for(node = list; node;)
   {
      if(node->m_thing == NULL)
      {
         if(node == list)
            list = node->m_tnext;
         node = P_DelSecnode(node);
      }
      else
         node = node->m_tnext;
   }

  /* cph -
   * This is the strife we get into for using global variables. 
   *  clip.thing is being used by several different functions calling
   *  P_BlockThingIterator, including functions that can be called 
   *  *from* P_BlockThingIterator. Using a global clip.thing is not 
   *  reentrant. OTOH for Boom/MBF demos we have to preserve the buggy 
   *  behaviour. Fun. We restore its previous value unless we're in a 
   *  Boom/MBF demo. -- haleyjd: add SMMU too :)
   */

   if(demo_version < 200 || demo_version >= 329)
      P_PopClipStack();

   return list;
}

//----------------------------------------------------------------------------
//
// $Log: p_map.c,v $
// Revision 1.35  1998/05/12  12:47:16  phares
// Removed OVER UNDER code
//
// Revision 1.34  1998/05/07  00:52:38  killough
// beautification
//
// Revision 1.33  1998/05/05  15:35:10  phares
// Documentation and Reformatting changes
//
// Revision 1.32  1998/05/04  12:29:27  phares
// Eliminate player bobbing when stuck against wall
//
// Revision 1.31  1998/05/03  23:22:19  killough
// Fix #includes and remove unnecessary decls at the top, make some vars static
//
// Revision 1.30  1998/04/20  11:12:59  killough
// Make topslope, bottomslope local
//
// Revision 1.29  1998/04/12  01:56:51  killough
// Prevent no-clipping objects from blocking things
//
// Revision 1.28  1998/04/07  11:39:21  jim
// Skip MF_NOBLOCK things in P_CheckSector to get puffs back
//
// Revision 1.27  1998/04/07  06:52:36  killough
// Simplify sector_thinglist traversal to use simpler markers
//
// Revision 1.26  1998/04/06  11:05:11  jim
// Remove LEESFIXES, AMAP bdg->247
//
// Revision 1.25  1998/04/06  04:46:13  killough
// Fix CheckSector problems
//
// Revision 1.24  1998/04/05  10:08:51  jim
// changed crusher check back to old code
//
// Revision 1.23  1998/04/03  14:44:14  jim
// Fixed P_CheckSector problem
//
// Revision 1.21  1998/04/01  14:46:48  jim
// Prevent P_CheckSector from passing NULL things
//
// Revision 1.20  1998/03/29  20:14:35  jim
// Fixed use of deleted link in P_CheckSector
//
// Revision 1.19  1998/03/28  18:00:14  killough
// Fix telefrag/spawnfrag bug, and use sidedefs rather than 2s flag
//
// Revision 1.18  1998/03/23  15:24:25  phares
// Changed pushers to linedef control
//
// Revision 1.17  1998/03/23  06:43:14  jim
// linedefs reference initial version
//
// Revision 1.16  1998/03/20  02:10:43  jim
// Improved crusher code with new mobj data structures
//
// Revision 1.15  1998/03/20  00:29:57  phares
// Changed friction to linedef control
//
// Revision 1.14  1998/03/16  12:25:17  killough
// Allow conveyors to push things off ledges
//
// Revision 1.13  1998/03/12  14:28:42  phares
// friction and IDCLIP changes
//
// Revision 1.12  1998/03/11  17:48:24  phares
// New cheats, clean help code, friction fix
//
// Revision 1.11  1998/03/09  22:27:23  phares
// Fixed friction problem when teleporting
//
// Revision 1.10  1998/03/09  18:27:00  phares
// Fixed bug in neighboring variable friction sectors
//
// Revision 1.9  1998/03/02  12:05:56  killough
// Add demo_compatibility switch around moveangle+=10
//
// Revision 1.8  1998/02/24  08:46:17  phares
// Pushers, recoil, new friction, and over/under work
//
// Revision 1.7  1998/02/17  06:01:51  killough
// Use new RNG calling sequence
//
// Revision 1.6  1998/02/05  12:15:03  phares
// cleaned up comments
//
// Revision 1.5  1998/01/28  23:42:02  phares
// Bug fix to PE->LS code; better line checking
//
// Revision 1.4  1998/01/28  17:36:06  phares
// Expanded comments on Pit_CrossLine
//
// Revision 1.3  1998/01/28  12:22:21  phares
// AV bug fix and Lost Soul trajectory bug fix
//
// Revision 1.2  1998/01/26  19:24:09  phares
// First rev with no ^Ms
//
// Revision 1.1.1.1  1998/01/19  14:02:59  rand
// Lee's Jan 19 sources
//
//
//----------------------------------------------------------------------------
<|MERGE_RESOLUTION|>--- conflicted
+++ resolved
@@ -2157,11 +2157,7 @@
          return true;
    }
    else if((thing->flags2 & MF2_BOSS || thing->flags4 & MF4_NORADIUSDMG) &&
-<<<<<<< HEAD
            !(theBomb->bombspot->flags4 && MF4_FORCERADIUSDMG))
-=======
-           !(bombspot->flags4 & MF4_FORCERADIUSDMG))
->>>>>>> 45fd53e9
    {      
       // haleyjd 05/22/99: exclude all bosses
       // haleyjd 09/21/09: support separate MF4_NORADIUSDMG flag and
