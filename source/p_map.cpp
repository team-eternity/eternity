--- conflicted
+++ resolved
@@ -979,22 +979,16 @@
 
       // damage / explode
       
-<<<<<<< HEAD
       damage = ((P_Random(pr_damage)%8)+1)*cc->thing->damage;
-      P_DamageMobj(thing, cc->thing, cc->thing->target, damage,
-                   cc->thing->info->mod);
-=======
-      damage = ((P_Random(pr_damage)%8)+1)*clip.thing->damage;
       
       // haleyjd: in Heretic & Hexen, zero-damage missiles don't make this call
-      if(damage || !(clip.thing->flags4 & MF4_NOZERODAMAGE))
+      if(damage || !(cc->thing->flags4 & MF4_NOZERODAMAGE))
       {
          // HTIC_TODO: ability for missiles to draw blood is checked here
 
-         P_DamageMobj(thing, clip.thing, clip.thing->target, damage,
-                      clip.thing->info->mod);
-      }
->>>>>>> 32492d96
+         P_DamageMobj(thing, cc->thing, cc->thing->target, damage,
+                      cc->thing->info->mod);
+      }
 
       // don't traverse any more
       return false;
@@ -1778,7 +1772,6 @@
 //
 
 // killough 8/2/98: make variables static
-<<<<<<< HEAD
 static fixed_t   bestslidefrac;
 static fixed_t   secondslidefrac;
 static line_t    *bestslideline;
@@ -1786,15 +1779,6 @@
 static Mobj      *slidemo;
 static fixed_t   tmxmove;
 static fixed_t   tmymove;
-=======
-static fixed_t  bestslidefrac;
-static fixed_t  secondslidefrac;
-static line_t  *bestslideline;
-static line_t  *secondslideline;
-static Mobj    *slidemo;
-static fixed_t  tmxmove;
-static fixed_t  tmymove;
->>>>>>> 32492d96
 
 //
 // P_HitSlideLine
