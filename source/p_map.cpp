--- conflicted
+++ resolved
@@ -1736,15 +1736,9 @@
                P_RunPushSpechits(*thing, pushhit);
             return ret;
          }
-<<<<<<< HEAD
-         else if(P_Use3DClipping() && thing->z < clip.floorz && !ancient_demo)
+         else if(P_Use3DClipping() && thing->z < clip.zref.floor && !ancient_demo)
          {
             // TODO: make sure to add projectile impact checking if MISSILE
-
-=======
-         else if(P_Use3DClipping() && thing->z < clip.zref.floor)
-         { 
->>>>>>> 6253636d
             // haleyjd: OVER_UNDER:
             // [RH] Check to make sure there's nothing in the way for the step up
             fixed_t savedz = thing->z;
