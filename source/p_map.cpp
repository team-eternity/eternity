--- conflicted
+++ resolved
@@ -38,6 +38,7 @@
 #include "m_argv.h"
 #include "m_bbox.h"
 #include "m_random.h"
+#include "m_vector.h" // [CG] 09/17/11.
 #include "p_inter.h"
 #include "p_mobj.h"
 #include "p_maputl.h"
@@ -50,12 +51,6 @@
 #include "p_spec.h"
 #include "p_tick.h"
 #include "p_user.h"
-<<<<<<< HEAD
-#include "d_gi.h"
-#include "e_states.h"
-#include "e_things.h"
-#include "m_vector.h" // [CG] Added.
-=======
 #include "r_defs.h"
 #include "r_main.h"
 #include "r_portal.h"
@@ -65,11 +60,9 @@
 #include "sounds.h"
 #include "v_misc.h"
 #include "v_video.h"
->>>>>>> d9611a97
-
-
-// [CG] Added.
-#include "sv_main.h"
+
+#include "sv_main.h" // [CG] 09/17/11.
+
 
 // SoM: This should be ok left out of the globals struct.
 static int pe_x; // Pain Elemental position for Lost Soul checks // phares
@@ -190,11 +183,6 @@
       thing->z >= clip.thing->z + clip.thing->height)
       return true;
 
-<<<<<<< HEAD
-   // Stomp!
-   P_DamageMobj(thing, clip.thing, clip.thing, 10000, MOD_TELEFRAG);
-
-=======
    // The object moving is a player?
    if(clip.thing->player)
    {
@@ -214,7 +202,6 @@
    {
    }
    
->>>>>>> d9611a97
    return true;
 }
 #endif
@@ -246,10 +233,9 @@
    // killough 8/9/98: make consistent across all levels
    if(!telefrag)
       return false;
-
-   // Stomp!
-   P_DamageMobj(thing, clip.thing, clip.thing, 10000, MOD_TELEFRAG);
-
+   
+   P_DamageMobj(thing, clip.thing, clip.thing, 10000, MOD_TELEFRAG); // Stomp!
+   
    return true;
 }
 
@@ -772,7 +758,7 @@
 //
 bool P_Touched(Mobj *thing)
 {
-   static int painType = -1, skullType;
+   static int painType = -1, skullType;   
 
    // EDF FIXME: temporary fix?
    if(painType == -1)
@@ -795,8 +781,7 @@
       (thing->type ^ skullType) |                  // (but Barons & Knights
       (clip.thing->type ^ painType))               // are intentionally not)
    {
-      // kill object
-      P_DamageMobj(thing, NULL, NULL, thing->health, MOD_UNKNOWN);
+      P_DamageMobj(thing, NULL, NULL, thing->health, MOD_UNKNOWN); // kill object
       return true;
    }
 
@@ -815,8 +800,6 @@
 {
    int solid = thing->flags & MF_SOLID;
 
-   // [CG] Clients wait for server messages, so don't run any of this
-   //      clientside.
    if(serverside && (clip.thing->flags & MF_PICKUP))
       P_TouchSpecialThing(thing, clip.thing); // can remove thing
 
@@ -2140,18 +2123,14 @@
 static bombdata_t bombs[MAXBOMBS]; // bombs away!
 static bombdata_t *theBomb;        // it's the bomb, man. (the current explosion)
 
-<<<<<<< HEAD
+//
+// P_CheckRadiusAttack
+//
+// Checks that a radius attack should affect the passed Mobj
+//
 // [CG] Broke out of PIT_RadiusAttack for use by both it and
 //      PIT_3DRadiusAttack.
-static boolean PIT_CheckRadiusAttack(Mobj *thing)
-=======
-//
-// PIT_RadiusAttack
-//
-// "bombsource" is the creature that caused the explosion at "bombspot".
-//
-static bool PIT_RadiusAttack(Mobj *thing)
->>>>>>> d9611a97
+static bool P_CheckRadiusAttack(Mobj *thing)
 {
    // killough 8/20/98: allow bouncers to take damage 
    // (missile bouncers are already excluded with MF_NOBLOCKMAP)
@@ -2190,124 +2169,137 @@
 }
 
 //
+// PIT_RadiusAttack
+//
+// "bombsource" is the creature that caused the explosion at "bombspot".
+//
+static bool PIT_RadiusAttack(Mobj *thing)
+{
+   fixed_t dx, dy, dist;
+   Mobj *bombspot   = theBomb->bombspot;
+   Mobj *bombsource = theBomb->bombsource;
+   
+   if(P_CheckRadiusAttack(thing))
+      return true;
+
+   dx   = D_abs(thing->x - bombspot->x);
+   dy   = D_abs(thing->y - bombspot->y);
+   dist = dx > dy ? dx : dy;
+
+   dist = (dist - thing->radius) >> FRACBITS;
+
+   if(dist < 0)
+      dist = 0;
+
+   if(dist >= theBomb->bombdamage)
+      return true;  // out of range
+
+   if(P_CheckSight(thing, bombspot))      // must be in direct path
+   {
+      P_DamageMobj(thing, bombspot, bombsource, theBomb->bombdamage - dist, 
+                   theBomb->bombmod);
+   }
+   
+   return true;
+}
+
+//
 // PIT_3DRadiusAttack
 //
-// [CG] Used to support rocket jumping in c/s.  Exactly how this works
-//      (there is a lot of magic in here) is explained in
-//      docs/cs_3d_radius_attacks.txt.  Additionally, this is probably slow
-//      as hell.  Finally, this really ought to go in p_map3d.cpp.
-//
-static boolean PIT_3DRadiusAttack(Mobj *thing)
-{
-   fixed_t pred_thrust;
-   unsigned ang;
-   // [CG] Don't worry about this for now.
-   // linkoffset_t *link;
+// [CG] Used to support rocket jumping in c/s.  This is really just simple
+//      vector math.
+//
+static bool PIT_3DRadiusAttack(Mobj *thing)
+{
+   bool zvel, attacking_self;
    v3double_t thing_v, bomb_v;
-   double thing_bottom, thing_top, thing_height, thing_middle, thing_radius,
-          dist, damage, thrust, z_delta;
-
-   if(PIT_CheckRadiusAttack(thing))
+   double bottom, top, height, middle, radius;
+   double dist, thrust, z_thrust;
+   double x_delta, y_delta, z_delta;
+   int damage = theBomb->bombdamage;
+   double damagef = theBomb->bombdamage;
+
+   if(P_CheckRadiusAttack(thing))
       return true;
 
-   thing_radius = M_FixedToDouble(thing->radius);
    thing_v.x    = M_FixedToDouble(thing->x);
    thing_v.y    = M_FixedToDouble(thing->y);
-   thing_bottom = M_FixedToDouble(thing->z);
-   thing_height = M_FixedToDouble(thing->height);
-   thing_top    = thing_bottom + thing_height;
-   thing_middle = thing_bottom + (thing_height * .5);
+
+   radius = M_FixedToDouble(thing->radius);
+   bottom = M_FixedToDouble(thing->z);
+   height = M_FixedToDouble(thing->height);
+   top    = bottom + height;
+   middle = bottom + (height * .5);
 
    bomb_v.x = M_FixedToDouble(theBomb->bombspot->x);
    bomb_v.y = M_FixedToDouble(theBomb->bombspot->y);
    bomb_v.z = M_FixedToDouble(theBomb->bombspot->z);
-   z_delta = thing_middle - bomb_v.z;
-
-   if(bomb_v.z < thing_bottom)    // [CG] Applies upward Z velocity.
-      thing_v.z = thing_bottom;
-   else if(bomb_v.z >= thing_top) // [CG] Applies downward Z velocity.
-      thing_v.z = thing_top;
-   else                           // [CG] Applies no Z velocity.
+
+   x_delta = D_abs(thing_v.x - bomb_v.x);
+   y_delta = D_abs(thing_v.y - bomb_v.y);
+   z_delta = D_abs(thing_v.z - bomb_v.z);
+
+   if(bomb_v.z < bottom) // [CG] Applies upward Z velocity.
+      thing_v.z = bottom;
+   else if(bomb_v.z >= top) // [CG] Applies downward Z velocity.
+      thing_v.z = top;
+   else // [CG] Applies no Z velocity.
       thing_v.z = bomb_v.z;
 
-   // [CG] Make sure fuzzy math doesn't mess this up.
-   if(thing_v.z == bomb_v.z)
-   {
-      M_SubVec3(&bomb_v, &thing_v, &bomb_v);
-      bomb_v.z = 0.;
-   }
+   // [CG] Check if Z velocity should ever be applied.
+   if(thing_v.z != bomb_v.z)
+      zvel = true;
    else
-      M_SubVec3(&bomb_v, &thing_v, &bomb_v);
-
-   // [CG] If the explosion occurred inside the hitbox, only Z velocity is
-   //      applied.  Of course, if the explosion was neither above nor below
-   //      the hitbox, then no velocity will be applied at all.  Otherwise,
-   //      the explosion acts on the hitbox, so calculate the vector length
-   //      and move it the magnitude of the radius closer to the target's
-   //      origin.
-   if(sqrt((bomb_v.x * bomb_v.x) + (bomb_v.y * bomb_v.y)) <= thing_radius)
+      zvel = false;
+
+   // [CG] Check if the owner of the bomb is the same as the target here.
+   if(theBomb->bombsource == thing)
+      attacking_self = true;
+   else
+      attacking_self = false;
+
+   M_SubVec3(&bomb_v, &thing_v, &bomb_v);
+
+   // [CG] Make sure fuzzy vector math doesn't set this to something other than
+   //      zero if no Z velocity is to be applied.
+   if(!zvel)
+      bomb_v.z = 0.0;
+
+   // [CG] Check to see if the explosion occurs inside the actor's hitbox
+   //      (radius).  If not, the explosion acts on the actor's hitbox - as
+   //      opposed to the actor's origin coordinates.  This is simulated by
+   //      moving the explosion the magnitude of the radius closer to the
+   //      actor's origin.
+   if(zvel && sqrt((bomb_v.x * bomb_v.x) + (bomb_v.y * bomb_v.y)) <= radius)
       dist = bomb_v.z;
    else
-      dist = M_LengthVec3(&bomb_v) - thing_radius;
-
-   damage = ((double)theBomb->bombdamage) - dist;
+      dist = M_LengthVec3(&bomb_v) - radius;
+
+   if(dist <= 0.0)
+      dist = 0.0;
+   else
+   {
+      damage -= (int)dist;
+      damagef -= dist;
+   }
 
    if(damage <= 0)
       return true;
+
+   if(attacking_self && cs_settings->radial_self_damage != 1.0)
+      damage = (damagef * cs_settings->radial_self_damage);
+   else if(!attacking_self && cs_settings->radial_damage != 1.0)
+      damage = (damagef * cs_settings->radial_damage);
 
    P_DamageMobj(
       thing,
       theBomb->bombspot,
       theBomb->bombsource,
-      (int)damage,
+      damage,
       theBomb->bombmod
    );
 
-   // [CG] P_DamageMobj moves the actor based on damage, but it won't run
-   //      clientside.  So just predict the movement here.  This code was
-   //      copypasta'd from P_DamageMobj.
-
-   if(CS_CLIENT)
-   {
-      pred_thrust = (int)damage *
-                    (FRACUNIT >> 3) *
-                    GameModeInfo->thrustFactor /
-                    thing->info->mass;
-// [CG] Don't worry about this for now.
-#if 0
-#ifdef R_LINKEDPORTALS
-      link = P_GetLinkOffset(theBomb->bombspot->groupid, thing->groupid);
-      if(theBomb->bombspot->groupid == thing->groupid || !link)
-      {
-         ang = P_PointToAngle(
-            theBomb->bombspot->x,
-            theBomb->bombspot->y, 
-            thing->x,
-            thing->y
-         );
-      }
-      else
-      {
-         ang = P_PointToAngle(
-            theBomb->bombspot->x,
-            theBomb->bombspot->y, 
-            thing->x + link->x,
-            thing->y + link->y
-         );
-      }
-#else
-      ang = P_PointToAngle(
-         theBomb->bombspot->x, theBomb->bombspot->y, thing->x, thing->y
-      );
-#endif
-#endif
-      ang = P_PointToAngle(
-         theBomb->bombspot->x, theBomb->bombspot->y, thing->x, thing->y
-      );
-      P_ThrustMobj(thing, ang, pred_thrust);
-   }
-
-   thrust = (damage / 2.) / (double)(thing->info->mass);
+   thrust = (damagef / 2.0) / (double)(thing->info->mass);
 
    /*
    printf("z_delta: %.4f.\n", z_delta);
@@ -2323,15 +2315,14 @@
    thing->momx += M_DoubleToFixed(bomb_v.x * thrust);
    thing->momy += M_DoubleToFixed(bomb_v.y * thrust);
 
-   // [CG] TODO: Really, all this should be configurable, like
-   //            "rocket_thrust_percentage_for_self" and
-   //            "rocket_thrust_percentage_for_others".  Additionally damage
-   //            needs to be separated out from thrust so it too can be
-   //            configured"
-   if(theBomb->bombsource == thing)
-      thing->momz += M_DoubleToFixed(z_delta * thrust);
-   else
-      thing->momz += M_DoubleToFixed(z_delta * thrust * 0.5);
+   z_thrust = z_delta * thrust;
+
+   if(attacking_self && cs_settings->radial_self_lift != 1.0)
+      z_thrust *= cs_settings->radial_self_lift;
+   else if(!attacking_self && cs_settings->radial_lift != 1.0)
+      z_thrust *= cs_settings->radial_lift;
+
+   thing->momz += M_DoubleToFixed(z_thrust);
 
    /*
    printf(
@@ -2346,41 +2337,6 @@
 }
 
 //
-// PIT_RadiusAttack
-//
-// "bombsource" is the creature that caused the explosion at "bombspot".
-//
-static boolean PIT_RadiusAttack(Mobj *thing)
-{
-   fixed_t dx, dy, dist;
-   Mobj *bombspot   = theBomb->bombspot;
-   Mobj *bombsource = theBomb->bombsource;
-
-   if(PIT_CheckRadiusAttack(thing))
-      return true;
-
-   dx   = D_abs(thing->x - bombspot->x);
-   dy   = D_abs(thing->y - bombspot->y);
-   dist = dx > dy ? dx : dy;
-
-   dist = (dist - thing->radius) >> FRACBITS;
-
-   if(dist < 0)
-      dist = 0;
-
-   if(dist >= theBomb->bombdamage)
-      return true;  // out of range
-
-   if(P_CheckSight(thing, bombspot))      // must be in direct path
-   {
-      P_DamageMobj(thing, bombspot, bombsource, theBomb->bombdamage - dist, 
-                   theBomb->bombmod);
-   }
-   
-   return true;
-}
-
-//
 // P_RadiusAttack
 //
 // Source is the creature that caused the explosion at spot.
@@ -2417,13 +2373,13 @@
    theBomb->bombdamage = damage;
    theBomb->bombmod    = mod;
    
+   // [CG] Rocket jumping (and other tricks) requires that rocket splash damage
+   //      occurs in 3D, but this function only handles damage in 2D.  Because
+   //      this causes demo desyncs, it's comp flagged.
    for(y = yl; y <= yh; ++y)
    {
       for(x = xl; x <= xh; ++x)
       {
-         // [CG] Rocket jumping requires that rocket splash damage occurs
-         //      in 3D, but this function only handles damage in 2D.
-         //      Because this causes demo desyncs, it's comp flagged.
          if(comp[comp_2dradatk])
             P_BlockThingsIterator(x, y, PIT_RadiusAttack);
          else
@@ -2477,7 +2433,6 @@
    // crunch dropped items
    if(thing->flags & MF_DROPPED)
    {
-      // [CG] Only servers remove actors.
       if(serverside)
       {
          if(CS_SERVER)
@@ -2510,19 +2465,14 @@
          return true;
 
       P_DamageMobj(thing, NULL, NULL, crushchange, MOD_CRUSH);
-
+      
       // haleyjd 06/26/06: NOBLOOD objects shouldn't bleed when crushed
       // haleyjd FIXME: needs compflag
-      // [CG] Serverside only.
       if(serverside && (demo_version < 333 || !(thing->flags & MF_NOBLOOD)))
       {
          // spray blood in a random direction
-         mo = P_SpawnMobj(
-            thing->x,
-            thing->y,
-            thing->z + thing->height / 2,
-            E_SafeThingType(MT_BLOOD)
-         );
+         mo = P_SpawnMobj(thing->x, thing->y, thing->z + thing->height/2,
+                          E_SafeThingType(MT_BLOOD));
          
          // haleyjd 08/05/04: use new function
          mo->momx = P_SubRandom(pr_crush) << 12;
