// Emacs style mode select   -*- C++ -*-
//-----------------------------------------------------------------------------
//
// Copyright (C) 2013 James Haley et al.
//
// This program is free software: you can redistribute it and/or modify
// it under the terms of the GNU General Public License as published by
// the Free Software Foundation, either version 3 of the License, or
// (at your option) any later version.
//
// This program is distributed in the hope that it will be useful,
// but WITHOUT ANY WARRANTY; without even the implied warranty of
// MERCHANTABILITY or FITNESS FOR A PARTICULAR PURPOSE.  See the
// GNU General Public License for more details.
//
// You should have received a copy of the GNU General Public License
// along with this program.  If not, see http://www.gnu.org/licenses/
//
//--------------------------------------------------------------------------
//
// DESCRIPTION:
//  Movement, collision handling.
//  Shooting and aiming.
//
//-----------------------------------------------------------------------------

#include "z_zone.h"
#include "i_system.h"

#include "c_io.h"
#include "d_gi.h"
#include "d_mod.h"
#include "doomstat.h"
#include "e_exdata.h"
#include "e_player.h"
#include "e_states.h"
#include "e_things.h"
#include "m_argv.h"
#include "m_bbox.h"
#include "m_compare.h"
#include "p_info.h"
#include "p_inter.h"
#include "p_map3d.h"
#include "p_mobjcol.h"
#include "p_portal.h"
#include "p_portalblockmap.h"
#include "p_portalcross.h"
#include "p_setup.h"
#include "p_skin.h"
#include "p_spec.h"
#include "r_main.h"
#include "r_portal.h"
#include "r_state.h"
#include "s_sound.h"
#include "v_misc.h"


// SoM: This should be ok left out of the globals struct.
static int pe_x; // Pain Elemental position for Lost Soul checks // phares
static int pe_y; // Pain Elemental position for Lost Soul checks // phares
static int ls_x; // Lost Soul position for Lost Soul checks      // phares
static int ls_y; // Lost Soul position for Lost Soul checks      // phares

// SoM: Todo: Turn this into a full fledged stack.
doom_mapinter_t  clip;
doom_mapinter_t *pClip = &clip;

static doom_mapinter_t *unusedclip = nullptr;

// CLIP STACK

// 
// P_PushClipStack
//
// Allocates or assigns a new head to the tm stack
//
void P_PushClipStack(void)
{
   doom_mapinter_t *newclip;

   if(!unusedclip)
      newclip = ecalloc(doom_mapinter_t *, 1, sizeof(doom_mapinter_t));
   else
   {
      // SoM: Do not clear out the spechit stuff
      int     msh = unusedclip->spechit_max;
      line_t **sh = unusedclip->spechit;

      // ioanch: same with portalhit
      int mph = unusedclip->portalhit_max;
      doom_mapinter_t::linepoly_t *ph = unusedclip->portalhit;

      newclip    = unusedclip;
      unusedclip = unusedclip->prev;
      memset(newclip, 0, sizeof(*newclip));

      newclip->spechit_max = msh;
      newclip->spechit     = sh;

      newclip->portalhit_max = mph;
      newclip->portalhit = ph;
   }

   newclip->prev = pClip;
   pClip = newclip;
}

//
// P_PopClipStack
//
// Removes the current tm object from the stack and places it in the unused 
// stack. If pClip is currently set to clip, this function will I_Error
//
void P_PopClipStack(void)
{
   doom_mapinter_t *oldclip;

#ifdef RANGECHECK
   if(pClip == &clip)
      I_Error("P_PopClipStack: clip stack underflow\n");
#endif

   oldclip = pClip;
   pClip   = pClip->prev;
   
   oldclip->prev = unusedclip;
   unusedclip    = oldclip;
}

int spechits_emulation;
#define MAXSPECHIT_OLD 8         // haleyjd 09/20/06: old limit for overflow emu

// haleyjd 09/20/06: moved to top for maximum visibility
static int crushchange;
static int nofit;

//
// TELEPORT MOVE
//

//
// PIT_StompThing
//

static bool telefrag; // killough 8/9/98: whether to telefrag at exit

// haleyjd 06/06/05: whether to return false if an inert thing 
// blocks a teleport. DOOM has allowed you to simply get stuck in
// such things so far.
static bool ignore_inerts = true;

#ifdef R_LINKEDPORTALS
// SoM: for portal teleports, PIT_StompThing will stomp anything the player is touching on the
// x/y plane which means if the player jumps through a mile above a demon, the demon will be
// telefragged. This simply will not do.
static bool stomp3d = false;

static bool PIT_StompThing3D(Mobj *thing, void *context)
{
   fixed_t blockdist;
   
   if(!(thing->flags & MF_SHOOTABLE)) // Can't shoot it? Can't stomp it!
   {
      return true;
   }
   
   blockdist = thing->radius + clip.thing->radius;
   
   if(D_abs(thing->x - clip.x) >= blockdist ||
      D_abs(thing->y - clip.y) >= blockdist)
      return true; // didn't hit it
   
   // don't clip against self
   if(thing == clip.thing)
      return true;

   // Don't stomp what you ain't touchin'!
   if(clip.thing->z >= thing->z + thing->height ||
      thing->z >= clip.thing->z + clip.thing->height)
      return true;

   // The object moving is a player?
   if(clip.thing->player)
   {
      // "thing" dies, unconditionally
      P_DamageMobj(thing, clip.thing, clip.thing, GOD_BREACH_DAMAGE, MOD_TELEFRAG); // Stomp!

      // if "thing" is also a player, both die, for fairness.
      if(thing->player)
         P_DamageMobj(clip.thing, thing, thing, GOD_BREACH_DAMAGE, MOD_TELEFRAG);
   }
   else if(thing->player) // Thing moving into a player?
   {
      // clip.thing dies
      P_DamageMobj(clip.thing, thing, thing, GOD_BREACH_DAMAGE, MOD_TELEFRAG);
   }
   else // Neither thing is a player...
   {
   }
   
   return true;
}
#endif


static bool PIT_StompThing(Mobj *thing, void *context)
{
   fixed_t blockdist;
   
   if(!(thing->flags & MF_SHOOTABLE)) // Can't shoot it? Can't stomp it!
   {
      // haleyjd 06/06/05: some teleports may not want to stick the
      // object right inside of an inert object at the destination...
      if(ignore_inerts)
         return true;
   }
   
   blockdist = thing->radius + clip.thing->radius;
   
   if(D_abs(thing->x - clip.x) >= blockdist ||
      D_abs(thing->y - clip.y) >= blockdist)
      return true; // didn't hit it
   
   // don't clip against self
   if(thing == clip.thing)
      return true;
   
   // monsters don't stomp things except on boss level
   // killough 8/9/98: make consistent across all levels
   if(!telefrag)
      return false;
   
   P_DamageMobj(thing, clip.thing, clip.thing, GOD_BREACH_DAMAGE, MOD_TELEFRAG); // Stomp!
   
   return true;
}

//
// killough 8/28/98:
//
// P_GetFriction()
//
// Returns the friction associated with a particular mobj.
//
int P_GetFriction(const Mobj *mo, int *frictionfactor)
{
   int friction = ORIG_FRICTION;
   int movefactor = ORIG_FRICTION_FACTOR;
   const msecnode_t *m;
   const sector_t *sec;

   // Assign the friction value to objects on the floor, non-floating,
   // and clipped. Normally the object's friction value is kept at
   // ORIG_FRICTION and this thinker changes it for icy or muddy floors.
   //
   // When the object is straddling sectors with the same
   // floorheight that have different frictions, use the lowest
   // friction value (muddy has precedence over icy).

   bool onfloor = P_OnGroundOrThing(*mo);

<<<<<<< HEAD
   // TODO: fix the flight behavior to match Heretic's
   // VANILLA_HERETIC: check if && (!vanilla_heretic || !onfloor). Also check whatever is commented
   // VANILLA_HERETIC: else if(friction on thing sector)
   if(mo->flags4 & MF4_FLY)
   {
=======
   if(mo->flags4 & MF4_FLY && !onfloor)
>>>>>>> 093167c8
      friction = FRICTION_FLY;
   else if(mo->player && LevelInfo.airFriction < FRACUNIT && !onfloor)
   {
      // Air friction only affects players
      friction = FRACUNIT - LevelInfo.airFriction;
   }   
   else if(!(mo->flags & (MF_NOCLIP|MF_NOGRAVITY)) && 
           (demo_version >= 203 || (mo->player && !compatibility)) &&
           variable_friction)
   {
      for (m = mo->touching_sectorlist; m; m = m->m_tnext)
      {
         if(useportalgroups && full_demo_version >= make_full_version(340, 48) &&
            !P_SectorTouchesThingVertically(m->m_sector, mo))
         {
            continue;
         }
         if((sec = m->m_sector)->flags & SECF_FRICTION &&
            (sec->friction < friction || friction == ORIG_FRICTION) &&
            (mo->z <= sec->srf.floor.height ||
             (sec->heightsec != -1 &&
              mo->z <= sectors[sec->heightsec].srf.floor.height &&
              demo_version >= 203)))
         {
            friction = sec->friction;
            movefactor = sec->movefactor;
         }
      }
   }
   
   if(frictionfactor)
      *frictionfactor = movefactor;
   
   return friction;
}

// phares 3/19/98
// P_GetMoveFactor() returns the value by which the x,y
// movements are multiplied to add to player movement.
//
// killough 8/28/98: rewritten
//
int P_GetMoveFactor(Mobj *mo, int *frictionp)
{
   int movefactor, friction;

   // haleyjd 04/11/10: restored BOOM friction code for compatibility
   if(demo_version < 203)
   {
      movefactor = ORIG_FRICTION_FACTOR;

      if(!compatibility && variable_friction && 
         !(mo->flags & (MF_NOGRAVITY | MF_NOCLIP)))
      {
         friction = mo->friction;

         if (friction == ORIG_FRICTION)            // normal floor
            ;
         else if (friction > ORIG_FRICTION)        // ice
         {
            movefactor = mo->movefactor;
            mo->movefactor = ORIG_FRICTION_FACTOR;  // reset
         }
         else                                      // sludge
         {
            // phares 3/11/98: you start off slowly, then increase as
            // you get better footing

            int momentum = (P_AproxDistance(mo->momx, mo->momy));
            movefactor = mo->movefactor;
            if (momentum > MORE_FRICTION_MOMENTUM<<2)
               movefactor <<= 3;

            else if (momentum > MORE_FRICTION_MOMENTUM<<1)
               movefactor <<= 2;

            else if (momentum > MORE_FRICTION_MOMENTUM)
               movefactor <<= 1;

            mo->movefactor = ORIG_FRICTION_FACTOR;  // reset
         }
      }

      return movefactor;
   }
   
   // If the floor is icy or muddy, it's harder to get moving. This is where
   // the different friction factors are applied to 'trying to move'. In
   // p_mobj.c, the friction factors are applied as you coast and slow down.

   if((friction = P_GetFriction(mo, &movefactor)) < ORIG_FRICTION)
   {
      // phares 3/11/98: you start off slowly, then increase as
      // you get better footing
      
      int momentum = P_AproxDistance(mo->momx,mo->momy);
      
      if(momentum > MORE_FRICTION_MOMENTUM<<2)
         movefactor <<= 3;
      else if(momentum > MORE_FRICTION_MOMENTUM<<1)
         movefactor <<= 2;
      else if(momentum > MORE_FRICTION_MOMENTUM)
         movefactor <<= 1;
   }

   if(frictionp)
      *frictionp = friction;
   
   return movefactor;
}

//
// P_TeleportMove
//

// killough 8/9/98
bool P_TeleportMove(Mobj *thing, fixed_t x, fixed_t y, bool boss)
{
   int xl, xh, yl, yh, bx, by;
   subsector_t *newsubsec;
   bool (*func)(Mobj *, void *);
   
   // killough 8/9/98: make telefragging more consistent, preserve compatibility
   // haleyjd 03/25/03: TELESTOMP flag handling moved here (was thing->player)
   telefrag = (thing->flags3 & MF3_TELESTOMP) || 
              (!comp[comp_telefrag] ? boss : (gamemap == 30));

   // kill anything occupying the position
   
   clip.thing = thing;
   
   clip.x = x;
   clip.y = y;
   
   clip.bbox[BOXTOP]    = y + clip.thing->radius;
   clip.bbox[BOXBOTTOM] = y - clip.thing->radius;
   clip.bbox[BOXRIGHT]  = x + clip.thing->radius;
   clip.bbox[BOXLEFT]   = x - clip.thing->radius;
   
   newsubsec = R_PointInSubsector(x,y);
   clip.ceilingline = nullptr;
   
   // The base floor/ceiling is from the subsector
   // that contains the point.
   // Any contacted lines the step closer together
   // will adjust them.
   
   // ioanch 20160113: use correct floor and ceiling heights
   const sector_t *bottomfloorsector = newsubsec->sector;
    //newsubsec->sector->floorheight - clip.thing->height;
   if(demo_version >= 333 && newsubsec->sector->srf.floor.pflags & PS_PASSABLE)
   {
      bottomfloorsector = P_ExtremeSectorAtPoint(x, y, surf_floor, newsubsec->sector);
      clip.zref.floor = clip.zref.dropoff = bottomfloorsector->srf.floor.height;
      clip.zref.floorgroupid = bottomfloorsector->groupid;
   }
   else
   {
      clip.zref.floor = clip.zref.dropoff = newsubsec->sector->srf.floor.height;
      clip.zref.floorgroupid = newsubsec->sector->groupid;
   }

    //newsubsec->sector->ceilingheight + clip.thing->height;
   if(demo_version >= 333 && newsubsec->sector->srf.ceiling.pflags & PS_PASSABLE)
   {
      clip.zref.ceiling = P_ExtremeSectorAtPoint(x, y, surf_ceil,
            newsubsec->sector)->srf.ceiling.height;
   }
   else
      clip.zref.ceiling = newsubsec->sector->srf.ceiling.height;

   clip.zref.secfloor = clip.zref.passfloor = clip.zref.floor;
   clip.zref.secceil = clip.zref.passceil = clip.zref.ceiling;

   // haleyjd
   // ioanch 20160114: use the final sector below
   clip.floorpic = bottomfloorsector->srf.floor.pic;
   
   // SoM 09/07/02: 3dsides monster fix
   clip.touch3dside = 0;
   
   validcount++;
   clip.numspechit = 0;
   
   // stomp on any things contacted
#ifdef R_LINKEDPORTALS
   if(stomp3d)
      func = PIT_StompThing3D;
   else
#endif
      func = PIT_StompThing;
   
   xl = (clip.bbox[BOXLEFT  ] - bmaporgx - MAXRADIUS) >> MAPBLOCKSHIFT;
   xh = (clip.bbox[BOXRIGHT ] - bmaporgx + MAXRADIUS) >> MAPBLOCKSHIFT;
   yl = (clip.bbox[BOXBOTTOM] - bmaporgy - MAXRADIUS) >> MAPBLOCKSHIFT;
   yh = (clip.bbox[BOXTOP   ] - bmaporgy + MAXRADIUS) >> MAPBLOCKSHIFT;

   for(bx = xl; bx <= xh; bx++)
   {
      for(by = yl; by <= yh; by++)
      {
         if(!P_BlockThingsIterator(bx, by, func))
            return false;
      }
   }

   // the move is ok,
   // so unlink from the old position & link into the new position
   
   P_UnsetThingPosition(thing);

   thing->zref = clip.zref;
   
   thing->x = x;
   thing->y = y;
   
   thing->backupPosition();   
   P_SetThingPosition(thing);
   
   return true;
}

//
// P_TeleportMoveStrict
//
// haleyjd 06/06/05: Sets the ignore_inerts flag to false and calls
// P_TeleportMove. The result is that things won't get stuck inside
// inert objects that are at their destination. Rather, the teleport
// is rejected.
//
bool P_TeleportMoveStrict(Mobj *thing, fixed_t x, fixed_t y, bool boss)
{
   bool res;

   ignore_inerts = false;
   res = P_TeleportMove(thing, x, y, boss);
   ignore_inerts = true;
   
   return res;
}

//
// MOVEMENT ITERATOR FUNCTIONS
//

//                                                                  // phares
// PIT_CrossLine                                                    //   |
// Checks to see if a PE->LS trajectory line crosses a blocking     //   V
// line. Returns false if it does.
//
// tmbbox holds the bounding box of the trajectory. If that box
// does not touch the bounding box of the line in question,
// then the trajectory is not blocked. If the PE is on one side
// of the line and the LS is on the other side, then the
// trajectory is blocked.
//
// Currently this assumes an infinite line, which is not quite
// correct. A more correct solution would be to check for an
// intersection of the trajectory and the line, but that takes
// longer and probably really isn't worth the effort.
//
// killough 11/98: reformatted

static bool PIT_CrossLine(line_t *ld, polyobj_t *po, void *context)
{
   auto type = static_cast<const mobjtype_t *>(context);
   // SoM 9/7/02: wow a killoughism... * SoM is scared
   int flags = ML_TWOSIDED | ML_BLOCKING |
      (mobjinfo[*type]->flags4 & MF4_MONSTERPASS ? 0 : ML_BLOCKMONSTERS);

   if(ld->flags & ML_3DMIDTEX)
      flags &= ~ML_BLOCKMONSTERS;

   return 
      !((ld->flags ^ ML_TWOSIDED) & flags)
      || clip.bbox[BOXLEFT]   > ld->bbox[BOXRIGHT]
      || clip.bbox[BOXRIGHT]  < ld->bbox[BOXLEFT]   
      || clip.bbox[BOXTOP]    < ld->bbox[BOXBOTTOM]
      || clip.bbox[BOXBOTTOM] > ld->bbox[BOXTOP]
      || P_PointOnLineSide(pe_x,pe_y,ld) == P_PointOnLineSide(ls_x,ls_y,ld);
}

// killough 8/1/98: used to test intersection between thing and line
// assuming NO movement occurs -- used to avoid sticky situations.

static int untouched(line_t *ld)
{
   fixed_t x, y, tmbbox[4];
   return 
     (tmbbox[BOXRIGHT] = (x=clip.thing->x)+clip.thing->radius) <= ld->bbox[BOXLEFT] ||
     (tmbbox[BOXLEFT] = x-clip.thing->radius) >= ld->bbox[BOXRIGHT] ||
     (tmbbox[BOXTOP] = (y=clip.thing->y)+clip.thing->radius) <= ld->bbox[BOXBOTTOM] ||
     (tmbbox[BOXBOTTOM] = y-clip.thing->radius) >= ld->bbox[BOXTOP] ||
     P_BoxOnLineSide(tmbbox, ld) != -1;
}

//
// SpechitOverrun
//
// This function implements spechit overflow emulation. The spechit array only
// had eight entries in the original engine, far too few for a huge number of
// user-made wads. Any time an object triggered more than 8 walkover lines
// during one movement, some of the globals in this module would get trashed.
// Most of them don't matter, but a few can affect clipping. This code is
// originally by Andrey Budko of PrBoom-plus, and has some modifications from
// Chocolate Doom as well. Thanks to Andrey and fraggle.
//
static void SpechitOverrun(line_t *ld)
{
   static bool firsttime = true;
   static bool spechitparm = false;
   static unsigned int baseaddr = 0;
   unsigned int addr;
   
   // first time through, set the desired base address;
   // this is where magic number support comes in
   if(firsttime)
   {
      int p;

      if((p = M_CheckParm("-spechit")) && p < myargc - 1)
      {
         baseaddr = (unsigned int)strtol(myargv[p + 1], nullptr, 0);
         spechitparm = true;
      }
      else
         baseaddr = spechits_emulation == 2 ? 0x01C09C98 : 0x84F968E8;

      firsttime = false;
   }

   // if -spechit used, always emulate even outside of demos
   if(!spechitparm)
   {
      // otherwise, only during demos and when so specified
      if(!(demo_compatibility && spechits_emulation))
         return;
   }

   // What's this? The baseaddr is a value suitably close to the address of the
   // lines array as it was during the recording of the demo. This is added to
   // the offset of the line in the array times the original structure size to
   // reconstruct the approximate line addresses actually written. In most cases
   // this doesn't matter because of the nature of tmbbox, however.
   addr = static_cast<unsigned>(baseaddr + (ld - lines) * 0x3E);

   // Note: only the variables affected up to 20 are known, and it is of no
   // consequence to alter any of the variables between 15 and 20 because they
   // are all statics used by PIT_ iterator functions in this module and are
   // always reset to a valid value before being used again.
   switch(clip.numspechit)
   {
   case 9:
   case 10:
   case 11:
   case 12:
      clip.bbox[clip.numspechit - 9] = addr;
      break;
   case 13:
      crushchange = addr;
      break;
   case 14:
      nofit = addr;
      break;
   default:
      C_Printf(FC_ERROR "Warning: spechit overflow %d not emulated\a\n", 
               clip.numspechit);
      break;
   }
}

//
// P_CollectSpechits
//
// ioanch: moved this here so it may be called from elsewhere too
//
void P_CollectSpechits(line_t *ld, PODCollection<line_t *> *pushhit)
{
   // if contacted a special line, add it to the list
   // ioanch 20160121: check for PS_PASSABLE, to restrict just for linked portals
   if(ld->special || ld->pflags & PS_PASSABLE)  
   {
      if(ld->pflags & PS_PASSABLE)
         gGroupVisit[ld->portal->data.link.toid] = true;
      else if(pushhit)  // don't attempt adding passable lines to pushables.
         pushhit->add(ld);
      // 1/11/98 killough: remove limit on lines hit, by array doubling
      if(clip.numspechit >= clip.spechit_max)
      {
         clip.spechit_max = clip.spechit_max ? clip.spechit_max * 2 : 8;
         clip.spechit = erealloc(line_t **, clip.spechit, sizeof(*clip.spechit) * clip.spechit_max);
      }
      clip.spechit[clip.numspechit++] = ld;

      // haleyjd 09/20/06: spechit overflow emulation
      if(clip.numspechit > MAXSPECHIT_OLD)
         SpechitOverrun(ld);
   }
}

//
// Returns true if line should be blocked by ML_BLOCKMONSTERS lines.
//
bool P_BlockedAsMonster(const Mobj &mo)
{
   return !(mo.flags & MF_FRIEND) && !mo.player &&
          !(mo.flags4 & MF4_MONSTERPASS);
}

//
// PIT_CheckLine
//
// Adjusts tmfloorz and tmceilingz as lines are contacted
//
bool PIT_CheckLine(line_t *ld, polyobj_t *po, void *context)
{
   auto pushhit = static_cast<PODCollection<line_t *> *>(context);
   if(clip.bbox[BOXRIGHT]  <= ld->bbox[BOXLEFT]   || 
      clip.bbox[BOXLEFT]   >= ld->bbox[BOXRIGHT]  || 
      clip.bbox[BOXTOP]    <= ld->bbox[BOXBOTTOM] || 
      clip.bbox[BOXBOTTOM] >= ld->bbox[BOXTOP])
      return true; // didn't hit it

   if(P_BoxOnLineSide(clip.bbox, ld) != -1)
      return true; // didn't hit it

   // A line has been hit
   
   // The moving thing's destination position will cross the given line.
   // If this should not be allowed, return false.
   // If the line is special, keep track of it
   // to process later if the move is proven ok.
   // NOTE: specials are NOT sorted by order,
   // so two special lines that are only 8 pixels apart
   // could be crossed in either order.

   // killough 7/24/98: allow player to move out of 1s wall, to prevent sticking
   // haleyjd 04/30/11: treat block-everything lines like they're 1S
   if(!ld->backsector || (ld->extflags & EX_ML_BLOCKALL)) // one sided line
   {
      clip.blockline = ld;
      bool result = clip.unstuck && !untouched(ld) &&
         FixedMul(clip.x-clip.thing->x,ld->dy) > FixedMul(clip.y-clip.thing->y,ld->dx);
      if(!result && pushhit && ld->special &&
         full_demo_version >= make_full_version(401, 0))
      {
         pushhit->add(ld);
      }
      return result;
   }

   // killough 8/10/98: allow bouncing objects to pass through as missiles
   if(!(clip.thing->flags & (MF_MISSILE | MF_BOUNCES)))
   {
      if(ld->flags & ML_BLOCKING)           // explicitly blocking everything
      {
         bool result = clip.unstuck && !untouched(ld);  // killough 8/1/98: allow escape

         // When it's Hexen, keep side 0 even when hitting from backside
         if(!result && pushhit && ld->special &&
            full_demo_version >= make_full_version(401, 0))
         {
            pushhit->add(ld);
         }
         // TODO: add the other push special checks.
         // TODO: add for P_Map3D and P_PortalClip CPP files.
         return result;
      }

      // killough 8/9/98: monster-blockers don't affect friends
      // SoM 9/7/02: block monsters standing on 3dmidtex only
      if(ld->flags & ML_BLOCKMONSTERS && !(ld->flags & ML_3DMIDTEX) &&
         P_BlockedAsMonster(*clip.thing))
      {
         return false; // block monsters only
      }
   }

   // set openrange, opentop, openbottom
   // these define a 'window' from one sector to another across this line
   
   P_LineOpening(ld, clip.thing);

   // adjust floor & ceiling heights
   
   if(clip.opentop < clip.zref.ceiling)
   {
      clip.zref.ceiling = clip.opentop;
      clip.ceilingline = ld;
      clip.blockline = ld;
   }

   if(clip.openbottom > clip.zref.floor)
   {
      clip.zref.floor = clip.openbottom;
      clip.zref.floorgroupid = clip.bottomgroupid;

      clip.floorline = ld;          // killough 8/1/98: remember floor linedef
      clip.blockline = ld;
   }

   if(clip.lowfloor < clip.zref.dropoff)
      clip.zref.dropoff = clip.lowfloor;

   // haleyjd 11/10/04: 3DMidTex fix: never consider dropoffs when
   // touching 3DMidTex lines.
   if(demo_version >= 331 && clip.touch3dside)
      clip.zref.dropoff = clip.zref.floor;

   if(clip.opensecfloor > clip.zref.secfloor)
      clip.zref.secfloor = clip.opensecfloor;
   if(clip.opensecceil < clip.zref.secceil)
      clip.zref.secceil = clip.opensecceil;

   // SoM 11/6/02: AGHAH
   if(clip.zref.floor > clip.zref.passfloor)
      clip.zref.passfloor = clip.zref.floor;
   if(clip.zref.ceiling < clip.zref.passceil)
      clip.zref.passceil = clip.zref.ceiling;

   // ioanch 20160113: moved to a special function
   P_CollectSpechits(ld, pushhit);
   
   return true;
}

//
// P_Touched
//
// haleyjd: isolated code to test for and execute touchy thing death.
// Required for proper 3D clipping support.
//
// haleyjd 12/28/10: must read from clip.thing in case of reentrant calls
//
bool P_Touched(Mobj *thing)
{
   // EDF FIXME: temporary fix?
   int painType  = E_ThingNumForDEHNum(MT_PAIN); 
   int skullType = E_ThingNumForDEHNum(MT_SKULL);

   if(thing->flags & MF_TOUCHY &&                  // touchy object
      clip.thing->flags & MF_SOLID &&              // solid object touches it
      thing->health > 0 &&                         // touchy object is alive
      (thing->intflags & MIF_ARMED ||              // Thing is an armed mine
       sentient(thing)) &&                         // ... or a sentient thing
      (thing->type != clip.thing->type ||          // only different species
       thing->player) &&                           // ... or different players
      thing->z + thing->height >= clip.thing->z && // touches vertically
      clip.thing->z + clip.thing->height >= thing->z &&
      (thing->type ^ painType) |                   // PEs and lost souls
      (clip.thing->type ^ skullType) &&            // are considered same
      (thing->type ^ skullType) |                  // (but Barons & Knights
      (clip.thing->type ^ painType))               // are intentionally not)
   {
      P_DamageMobj(thing, nullptr, nullptr, thing->health, MOD_UNKNOWN); // kill object
      return true;
   }

   return false;
}

//
// P_CheckPickUp
//
// haleyjd: isolated code to test for and execute touching specials.
// Required for proper 3D clipping support.
//
// haleyjd 12/28/10: Must read from clip.thing in case of reentrant calls.
//
bool P_CheckPickUp(Mobj *thing)
{
   int solid = thing->flags & MF_SOLID;

   if(clip.thing->flags & MF_PICKUP)
      P_TouchSpecialThing(thing, clip.thing); // can remove thing

   return !solid;
}

//
// P_SkullHit
//
// haleyjd: isolated code to test for and execute SKULLFLY objects hitting
// things. Returns true if PIT_CheckThing should exit.
//
// haleyjd 12/28/10: must read from clip.thing or a reentrant call to this
// routine through P_DamageMobj can result in loss of demo compatibility.
//
bool P_SkullHit(Mobj *thing)
{
   bool ret = false;

   if(clip.thing->flags & MF_SKULLFLY)
   {
      // A flying skull is smacking something.
      // Determine damage amount, and the skull comes to a dead stop.

      int damage = (P_Random(pr_skullfly) % 8 + 1) * clip.thing->damage;
      
      P_DamageMobj(thing, clip.thing, clip.thing, damage, clip.thing->info->mod);
      
      clip.thing->flags &= ~MF_SKULLFLY;
      clip.thing->momx = clip.thing->momy = clip.thing->momz = 0;

      // haleyjd: Note that this is where potential for a recursive clipping
      // operation occurs -- P_SetMobjState causes a call to A_Look, which
      // causes another state-set to the seestate, which calls A_Chase.
      // A_Chase in turn calls P_TryMove and that can cause a lot of shit
      // to explode.

      if(clip.thing->intflags & MIF_SKULLFLYSEE)
         P_SetMobjState(clip.thing, clip.thing->info->seestate);
      else
         P_SetMobjState(clip.thing, clip.thing->info->spawnstate);
      clip.thing->intflags &= ~MIF_SKULLFLYSEE;

      clip.BlockingMobj = nullptr; // haleyjd: from zdoom

      ret = true; // stop moving
   }

   return ret;
}

//
// P_MissileBlockHeight
//
// haleyjd 07/06/05: function that returns the height to be used 
// when considering an object for missile collisions. Some decorative
// objects do not want to use their correct 3D height for clipping
// missiles, since this alters the playability of the game severely
// in areas of many maps.
//
int P_MissileBlockHeight(Mobj *mo)
{
   return (demo_version >= 333 && !comp[comp_theights] &&
           mo->flags3 & MF3_3DDECORATION) ? mo->info->height : mo->height;
}

//
// True if missile damage should be allowed
//
inline static bool P_allowMissileDamage(const Mobj &shooter, const Mobj &target)
{
   return target.player || deh_species_infighting || (shooter.type == target.type &&
                            (shooter.flags4 & MF4_HARMSPECIESMISSILE ||
                             (shooter.flags4 & MF4_FRIENDFOEMISSILE &&
                              (shooter.flags ^ target.flags) & MF_FRIEND))) ||
   (shooter.type != target.type &&
    !E_ThingPairValid(shooter.type, target.type, TGF_PROJECTILEALLIANCE));
}

//
// Common stuff between PIT_CheckThing and PIT_CheckThing3D
//
ItemCheckResult P_CheckThingCommon(Mobj *thing)
{
   // check for skulls slamming into things

   if(P_SkullHit(thing))
      return ItemCheck_hit;

   // missiles can hit other things
   // killough 8/10/98: bouncing non-solid things can hit other things too

   if(clip.thing->flags & MF_MISSILE ||
      (clip.thing->flags & MF_BOUNCES && !(clip.thing->flags & MF_SOLID)))
   {
      int damage;
      // haleyjd 07/06/05: some objects may use info->height instead
      // of their current height value in this situation, to avoid
      // altering the playability of maps when 3D object clipping
      // with corrected thing heights is enabled.
      int height = P_MissileBlockHeight(thing);

      // haleyjd: some missiles can go through ghosts
      if(thing->flags3 & MF3_GHOST && clip.thing->flags3 & MF3_THRUGHOST)
         return ItemCheck_pass;

      // see if it went over / under
      
      if(clip.thing->z > thing->z + height) // haleyjd 07/06/05
         return ItemCheck_pass;    // overhead

      if(clip.thing->z + clip.thing->height < thing->z)
         return ItemCheck_pass;    // underneath

      if(clip.thing->target)
      {
         if(thing == clip.thing->target)
            return ItemCheck_pass;   // Don't hit originator.
         if(!P_allowMissileDamage(*clip.thing->target, *thing))
            return ItemCheck_hit;
      }
      
      // haleyjd 10/15/08: rippers
      if(clip.thing->flags3 & MF3_RIP)
      {
         damage = ((P_Random(pr_rip) & 3) + 2) * clip.thing->damage;

         if(!(thing->flags & MF_NOBLOOD) &&
            !(thing->flags2 & MF2_REFLECTIVE) &&
            !(thing->flags2 & MF2_INVULNERABLE))
         {
            BloodSpawner(thing, clip.thing, damage, clip.thing).spawn(BLOOD_RIP);
         }
         
         // TODO: ripper sound - gamemode dependent? thing dependent?
         //S_StartSound(clip.thing, sfx_ripslop);

         P_DamageMobj(thing, clip.thing, clip.thing->target, damage, clip.thing->info->mod);
         
         if(thing->flags2 & MF2_PUSHABLE && !(clip.thing->flags3 & MF3_CANNOTPUSH))
         { 
            // Push thing
            thing->momx += clip.thing->momx >> 2;
            thing->momy += clip.thing->momy >> 2;
         }
         
         // TODO: huh?
         //numspechit = 0;
         return ItemCheck_pass;
      }

      // killough 8/10/98: if moving thing is not a missile, no damage
      // is inflicted, and momentum is reduced if object hit is solid.

      if(!(clip.thing->flags & MF_MISSILE))
      {
         if(!(thing->flags & MF_SOLID))
            return ItemCheck_pass;
         else
         {
            clip.thing->momx = -clip.thing->momx;
            clip.thing->momy = -clip.thing->momy;
            if(!(clip.thing->flags & MF_NOGRAVITY))
            {
               clip.thing->momx >>= 2;
               clip.thing->momy >>= 2;
            }

            return ItemCheck_hit;
         }
      }

      if(!(thing->flags & MF_SHOOTABLE))
         return !(thing->flags & MF_SOLID) ? ItemCheck_pass : ItemCheck_hit; // didn't do any damage

      // damage / explode
      
      damage = ((P_Random(pr_damage)%clip.thing->info->damagemod)+1)*clip.thing->damage;
      
      // haleyjd: in Heretic & Hexen, zero-damage missiles don't make this call
      if(damage || !(clip.thing->flags4 & MF4_NOZERODAMAGE))
      {
         // 20160312: ability for missiles to draw blood
         if(clip.thing->flags4 & MF4_DRAWSBLOOD &&
            !(thing->flags & MF_NOBLOOD) &&
            !(thing->flags2 & MF2_REFLECTIVE) &&
            !(thing->flags2 & MF2_INVULNERABLE))
         {
            if(P_Random(pr_drawblood) < 192)
            {
               BloodSpawner(thing, clip.thing, damage, clip.thing).spawn(BLOOD_IMPACT);
            }
         }

         P_DamageMobj(thing, clip.thing, clip.thing->target, damage,
                      clip.thing->info->mod);
      }

      // don't traverse any more
      return ItemCheck_hit;
   }

   // haleyjd 1/16/00: Pushable objects -- at last!
   //   This is remarkably simpler than I had anticipated!
   
   if(thing->flags2 & MF2_PUSHABLE && !(clip.thing->flags3 & MF3_CANNOTPUSH))
   {
      // transfer one-fourth momentum along the x and y axes
      // ioanch: this may be pedantic, but do '& ~3' to make the '/ 4' operation equivalent to the
      // old '>> 2' arithmetic right shift. We can't add more '>>' here because it's only implemen-
      // tation defined.
      thing->momx += (clip.thing->momx & ~3) / 4;
      thing->momy += (clip.thing->momy & ~3) / 4;
   }

   return ItemCheck_furtherNeeded;
}

//
// PIT_CheckThing
// 
static bool PIT_CheckThing(Mobj *thing, void *context) // killough 3/26/98: make static
{
   fixed_t blockdist;

   // killough 11/98: add touchy things
   if(!(thing->flags & (MF_SOLID|MF_SPECIAL|MF_SHOOTABLE|MF_TOUCHY)))
      return true;

   blockdist = thing->radius + clip.thing->radius;
   
   if(D_abs(thing->x - clip.x) >= blockdist ||
      D_abs(thing->y - clip.y) >= blockdist)
      return true; // didn't hit it

   // killough 11/98:
   //
   // This test has less information content (it's almost always false), so it
   // should not be moved up to first, as it adds more overhead than it removes.
   
   // don't clip against self
   
   if(thing == clip.thing)
      return true;

   // haleyjd 1/17/00: set global hit reference
   clip.BlockingMobj = thing;

   // killough 11/98:
   //
   // TOUCHY flag, for mines or other objects which die on contact with solids.
   // If a solid object of a different type comes in contact with a touchy
   // thing, and the touchy thing is not the sole one moving relative to fixed
   // surroundings such as walls, then the touchy thing dies immediately.

   // haleyjd: functionalized
   if(P_Touched(thing))
      return true;

   ItemCheckResult result = P_CheckThingCommon(thing);
   if(result != ItemCheck_furtherNeeded)
      return result == ItemCheck_pass;

   // check for special pickup
   
   if(thing->flags & MF_SPECIAL)
      return P_CheckPickUp(thing);

   // killough 3/16/98: Allow non-solid moving objects to move through solid
   // ones, by allowing the moving thing (clip.thing) to move if it's non-solid,
   // despite another solid thing being in the way.
   // killough 4/11/98: Treat no-clipping things as not blocking

   // haleyjd: needed for old demos after all?
   if(demo_compatibility)
      return !(thing->flags & MF_SOLID);
   else
      return !((thing->flags & MF_SOLID && !(thing->flags & MF_NOCLIP))
               && (clip.thing->flags & MF_SOLID || demo_compatibility));

   //return !(thing->flags & MF_SOLID);   // old code -- killough
}


//
// Check_Sides
//
// This routine checks for Lost Souls trying to be spawned      // phares
// across 1-sided lines, impassible lines, or "monsters can't   //   |
// cross" lines. Draw an imaginary line between the PE          //   V
// and the new Lost Soul spawn spot. If that line crosses
// a 'blocking' line, then disallow the spawn. Only search
// lines in the blocks of the blockmap where the bounding box
// of the trajectory line resides. Then check bounding box
// of the trajectory vs. the bounding box of each blocking
// line to see if the trajectory and the blocking line cross.
// Then check the PE and LS to see if they're on different
// sides of the blocking line. If so, return true, otherwise
// false.
//
bool Check_Sides(Mobj *actor, int x, int y, mobjtype_t type)
{
   int bx,by,xl,xh,yl,yh;
   
   pe_x = actor->x;
   pe_y = actor->y;
   ls_x = x;
   ls_y = y;

   // Here is the bounding box of the trajectory
   
   clip.bbox[BOXLEFT]   = pe_x < x ? pe_x : x;
   clip.bbox[BOXRIGHT]  = pe_x > x ? pe_x : x;
   clip.bbox[BOXTOP]    = pe_y > y ? pe_y : y;
   clip.bbox[BOXBOTTOM] = pe_y < y ? pe_y : y;

   // Determine which blocks to look in for blocking lines
   
   xl = (clip.bbox[BOXLEFT]   - bmaporgx)>>MAPBLOCKSHIFT;
   xh = (clip.bbox[BOXRIGHT]  - bmaporgx)>>MAPBLOCKSHIFT;
   yl = (clip.bbox[BOXBOTTOM] - bmaporgy)>>MAPBLOCKSHIFT;
   yh = (clip.bbox[BOXTOP]    - bmaporgy)>>MAPBLOCKSHIFT;

   // xl->xh, yl->yh determine the mapblock set to search

   validcount++; // prevents checking same line twice
   for(bx = xl ; bx <= xh ; bx++)
      for (by = yl ; by <= yh ; by++)
         if(!P_BlockLinesIterator(bx,by,PIT_CrossLine, R_NOGROUP, &type))
            return true;                                          //   ^
   return false;                                                  //   |
}                                                                 // phares

//
// MOVEMENT CLIPPING
//

//
// P_CheckPosition
// This is purely informative, nothing is modified
// (except things picked up).
//
// in:
//  a Mobj (can be valid or invalid)
//  a position to be checked
//   (doesn't need to be related to the Mobj->x,y)
//
// during:
//  special things are touched if MF_PICKUP
//  early out on solid lines?
//
// out:
//  newsubsec
//  zref.floor
//  zref.ceiling
//  tmdropoffz
//   the lowest point contacted
//   (monsters won't move to a dropoff)
//  speciallines[]
//  numspeciallines
//
bool P_CheckPosition(Mobj *thing, fixed_t x, fixed_t y, PODCollection<line_t *> *pushhit) 
{
   int xl, xh, yl, yh, bx, by;
   subsector_t *newsubsec;

   // haleyjd: OVER_UNDER
   if(P_Use3DClipping())
      return P_CheckPosition3D(thing, x, y, pushhit);
   
   clip.thing = thing;
   
   clip.x = x;
   clip.y = y;
   
   clip.bbox[BOXTOP]    = y + clip.thing->radius;
   clip.bbox[BOXBOTTOM] = y - clip.thing->radius;
   clip.bbox[BOXRIGHT]  = x + clip.thing->radius;
   clip.bbox[BOXLEFT]   = x - clip.thing->radius;
   
   newsubsec = R_PointInSubsector(x,y);
   clip.floorline = clip.blockline = clip.ceilingline = nullptr; // killough 8/1/98

   // Whether object can get out of a sticky situation:
   clip.unstuck = thing->player &&          // only players
      thing->player->mo == thing &&       // not voodoo dolls
      demo_version >= 203;                // not under old demos

   // The base floor / ceiling is from the subsector
   // that contains the point.
   // Any contacted lines the step closer together
   // will adjust them.

   clip.zref.floor = clip.zref.dropoff = newsubsec->sector->srf.floor.height;
   clip.zref.floorgroupid = newsubsec->sector->groupid;
   clip.zref.ceiling = newsubsec->sector->srf.ceiling.height;

   clip.zref.secfloor = clip.zref.passfloor = clip.zref.floor;
   clip.zref.secceil = clip.zref.passceil = clip.zref.ceiling;

   // haleyjd
   clip.floorpic = newsubsec->sector->srf.floor.pic;
   // SoM: 09/07/02: 3dsides monster fix
   clip.touch3dside = 0;
   validcount++;
   clip.numspechit = 0;

   if(clip.thing->flags & MF_NOCLIP)
      return true;

   // Check things first, possibly picking things up.
   // The bounding box is extended by MAXRADIUS
   // because Mobjs are grouped into mapblocks
   // based on their origin point, and can overlap
   // into adjacent blocks by up to MAXRADIUS units.

   xl = (clip.bbox[BOXLEFT]   - bmaporgx - MAXRADIUS) >> MAPBLOCKSHIFT;
   xh = (clip.bbox[BOXRIGHT]  - bmaporgx + MAXRADIUS) >> MAPBLOCKSHIFT;
   yl = (clip.bbox[BOXBOTTOM] - bmaporgy - MAXRADIUS) >> MAPBLOCKSHIFT;
   yh = (clip.bbox[BOXTOP]    - bmaporgy + MAXRADIUS) >> MAPBLOCKSHIFT;

   clip.BlockingMobj = nullptr; // haleyjd 1/17/00: global hit reference

   for(bx = xl; bx <= xh; bx++)
   {
      for(by = yl; by <= yh; by++)
      {
         if(!P_BlockThingsIterator(bx, by, PIT_CheckThing))
            return false;
      }
   }

   // check lines
   
   clip.BlockingMobj = nullptr; // haleyjd 1/17/00: global hit reference
   
   xl = (clip.bbox[BOXLEFT]   - bmaporgx) >> MAPBLOCKSHIFT;
   xh = (clip.bbox[BOXRIGHT]  - bmaporgx) >> MAPBLOCKSHIFT;
   yl = (clip.bbox[BOXBOTTOM] - bmaporgy) >> MAPBLOCKSHIFT;
   yh = (clip.bbox[BOXTOP]    - bmaporgy) >> MAPBLOCKSHIFT;

   for(bx = xl; bx <= xh; bx++)
   {
      for(by = yl; by <= yh; by++)
      {
         if(!P_BlockLinesIterator(bx, by, PIT_CheckLine, R_NOGROUP, pushhit))
            return false; // doesn't fit
      }
   }

   return true;
}

//
// P_CheckDropOffVanilla
//
// haleyjd 04/15/2010: Dropoff check for vanilla DOOM compatibility
//
static bool P_CheckDropOffVanilla(Mobj *thing, int dropoff)
{
   if(!(thing->flags & (MF_DROPOFF|MF_FLOAT)) &&
      clip.zref.floor - clip.zref.dropoff > STEPSIZE)
      return false; // don't stand over a dropoff

   return true;
}

//
// P_CheckDropOffBOOM
//
// haleyjd 04/15/2010: Dropoff check for BOOM compatibility
//
static bool P_CheckDropOffBOOM(Mobj *thing, int dropoff)
{
   // killough 3/15/98: Allow certain objects to drop off
   if(compatibility || !dropoff)
   {
      if(!(thing->flags & (MF_DROPOFF|MF_FLOAT)) &&
         clip.zref.floor - clip.zref.dropoff > STEPSIZE)
         return false; // don't stand over a dropoff
   }

   return true;
}

//
// P_CheckDropOffMBF
//
// haleyjd 04/15/2010: Dropoff check for MBF compatibility
//
// I am of the opinion that this is the single most-butchered segment of code
// in the entire engine.
//
static bool P_CheckDropOffMBF(Mobj *thing, int dropoff)
{
   // killough 3/15/98: Allow certain objects to drop off
   // killough 7/24/98, 8/1/98: 
   // Prevent monsters from getting stuck hanging off ledges
   // killough 10/98: Allow dropoffs in controlled circumstances
   // killough 11/98: Improve symmetry of clipping on stairs

   if(!(thing->flags & (MF_DROPOFF|MF_FLOAT)))
   {
      if(comp[comp_dropoff])
      {
         // haleyjd: note missing 202 compatibility... WOOPS!
         if(clip.zref.floor - clip.zref.dropoff > STEPSIZE)
            return false;
      }
      else if(!dropoff || (dropoff == 2 &&
                           (clip.zref.floor - clip.zref.dropoff > 128 * FRACUNIT ||
                            !thing->target || thing->target->z > clip.zref.dropoff)))
      {
         // haleyjd: I can't even mentally parse this statement with 
         // any certainty.
         if(!monkeys || demo_version < 203 ?
            clip.zref.floor - clip.zref.dropoff > STEPSIZE :
            thing->zref.floor - clip.zref.floor > STEPSIZE ||
            thing->zref.dropoff - clip.zref.dropoff > STEPSIZE)
            return false;
      }
      else
      {
         clip.felldown = !(thing->flags & MF_NOGRAVITY) && 
                         thing->z - clip.zref.floor > STEPSIZE;
      }
   }

   return true;
}

static bool on3dmidtex;

//
// P_CheckDropOffEE
//
// haleyjd 04/15/2010: Dropoff checking code for Eternity.
//
static bool P_CheckDropOffEE(Mobj *thing, int dropoff)
{
   fixed_t floorz = clip.zref.floor;

   // haleyjd: OVER_UNDER:
   // [RH] If the thing is standing on something, use its current z as 
   // the zref.floor. This is so that it does not walk off of things onto a
   // drop off.
   if(P_Use3DClipping() && thing->intflags & MIF_ONMOBJ)
      floorz = thing->z > clip.zref.floor ? thing->z : clip.zref.floor;

   if(!(thing->flags & (MF_DROPOFF|MF_FLOAT)))
   {
      // haleyjd 11/10/04: 3dMidTex: you are never allowed to pass 
      // over a tall dropoff when on 3DMidTex lines. Note tmfloorz
      // considers 3DMidTex, so you can still move across 3DMidTex
      // lines that pass over sector dropoffs, as long as the dropoff
      // between the 3DMidTex lines is <= 24 units.

      if(on3dmidtex)
      {
         // allow appropriate forced dropoff behavior
         if(!dropoff || (dropoff == 2 && 
                         (thing->z - clip.zref.floor > 128*FRACUNIT ||
                          !thing->target || thing->target->z > clip.zref.floor)))
         {
            // deny any move resulting in a difference > 24
            if(thing->z - clip.zref.floor > STEPSIZE)
               return false;
         }
         else  // dropoff allowed
         {
            clip.felldown = !(thing->flags & MF_NOGRAVITY) &&
                           thing->z - clip.zref.floor > STEPSIZE;
         }
         
         return true;
      }

      if(comp[comp_dropoff])
      {
         if(clip.zref.floor - clip.zref.dropoff > STEPSIZE)
            return false; // don't stand over a dropoff
      }
      else if(!dropoff || 
              (dropoff == 2 &&  // large jump down (e.g. dogs)
               (floorz - clip.zref.dropoff > 128*FRACUNIT ||
                !thing->target || thing->target->z > clip.zref.dropoff)))
      {
         // haleyjd 04/14/10: This is so impossible to read that I have
         // had to restore it, because I cannot be confident that any of 
         // my interpretations of it are correct relative to C grammar.

         if(!monkeys || demo_version < 203 ?
            floorz - clip.zref.dropoff > STEPSIZE :
            thing->zref.floor  - floorz > STEPSIZE ||
            thing->zref.dropoff - clip.zref.dropoff > STEPSIZE)
            return false;
      }
      else  // dropoff allowed -- check for whether it fell more than 24
      {
         clip.felldown = !(thing->flags & MF_NOGRAVITY) &&
                        thing->z - floorz > STEPSIZE;
      }
   }

   return true;
}

typedef bool (*dropoff_func_t)(Mobj *, int);

//
// Runs the spechit push specials
//
static void P_RunPushSpechits(Mobj &thing, PODCollection<line_t *> &pushhit)
{
   if(full_demo_version < make_full_version(401, 0) || thing.flags & (MF_TELEPORT | MF_NOCLIP))
      return;
   bool stacktop = true;
   while(!pushhit.isEmpty())
   {
      line_t &line = *pushhit.pop();
      const linkoffset_t *link = P_GetLinkOffset(thing.groupid, line.frontsector->groupid);

      // Emulate vanilla Hexen not caring about impassable line side. Must also
      // be the top of the stack.
      int side;
      if(P_LevelIsVanillaHexen() &&
         stacktop && (!line.backsector || (line.flags & ML_BLOCKING &&
                                           !(thing.flags & MF_MISSILE))))
      {
         side = 0;
      }
      else
         side = P_PointOnLineSide(thing.x + link->x, thing.y + link->y, &line);
      P_PushSpecialLine(thing, line, side);
      stacktop = false;
   }
}

//
// Checks if a thing can carry upper things up from an intended zref.floor. Assumed
// zref.floor > thing.z.
//
static bool P_checkCarryUp(Mobj &thing, fixed_t floorz)
{
   if(!(thing.flags4 & MF4_STICKYCARRY))
      return false;
   fixed_t orgz = thing.z;
   thing.z = floorz;
   MobjCollection coll;
   PODCollection<fixed_t> orgzcoll;
   doom_mapinter_t clip;
   P_FindAboveIntersectors(&thing, clip, coll); // already aware of MF_SOLID
   auto resetcoll = [&coll, orgz, &orgzcoll, &thing](const Mobj *other) {
      size_t i = 0;
      for(Mobj **previous = coll.begin(); *previous != other; ++previous)
         (*previous)->z = orgzcoll[i++];
      thing.z = orgz;
   };
   static Mobj *dummy;
   for(Mobj *other : coll)
   {
      if(!other->player)   // already collided with a non-player? Fail.
      {
         resetcoll(other);
         return false;
      }
      orgzcoll.add(other->z);
      other->z = thing.z + thing.height; // move it on top
      P_ZMovementTest(other); // it may bob back down due to ceiling
      if(!P_TestMobjZ(other, clip, &dummy))  // if it gets stuck, fail.
      {
         other->z = orgzcoll.pop();
         resetcoll(other);
         return false;
      }
      other->z = thing.z + thing.height;   // remake position after the test
   }
   thing.z = orgz;
   // Success? Check if any of these is a player
   fixed_t *orgzit = orgzcoll.begin();
   for(Mobj *other : coll)
   {
      if(other->player && other->player->mo == other)
      {
         other->player->viewheight += *orgzit - other->z;
         other->player->deltaviewheight =
         (other->player->pclass->viewheight - other->player->viewheight) >> 3;
      }
      ++orgzit;
   }
   return true;
}

//
// P_TryMove
//
// Attempt to move to a new position,
// crossing special lines unless MF_TELEPORT is set.
//
// killough 3/15/98: allow dropoff as option
//
bool P_TryMove(Mobj *thing, fixed_t x, fixed_t y, int dropoff)
{
   fixed_t oldx, oldy, oldz;
   int oldgroupid;
   dropoff_func_t dropofffunc;
   
   // haleyjd 11/10/04: 3dMidTex: determine if a thing is on a line:
   // zref.passfloor is the floor as determined from sectors and 3DMidTex.
   // zref.secfloor is the floor as determined only from sectors.
   // If the two are unequal, zref.passfloor is the thing's zref.floor, and
   // the thing is at its zref.floor, then it is on a 3DMidTex line.
   // Complicated. x_x

   on3dmidtex = (thing->zref.passfloor == thing->zref.floor &&
                 thing->zref.passfloor != thing->zref.secfloor &&
                 thing->z == thing->zref.floor);
   
   clip.felldown = clip.floatok = false;               // killough 11/98

   bool groupidchange = false;
   fixed_t prex, prey;

   PODCollection<line_t *> pushhit;
   PODCollection<line_t *> *pPushHit = full_demo_version >= make_full_version(401, 0) ? &pushhit : 
      nullptr;

   edefstructvar(portalcrossingoutcome_t, crossoutcome);
   crossoutcome.finalgroup = thing->groupid;

   // haleyjd: OVER_UNDER
   if(P_Use3DClipping())
   {
      oldx = thing->x;
      oldy = thing->y;
      oldz = thing->z;

      int ox = (emin(oldx, x) - bmaporgx) >> MAPBLOCKSHIFT;
      int oy = (emin(oldy, y) - bmaporgy) >> MAPBLOCKSHIFT;
      int tx = (emax(oldx, x) - bmaporgx) >> MAPBLOCKSHIFT;
      int ty = (emax(oldy, y) - bmaporgy) >> MAPBLOCKSHIFT;
   
      bool hasportals = false;
      if(gMapHasLinePortals && !(thing->flags & (MF_TELEPORT | MF_NOCLIP)) &&
         full_demo_version >= make_full_version(340, 48))
      {
         for(int bx = ox; bx <= tx; bx++)
         {
            if(bx < 0 || bx >= bmapwidth)
               continue;
            for(int by = oy; by <= ty; by++)
            {
               if(by < 0 || by >= bmapheight)
                  continue;
               if(P_BlockHasLinkedPortals(by * bmapwidth + bx, false))
               {
                  hasportals = true;
                  goto outloop;
               }
            }
         }
      outloop:
         ;
      }
      if(hasportals)
      {
         v2fixed_t dest = P_PrecisePortalCrossing(oldx, oldy, x - oldx, y - oldy, crossoutcome);
   
         // Update position
         groupidchange = crossoutcome.finalgroup != thing->groupid;
         prex = x;
         prey = y;

         x = dest.x;
         y = dest.y;
      }

      bool check;
      if(groupidchange)
      {
         oldgroupid = thing->groupid;
         thing->groupid = crossoutcome.finalgroup;
         check = P_CheckPosition3D(thing, x, y, pPushHit);
         thing->groupid = oldgroupid;
      }

      if((groupidchange && !check) || (!groupidchange && !P_CheckPosition3D(thing, x, y, pPushHit)))
      {
         // VANILLA_HERETIC: return false here
         // Solid wall or thing
         if(!clip.BlockingMobj || clip.BlockingMobj->player || !thing->player)
         {
            P_RunPushSpechits(*thing, pushhit);
            return false;
         }
         else
         {
            // haleyjd: yikes...
            // ioanch 20160111: updated for portals
            fixed_t steplimit;
            if((clip.BlockingMobj->flags & MF_CORPSE && LevelInfo.levelType != LI_TYPE_HEXEN) ||
               clip.BlockingMobj->flags4 & MF4_UNSTEPPABLE)
            {
               steplimit = 0;
            }
            else
               steplimit = STEPSIZE;

            if(clip.BlockingMobj->z + clip.BlockingMobj->height - thing->z > steplimit ||
               (P_ExtremeSectorAtPoint(clip.BlockingMobj, surf_ceil)->srf.ceiling.height
                 - (clip.BlockingMobj->z + clip.BlockingMobj->height) < thing->height) ||
               (clip.zref.ceiling - (clip.BlockingMobj->z + clip.BlockingMobj->height)
                 < thing->height))
            {
               P_RunPushSpechits(*thing, pushhit);
               return false;
            }

            // haleyjd: hack for touchies: don't allow running through them when
            // they die until they become non-solid (just being a corpse isn't
            // good enough)
            if(clip.BlockingMobj->flags & MF_TOUCHY)
            {
               if(clip.BlockingMobj->health <= 0)
               {
                  P_RunPushSpechits(*thing, pushhit);
                  return false;
               }
            }
         }
         if(!(clip.thing->flags3 & MF3_PASSMOBJ))
         {
            thing->z = oldz;
            P_RunPushSpechits(*thing, pushhit);
            return false;
         }
      }
   }
   else if(!P_CheckPosition(thing, x, y, pPushHit))
   {
      P_RunPushSpechits(*thing, pushhit);
      return false;   // solid wall or thing
   }

   if(!(thing->flags & MF_NOCLIP))
   {
      bool ret = clip.unstuck 
                    && !(clip.ceilingline && untouched(clip.ceilingline))
                    && !(  clip.floorline && untouched(  clip.floorline));

      // killough 7/26/98: reformatted slightly
      // killough 8/1/98: Possibly allow escape if otherwise stuck
      // haleyjd: OVER_UNDER: broke up impossible-to-understand predicate

      if(clip.zref.ceiling - clip.zref.floor < thing->height) // doesn't fit
      {
         if(!ret)
            P_RunPushSpechits(*thing, pushhit);
         return ret;
      }
         
      // mobj must lower to fit
      clip.floatok = true;
      if(!(thing->flags & MF_TELEPORT) && !(thing->flags4 & MF4_FLY) &&
         clip.zref.ceiling - thing->z < thing->height)
      {
         if(!ret)
            P_RunPushSpechits(*thing, pushhit);
         return ret;
      }

      // haleyjd 06/05/12: flying players - move up or down the lower/upper areas
      // of lines that are contacted when the player presses into them
      if(thing->flags4 & MF4_FLY)
      {
         if(thing->z + thing->height > clip.zref.ceiling)
         {
            thing->momz = -8*FRACUNIT;
            thing->intflags |= MIF_CLEARMOMZ;
            P_RunPushSpechits(*thing, pushhit);
            return false;
         }
         else if(thing->z < clip.zref.floor &&
                 clip.zref.floor - clip.zref.dropoff > STEPSIZE) // TODO: dropoff max
         {
            thing->momz = 8*FRACUNIT;
            thing->intflags |= MIF_CLEARMOMZ;
            P_RunPushSpechits(*thing, pushhit);
            return false;
         }
      }

      if(!(thing->flags & MF_TELEPORT) && !(thing->flags3 & MF3_FLOORMISSILE))
      {
         // too big a step up
         // VANILLA_HERETIC: check if the second branch needs disabling
         if(clip.zref.floor - thing->z > STEPSIZE)
         {
            if(!ret)
               P_RunPushSpechits(*thing, pushhit);
            return ret;
         }
         else if(P_Use3DClipping() && thing->z < clip.zref.floor)
         {
            // TODO: make sure to add projectile impact checking if MISSILE
            // haleyjd: OVER_UNDER:
            // [RH] Check to make sure there's nothing in the way for the step up
            fixed_t savedz = thing->z;
            bool good;
            thing->z = clip.zref.floor;
            good = P_TestMobjZ(thing, clip);
            thing->z = savedz;
            if(!good && !P_checkCarryUp(*thing, clip.zref.floor))
            {
               P_RunPushSpechits(*thing, pushhit);
               return false;
            }
         }
      }
      
      // haleyjd: dropoff handling moved to functions above for my sanity.
      // May I NEVER have to do something like this, ever again.
      if(demo_version < 200)                 // DOOM 1.9
         dropofffunc = P_CheckDropOffVanilla;
      else if(demo_version <= 202)           // BOOM
         dropofffunc = P_CheckDropOffBOOM;
      else if(demo_version == 203)           // MBF
         dropofffunc = P_CheckDropOffMBF;
      else                                   // EE
         dropofffunc = P_CheckDropOffEE;

      // ioanch: no P_RunPushSpechits on dropoff blocking.
      if(!dropofffunc(thing, dropoff))
         return false; // don't stand over a dropoff

      if(thing->flags & MF_BOUNCES &&    // killough 8/13/98
         !(thing->flags & (MF_MISSILE|MF_NOGRAVITY)) &&
         !sentient(thing) && clip.zref.floor - thing->z > 16*FRACUNIT)
      {
         P_RunPushSpechits(*thing, pushhit);
         return false; // too big a step up for bouncers under gravity
      }

      // killough 11/98: prevent falling objects from going up too many steps
      if(thing->intflags & MIF_FALLING && clip.zref.floor - thing->z >
         FixedMul(thing->momx,thing->momx)+FixedMul(thing->momy,thing->momy))
      {
         // ioanch: don't push in this case, as the force is presumably too low.
         return false;
      }

      // haleyjd: CANTLEAVEFLOORPIC flag
      // ioanch 20160114: use bottom sector floorpic
      if((thing->flags2 & MF2_CANTLEAVEFLOORPIC) &&
         (clip.floorpic != P_ExtremeSectorAtPoint(thing, surf_floor)->srf.floor.pic ||
          clip.zref.floor - thing->z != 0))
      {
         // thing must stay within its current floor type
         // ioanch: don't push
         return false;
      }
   }

   // the move is ok,
   // so unlink from the old position and link into the new position

   P_UnsetThingPosition (thing);
   
   // Check portal teleportation
   oldx = thing->x;
   oldy = thing->y;
   oldgroupid = thing->groupid;
   thing->zref = clip.zref;   // killough 11/98: keep track of dropoffs
   thing->x = x;
   thing->y = y;
   P_SetThingPosition(thing);

   if(crossoutcome.lastpassed)
   {
      // Passed through at least one portal
      // TODO: 3D teleport
      if(crossoutcome.multipassed)
      {
         thing->backupPosition();   // don't bother interpolating if passing through multiple
                                    // portals at once
      }
      else
      {
         thing->prevpos.portalline = crossoutcome.lastpassed;
         thing->prevpos.ldata = &crossoutcome.lastpassed->portal->data.link;
      }
      P_PortalDidTeleport(thing, x - prex, y - prey, 0, oldgroupid, crossoutcome.finalgroup);
   }

   // haleyjd 08/07/04: new footclip system
   P_AdjustFloorClip(thing);

   // if any special lines were hit, do the effect
   // killough 11/98: simplified
   if(!(thing->flags & (MF_TELEPORT | MF_NOCLIP)))
   {
      fixed_t tx, ty, ox, oy;   // portal aware offsetting
      const linkoffset_t *link;
      const linkoffset_t *oldlink;

      while(clip.numspechit--)
      {
// PTODO
         // ioanch 20160113: no longer use portals unless demo version is low
#ifdef R_LINKEDPORTALS
         line_t *line = clip.spechit[clip.numspechit];
         if(!line)   // skip if it's nulled out
            continue;

#endif
         if(line->special)  // see if the line was crossed
         {
            link = P_GetLinkOffset(thing->groupid, line->frontsector->groupid);
            oldlink = thing->groupid == oldgroupid ? link
            : P_GetLinkOffset(oldgroupid, line->frontsector->groupid);

            tx = thing->x + link->x;
            ty = thing->y + link->y;
            ox = oldx + oldlink->x;
            oy = oldy + oldlink->y;

            int oldside;
            if((oldside = P_PointOnLineSide(ox, oy, line)) !=
               P_PointOnLineSide(tx, ty, line))
               P_CrossSpecialLine(line, oldside, thing, nullptr);
         }
      }

      // haleyjd 01/09/07: do not leave numspechit == -1
      clip.numspechit = 0;
   }

   return true;
}

//
// PIT_ApplyTorque
//
// killough 9/12/98:
//
// Apply "torque" to objects hanging off of ledges, so that they
// fall off. It's not really torque, since Doom has no concept of
// rotation, but it's a convincing effect which avoids anomalies
// such as lifeless objects hanging more than halfway off of ledges,
// and allows objects to roll off of the edges of moving lifts, or
// to slide up and then back down stairs, or to fall into a ditch.
// If more than one linedef is contacted, the effects are cumulative,
// so balancing is possible.
//
static bool PIT_ApplyTorque(line_t *ld, polyobj_t *po, void *context)
{
   // ioanch 20160116: portal aware
   const linkoffset_t *link = P_GetLinkOffset(clip.thing->groupid,
      ld->frontsector->groupid);
   fixed_t bbox[4];
   bbox[BOXRIGHT] = clip.bbox[BOXRIGHT] + link->x;
   bbox[BOXLEFT] = clip.bbox[BOXLEFT] + link->x;
   bbox[BOXTOP] = clip.bbox[BOXTOP] + link->y;
   bbox[BOXBOTTOM] = clip.bbox[BOXBOTTOM] + link->y;

   if(ld->backsector &&       // If thing touches two-sided pivot linedef
      bbox[BOXRIGHT]  > ld->bbox[BOXLEFT]  &&
      bbox[BOXLEFT]   < ld->bbox[BOXRIGHT] &&
      bbox[BOXTOP]    > ld->bbox[BOXBOTTOM] &&
      bbox[BOXBOTTOM] < ld->bbox[BOXTOP] &&
      P_BoxOnLineSide(bbox, ld) == -1)
   {
      Mobj *mo = clip.thing;

      fixed_t mox = mo->x + link->x;
      fixed_t moy = mo->y + link->y;

      fixed_t dist =                               // lever arm
         + (ld->dx >> FRACBITS) * (moy >> FRACBITS)
         - (ld->dy >> FRACBITS) * (mox >> FRACBITS) 
         - (ld->dx >> FRACBITS) * (ld->v1->y >> FRACBITS)
         + (ld->dy >> FRACBITS) * (ld->v1->x >> FRACBITS);

      // ioanch: portal aware. Use two different behaviours depending on map
      bool cond;
      if(!useportalgroups || full_demo_version < make_full_version(340, 48))
      {
         cond = dist < 0 ?                               // dropoff direction
         ld->frontsector->srf.floor.height < mo->z &&
         ld->backsector->srf.floor.height >= mo->z :
         ld->backsector->srf.floor.height < mo->z &&
         ld->frontsector->srf.floor.height >= mo->z;
      }
      else
      {
         // with portals and advanced version, also allow equal floor heights
         // if one side has portals. Require equal floor height though
         cond = dist < 0 ?                               // dropoff direction
         (ld->frontsector->srf.floor.height < mo->z ||
         (ld->frontsector->srf.floor.height == mo->z &&
         ld->frontsector->srf.floor.pflags & PS_PASSABLE)) &&
         ld->backsector->srf.floor.height == mo->z :
         (ld->backsector->srf.floor.height < mo->z ||
         (ld->backsector->srf.floor.height == mo->z &&
         ld->backsector->srf.floor.pflags & PS_PASSABLE)) &&
         ld->frontsector->srf.floor.height == mo->z;
      }

      if(cond)
      {
         // At this point, we know that the object straddles a two-sided
         // linedef, and that the object's center of mass is above-ground.

         fixed_t x = D_abs(ld->dx), y = D_abs(ld->dy);

         if(y > x)
         {
            fixed_t t = x;
            x = y;
            y = t;
         }

         y = finesine[(tantoangle[FixedDiv(y,x)>>DBITS] +
                      ANG90) >> ANGLETOFINESHIFT];

         // Momentum is proportional to distance between the
         // object's center of mass and the pivot linedef.
         //
         // It is scaled by 2^(OVERDRIVE - gear). When gear is
         // increased, the momentum gradually decreases to 0 for
         // the same amount of pseudotorque, so that oscillations
         // are prevented, yet it has a chance to reach equilibrium.

         dist = FixedDiv(FixedMul(dist, (mo->gear < OVERDRIVE) ?
                 y << -(mo->gear - OVERDRIVE) :
                 y >> +(mo->gear - OVERDRIVE)), x);

         // Apply momentum away from the pivot linedef.
                 
         x = FixedMul(ld->dy, dist);
         y = FixedMul(ld->dx, dist);

         // Avoid moving too fast all of a sudden (step into "overdrive")

         dist = FixedMul(x,x) + FixedMul(y,y);

         while(dist > FRACUNIT*4 && mo->gear < MAXGEAR)
         {
            ++mo->gear;
            x >>= 1;
            y >>= 1;
            dist >>= 1;
         }
         
         mo->momx -= x;
         mo->momy += y;
      }
   }
   return true;
}

//
// P_ApplyTorque
//
// killough 9/12/98
// Applies "torque" to objects, based on all contacted linedefs
//
void P_ApplyTorque(Mobj *mo)
{
   // ioanch 20160116: portal aware
   clip.bbox[BOXLEFT] = mo->x - mo->radius;
   clip.bbox[BOXRIGHT] = mo->x + mo->radius;
   clip.bbox[BOXBOTTOM] = mo->y - mo->radius;
   clip.bbox[BOXTOP] = mo->y + mo->radius;

   int flags = mo->intflags; //Remember the current state, for gear-change

   clip.thing = mo;
   validcount++; // prevents checking same line twice

   P_TransPortalBlockWalker(clip.bbox, mo->groupid, true, nullptr, 
      [](int x, int y, int groupid, void *data) -> bool
   {
      P_BlockLinesIterator(x, y, PIT_ApplyTorque, groupid);
      return true;
   });
      
   // If any momentum, mark object as 'falling' using engine-internal flags
   if (mo->momx | mo->momy)
      mo->intflags |= MIF_FALLING;
   else  // Clear the engine-internal flag indicating falling object.
      mo->intflags &= ~MIF_FALLING;

   // If the object has been moving, step up the gear.
   // This helps reach equilibrium and avoid oscillations.
   //
   // Doom has no concept of potential energy, much less
   // of rotation, so we have to creatively simulate these 
   // systems somehow :)

   if(!((mo->intflags | flags) & MIF_FALLING))  // If not falling for a while,
      mo->gear = 0;                             // Reset it to full strength
   else if(mo->gear < MAXGEAR)                  // Else if not at max gear,
      mo->gear++;                               // move up a gear
}

//
// P_ThingHeightClip
//
// Takes a valid thing and adjusts the thing->zref.floor,
// thing->zref.ceiling, and possibly thing->z.
// This is called for all nearby monsters
// whenever a sector changes height.
// If the thing doesn't fit,
// the z will be set to the lowest value
// and false will be returned.
//
static bool P_ThingHeightClip(Mobj *thing)
{
   bool onfloor = thing->z == thing->zref.floor;
   fixed_t oldfloorz = thing->zref.floor; // haleyjd

   P_CheckPosition(thing, thing->x, thing->y);
  
   // what about stranding a monster partially off an edge?
   // killough 11/98: Answer: see below (upset balance if hanging off ledge)

   thing->zref = clip.zref;   // killough 11/98: remember dropoffs

   // haleyjd 09/19/06: floatbobbers require special treatment here now
   if(thing->flags2 & MF2_FLOATBOB)
   {
      if(thing->zref.floor > oldfloorz || !(thing->flags & MF_NOGRAVITY))
         thing->z = thing->z - oldfloorz + thing->zref.floor;

      if(thing->z + thing->height > thing->zref.ceiling)
         thing->z = thing->zref.ceiling - thing->height;
   }
   else if(onfloor)  // walking monsters rise and fall with the floor
   {
      thing->z = thing->zref.floor;
      
      // killough 11/98: Possibly upset balance of objects hanging off ledges
      if(thing->intflags & MIF_FALLING && thing->gear >= MAXGEAR)
         thing->gear = 0;
   }
   else          // don't adjust a floating monster unless forced to
      if(thing->z + thing->height > thing->zref.ceiling)
         thing->z = thing->zref.ceiling - thing->height;

   return thing->zref.ceiling - thing->zref.floor >= thing->height;
}

//
// SLIDE MOVE
// Allows the player to slide along any angled walls.
//

// killough 8/2/98: make variables static
static fixed_t  bestslidefrac;
static fixed_t  secondslidefrac;
static line_t  *bestslideline;
static line_t  *secondslideline;
static Mobj    *slidemo;
static fixed_t  tmxmove;
static fixed_t  tmymove;

//
// P_HitSlideLine
// Adjusts the xmove / ymove
// so that the next move will slide along the wall.
//
// If the floor is icy, then you can bounce off a wall.             // phares
//
static void P_HitSlideLine(line_t *ld)
{
   int     side;
   angle_t lineangle;
   angle_t moveangle;
   angle_t deltaangle;
   fixed_t movelen;
   bool icyfloor;  // is floor icy?

   // phares:
   // Under icy conditions, if the angle of approach to the wall
   // is more than 45 degrees, then you'll bounce and lose half
   // your momentum. If less than 45 degrees, you'll slide along
   // the wall. 45 is arbitrary and is believable.
   //
   // Check for the special cases of horz or vert walls.

   // haleyjd 04/11/10: BOOM friction compatibility fixes
   if(demo_version >= 203)
   {
      // killough 10/98: only bounce if hit hard (prevents wobbling)
      icyfloor =
         P_AproxDistance(tmxmove, tmymove) > 4*FRACUNIT &&
         variable_friction &&  // killough 8/28/98: calc friction on demand
         slidemo->z <= slidemo->zref.floor &&
         !(slidemo->flags4 & MF4_FLY) && // haleyjd: not when just flying
         P_GetFriction(slidemo, nullptr) > ORIG_FRICTION;
   }
   else
   {
      extern bool onground;
      icyfloor = !compatibility &&
         variable_friction &&
         slidemo->player &&
         onground && 
         slidemo->friction > ORIG_FRICTION;
   }

   if(ld->slopetype == ST_HORIZONTAL)
   {
      if(icyfloor && D_abs(tmymove) > D_abs(tmxmove))
      {
         // haleyjd: only the player should oof
         // 09/08/13: ... and only when he's alive.
         if(slidemo->player && slidemo->health > 0)
            S_StartSound(slidemo, GameModeInfo->playerSounds[sk_oof]); // oooff!
         tmxmove /= 2; // absorb half the momentum
         tmymove = -tmymove/2;
      }
      else
         tmymove = 0; // no more movement in the Y direction
      return;
   }

   if(ld->slopetype == ST_VERTICAL)
   {
      if(icyfloor && D_abs(tmxmove) > D_abs(tmymove))
      {
         // haleyjd: only the player should oof
         // 09/08/13: ... and again, only when alive.
         if(slidemo->player && slidemo->health > 0)
            S_StartSound(slidemo, GameModeInfo->playerSounds[sk_oof]); // oooff!
         tmxmove = -tmxmove/2; // absorb half the momentum
         tmymove /= 2;
      }
      else // phares
         tmxmove = 0; // no more movement in the X direction
      return;
   }

   // The wall is angled. Bounce if the angle of approach is  // phares
   // less than 45 degrees.

   side = P_PointOnLineSide (slidemo->x, slidemo->y, ld);
   
   lineangle = P_PointToAngle (0,0, ld->dx, ld->dy);
   if(side == 1)
      lineangle += ANG180;
   moveangle = P_PointToAngle (0,0, tmxmove, tmymove);

   // killough 3/2/98:
   // The moveangle+=10 breaks v1.9 demo compatibility in
   // some demos, so it needs demo_compatibility switch.
   
   if(!demo_compatibility)
      moveangle += 10;
   // ^ prevents sudden path reversal due to rounding error // phares

   deltaangle = moveangle-lineangle;
   movelen = P_AproxDistance (tmxmove, tmymove);

   if(icyfloor && deltaangle > ANG45 && deltaangle < ANG90+ANG45)
   {
      // haleyjd: only the player should oof
      // 09/08/13: ... only LIVING players
      if(slidemo->player && slidemo->health > 0)
         S_StartSound(slidemo, GameModeInfo->playerSounds[sk_oof]); // oooff!
      moveangle = lineangle - deltaangle;
      movelen /= 2; // absorb
      moveangle >>= ANGLETOFINESHIFT;
      tmxmove = FixedMul (movelen, finecosine[moveangle]);
      tmymove = FixedMul (movelen, finesine[moveangle]);
   }
   else
   {
      if(deltaangle > ANG180)
         deltaangle += ANG180;
      
      //  I_Error ("SlideLine: ang>ANG180");
      
      lineangle >>= ANGLETOFINESHIFT;
      deltaangle >>= ANGLETOFINESHIFT;
      fixed_t newlen = FixedMul (movelen, finecosine[deltaangle]);
      tmxmove = FixedMul (newlen, finecosine[lineangle]);
      tmymove = FixedMul (newlen, finesine[lineangle]);
   }
}

//
// PTR_SlideTraverse
//
static bool PTR_SlideTraverse(intercept_t *in, void *context)
{
   line_t *li;
   
#ifdef RANGECHECK
   if(!in->isaline)
      I_Error("PTR_SlideTraverse: not a line?\n");
#endif

   li = in->d.line;
   
   if(!(li->flags & ML_TWOSIDED))
   {
      if(P_PointOnLineSide (slidemo->x, slidemo->y, li))
         return true; // don't hit the back side
      goto isblocking;
   }

   // haleyjd 04/30/11: 'Block everything' lines block sliding
   if(li->extflags & EX_ML_BLOCKALL)
      goto isblocking;

   // set openrange, opentop, openbottom.
   // These define a 'window' from one sector to another across a line
   
   P_LineOpening(li, slidemo);
   
   if(clip.openrange < slidemo->height)
      goto isblocking;  // doesn't fit
   
   if(clip.opentop - slidemo->z < slidemo->height)
      goto isblocking;  // mobj is too high
   
   if(clip.openbottom - slidemo->z > STEPSIZE )
      goto isblocking;  // too big a step up
   else if(P_Use3DClipping() &&
           slidemo->z < clip.openbottom) // haleyjd: OVER_UNDER
   { 
      // [RH] Check to make sure there's nothing in the way for the step up
      bool good;
      fixed_t savedz = slidemo->z;
      slidemo->z = clip.openbottom;
      good = P_TestMobjZ(slidemo, clip);
      slidemo->z = savedz;
      if(!good)
         goto isblocking;
   }
   
   // this line doesn't block movement
   
   return true;
   
   // the line does block movement,
   // see if it is closer than best so far

isblocking:
   
   if(in->frac < bestslidefrac)
   {
      secondslidefrac = bestslidefrac;
      secondslideline = bestslideline;
      bestslidefrac = in->frac;
      bestslideline = li;
   }
   
   return false; // stop
}

//
// P_SlideMove
//
// The momx / momy move is bad, so try to slide along a wall.
// Find the first line hit, move flush to it, and slide along it.
//
// This is a kludgy mess.
//
// killough 11/98: reformatted
//
void P_SlideMove(Mobj *mo)
{
   int hitcount = 3;
   
   slidemo = mo; // the object that's sliding
   
   do
   {
      fixed_t leadx, leady, trailx, traily;

      if(!--hitcount)
         goto stairstep;   // don't loop forever

      // trace along the three leading corners
      
      if(mo->momx > 0)
      {
         leadx = mo->x + mo->radius;
         trailx = mo->x - mo->radius;
      }
      else
      {
         leadx = mo->x - mo->radius;
         trailx = mo->x + mo->radius;
      }

      if(mo->momy > 0)
      {
         leady = mo->y + mo->radius;
         traily = mo->y - mo->radius;
      }
      else
      {
         leady = mo->y - mo->radius;
         traily = mo->y + mo->radius;
      }

      bestslidefrac = FRACUNIT+1;
      
      P_PathTraverse(leadx, leady, leadx+mo->momx, leady+mo->momy,
                     PT_ADDLINES, PTR_SlideTraverse);
      P_PathTraverse(trailx, leady, trailx+mo->momx, leady+mo->momy,
                     PT_ADDLINES, PTR_SlideTraverse);
      P_PathTraverse(leadx, traily, leadx+mo->momx, traily+mo->momy,
                     PT_ADDLINES, PTR_SlideTraverse);

      // move up to the wall

      if(bestslidefrac == FRACUNIT+1)
      {
         // the move must have hit the middle, so stairstep
         
         stairstep:
      
         // killough 3/15/98: Allow objects to drop off ledges
         //
         // phares 5/4/98: kill momentum if you can't move at all
         // This eliminates player bobbing if pressed against a wall
         // while on ice.
         //
         // killough 10/98: keep buggy code around for old Boom demos
         
         // haleyjd: yet another compatibility fix by cph -- the
         // fix is only necessary for boom v2.01

         if(!P_TryMove(mo, mo->x, mo->y + mo->momy, true))
            if(!P_TryMove(mo, mo->x + mo->momx, mo->y, true))	      
               if(demo_version == 201)
                  mo->momx = mo->momy = 0;
               
         break;
      }

      // fudge a bit to make sure it doesn't hit
      
      if ((bestslidefrac -= 0x800) > 0)
      {
         fixed_t newx = FixedMul(mo->momx, bestslidefrac);
         fixed_t newy = FixedMul(mo->momy, bestslidefrac);
         
         // killough 3/15/98: Allow objects to drop off ledges
         
         if(!P_TryMove(mo, mo->x+newx, mo->y+newy, true))
            goto stairstep;
      }

      // Now continue along the wall.
      // First calculate remainder.
      
      bestslidefrac = FRACUNIT-(bestslidefrac+0x800);
      
      if(bestslidefrac > FRACUNIT)
         bestslidefrac = FRACUNIT;
      
      if(bestslidefrac <= 0)
         break;

      tmxmove = FixedMul(mo->momx, bestslidefrac);
      tmymove = FixedMul(mo->momy, bestslidefrac);
      
      P_HitSlideLine(bestslideline); // clip the moves
      
      mo->momx = tmxmove;
      mo->momy = tmymove;
      
      // killough 10/98: affect the bobbing the same way (but not voodoo dolls)
      if(mo->player && mo->player->mo == mo)
      {
         if(D_abs(mo->player->momx) > D_abs(tmxmove))
            mo->player->momx = tmxmove;
         if(D_abs(mo->player->momy) > D_abs(tmymove))
            mo->player->momy = tmymove;
      }
   }  // killough 3/15/98: Allow objects to drop off ledges:
   while(!P_TryMove(mo, mo->x+tmxmove, mo->y+tmymove, true));
}

//
// RADIUS ATTACK
//

// haleyjd 09/23/09: repair to non-reentrancy and stack-fault issues in
// PIT_RadiusAttack - information is grouped into a structure, and outside
// of old demos, the following are true:
// * bombdata_t's will be pushed and popped for recursive explosions
// * a limit of 128 recursive explosions is enforced

struct bombdata_t
{
   Mobj *bombsource;
   Mobj *bombspot;
   int   bombdamage;
   int   bombdistance; // haleyjd 12/22/12
   int   bombmod;      // haleyjd 07/13/03

   unsigned int bombflags; // haleyjd 12/22/12
};

#define MAXBOMBS 128               // a static limit to prevent stack faults.
static int bombindex;              // current index into bombs array
static bombdata_t bombs[MAXBOMBS]; // bombs away!
static bombdata_t *theBomb;        // it's the bomb, man. (the current explosion)

//
// PIT_RadiusAttack
//
// "bombsource" is the creature that caused the explosion at "bombspot".
//
static bool PIT_RadiusAttack(Mobj *thing, void *context)
{
   fixed_t dx, dy, dist;
   Mobj *bombspot     = theBomb->bombspot;
   Mobj *bombsource   = theBomb->bombsource;
   int   bombdistance = theBomb->bombdistance;
   int   bombdamage   = theBomb->bombdamage;
   
   // killough 8/20/98: allow bouncers to take damage 
   // (missile bouncers are already excluded with MF_NOBLOCKMAP)
   
   if(!(thing->flags & (MF_SHOOTABLE | MF_BOUNCES)))
      return true;

   // haleyjd 12/22/12: Hexen check for no self-damage
   if(theBomb->bombflags & RAF_NOSELFDAMAGE && thing == bombsource)
      return true;
   
   // Boss spider and cyborg
   // take no damage from concussion.
   
   // killough 8/10/98: allow grenades to hurt anyone, unless
   // fired by Cyberdemons, in which case it won't hurt Cybers.   
   // haleyjd 12/22/12: if bouncer has NORADIUSHACK, don't do this check.

   if(bombspot->flags & MF_BOUNCES && !(bombspot->flags4 & MF4_NORADIUSHACK))
   {
      int cyberType = E_ThingNumForDEHNum(MT_CYBORG);

      if(thing->type == cyberType && bombsource->type == cyberType)
         return true;
   }
   else if((thing->flags2 & MF2_BOSS || thing->flags4 & MF4_NORADIUSDMG) &&
           !(bombspot->flags4 & MF4_FORCERADIUSDMG))
   {      
      // haleyjd 05/22/99: exclude all bosses
      // haleyjd 09/21/09: support separate MF4_NORADIUSDMG flag and
      //                   force radius damage flag
      return true;
   }

   // ioanch 20151225: portal-aware behaviour
   dx   = D_abs(getThingX(bombspot, thing) - bombspot->x);
   dy   = D_abs(getThingY(bombspot, thing) - bombspot->y);
   dist = dx > dy ? dx : dy;
   dist = (dist - thing->radius) >> FRACBITS;

   if(dist < 0)
      dist = 0;

   if(dist >= bombdistance)
      return true;  // out of range

   // haleyjd: optional z check for Hexen-style explosions
   if(theBomb->bombflags & RAF_CLIPHEIGHT)
   {
      if((D_abs(getThingZ(bombspot, thing) - bombspot->z) / FRACUNIT) > 2 * bombdistance)
         return true;
   }

   if(P_CheckSight(thing, bombspot))      // must be in direct path
   {
      int damage;

      // haleyjd 12/22/12: support Hexen-compatible distance separate from damage
      if(bombdamage == bombdistance)
         damage = bombdamage - dist;
      else
         damage = (bombdamage * (bombdistance - dist) / bombdistance) + 1;
      
      P_DamageMobj(thing, bombspot, bombsource, damage, theBomb->bombmod);
   }
   
   return true;
}

//
// P_RadiusAttack
//
// Source is the creature that caused the explosion at spot.
//   haleyjd 07/13/03: added method of death flag
//   haleyjd 09/23/09: adjustments for reentrancy and recursion limit
//
void P_RadiusAttack(Mobj *spot, Mobj *source, int damage, int distance, 
                    int mod, unsigned int flags)
{
   fixed_t dist = (distance + MAXRADIUS) << FRACBITS;
  

   if(demo_version >= 335)
   {
      // woops! let's not stack-fault.
      if(bombindex >= MAXBOMBS)
      {
         doom_printf(FC_ERROR "P_RadiusAttack: too many bombs!");
         return;
      }

      // set bomb pointer and increment index
      theBomb = &bombs[bombindex++];
   }
   else
      theBomb = &bombs[0]; // otherwise, we use bomb 0 for everything :(

   // set up us the bomb!
   theBomb->bombspot     = spot;
   theBomb->bombsource   = source;
   theBomb->bombdamage   = damage;
   theBomb->bombdistance = distance;
   theBomb->bombmod      = mod;
   theBomb->bombflags    = flags;

   fixed_t bbox[4];
   bbox[BOXLEFT] = spot->x - dist;
   bbox[BOXTOP] = spot->y + dist;
   bbox[BOXRIGHT] = spot->x + dist;
   bbox[BOXBOTTOM] = spot->y - dist;

   // ioanch 20160107: walk through all portals
   P_TransPortalBlockWalker(bbox, spot->groupid, false, nullptr, 
      [](int x, int y, int groupid, void *data) -> bool
   {
      P_BlockThingsIterator(x, y, groupid, PIT_RadiusAttack);
      return true;
   });

   if(demo_version >= 335 && bombindex > 0)
      theBomb = &bombs[--bombindex];
}

//
// SECTOR HEIGHT CHANGING
// After modifying a sectors floor or ceiling height,
// call this routine to adjust the positions
// of all things that touch the sector.
//
// If anything doesn't fit anymore, true will be returned.
// If crunch is true, they will take damage
//  as they are being crushed.
// If Crunch is false, you should set the sector height back
//  the way it was and call P_ChangeSector again
//  to undo the changes.
//

//
// PIT_ChangeSector
//
static bool PIT_ChangeSector(Mobj *thing, void *context)
{
   if(P_ThingHeightClip(thing))
      return true; // keep checking
   
   // crunch bodies to giblets
   if(thing->health <= 0)
   {
      // sf: clear the skin which will mess things up
      // haleyjd 03/11/03: only in Doom
      if(GameModeInfo->type == Game_DOOM)
      {
         thing->skin = nullptr;
         P_SetMobjState(thing, E_SafeState(S_GIBS));
      }
      thing->flags &= ~MF_SOLID;
      thing->height = thing->radius = 0;
      return true;      // keep checking
   }

   // crunch dropped items
   if(thing->flags & MF_DROPPED)
   {
      thing->remove();
      return true;      // keep checking
   }

   // killough 11/98: kill touchy things immediately
   if(thing->flags & MF_TOUCHY &&
      (thing->intflags & MIF_ARMED || sentient(thing)))
   {
      // kill object
      P_DamageMobj(thing, nullptr, nullptr, thing->health, MOD_CRUSH);
      return true;   // keep checking
   }

   if(!(thing->flags & MF_SHOOTABLE))
      return true;        // assume it is bloody gibs or something

   nofit = 1;
   
   // haleyjd 06/19/00: fix for invulnerable things -- no crusher effects
   // haleyjd 05/20/05: allow custom crushing damage

   if(crushchange > 0 && !(leveltime & 3))
   {
      if(thing->flags2 & MF2_INVULNERABLE || thing->flags2 & MF2_DORMANT)
         return true;

      P_DamageMobj(thing, nullptr, nullptr, crushchange, MOD_CRUSH);
      
      // haleyjd 06/26/06: NOBLOOD objects shouldn't bleed when crushed
      // haleyjd FIXME: needs compflag
      if(demo_version < 333 || !(thing->flags & MF_NOBLOOD))
      {
         BloodSpawner(thing, crushchange).spawn(BLOOD_CRUSH);
      }
   }

   // keep checking (crush other things)
   return true;
}

//
// P_ChangeSector
//
// haleyjd: removed static; needed in p_floor.c
//
bool P_ChangeSector(sector_t *sector, int crunch)
{
   int x, y;
   
   nofit = 0;
   crushchange = crunch;
   
   // ARRGGHHH!!!!
   // This is horrendously slow!!!
   // killough 3/14/98
   
   // re-check heights for all things near the moving sector

   for(x=sector->blockbox[BOXLEFT] ; x<= sector->blockbox[BOXRIGHT] ; x++)
      for(y=sector->blockbox[BOXBOTTOM];y<= sector->blockbox[BOXTOP] ; y++)
         P_BlockThingsIterator(x, y, PIT_ChangeSector);
      
   return !!nofit;
}

//
// P_CheckSector
//
// jff 3/19/98 added to just check monsters on the periphery
// of a moving sector instead of all in bounding box of the
// sector. Both more accurate and faster.
//
// haleyjd: OVER_UNDER: pass down more information to P_ChangeSector3D
// when 3D object clipping is enabled.
//
bool P_CheckSector(sector_t *sector, int crunch, int amt, int floorOrCeil)
{
   msecnode_t *n;
   
   // killough 10/98: sometimes use Doom's method
   if(comp[comp_floors] && (demo_version >= 203 || demo_compatibility))
      return P_ChangeSector(sector, crunch);

   // haleyjd: call down to P_ChangeSector3D instead.
   if(P_Use3DClipping())
      return P_ChangeSector3D(sector, crunch, amt, floorOrCeil);
   
   nofit = 0;
   crushchange = crunch;
   
   // killough 4/4/98: scan list front-to-back until empty or exhausted,
   // restarting from beginning after each thing is processed. Avoids
   // crashes, and is sure to examine all things in the sector, and only
   // the things which are in the sector, until a steady-state is reached.
   // Things can arbitrarily be inserted and removed and it won't mess up.
   //
   // killough 4/7/98: simplified to avoid using complicated counter
   
   // Mark all things invalid
   for(n = sector->touching_thinglist; n; n = n->m_snext)
      n->visited = false;
   
   do
   {
      for(n = sector->touching_thinglist; n; n = n->m_snext) // go through list
      {
         // ioanch 20160115: portal aware
         if(useportalgroups && full_demo_version >= make_full_version(340, 48) &&
            !P_SectorTouchesThingVertically(sector, n->m_thing))
         {
            continue;
         }
         if(!n->visited)                     // unprocessed thing found
         {
            n->visited  = true;              // mark thing as processed
            if(!(n->m_thing->flags & MF_NOBLOCKMAP)) //jff 4/7/98 don't do these
               PIT_ChangeSector(n->m_thing, nullptr); // process it
            break;                           // exit and start over
         }
      }
   }
   while(n); // repeat from scratch until all things left are marked valid
   
   return !!nofit;
}

// phares 3/21/98
//
// Maintain a freelist of msecnode_t's to reduce memory allocs and frees.

msecnode_t *headsecnode = nullptr;

// sf: fix annoying crash on restarting levels
//
//      This crash occurred because the msecnode_t's are allocated as
//      PU_LEVEL. This meant that these were freed whenever a new level
//      was loaded or the level restarted. However, the actual list was
//      not emptied. As a result, msecnode_t's were being used that had
//      been freed back to the zone memory. I really do not understand
//      why boom or MBF never got this bug- or am I missing something?
//
//      additional comment 5/7/99
//      There _is_ code to free the list in g_game.c. But this is called
//      too late: some msecnode_t's are used during the loading of the
//      level. 
//
// haleyjd 05/11/09: This in fact was never a problem. Clear the pointer
// before or after Z_FreeTags; it doesn't matter as long as you clear it
// at some point in or before P_SetupLevel and before we start attaching
// Mobj's to sectors. I don't know what the hubbub above is about, but
// I almost copied this change into WinMBF unnecessarily. I will leave it
// be here, because as I said, changing it has no effect whatsoever.

//
// P_FreeSecNodeList
//
void P_FreeSecNodeList(void)
{
   headsecnode = nullptr; // this is all thats needed to fix the bug
}

//
// P_GetSecnode
//
// Retrieves a node from the freelist. The calling routine should make sure it
// sets all fields properly.
//
// killough 11/98: reformatted
//
static msecnode_t *P_GetSecnode(void)
{
   msecnode_t *node;

   return headsecnode ?
   node = headsecnode, headsecnode = node->m_snext, node :
      emalloctag(msecnode_t *, sizeof *node, PU_LEVEL, nullptr); 
}

//
// P_PutSecnode
//
// Returns a node to the freelist.
//
static void P_PutSecnode(msecnode_t *node)
{
   node->m_snext = headsecnode;
   headsecnode = node;
}

//
// P_AddSecnode
//
// phares 3/16/98
// Searches the current list to see if this sector is already there. If 
// not, it adds a sector node at the head of the list of sectors this 
// object appears in. This is called when creating a list of nodes that
// will get linked in later. Returns a pointer to the new node.
//
// killough 11/98: reformatted
//
static msecnode_t *P_AddSecnode(sector_t *s, Mobj *thing, msecnode_t *nextnode)
{
   msecnode_t *node;
   
   for(node = nextnode; node; node = node->m_tnext)
   {
      if(node->m_sector == s)   // Already have a node for this sector?
      {
         node->m_thing = thing; // Yes. Setting m_thing says 'keep it'.
         return nextnode;
      }
   }

   // Couldn't find an existing node for this sector. Add one at the head
   // of the list.
   
   node = P_GetSecnode();
   
   node->visited = 0;  // killough 4/4/98, 4/7/98: mark new nodes unvisited.

   node->m_sector = s;         // sector
   node->m_thing  = thing;     // mobj
   node->m_tprev  = nullptr;   // prev node on Thing thread
   node->m_tnext  = nextnode;  // next node on Thing thread
   
   if(nextnode)
      nextnode->m_tprev = node; // set back link on Thing

   // Add new node at head of sector thread starting at s->touching_thinglist
   
   node->m_sprev  = nullptr;    // prev node on sector thread
   node->m_snext  = s->touching_thinglist; // next node on sector thread
   if(s->touching_thinglist)
      node->m_snext->m_sprev = node;
   return s->touching_thinglist = node;
}

//
// P_DelSecnode
//
// Deletes a sector node from the list of sectors this object appears in.
// Returns a pointer to the next node on the linked list, or nullptr.
//
// killough 11/98: reformatted
//
static msecnode_t *P_DelSecnode(msecnode_t *node)
{
   if(node)
   {
      msecnode_t *tp = node->m_tprev;  // prev node on thing thread
      msecnode_t *tn = node->m_tnext;  // next node on thing thread
      msecnode_t *sp;  // prev node on sector thread
      msecnode_t *sn;  // next node on sector thread

      // Unlink from the Thing thread. The Thing thread begins at
      // sector_list and not from Mobj->touching_sectorlist.

      if(tp)
         tp->m_tnext = tn;
      
      if(tn)
         tn->m_tprev = tp;

      // Unlink from the sector thread. This thread begins at
      // sector_t->touching_thinglist.
      
      sp = node->m_sprev;
      sn = node->m_snext;
      
      if(sp)
         sp->m_snext = sn;
      else
         node->m_sector->touching_thinglist = sn;
      
      if(sn)
         sn->m_sprev = sp;

      // Return this node to the freelist
      
      P_PutSecnode(node);
      
      node = tn;
   }
   return node;
}

//
// P_DelSeclist
//
// Delete an entire sector list
//
void P_DelSeclist(msecnode_t *node)
{
   while(node)
      node = P_DelSecnode(node);
}

//
// PIT_GetSectors
//
// phares 3/14/98
// Locates all the sectors the object is in by looking at the lines that
// cross through it. You have already decided that the object is allowed
// at this location, so don't bother with checking impassable or
// blocking lines.
//
static bool PIT_GetSectors(line_t *ld, polyobj_t *po, void *context)
{
   // ioanch 20160115: portal aware
   fixed_t bbox[4];
   const linkoffset_t *link = P_GetLinkOffset(pClip->thing->groupid, 
      ld->frontsector->groupid);
   bbox[BOXRIGHT] = pClip->bbox[BOXRIGHT] + link->x;
   bbox[BOXLEFT] = pClip->bbox[BOXLEFT] + link->x;
   bbox[BOXTOP] = pClip->bbox[BOXTOP] + link->y;
   bbox[BOXBOTTOM] = pClip->bbox[BOXBOTTOM] + link->y;
   
   if(bbox[BOXRIGHT]  <= ld->bbox[BOXLEFT]   ||
      bbox[BOXLEFT]   >= ld->bbox[BOXRIGHT]  ||
      bbox[BOXTOP]    <= ld->bbox[BOXBOTTOM] ||
      bbox[BOXBOTTOM] >= ld->bbox[BOXTOP])
      return true;

   if(P_BoxOnLineSide(bbox, ld) != -1)
      return true;

   // This line crosses through the object.
   
   // Collect the sector(s) from the line and add to the
   // sector_list you're examining. If the Thing ends up being
   // allowed to move to this position, then the sector_list
   // will be attached to the Thing's Mobj at touching_sectorlist.

   if(pClip->thing->groupid != ld->frontsector->groupid)
   {
      // similar behaviour to PIT_CheckLine3D
      v2fixed_t inters = P_BoxLinePoint(bbox, ld);
      v2fixed_t i2;

      angle_t angle = P_PointToAngle(ld->v1->x, ld->v1->y, ld->dx, ld->dy);
      angle -= ANG90;
      i2 = inters;
      i2.x += FixedMul(FRACUNIT >> 12, finecosine[angle >> ANGLETOFINESHIFT]);
      i2.y += FixedMul(FRACUNIT >> 12, finesine[angle >> ANGLETOFINESHIFT]);

      if(P_PointReachesGroupVertically(i2.x, i2.y, ld->frontsector->srf.floor.height,
                                       ld->frontsector->groupid,
                                       pClip->thing->groupid, ld->frontsector,
                                       pClip->thing->z))
      {
         pClip->sector_list = P_AddSecnode(ld->frontsector, pClip->thing,
                                           pClip->sector_list);
      }

      if(ld->backsector && ld->backsector != ld->frontsector)
      {
         angle += ANG180;
         i2 = inters;
         i2.x += FixedMul(FRACUNIT >> 12, finecosine[angle >> ANGLETOFINESHIFT]);
         i2.y += FixedMul(FRACUNIT >> 12, finesine[angle >> ANGLETOFINESHIFT]);
         if(P_PointReachesGroupVertically(i2.x, i2.y,
                                          ld->backsector->srf.floor.height,
                                          ld->backsector->groupid,
                                          pClip->thing->groupid, ld->backsector,
                                          pClip->thing->z))
         {
            pClip->sector_list = P_AddSecnode(ld->backsector, pClip->thing, pClip->sector_list);
         }
      }
   }
   else
   {
      pClip->sector_list = P_AddSecnode(ld->frontsector, pClip->thing, pClip->sector_list);

      // Don't assume all lines are 2-sided, since some Things
      // like teleport fog are allowed regardless of whether their
      // radius takes them beyond an impassable linedef.

      // killough 3/27/98, 4/4/98:
      // Use sidedefs instead of 2s flag to determine two-sidedness.
      // killough 8/1/98: avoid duplicate if same sector on both sides

      if(ld->backsector && ld->backsector != ld->frontsector)
         pClip->sector_list = P_AddSecnode(ld->backsector, pClip->thing,
                                           pClip->sector_list);

   }

   return true;
}

//
// P_CreateSecNodeList 
//
// phares 3/14/98
// Alters/creates the sector_list that shows what sectors the object resides in.
//
// killough 11/98: reformatted
//
// haleyjd 04/16/2010: rewritten to use clip stack for saving global clipping
// variables when required
//
msecnode_t *P_CreateSecNodeList(Mobj *thing, fixed_t x, fixed_t y)
{
   msecnode_t *node, *list;

   if(demo_version < 200 || demo_version >= 329)
      P_PushClipStack();

   // First, clear out the existing m_thing fields. As each node is
   // added or verified as needed, m_thing will be set properly. When
   // finished, delete all nodes where m_thing is still nullptr. These
   // represent the sectors the Thing has vacated.
   
   for(node = thing->old_sectorlist; node; node = node->m_tnext)
      node->m_thing = nullptr;

   pClip->thing = thing;

   pClip->x = x;
   pClip->y = y;
   
   pClip->bbox[BOXTOP]    = y + thing->radius;
   pClip->bbox[BOXBOTTOM] = y - thing->radius;
   pClip->bbox[BOXRIGHT]  = x + thing->radius;
   pClip->bbox[BOXLEFT]   = x - thing->radius;

   validcount++; // used to make sure we only process a line once

   pClip->sector_list = thing->old_sectorlist;

   // ioanch 20160115: use portal-aware gathering if there are portals. Sectors
   // may be touched both horizontally (like in Doom) or vertically (thing
   // touching portals
   if(useportalgroups && full_demo_version >= make_full_version(340, 48))
   {
      // FIXME: unfortunately all sectors need to be added, because this function
      // is only called on XY coordinate change.

      int curgroupid = R_NOGROUP;
      P_TransPortalBlockWalker(pClip->bbox, thing->groupid, true, &curgroupid,
         [](int x, int y, int groupid, void *data) -> bool
      {
         int &curgroupid = *static_cast<int *>(data);
         if(groupid != curgroupid)
         {
            curgroupid = groupid;
            // We're at a new groupid. Start by adding the midsector.

            // Get the offset from thing's position to the PREVIOUS groupid
            if(groupid == pClip->thing->groupid)
            {
               pClip->sector_list = P_AddSecnode(pClip->thing->subsector->sector,
                  pClip->thing, pClip->sector_list);
            }
            else
            {
               sector_t *sector
               = P_PointReachesGroupVertically(pClip->x, pClip->y,
                                               pClip->thing->z,
                                               pClip->thing->groupid, groupid,
                                               pClip->thing->subsector->sector,
                                               pClip->thing->z);
               if(sector)
               {
                  // Add it
                  pClip->sector_list = P_AddSecnode(sector, pClip->thing,
                                                    pClip->sector_list);
               }
            }
         }
         P_BlockLinesIterator(x, y, PIT_GetSectors, groupid);
         return true;
      });
      list = pClip->sector_list;
   }
   else
   {
      // ioanch: classic mode
      int xl = (pClip->bbox[BOXLEFT  ] - bmaporgx) >> MAPBLOCKSHIFT;
      int xh = (pClip->bbox[BOXRIGHT ] - bmaporgx) >> MAPBLOCKSHIFT;
      int yl = (pClip->bbox[BOXBOTTOM] - bmaporgy) >> MAPBLOCKSHIFT;
      int yh = (pClip->bbox[BOXTOP   ] - bmaporgy) >> MAPBLOCKSHIFT;

      for(int bx = xl; bx <= xh; bx++)
      {
         for(int by = yl; by <= yh; by++)
            P_BlockLinesIterator(bx, by, PIT_GetSectors);
      }

      // Add the sector of the (x,y) point to sector_list.
      list = P_AddSecnode(thing->subsector->sector, thing, pClip->sector_list);
   }

   // Now delete any nodes that won't be used. These are the ones where
   // m_thing is still nullptr.
   
   for(node = list; node;)
   {
      if(node->m_thing == nullptr)
      {
         if(node == list)
            list = node->m_tnext;
         node = P_DelSecnode(node);
      }
      else
         node = node->m_tnext;
   }

  /* cph -
   * This is the strife we get into for using global variables. 
   *  clip.thing is being used by several different functions calling
   *  P_BlockThingIterator, including functions that can be called 
   *  *from* P_BlockThingIterator. Using a global clip.thing is not 
   *  reentrant. OTOH for Boom/MBF demos we have to preserve the buggy 
   *  behaviour. Fun. We restore its previous value unless we're in a 
   *  Boom/MBF demo. -- haleyjd: add SMMU too :)
   */

   if(demo_version < 200 || demo_version >= 329)
      P_PopClipStack();

   return list;
}

//
// Clears all remaining Mobj references to avoid dangling references on next PU_LEVEL session.
//
void P_ClearGlobalMobjReferences()
{
   P_ClearTarget(clip.linetarget);
}

//
// Return true if mobj is either on ground or another thing
//
bool P_OnGroundOrThing(const Mobj &mobj)
{
   return mobj.z <= mobj.zref.floor || ( P_Use3DClipping() &&   mobj.intflags & MIF_ONMOBJ);
   // negative:
   //     mobj.z >  mobj.zref.floor && (!P_Use3DClipping() || !(mobj.intflags & MIF_ONMOBJ))
}

//----------------------------------------------------------------------------
//
// $Log: p_map.c,v $
// Revision 1.35  1998/05/12  12:47:16  phares
// Removed OVER UNDER code
//
// Revision 1.34  1998/05/07  00:52:38  killough
// beautification
//
// Revision 1.33  1998/05/05  15:35:10  phares
// Documentation and Reformatting changes
//
// Revision 1.32  1998/05/04  12:29:27  phares
// Eliminate player bobbing when stuck against wall
//
// Revision 1.31  1998/05/03  23:22:19  killough
// Fix #includes and remove unnecessary decls at the top, make some vars static
//
// Revision 1.30  1998/04/20  11:12:59  killough
// Make topslope, bottomslope local
//
// Revision 1.29  1998/04/12  01:56:51  killough
// Prevent no-clipping objects from blocking things
//
// Revision 1.28  1998/04/07  11:39:21  jim
// Skip MF_NOBLOCK things in P_CheckSector to get puffs back
//
// Revision 1.27  1998/04/07  06:52:36  killough
// Simplify sector_thinglist traversal to use simpler markers
//
// Revision 1.26  1998/04/06  11:05:11  jim
// Remove LEESFIXES, AMAP bdg->247
//
// Revision 1.25  1998/04/06  04:46:13  killough
// Fix CheckSector problems
//
// Revision 1.24  1998/04/05  10:08:51  jim
// changed crusher check back to old code
//
// Revision 1.23  1998/04/03  14:44:14  jim
// Fixed P_CheckSector problem
//
// Revision 1.21  1998/04/01  14:46:48  jim
// Prevent P_CheckSector from passing NULL things
//
// Revision 1.20  1998/03/29  20:14:35  jim
// Fixed use of deleted link in P_CheckSector
//
// Revision 1.19  1998/03/28  18:00:14  killough
// Fix telefrag/spawnfrag bug, and use sidedefs rather than 2s flag
//
// Revision 1.18  1998/03/23  15:24:25  phares
// Changed pushers to linedef control
//
// Revision 1.17  1998/03/23  06:43:14  jim
// linedefs reference initial version
//
// Revision 1.16  1998/03/20  02:10:43  jim
// Improved crusher code with new mobj data structures
//
// Revision 1.15  1998/03/20  00:29:57  phares
// Changed friction to linedef control
//
// Revision 1.14  1998/03/16  12:25:17  killough
// Allow conveyors to push things off ledges
//
// Revision 1.13  1998/03/12  14:28:42  phares
// friction and IDCLIP changes
//
// Revision 1.12  1998/03/11  17:48:24  phares
// New cheats, clean help code, friction fix
//
// Revision 1.11  1998/03/09  22:27:23  phares
// Fixed friction problem when teleporting
//
// Revision 1.10  1998/03/09  18:27:00  phares
// Fixed bug in neighboring variable friction sectors
//
// Revision 1.9  1998/03/02  12:05:56  killough
// Add demo_compatibility switch around moveangle+=10
//
// Revision 1.8  1998/02/24  08:46:17  phares
// Pushers, recoil, new friction, and over/under work
//
// Revision 1.7  1998/02/17  06:01:51  killough
// Use new RNG calling sequence
//
// Revision 1.6  1998/02/05  12:15:03  phares
// cleaned up comments
//
// Revision 1.5  1998/01/28  23:42:02  phares
// Bug fix to PE->LS code; better line checking
//
// Revision 1.4  1998/01/28  17:36:06  phares
// Expanded comments on Pit_CrossLine
//
// Revision 1.3  1998/01/28  12:22:21  phares
// AV bug fix and Lost Soul trajectory bug fix
//
// Revision 1.2  1998/01/26  19:24:09  phares
// First rev with no ^Ms
//
// Revision 1.1.1.1  1998/01/19  14:02:59  rand
// Lee's Jan 19 sources
//
//
//----------------------------------------------------------------------------
<|MERGE_RESOLUTION|>--- conflicted
+++ resolved
@@ -259,15 +259,9 @@
 
    bool onfloor = P_OnGroundOrThing(*mo);
 
-<<<<<<< HEAD
    // TODO: fix the flight behavior to match Heretic's
-   // VANILLA_HERETIC: check if && (!vanilla_heretic || !onfloor). Also check whatever is commented
    // VANILLA_HERETIC: else if(friction on thing sector)
-   if(mo->flags4 & MF4_FLY)
-   {
-=======
    if(mo->flags4 & MF4_FLY && !onfloor)
->>>>>>> 093167c8
       friction = FRICTION_FLY;
    else if(mo->player && LevelInfo.airFriction < FRACUNIT && !onfloor)
    {
