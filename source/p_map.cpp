// Emacs style mode select   -*- C++ -*-
//-----------------------------------------------------------------------------
//
// Copyright (C) 2013 James Haley et al.
//
// This program is free software: you can redistribute it and/or modify
// it under the terms of the GNU General Public License as published by
// the Free Software Foundation, either version 3 of the License, or
// (at your option) any later version.
//
// This program is distributed in the hope that it will be useful,
// but WITHOUT ANY WARRANTY; without even the implied warranty of
// MERCHANTABILITY or FITNESS FOR A PARTICULAR PURPOSE.  See the
// GNU General Public License for more details.
//
// You should have received a copy of the GNU General Public License
// along with this program.  If not, see http://www.gnu.org/licenses/
//
//--------------------------------------------------------------------------
//
// DESCRIPTION:
//  Movement, collision handling.
//  Shooting and aiming.
//
//-----------------------------------------------------------------------------

#include "z_zone.h"
#include "i_system.h"

#include "c_io.h"
#include "d_gi.h"
#include "d_mod.h"
#include "doomstat.h"
#include "e_exdata.h"
#include "e_player.h"
#include "e_states.h"
#include "e_things.h"
#include "m_argv.h"
#include "m_bbox.h"
#include "m_compare.h"
#include "p_info.h"
#include "p_inter.h"
#include "p_map.h"
#include "p_map3d.h"
#include "p_mobjcol.h"
#include "p_portal.h"
#include "p_portalblockmap.h"
#include "p_portalcross.h"
#include "p_setup.h"
#include "p_skin.h"
#include "p_spec.h"
#include "r_main.h"
#include "r_portal.h"
#include "r_state.h"
#include "s_sound.h"
#include "v_misc.h"


// SoM: This should be ok left out of the globals struct.
static int pe_x; // Pain Elemental position for Lost Soul checks // phares
static int pe_y; // Pain Elemental position for Lost Soul checks // phares
static int ls_x; // Lost Soul position for Lost Soul checks      // phares
static int ls_y; // Lost Soul position for Lost Soul checks      // phares

// SoM: Todo: Turn this into a full fledged stack.
doom_mapinter_t  clip;
doom_mapinter_t *pClip = &clip;

static doom_mapinter_t *unusedclip = nullptr;

// CLIP STACK

// 
// P_PushClipStack
//
// Allocates or assigns a new head to the tm stack
//
void P_PushClipStack(void)
{
   doom_mapinter_t *newclip;

   if(!unusedclip)
      newclip = ecalloc(doom_mapinter_t *, 1, sizeof(doom_mapinter_t));
   else
   {
      // SoM: Do not clear out the spechit stuff
      int     msh = unusedclip->spechit_max;
      line_t **sh = unusedclip->spechit;

      // ioanch: same with portalhit
      int mph = unusedclip->portalhit_max;
      doom_mapinter_t::linepoly_t *ph = unusedclip->portalhit;

      newclip    = unusedclip;
      unusedclip = unusedclip->prev;
      memset(newclip, 0, sizeof(*newclip));

      newclip->spechit_max = msh;
      newclip->spechit     = sh;

      newclip->portalhit_max = mph;
      newclip->portalhit = ph;
   }

   newclip->prev = pClip;
   pClip = newclip;
}

//
// P_PopClipStack
//
// Removes the current tm object from the stack and places it in the unused 
// stack. If pClip is currently set to clip, this function will I_Error
//
void P_PopClipStack(void)
{
   doom_mapinter_t *oldclip;

#ifdef RANGECHECK
   if(pClip == &clip)
      I_Error("P_PopClipStack: clip stack underflow\n");
#endif

   oldclip = pClip;
   pClip   = pClip->prev;
   
   oldclip->prev = unusedclip;
   unusedclip    = oldclip;
}

int spechits_emulation;
#define MAXSPECHIT_OLD 8         // haleyjd 09/20/06: old limit for overflow emu

// haleyjd 09/20/06: moved to top for maximum visibility
static int crushchange;
static int nofit;

//
// TELEPORT MOVE
//

//
// PIT_StompThing
//

static bool telefrag; // killough 8/9/98: whether to telefrag at exit

// haleyjd 06/06/05: whether to return false if an inert thing 
// blocks a teleport. DOOM has allowed you to simply get stuck in
// such things so far.
static bool ignore_inerts = true;

// SoM: for portal teleports, PIT_StompThing will stomp anything the player is touching on the
// x/y plane which means if the player jumps through a mile above a demon, the demon will be
// telefragged. This simply will not do.
static bool stomp3d = false;

static bool PIT_StompThing3D(Mobj *thing, void *context)
{
   fixed_t blockdist;
   
   if(!(thing->flags & MF_SHOOTABLE)) // Can't shoot it? Can't stomp it!
   {
      return true;
   }
   
   blockdist = thing->radius + clip.thing->radius;
   
   if(D_abs(thing->x - clip.x) >= blockdist ||
      D_abs(thing->y - clip.y) >= blockdist)
      return true; // didn't hit it
   
   // don't clip against self
   if(thing == clip.thing)
      return true;

   // TODO: Refer to `[RH] Z-Check` in p_map.cpp in ZDoom?

   // Don't stomp what you ain't touchin'!
   if(clip.thing->z >= thing->z + thing->height ||
      thing->z >= clip.thing->z + clip.thing->height)
      return true;

   // The object moving is a player?
   if(clip.thing->player)
   {
      // "thing" dies, unconditionally
      P_DamageMobj(thing, clip.thing, clip.thing, GOD_BREACH_DAMAGE, MOD_TELEFRAG); // Stomp!

      // if "thing" is also a player, both die, for fairness.
      if(thing->player)
         P_DamageMobj(clip.thing, thing, thing, GOD_BREACH_DAMAGE, MOD_TELEFRAG);
   }
   else if(thing->player) // Thing moving into a player?
   {
      // clip.thing dies
      P_DamageMobj(clip.thing, thing, thing, GOD_BREACH_DAMAGE, MOD_TELEFRAG);
   }
   else // Neither thing is a player...
   {
   }
   
   return true;
}

static bool PIT_StompThing(Mobj *thing, void *context)
{
   fixed_t blockdist;
   
   if(!(thing->flags & MF_SHOOTABLE)) // Can't shoot it? Can't stomp it!
   {
      // haleyjd 06/06/05: some teleports may not want to stick the
      // object right inside of an inert object at the destination...
      if(ignore_inerts)
         return true;
   }
   
   blockdist = thing->radius + clip.thing->radius;
   
   if(D_abs(thing->x - clip.x) >= blockdist ||
      D_abs(thing->y - clip.y) >= blockdist)
      return true; // didn't hit it
   
   // don't clip against self
   if(thing == clip.thing)
      return true;
   
   // monsters don't stomp things except on boss level
   // killough 8/9/98: make consistent across all levels
   if(!telefrag)
      return false;
   
   P_DamageMobj(thing, clip.thing, clip.thing, GOD_BREACH_DAMAGE, MOD_TELEFRAG); // Stomp!
   
   return true;
}

//
// killough 8/28/98:
//
// P_GetFriction()
//
// Returns the friction associated with a particular mobj.
//
int P_GetFriction(const Mobj *mo, int *frictionfactor)
{
   int friction = ORIG_FRICTION;
   int movefactor = ORIG_FRICTION_FACTOR;
   const msecnode_t *m;
   const sector_t *sec;

   // Assign the friction value to objects on the floor, non-floating,
   // and clipped. Normally the object's friction value is kept at
   // ORIG_FRICTION and this thinker changes it for icy or muddy floors.
   //
   // When the object is straddling sectors with the same
   // floorheight that have different frictions, use the lowest
   // friction value (muddy has precedence over icy).

   bool onfloor = P_OnGroundOrThing(*mo);

   if(mo->flags4 & MF4_FLY && !onfloor)
      friction = FRICTION_FLY;
   else if(mo->player && LevelInfo.airFriction < FRACUNIT && !onfloor)
   {
      // Air friction only affects players
      friction = FRACUNIT - LevelInfo.airFriction;
   }   
   else if(!(mo->flags & (MF_NOCLIP|MF_NOGRAVITY)) && 
           (demo_version >= 203 || (mo->player && !compatibility)) &&
           variable_friction)
   {
      for (m = mo->touching_sectorlist; m; m = m->m_tnext)
      {
         if(useportalgroups && full_demo_version >= make_full_version(340, 48) &&
            !P_SectorTouchesThingVertically(m->m_sector, mo))
         {
            continue;
         }
         if((sec = m->m_sector)->flags & SECF_FRICTION &&
            (sec->friction < friction || friction == ORIG_FRICTION) &&
            (mo->z <= sec->srf.floor.height ||
             (sec->heightsec != -1 &&
              mo->z <= sectors[sec->heightsec].srf.floor.height &&
              demo_version >= 203)))
         {
            friction = sec->friction;
            movefactor = sec->movefactor;
         }
      }
   }
   
   if(frictionfactor)
      *frictionfactor = movefactor;
   
   return friction;
}

// phares 3/19/98
// P_GetMoveFactor() returns the value by which the x,y
// movements are multiplied to add to player movement.
//
// killough 8/28/98: rewritten
//
int P_GetMoveFactor(Mobj *mo, int *frictionp)
{
   int movefactor, friction;

   // haleyjd 04/11/10: restored BOOM friction code for compatibility
   if(demo_version < 203)
   {
      movefactor = ORIG_FRICTION_FACTOR;

      if(!compatibility && variable_friction && 
         !(mo->flags & (MF_NOGRAVITY | MF_NOCLIP)))
      {
         friction = mo->friction;

         if (friction == ORIG_FRICTION)            // normal floor
            ;
         else if (friction > ORIG_FRICTION)        // ice
         {
            movefactor = mo->movefactor;
            mo->movefactor = ORIG_FRICTION_FACTOR;  // reset
         }
         else                                      // sludge
         {
            // phares 3/11/98: you start off slowly, then increase as
            // you get better footing

            int momentum = (P_AproxDistance(mo->momx, mo->momy));
            movefactor = mo->movefactor;
            if (momentum > MORE_FRICTION_MOMENTUM<<2)
               movefactor <<= 3;

            else if (momentum > MORE_FRICTION_MOMENTUM<<1)
               movefactor <<= 2;

            else if (momentum > MORE_FRICTION_MOMENTUM)
               movefactor <<= 1;

            mo->movefactor = ORIG_FRICTION_FACTOR;  // reset
         }
      }

      return movefactor;
   }
   
   // If the floor is icy or muddy, it's harder to get moving. This is where
   // the different friction factors are applied to 'trying to move'. In
   // p_mobj.c, the friction factors are applied as you coast and slow down.

   if((friction = P_GetFriction(mo, &movefactor)) < ORIG_FRICTION)
   {
      // phares 3/11/98: you start off slowly, then increase as
      // you get better footing
      
      int momentum = P_AproxDistance(mo->momx,mo->momy);
      
      if(momentum > MORE_FRICTION_MOMENTUM<<2)
         movefactor <<= 3;
      else if(momentum > MORE_FRICTION_MOMENTUM<<1)
         movefactor <<= 2;
      else if(momentum > MORE_FRICTION_MOMENTUM)
         movefactor <<= 1;
   }

   if(frictionp)
      *frictionp = friction;
   
   return movefactor;
}

//
// P_TeleportMove
//

// killough 8/9/98
bool P_TeleportMove(Mobj *thing, fixed_t x, fixed_t y, unsigned flags)
{
   int xl, xh, yl, yh, bx, by;
   subsector_t *newsubsec;
   bool (*func)(Mobj *, void *);
   
   // killough 8/9/98: make telefragging more consistent, preserve compatibility
   // haleyjd 03/25/03: TELESTOMP flag handling moved here (was thing->player)
   // TODO: make this an EMAPINFO flag
   telefrag = (thing->flags3 & MF3_TELESTOMP) || !!(flags & TELEMOVE_FRAG) ||
              (!getComp(comp_telefrag) ? !!(flags & TELEMOVE_BOSS) : (gamemap == 30));

   // kill anything occupying the position
   
   clip.thing = thing;
   
   clip.x = x;
   clip.y = y;
   
   clip.bbox[BOXTOP]    = y + clip.thing->radius;
   clip.bbox[BOXBOTTOM] = y - clip.thing->radius;
   clip.bbox[BOXRIGHT]  = x + clip.thing->radius;
   clip.bbox[BOXLEFT]   = x - clip.thing->radius;
   
   newsubsec = R_PointInSubsector(x,y);
   clip.ceilingline = nullptr;
   
   // The base floor/ceiling is from the subsector
   // that contains the point.
   // Any contacted lines the step closer together
   // will adjust them.
   
   // ioanch 20160113: use correct floor and ceiling heights
   const sector_t *bottomfloorsector = newsubsec->sector;
    //newsubsec->sector->floorheight - clip.thing->height;
   if(demo_version >= 333 && newsubsec->sector->srf.floor.pflags & PS_PASSABLE)
   {
      bottomfloorsector = P_ExtremeSectorAtPoint(x, y, surf_floor, newsubsec->sector);
      clip.zref.floor = clip.zref.dropoff = bottomfloorsector->srf.floor.height;
      clip.zref.floorgroupid = bottomfloorsector->groupid;
   }
   else
   {
      clip.zref.floor = clip.zref.dropoff = newsubsec->sector->srf.floor.height;
      clip.zref.floorgroupid = newsubsec->sector->groupid;
   }

    //newsubsec->sector->ceilingheight + clip.thing->height;
   if(demo_version >= 333 && newsubsec->sector->srf.ceiling.pflags & PS_PASSABLE)
   {
      clip.zref.ceiling = P_ExtremeSectorAtPoint(x, y, surf_ceil,
            newsubsec->sector)->srf.ceiling.height;
   }
   else
      clip.zref.ceiling = newsubsec->sector->srf.ceiling.height;

   clip.zref.secfloor = clip.zref.passfloor = clip.zref.floor;
   clip.zref.secceil = clip.zref.passceil = clip.zref.ceiling;

   // haleyjd
   // ioanch 20160114: use the final sector below
   clip.open.floorpic = bottomfloorsector->srf.floor.pic;
   
   // SoM 09/07/02: 3dsides monster fix
   clip.open.touch3dside = 0;
   
   validcount++;
   clip.numspechit = 0;
   
   // stomp on any things contacted
   if(stomp3d)
      func = PIT_StompThing3D;
   else
      func = PIT_StompThing;
   
   xl = (clip.bbox[BOXLEFT  ] - bmaporgx - MAXRADIUS) >> MAPBLOCKSHIFT;
   xh = (clip.bbox[BOXRIGHT ] - bmaporgx + MAXRADIUS) >> MAPBLOCKSHIFT;
   yl = (clip.bbox[BOXBOTTOM] - bmaporgy - MAXRADIUS) >> MAPBLOCKSHIFT;
   yh = (clip.bbox[BOXTOP   ] - bmaporgy + MAXRADIUS) >> MAPBLOCKSHIFT;

   for(bx = xl; bx <= xh; bx++)
   {
      for(by = yl; by <= yh; by++)
      {
         if(!P_BlockThingsIterator(bx, by, func))
            return false;
      }
   }

   // the move is ok,
   // so unlink from the old position & link into the new position
   
   P_UnsetThingPosition(thing);

   thing->zref = clip.zref;
   
   thing->x = x;
   thing->y = y;
   
   thing->backupPosition();   
   P_SetThingPosition(thing);
   
   return true;
}

//
// P_TeleportMoveStrict
//
// haleyjd 06/06/05: Sets the ignore_inerts flag to false and calls
// P_TeleportMove. The result is that things won't get stuck inside
// inert objects that are at their destination. Rather, the teleport
// is rejected.
//
bool P_TeleportMoveStrict(Mobj *thing, fixed_t x, fixed_t y, bool boss)
{
   bool res;

   ignore_inerts = false;
   res = P_TeleportMove(thing, x, y, boss ? TELEMOVE_BOSS : 0);
   ignore_inerts = true;
   
   return res;
}

//
// MOVEMENT ITERATOR FUNCTIONS
//

//                                                                  // phares
// PIT_CrossLine                                                    //   |
// Checks to see if a PE->LS trajectory line crosses a blocking     //   V
// line. Returns false if it does.
//
// tmbbox holds the bounding box of the trajectory. If that box
// does not touch the bounding box of the line in question,
// then the trajectory is not blocked. If the PE is on one side
// of the line and the LS is on the other side, then the
// trajectory is blocked.
//
// Currently this assumes an infinite line, which is not quite
// correct. A more correct solution would be to check for an
// intersection of the trajectory and the line, but that takes
// longer and probably really isn't worth the effort.
//
// killough 11/98: reformatted

static bool PIT_CrossLine(line_t *ld, polyobj_t *po, void *context)
{
   auto type = static_cast<const mobjtype_t *>(context);
   // SoM 9/7/02: wow a killoughism... * SoM is scared
   int flags = ML_TWOSIDED | ML_BLOCKING |
      (mobjinfo[*type]->flags4 & MF4_MONSTERPASS ? 0 : ML_BLOCKMONSTERS);

   if(ld->flags & ML_3DMIDTEX)
      flags &= ~ML_BLOCKMONSTERS;

   return 
      !((ld->flags ^ ML_TWOSIDED) & flags)
      || clip.bbox[BOXLEFT]   > ld->bbox[BOXRIGHT]
      || clip.bbox[BOXRIGHT]  < ld->bbox[BOXLEFT]   
      || clip.bbox[BOXTOP]    < ld->bbox[BOXBOTTOM]
      || clip.bbox[BOXBOTTOM] > ld->bbox[BOXTOP]
      || P_PointOnLineSide(pe_x,pe_y,ld) == P_PointOnLineSide(ls_x,ls_y,ld);
}

// killough 8/1/98: used to test intersection between thing and line
// assuming NO movement occurs -- used to avoid sticky situations.

static int untouched(const line_t *ld)
{
   fixed_t x, y, tmbbox[4];
   return 
     (tmbbox[BOXRIGHT] = (x=clip.thing->x)+clip.thing->radius) <= ld->bbox[BOXLEFT] ||
     (tmbbox[BOXLEFT] = x-clip.thing->radius) >= ld->bbox[BOXRIGHT] ||
     (tmbbox[BOXTOP] = (y=clip.thing->y)+clip.thing->radius) <= ld->bbox[BOXBOTTOM] ||
     (tmbbox[BOXBOTTOM] = y-clip.thing->radius) >= ld->bbox[BOXTOP] ||
     P_BoxOnLineSide(tmbbox, ld) != -1;
}

//
// SpechitOverrun
//
// This function implements spechit overflow emulation. The spechit array only
// had eight entries in the original engine, far too few for a huge number of
// user-made wads. Any time an object triggered more than 8 walkover lines
// during one movement, some of the globals in this module would get trashed.
// Most of them don't matter, but a few can affect clipping. This code is
// originally by Andrey Budko of PrBoom-plus, and has some modifications from
// Chocolate Doom as well. Thanks to Andrey and fraggle.
//
static void SpechitOverrun(line_t *ld)
{
   static bool firsttime = true;
   static bool spechitparm = false;
   static unsigned int baseaddr = 0;
   unsigned int addr;
   
   // first time through, set the desired base address;
   // this is where magic number support comes in
   if(firsttime)
   {
      int p;

      if((p = M_CheckParm("-spechit")) && p < myargc - 1)
      {
         baseaddr = (unsigned int)strtol(myargv[p + 1], nullptr, 0);
         spechitparm = true;
      }
      else
         baseaddr = spechits_emulation == 2 ? 0x01C09C98 : 0x84F968E8;

      firsttime = false;
   }

   // if -spechit used, always emulate even outside of demos
   if(!spechitparm)
   {
      // otherwise, only during demos and when so specified
      if(!(demo_compatibility && spechits_emulation))
         return;
   }

   // What's this? The baseaddr is a value suitably close to the address of the
   // lines array as it was during the recording of the demo. This is added to
   // the offset of the line in the array times the original structure size to
   // reconstruct the approximate line addresses actually written. In most cases
   // this doesn't matter because of the nature of tmbbox, however.
   addr = static_cast<unsigned>(baseaddr + (ld - lines) * 0x3E);

   // Note: only the variables affected up to 20 are known, and it is of no
   // consequence to alter any of the variables between 15 and 20 because they
   // are all statics used by PIT_ iterator functions in this module and are
   // always reset to a valid value before being used again.
   switch(clip.numspechit)
   {
   case 9:
   case 10:
   case 11:
   case 12:
      clip.bbox[clip.numspechit - 9] = addr;
      break;
   case 13:
      crushchange = addr;
      break;
   case 14:
      nofit = addr;
      break;
   default:
      C_Printf(FC_ERROR "Warning: spechit overflow %d not emulated\a\n", 
               clip.numspechit);
      break;
   }
}

//
// P_CollectSpechits
//
// ioanch: moved this here so it may be called from elsewhere too
//
void P_CollectSpechits(line_t *ld, PODCollection<line_t *> *pushhit)
{
   // if contacted a special line, add it to the list
   // ioanch 20160121: check for PS_PASSABLE, to restrict just for linked portals
   if(ld->special || ld->pflags & PS_PASSABLE)  
   {
      if(ld->pflags & PS_PASSABLE)
         gGroupVisit[ld->portal->data.link.toid] = true;
      else if(pushhit)  // don't attempt adding passable lines to pushables.
         pushhit->add(ld);
      // 1/11/98 killough: remove limit on lines hit, by array doubling
      if(clip.numspechit >= clip.spechit_max)
      {
         clip.spechit_max = clip.spechit_max ? clip.spechit_max * 2 : 8;
         clip.spechit = erealloc(line_t **, clip.spechit, sizeof(*clip.spechit) * clip.spechit_max);
      }
      clip.spechit[clip.numspechit++] = ld;

      // haleyjd 09/20/06: spechit overflow emulation
      if(clip.numspechit > MAXSPECHIT_OLD)
         SpechitOverrun(ld);
   }
}

//
// Returns true if line should be blocked by ML_BLOCKMONSTERS lines.
//
bool P_BlockedAsMonster(const Mobj &mo)
{
   return !(mo.flags & MF_FRIEND) && !mo.player &&
          !(mo.flags4 & MF4_MONSTERPASS);
}

//
// Given a line opening structure and a linedef, update a clip structure
//
static void P_updateFromOpening(const lineopening_t &open, const line_t *ld,
                                doom_mapinter_t &inter)
{
   if(open.height.ceiling < inter.zref.ceiling)
   {
      inter.zref.ceiling = open.height.ceiling;
      inter.ceilingline = ld;
      inter.blockline = ld;
   }

   if(open.height.floor > inter.zref.floor)
   {
      inter.zref.floor = open.height.floor;
      inter.zref.floorgroupid = open.bottomgroupid;

      inter.floorline = ld;          // killough 8/1/98: remember floor linedef
      inter.blockline = ld;
   }

   if(open.lowfloor < inter.zref.dropoff)
      inter.zref.dropoff = open.lowfloor;

   // haleyjd 11/10/04: 3DMidTex fix: never consider dropoffs when
   // touching 3DMidTex lines.
   if(demo_version >= 331 && open.touch3dside)
      inter.zref.dropoff = inter.zref.floor;

   if(open.sec.floor > inter.zref.secfloor)
      inter.zref.secfloor = open.sec.floor;
   if(open.sec.ceiling < inter.zref.secceil)
      inter.zref.secceil = open.sec.ceiling;

   // SoM 11/6/02: AGHAH
   if(inter.zref.floor > inter.zref.passfloor)
      inter.zref.passfloor = inter.zref.floor;
   if(inter.zref.ceiling < inter.zref.passceil)
      inter.zref.passceil = inter.zref.ceiling;
}

//
// PIT_CheckLine
//
// Adjusts tmfloorz and tmceilingz as lines are contacted
//
bool PIT_CheckLine(line_t *ld, polyobj_t *po, void *context)
{
   auto pcl = static_cast<pitcheckline_t *>(context);
   PODCollection<line_t *> *pushhit = pcl->pushhit;

   if(clip.bbox[BOXRIGHT]  <= ld->bbox[BOXLEFT]   ||
      clip.bbox[BOXLEFT]   >= ld->bbox[BOXRIGHT]  || 
      clip.bbox[BOXTOP]    <= ld->bbox[BOXBOTTOM] || 
      clip.bbox[BOXBOTTOM] >= ld->bbox[BOXTOP])
      return true; // didn't hit it

   if(P_BoxOnLineSide(clip.bbox, ld) != -1)
      return true; // didn't hit it

   // A line has been hit
   
   // The moving thing's destination position will cross the given line.
   // If this should not be allowed, return false.
   // If the line is special, keep track of it
   // to process later if the move is proven ok.
   // NOTE: specials are NOT sorted by order,
   // so two special lines that are only 8 pixels apart
   // could be crossed in either order.

   // killough 7/24/98: allow player to move out of 1s wall, to prevent sticking
   // haleyjd 04/30/11: treat block-everything lines like they're 1S
   if(!ld->backsector || (ld->extflags & EX_ML_BLOCKALL)) // one sided line
   {
      clip.blockline = ld;
      bool result = clip.unstuck && !untouched(ld) &&
         FixedMul(clip.x-clip.thing->x,ld->dy) > FixedMul(clip.y-clip.thing->y,ld->dx);
      if(!result && pushhit && ld->special &&
         full_demo_version >= make_full_version(401, 0))
      {
         pushhit->add(ld);
      }
      return result;
   }

   // killough 8/10/98: allow bouncing objects to pass through as missiles
   if(!(clip.thing->flags & (MF_MISSILE | MF_BOUNCES)))
   {
      if((ld->flags & ML_BLOCKING) ||
         (mbf21_temp && !(ld->flags & ML_RESERVED) && clip.thing->player && (ld->flags & ML_BLOCKPLAYERS)))
      {
         // explicitly blocking everything
         // or blocking player
         bool result = clip.unstuck && !untouched(ld);  // killough 8/1/98: allow escape

         // When it's Hexen, keep side 0 even when hitting from backside
         if(!result && pushhit && ld->special &&
            full_demo_version >= make_full_version(401, 0))
         {
            pushhit->add(ld);
         }
         // TODO: add the other push special checks.
         // TODO: add for P_Map3D and P_PortalClip CPP files.
         return result;
      }

      // killough 8/9/98: monster-blockers don't affect friends
      // SoM 9/7/02: block monsters standing on 3dmidtex only
      // MaxW: Land-monster blockers gotta be factored in, too
      if(!(ld->flags & ML_3DMIDTEX) && P_BlockedAsMonster(*clip.thing) &&
         (
            ld->flags & ML_BLOCKMONSTERS ||
            (mbf21_temp && (ld->flags & ML_BLOCKLANDMONSTERS) && !(clip.thing->flags & MF_FLOAT))
         )
        )
      {
         return false; // block monsters only
      }
   }

   // set openrange, opentop, openbottom
   // these define a 'window' from one sector to another across this line

   // At this point we have backsector

   if(ld->frontsector->srf.floor.slope || ld->frontsector->srf.ceiling.slope ||
      ld->backsector->srf.floor.slope || ld->backsector->srf.ceiling.slope)
   {
      // Find the two intersections with the bounding box
      v2fixed_t i1, i2;
      P_ExactBoxLinePoints(clip.bbox, *ld, i1, i2);

      // Update from both openings
      P_updateFromOpening(P_LineOpening(ld, clip.thing, &i1), ld, clip);
      P_updateFromOpening(P_LineOpening(ld, clip.thing, &i2), ld, clip);

      pcl->haveslopes = true;
   }
   else
   {
      // Assign to "clip" for compatibility
      clip.open = P_LineOpening(ld, clip.thing);
      P_updateFromOpening(clip.open, ld, clip);
   }

   P_CollectSpechits(ld, pushhit);

   return true;
}

//
// P_Touched
//
// haleyjd: isolated code to test for and execute touchy thing death.
// Required for proper 3D clipping support.
//
// haleyjd 12/28/10: must read from clip.thing in case of reentrant calls
//
bool P_Touched(Mobj *thing)
{
   // EDF FIXME: temporary fix?
   int painType  = E_ThingNumForDEHNum(MT_PAIN); 
   int skullType = E_ThingNumForDEHNum(MT_SKULL);

   if(thing->flags & MF_TOUCHY &&                  // touchy object
      clip.thing->flags & MF_SOLID &&              // solid object touches it
      thing->health > 0 &&                         // touchy object is alive
      (thing->intflags & MIF_ARMED ||              // Thing is an armed mine
       sentient(thing)) &&                         // ... or a sentient thing
      (thing->type != clip.thing->type ||          // only different species
       thing->player) &&                           // ... or different players
      thing->z + thing->height >= clip.thing->z && // touches vertically
      clip.thing->z + clip.thing->height >= thing->z &&
      (thing->type ^ painType) |                   // PEs and lost souls
      (clip.thing->type ^ skullType) &&            // are considered same
      (thing->type ^ skullType) |                  // (but Barons & Knights
      (clip.thing->type ^ painType))               // are intentionally not)
   {
      P_DamageMobj(thing, nullptr, nullptr, thing->health, MOD_UNKNOWN); // kill object
      return true;
   }

   return false;
}

//
// P_CheckPickUp
//
// haleyjd: isolated code to test for and execute touching specials.
// Required for proper 3D clipping support.
//
// haleyjd 12/28/10: Must read from clip.thing in case of reentrant calls.
//
bool P_CheckPickUp(Mobj *thing)
{
   int solid = thing->flags & MF_SOLID;

   if(clip.thing->flags & MF_PICKUP)
      P_TouchSpecialThing(thing, clip.thing); // can remove thing

   return !solid;
}

//
// P_SkullHit
//
// haleyjd: isolated code to test for and execute SKULLFLY objects hitting
// things. Returns true if PIT_CheckThing should exit.
//
// haleyjd 12/28/10: must read from clip.thing or a reentrant call to this
// routine through P_DamageMobj can result in loss of demo compatibility.
//
bool P_SkullHit(Mobj *thing)
{
   bool ret = false;

   if(clip.thing->flags & MF_SKULLFLY)
   {
      // A flying skull is smacking something.
      // Determine damage amount, and the skull comes to a dead stop.

      int damage = (P_Random(pr_skullfly) % 8 + 1) * clip.thing->damage;
      
      P_DamageMobj(thing, clip.thing, clip.thing, damage, clip.thing->info->mod);
      
      clip.thing->flags &= ~MF_SKULLFLY;
      clip.thing->momx = clip.thing->momy = clip.thing->momz = 0;

      // haleyjd: Note that this is where potential for a recursive clipping
      // operation occurs -- P_SetMobjState causes a call to A_Look, which
      // causes another state-set to the seestate, which calls A_Chase.
      // A_Chase in turn calls P_TryMove and that can cause a lot of shit
      // to explode.

      if(clip.thing->intflags & MIF_SKULLFLYSEE)
         P_SetMobjState(clip.thing, clip.thing->info->seestate);
      else
         P_SetMobjState(clip.thing, clip.thing->info->spawnstate);
      clip.thing->intflags &= ~MIF_SKULLFLYSEE;

      clip.BlockingMobj = nullptr; // haleyjd: from zdoom

      ret = true; // stop moving
   }

   return ret;
}

//
// P_MissileBlockHeight
//
// haleyjd 07/06/05: function that returns the height to be used 
// when considering an object for missile collisions. Some decorative
// objects do not want to use their correct 3D height for clipping
// missiles, since this alters the playability of the game severely
// in areas of many maps.
//
int P_MissileBlockHeight(Mobj *mo)
{
   return (demo_version >= 333 && !getComp(comp_theights) &&
           mo->flags3 & MF3_3DDECORATION) ? mo->info->height : mo->height;
}

//
// True if missile damage should be allowed
//
inline static bool P_allowMissileDamage(const Mobj &shooter, const Mobj &target)
{
   return target.player || deh_species_infighting || (shooter.type == target.type &&
                            (shooter.flags4 & MF4_HARMSPECIESMISSILE ||
                             (shooter.flags4 & MF4_FRIENDFOEMISSILE &&
                              (shooter.flags ^ target.flags) & MF_FRIEND))) ||
   (shooter.type != target.type &&
    !E_ThingPairValid(shooter.type, target.type, TGF_PROJECTILEALLIANCE));
}

//
// Common stuff between PIT_CheckThing and PIT_CheckThing3D
//
ItemCheckResult P_CheckThingCommon(Mobj *thing)
{
   // check for skulls slamming into things

   if(P_SkullHit(thing))
      return ItemCheck_hit;

   // missiles can hit other things
   // killough 8/10/98: bouncing non-solid things can hit other things too

   if(clip.thing->flags & MF_MISSILE ||
      (clip.thing->flags & MF_BOUNCES && !(clip.thing->flags & MF_SOLID)))
   {
      int damage;
      // haleyjd 07/06/05: some objects may use info->height instead
      // of their current height value in this situation, to avoid
      // altering the playability of maps when 3D object clipping
      // with corrected thing heights is enabled.
      int height = P_MissileBlockHeight(thing);

      // haleyjd: some missiles can go through ghosts
      if(thing->flags3 & MF3_GHOST && clip.thing->flags3 & MF3_THRUGHOST)
         return ItemCheck_pass;

      // see if it went over / under

      if(clip.thing->z > thing->z + height) // haleyjd 07/06/05
         return ItemCheck_pass;    // overhead

      if(clip.thing->z + clip.thing->height < thing->z)
         return ItemCheck_pass;    // underneath

      if(clip.thing->target)
      {
         if(thing == clip.thing->target)
            return ItemCheck_pass;   // Don't hit originator.
         if(!P_allowMissileDamage(*clip.thing->target, *thing))
            return ItemCheck_hit;
      }

      // haleyjd 10/15/08: rippers
      if(clip.thing->flags3 & MF3_RIP)
      {
         damage = ((P_Random(pr_rip) & 3) + 2) * clip.thing->damage;

         if(!(thing->flags & MF_NOBLOOD) &&
            !(thing->flags2 & MF2_REFLECTIVE) &&
            !(thing->flags2 & MF2_INVULNERABLE))
         {
            BloodSpawner(thing, clip.thing, damage, clip.thing).spawn(BLOOD_RIP);
         }

         S_StartSound(clip.thing, clip.thing->info->ripsound);

         P_DamageMobj(thing, clip.thing, clip.thing->target, damage, clip.thing->info->mod);

         if(thing->flags2 & MF2_PUSHABLE && !(clip.thing->flags3 & MF3_CANNOTPUSH))
         {
            // Push thing
            thing->momx += clip.thing->momx >> 2;
            thing->momy += clip.thing->momy >> 2;
         }

         // TODO: huh?
         if(vanilla_heretic)
            clip.numspechit = 0;
         return ItemCheck_pass;
      }

      // killough 8/10/98: if moving thing is not a missile, no damage
      // is inflicted, and momentum is reduced if object hit is solid.

      if(!(clip.thing->flags & MF_MISSILE))
      {
         if(!(thing->flags & MF_SOLID))
            return ItemCheck_pass;
         else
         {
            clip.thing->momx = -clip.thing->momx;
            clip.thing->momy = -clip.thing->momy;
            if(!(clip.thing->flags & MF_NOGRAVITY))
            {
               clip.thing->momx >>= 2;
               clip.thing->momy >>= 2;
            }

            return ItemCheck_hit;
         }
      }

      if(!(thing->flags & MF_SHOOTABLE))
         return !(thing->flags & MF_SOLID) ? ItemCheck_pass : ItemCheck_hit; // didn't do any damage

      // damage / explode
      
      damage = ((P_Random(pr_damage)%clip.thing->info->damagemod)+1)*clip.thing->damage;
      
      // haleyjd: in Heretic & Hexen, zero-damage missiles don't make this call
      if(damage || !(clip.thing->flags4 & MF4_NOZERODAMAGE))
      {
         // 20160312: ability for missiles to draw blood
         if(clip.thing->flags4 & MF4_DRAWSBLOOD &&
            !(thing->flags & MF_NOBLOOD) &&
            !(thing->flags2 & MF2_REFLECTIVE) &&
            !(thing->flags2 & MF2_INVULNERABLE))
         {
            if(P_Random(pr_drawblood) < 192)
            {
               BloodSpawner(thing, clip.thing, damage, clip.thing).spawn(BLOOD_IMPACT);
            }
         }

         P_DamageMobj(thing, clip.thing, clip.thing->target, damage,
                      clip.thing->info->mod);
      }

      // don't traverse any more
      return ItemCheck_hit;
   }

   // haleyjd 1/16/00: Pushable objects -- at last!
   //   This is remarkably simpler than I had anticipated!
   
   if(thing->flags2 & MF2_PUSHABLE && !(clip.thing->flags3 & MF3_CANNOTPUSH))
   {
      // transfer one-fourth momentum along the x and y axes
      // ioanch: this may be pedantic, but do '& ~3' to make the '/ 4' operation equivalent to the
      // old '>> 2' arithmetic right shift. We can't add more '>>' here because it's only implemen-
      // tation defined.
      thing->momx += (clip.thing->momx & ~3) / 4;
      thing->momy += (clip.thing->momy & ~3) / 4;
   }

   return ItemCheck_furtherNeeded;
}

//
// PIT_CheckThing
// 
static bool PIT_CheckThing(Mobj *thing, void *context) // killough 3/26/98: make static
{
   fixed_t blockdist;

   // killough 11/98: add touchy things
   if(!(thing->flags & (MF_SOLID|MF_SPECIAL|MF_SHOOTABLE|MF_TOUCHY)))
      return true;

   blockdist = thing->radius + clip.thing->radius;
   
   if(D_abs(thing->x - clip.x) >= blockdist ||
      D_abs(thing->y - clip.y) >= blockdist)
      return true; // didn't hit it

   // killough 11/98:
   //
   // This test has less information content (it's almost always false), so it
   // should not be moved up to first, as it adds more overhead than it removes.
   
   // don't clip against self
   
   if(thing == clip.thing)
      return true;

   // haleyjd 1/17/00: set global hit reference
   clip.BlockingMobj = thing;

   // killough 11/98:
   //
   // TOUCHY flag, for mines or other objects which die on contact with solids.
   // If a solid object of a different type comes in contact with a touchy
   // thing, and the touchy thing is not the sole one moving relative to fixed
   // surroundings such as walls, then the touchy thing dies immediately.

   // haleyjd: functionalized
   if(P_Touched(thing))
      return true;

   ItemCheckResult result = P_CheckThingCommon(thing);
   if(result != ItemCheck_furtherNeeded)
      return result == ItemCheck_pass;

   // check for special pickup
   
   if(thing->flags & MF_SPECIAL)
      return P_CheckPickUp(thing);

   // killough 3/16/98: Allow non-solid moving objects to move through solid
   // ones, by allowing the moving thing (clip.thing) to move if it's non-solid,
   // despite another solid thing being in the way.
   // killough 4/11/98: Treat no-clipping things as not blocking

   // haleyjd: needed for old demos after all?
   if(demo_compatibility)
      return !(thing->flags & MF_SOLID);
   else
      return !((thing->flags & MF_SOLID && !(thing->flags & MF_NOCLIP))
               && (clip.thing->flags & MF_SOLID || demo_compatibility));

   //return !(thing->flags & MF_SOLID);   // old code -- killough
}


//
// Check_Sides
//
// This routine checks for Lost Souls trying to be spawned      // phares
// across 1-sided lines, impassible lines, or "monsters can't   //   |
// cross" lines. Draw an imaginary line between the PE          //   V
// and the new Lost Soul spawn spot. If that line crosses
// a 'blocking' line, then disallow the spawn. Only search
// lines in the blocks of the blockmap where the bounding box
// of the trajectory line resides. Then check bounding box
// of the trajectory vs. the bounding box of each blocking
// line to see if the trajectory and the blocking line cross.
// Then check the PE and LS to see if they're on different
// sides of the blocking line. If so, return true, otherwise
// false.
//
bool Check_Sides(Mobj *actor, int x, int y, mobjtype_t type)
{
   int bx,by,xl,xh,yl,yh;
   
   pe_x = actor->x;
   pe_y = actor->y;
   ls_x = x;
   ls_y = y;

   // Here is the bounding box of the trajectory
   
   clip.bbox[BOXLEFT]   = pe_x < x ? pe_x : x;
   clip.bbox[BOXRIGHT]  = pe_x > x ? pe_x : x;
   clip.bbox[BOXTOP]    = pe_y > y ? pe_y : y;
   clip.bbox[BOXBOTTOM] = pe_y < y ? pe_y : y;

   // Determine which blocks to look in for blocking lines
   
   xl = (clip.bbox[BOXLEFT]   - bmaporgx)>>MAPBLOCKSHIFT;
   xh = (clip.bbox[BOXRIGHT]  - bmaporgx)>>MAPBLOCKSHIFT;
   yl = (clip.bbox[BOXBOTTOM] - bmaporgy)>>MAPBLOCKSHIFT;
   yh = (clip.bbox[BOXTOP]    - bmaporgy)>>MAPBLOCKSHIFT;

   // xl->xh, yl->yh determine the mapblock set to search

   validcount++; // prevents checking same line twice
   for(bx = xl ; bx <= xh ; bx++)
      for (by = yl ; by <= yh ; by++)
         if(!P_BlockLinesIterator(bx,by,PIT_CrossLine, R_NOGROUP, &type))
            return true;                                          //   ^
   return false;                                                  //   |
}                                                                 // phares

//
// MOVEMENT CLIPPING
//

//
// P_CheckPosition basics. Returns the sector in the designated area.
//
void P_GetClipBasics(Mobj &thing, fixed_t x, fixed_t y, doom_mapinter_t &inter,
<<<<<<< HEAD
                     const sector_t *&bottomsector, const sector_t *&topsector)
=======
   const sector_t *&bottomsector, const sector_t *&topsector)
>>>>>>> 84169d18
{
   inter.thing = &thing;

   inter.x = x;
   inter.y = y;

   inter.bbox[BOXTOP] = y + thing.radius;
   inter.bbox[BOXBOTTOM] = y - thing.radius;
   inter.bbox[BOXRIGHT] = x + thing.radius;
   inter.bbox[BOXLEFT] = x - thing.radius;

   inter.floorline = inter.blockline = inter.ceilingline = nullptr;  // killough 8/1/98

   // Whether object can get out of a sticky situation:
   inter.unstuck = thing.player &&          // only players
      thing.player->mo == &thing &&       // not voodoo dolls
      demo_version >= 203;                // not under old demos

   sector_t &sector = *R_PointInSubsector(x, y)->sector;

   // The base floor / ceiling is from the subsector
   // that contains the point.
   // Any contacted lines the step closer together
   // will adjust them.

   // ioanch 20160110: portal aware floor and ceiling z detection
   bottomsector = &sector;
   if(demo_version >= 333 && sector.srf.floor.pflags & PS_PASSABLE &&
      !(thing.flags & MF_NOCLIP))
   {
      v2fixed_t totaldelta;
      bottomsector = P_ExtremeSectorAtPoint(x, y, surf_floor, &sector, &totaldelta);
      inter.zref.floor = inter.zref.dropoff =
<<<<<<< HEAD
            bottomsector->srf.floor.getZAt(x + totaldelta.x, y + totaldelta.y);
=======
         bottomsector->srf.floor.getZAt(x + totaldelta.x, y + totaldelta.y);
>>>>>>> 84169d18
      inter.zref.floorgroupid = bottomsector->groupid;
   }
   else
   {
      inter.zref.floor = inter.zref.dropoff = sector.srf.floor.getZAt(x, y);
      inter.zref.floorgroupid = sector.groupid;
   }

   topsector = &sector;
   if(demo_version >= 333 && sector.srf.ceiling.pflags & PS_PASSABLE &&
      !(thing.flags & MF_NOCLIP))
   {
      v2fixed_t totaldelta;
      topsector = P_ExtremeSectorAtPoint(x, y, surf_ceil, &sector, &totaldelta);
      inter.zref.ceiling = topsector->srf.ceiling.getZAt(x + totaldelta.x, y + totaldelta.y);
   }
   else
      inter.zref.ceiling = sector.srf.ceiling.height;

   inter.zref.secfloor = inter.zref.passfloor = inter.zref.floor;
   inter.zref.secceil = inter.zref.passceil = inter.zref.ceiling;

   // haleyjd
   // ioanch 20160114: use bottom sector
   inter.open.floorpic = bottomsector->srf.floor.pic;
   // SoM: 09/07/02: 3dsides monster fix
   inter.open.touch3dside = 0;
   validcount++;

   inter.numspechit = 0;
}

//
// P_CheckPosition
// This is purely informative, nothing is modified
// (except things picked up).
//
// in:
//  a Mobj (can be valid or invalid)
//  a position to be checked
//   (doesn't need to be related to the Mobj->x,y)
//
// during:
//  special things are touched if MF_PICKUP
//  early out on solid lines?
//
// out:
//  zref.floor
//  zref.ceiling
//  tmdropoffz
//   the lowest point contacted
//   (monsters won't move to a dropoff)
//  speciallines[]
//  numspeciallines
//
bool P_CheckPosition(Mobj *thing, fixed_t x, fixed_t y, PODCollection<line_t *> *pushhit) 
{
   int xl, xh, yl, yh, bx, by;

   // haleyjd: OVER_UNDER
   if(P_Use3DClipping())
      return P_CheckPosition3D(thing, x, y, pushhit);

   const sector_t *sector;
   P_GetClipBasics(*thing, x, y, clip, sector, sector);

   if(clip.thing->flags & MF_NOCLIP)
      return true;

   // Check things first, possibly picking things up.
   // The bounding box is extended by MAXRADIUS
   // because Mobjs are grouped into mapblocks
   // based on their origin point, and can overlap
   // into adjacent blocks by up to MAXRADIUS units.

   xl = (clip.bbox[BOXLEFT]   - bmaporgx - MAXRADIUS) >> MAPBLOCKSHIFT;
   xh = (clip.bbox[BOXRIGHT]  - bmaporgx + MAXRADIUS) >> MAPBLOCKSHIFT;
   yl = (clip.bbox[BOXBOTTOM] - bmaporgy - MAXRADIUS) >> MAPBLOCKSHIFT;
   yh = (clip.bbox[BOXTOP]    - bmaporgy + MAXRADIUS) >> MAPBLOCKSHIFT;

   clip.BlockingMobj = nullptr; // haleyjd 1/17/00: global hit reference

   for(bx = xl; bx <= xh; bx++)
   {
      for(by = yl; by <= yh; by++)
      {
         if(!P_BlockThingsIterator(bx, by, PIT_CheckThing))
            return false;
      }
   }

   // check lines
   
   clip.BlockingMobj = nullptr; // haleyjd 1/17/00: global hit reference
   
   xl = (clip.bbox[BOXLEFT]   - bmaporgx) >> MAPBLOCKSHIFT;
   xh = (clip.bbox[BOXRIGHT]  - bmaporgx) >> MAPBLOCKSHIFT;
   yl = (clip.bbox[BOXBOTTOM] - bmaporgy) >> MAPBLOCKSHIFT;
   yh = (clip.bbox[BOXTOP]    - bmaporgy) >> MAPBLOCKSHIFT;

   // From dsda-doom, originally fixed by kraflab
   // heretic - this must be incremented before iterating over the lines
   if(!vanilla_heretic)
      validcount++;

   pitcheckline_t pcl = {};
   pcl.pushhit = pushhit;
   pcl.haveslopes = sector->srf.floor.slope || sector->srf.ceiling.slope;
   for(bx = xl; bx <= xh; bx++)
   {
      for(by = yl; by <= yh; by++)
      {
         if(!P_BlockLinesIterator(bx, by, PIT_CheckLine, R_NOGROUP, &pcl))
            return false; // doesn't fit
      }
   }

   if(pcl.haveslopes)
   {
      // Now also check the corners!
      v2fixed_t corners[4] =
      {
         { clip.bbox[BOXLEFT], clip.bbox[BOXBOTTOM] },
         { clip.bbox[BOXLEFT], clip.bbox[BOXTOP] },
         { clip.bbox[BOXRIGHT], clip.bbox[BOXTOP] },
         { clip.bbox[BOXRIGHT], clip.bbox[BOXBOTTOM] },
      };
      for(v2fixed_t corner : corners)
      {
         lineopening_t open = P_SlopeOpening(corner);
         P_updateFromOpening(open, nullptr, clip);
      }
   }

   return true;
}

//
// P_CheckDropOffVanilla
//
// haleyjd 04/15/2010: Dropoff check for vanilla DOOM compatibility
//
static bool P_CheckDropOffVanilla(Mobj *thing, int dropoff)
{
   if(!(thing->flags & (MF_DROPOFF|MF_FLOAT)) &&
      clip.zref.floor - clip.zref.dropoff > STEPSIZE)
      return false; // don't stand over a dropoff

   return true;
}

//
// P_CheckDropOffBOOM
//
// haleyjd 04/15/2010: Dropoff check for BOOM compatibility
//
static bool P_CheckDropOffBOOM(Mobj *thing, int dropoff)
{
   // killough 3/15/98: Allow certain objects to drop off
   if(compatibility || !dropoff)
   {
      if(!(thing->flags & (MF_DROPOFF|MF_FLOAT)) &&
         clip.zref.floor - clip.zref.dropoff > STEPSIZE)
         return false; // don't stand over a dropoff
   }

   return true;
}

//
// P_CheckDropOffMBF
//
// haleyjd 04/15/2010: Dropoff check for MBF compatibility
//
// I am of the opinion that this is the single most-butchered segment of code
// in the entire engine.
//
static bool P_CheckDropOffMBF(Mobj *thing, int dropoff)
{
   // killough 3/15/98: Allow certain objects to drop off
   // killough 7/24/98, 8/1/98: 
   // Prevent monsters from getting stuck hanging off ledges
   // killough 10/98: Allow dropoffs in controlled circumstances
   // killough 11/98: Improve symmetry of clipping on stairs

   if(!(thing->flags & (MF_DROPOFF|MF_FLOAT)))
   {
      if(getComp(comp_dropoff))
      {
         // haleyjd: note missing 202 compatibility... WOOPS!
         if(!dropoff && (clip.zref.floor - clip.zref.dropoff > STEPSIZE))
            return false;
      }
      else if(!dropoff || (dropoff == 2 &&
                           (clip.zref.floor - clip.zref.dropoff > 128 * FRACUNIT ||
                            !thing->target || thing->target->z > clip.zref.dropoff)))
      {
         // haleyjd: I can't even mentally parse this statement with 
         // any certainty.
         if(!monkeys || demo_version < 203 ?
            clip.zref.floor - clip.zref.dropoff > STEPSIZE :
            thing->zref.floor - clip.zref.floor > STEPSIZE ||
            thing->zref.dropoff - clip.zref.dropoff > STEPSIZE)
            return false;
      }
      else
      {
         clip.felldown = !(thing->flags & MF_NOGRAVITY) && 
                         thing->z - clip.zref.floor > STEPSIZE;
      }
   }

   return true;
}

static bool on3dmidtex;

//
// P_CheckDropOffEE
//
// haleyjd 04/15/2010: Dropoff checking code for Eternity.
//
static bool P_CheckDropOffEE(Mobj *thing, int dropoff)
{
   fixed_t floorz = clip.zref.floor;

   // haleyjd: OVER_UNDER:
   // [RH] If the thing is standing on something, use its current z as 
   // the zref.floor. This is so that it does not walk off of things onto a
   // drop off.
   if(P_Use3DClipping() && thing->intflags & MIF_ONMOBJ)
      floorz = thing->z > clip.zref.floor ? thing->z : clip.zref.floor;

   if(!(thing->flags & (MF_DROPOFF|MF_FLOAT)))
   {
      // haleyjd 11/10/04: 3dMidTex: you are never allowed to pass 
      // over a tall dropoff when on 3DMidTex lines. Note tmfloorz
      // considers 3DMidTex, so you can still move across 3DMidTex
      // lines that pass over sector dropoffs, as long as the dropoff
      // between the 3DMidTex lines is <= 24 units.

      if(on3dmidtex)
      {
         // allow appropriate forced dropoff behavior
         if(!dropoff || (dropoff == 2 && 
                         (thing->z - clip.zref.floor > 128*FRACUNIT ||
                          !thing->target || thing->target->z > clip.zref.floor)))
         {
            // deny any move resulting in a difference > 24
            if(thing->z - clip.zref.floor > STEPSIZE)
               return false;
         }
         else  // dropoff allowed
         {
            clip.felldown = !(thing->flags & MF_NOGRAVITY) &&
                           thing->z - clip.zref.floor > STEPSIZE;
         }
         
         return true;
      }

      if(getComp(comp_dropoff))
      {
         if(clip.zref.floor - clip.zref.dropoff > STEPSIZE)
            return false; // don't stand over a dropoff
      }
      else if(!dropoff || 
              (dropoff == 2 &&  // large jump down (e.g. dogs)
               (floorz - clip.zref.dropoff > 128*FRACUNIT ||
                !thing->target || thing->target->z > clip.zref.dropoff)))
      {
         // haleyjd 04/14/10: This is so impossible to read that I have
         // had to restore it, because I cannot be confident that any of 
         // my interpretations of it are correct relative to C grammar.

         if(!monkeys || demo_version < 203 ?
            floorz - clip.zref.dropoff > STEPSIZE :
            thing->zref.floor  - floorz > STEPSIZE ||
            thing->zref.dropoff - clip.zref.dropoff > STEPSIZE)
            return false;
      }
      else  // dropoff allowed -- check for whether it fell more than 24
      {
         clip.felldown = !(thing->flags & MF_NOGRAVITY) &&
                        thing->z - floorz > STEPSIZE;
      }
   }

   return true;
}

typedef bool (*dropoff_func_t)(Mobj *, int);

//
// Runs the spechit push specials
//
static void P_RunPushSpechits(Mobj &thing, PODCollection<line_t *> &pushhit)
{
   if(full_demo_version < make_full_version(401, 0) || thing.flags & (MF_TELEPORT | MF_NOCLIP))
      return;
   bool stacktop = true;
   while(!pushhit.isEmpty())
   {
      line_t &line = *pushhit.pop();
      const linkoffset_t *link = P_GetLinkOffset(thing.groupid, line.frontsector->groupid);

      // Emulate vanilla Hexen not caring about impassable line side. Must also
      // be the top of the stack.
      int side;
      if(P_LevelIsVanillaHexen() &&
         stacktop && (!line.backsector || (line.flags & ML_BLOCKING &&
                                           !(thing.flags & MF_MISSILE))))
      {
         side = 0;
      }
      else
         side = P_PointOnLineSide(thing.x + link->x, thing.y + link->y, &line);
      P_PushSpecialLine(thing, line, side);
      stacktop = false;
   }
}

//
// Checks if a thing can carry upper things up from an intended zref.floor. Assumed
// zref.floor > thing.z.
//
static bool P_checkCarryUp(Mobj &thing, fixed_t floorz)
{
   if(!(thing.flags4 & MF4_STICKYCARRY))
      return false;
   fixed_t orgz = thing.z;
   thing.z = floorz;
   MobjCollection coll;
   PODCollection<fixed_t> orgzcoll;
   doom_mapinter_t clip;
   P_FindAboveIntersectors(&thing, clip, coll); // already aware of MF_SOLID
   auto resetcoll = [&coll, orgz, &orgzcoll, &thing](const Mobj *other) {
      size_t i = 0;
      for(Mobj **previous = coll.begin(); *previous != other; ++previous)
         (*previous)->z = orgzcoll[i++];
      thing.z = orgz;
   };
   static Mobj *dummy;
   for(Mobj *other : coll)
   {
      if(!other->player)   // already collided with a non-player? Fail.
      {
         resetcoll(other);
         return false;
      }
      orgzcoll.add(other->z);
      other->z = thing.z + thing.height; // move it on top
      P_ZMovementTest(other); // it may bob back down due to ceiling
      if(!P_TestMobjZ(other, clip, &dummy))  // if it gets stuck, fail.
      {
         other->z = orgzcoll.pop();
         resetcoll(other);
         return false;
      }
      other->z = thing.z + thing.height;   // remake position after the test
   }
   thing.z = orgz;
   // Success? Check if any of these is a player
   fixed_t *orgzit = orgzcoll.begin();
   for(Mobj *other : coll)
   {
      if(other->player && other->player->mo == other)
      {
         other->player->viewheight += *orgzit - other->z;
         other->player->deltaviewheight =
         (other->player->pclass->viewheight - other->player->viewheight) >> 3;
      }
      ++orgzit;
   }
   return true;
}

//
// P_TryMove
//
// Attempt to move to a new position,
// crossing special lines unless MF_TELEPORT is set.
//
// killough 3/15/98: allow dropoff as option
//
bool P_TryMove(Mobj *thing, fixed_t x, fixed_t y, int dropoff)
{
   fixed_t oldx, oldy, oldz;
   int oldgroupid;
   dropoff_func_t dropofffunc;
   
   // haleyjd 11/10/04: 3dMidTex: determine if a thing is on a line:
   // zref.passfloor is the floor as determined from sectors and 3DMidTex.
   // zref.secfloor is the floor as determined only from sectors.
   // If the two are unequal, zref.passfloor is the thing's zref.floor, and
   // the thing is at its zref.floor, then it is on a 3DMidTex line.
   // Complicated. x_x

   on3dmidtex = (thing->zref.passfloor == thing->zref.floor &&
                 thing->zref.passfloor != thing->zref.secfloor &&
                 thing->z == thing->zref.floor);
   
   clip.felldown = clip.floatok = false;               // killough 11/98

   bool groupidchange = false;
   fixed_t prex = x, prey = y;

   PODCollection<line_t *> pushhit;
   PODCollection<line_t *> *pPushHit = full_demo_version >= make_full_version(401, 0) ? &pushhit : 
      nullptr;

   edefstructvar(portalcrossingoutcome_t, crossoutcome);
   crossoutcome.finalgroup = thing->groupid;

   // haleyjd: OVER_UNDER
   if(P_Use3DClipping())
   {
      oldx = thing->x;
      oldy = thing->y;
      oldz = thing->z;

      int ox = (emin(oldx, x) - bmaporgx) >> MAPBLOCKSHIFT;
      int oy = (emin(oldy, y) - bmaporgy) >> MAPBLOCKSHIFT;
      int tx = (emax(oldx, x) - bmaporgx) >> MAPBLOCKSHIFT;
      int ty = (emax(oldy, y) - bmaporgy) >> MAPBLOCKSHIFT;
   
      bool hasportals = false;
      if(gMapHasLinePortals && !(thing->flags & (MF_TELEPORT | MF_NOCLIP)) &&
         full_demo_version >= make_full_version(340, 48))
      {
         for(int bx = ox; bx <= tx; bx++)
         {
            if(bx < 0 || bx >= bmapwidth)
               continue;
            for(int by = oy; by <= ty; by++)
            {
               if(by < 0 || by >= bmapheight)
                  continue;
               if(P_BlockHasLinkedPortals(by * bmapwidth + bx, false))
               {
                  hasportals = true;
                  goto outloop;
               }
            }
         }
      outloop:
         ;
      }
      if(hasportals)
      {
         v2fixed_t dest = P_PrecisePortalCrossing(oldx, oldy, x - oldx, y - oldy, crossoutcome);
   
         // Update position
         groupidchange = crossoutcome.finalgroup != thing->groupid;
         prex = x;
         prey = y;

         x = dest.x;
         y = dest.y;
      }

      bool check = false;
      if(groupidchange)
      {
         oldgroupid = thing->groupid;
         thing->groupid = crossoutcome.finalgroup;
         check = P_CheckPosition3D(thing, x, y, pPushHit);
         thing->groupid = oldgroupid;
      }

      if((groupidchange && !check) || (!groupidchange && !P_CheckPosition3D(thing, x, y, pPushHit)))
      {
         // Solid wall or thing
         if(!clip.BlockingMobj || clip.BlockingMobj->player || !thing->player)
         {
            P_RunPushSpechits(*thing, pushhit);
            return false;
         }
         else
         {
            // haleyjd: yikes...
            // ioanch 20160111: updated for portals
            fixed_t steplimit;
            if((clip.BlockingMobj->flags & MF_CORPSE && LevelInfo.levelType != LI_TYPE_HEXEN) ||
               clip.BlockingMobj->flags4 & MF4_UNSTEPPABLE)
            {
               steplimit = 0;
            }
            else
               steplimit = STEPSIZE;

            if(clip.BlockingMobj->z + clip.BlockingMobj->height - thing->z > steplimit ||
               (P_ExtremeSectorAtPoint(clip.BlockingMobj, surf_ceil)->srf.ceiling.height
                 - (clip.BlockingMobj->z + clip.BlockingMobj->height) < thing->height) ||
               (clip.zref.ceiling - (clip.BlockingMobj->z + clip.BlockingMobj->height)
                 < thing->height))
            {
               P_RunPushSpechits(*thing, pushhit);
               return false;
            }

            // haleyjd: hack for touchies: don't allow running through them when
            // they die until they become non-solid (just being a corpse isn't
            // good enough)
            if(clip.BlockingMobj->flags & MF_TOUCHY)
            {
               if(clip.BlockingMobj->health <= 0)
               {
                  P_RunPushSpechits(*thing, pushhit);
                  return false;
               }
            }
         }
         if(!(clip.thing->flags3 & MF3_PASSMOBJ))
         {
            thing->z = oldz;
            P_RunPushSpechits(*thing, pushhit);
            return false;
         }
      }
   }
   else if(!P_CheckPosition(thing, x, y, pPushHit))
   {
      P_RunPushSpechits(*thing, pushhit);
      return false;   // solid wall or thing
   }

   if(!(thing->flags & MF_NOCLIP))
   {
      bool ret = clip.unstuck 
                    && !(clip.ceilingline && untouched(clip.ceilingline))
                    && !(  clip.floorline && untouched(  clip.floorline));

      // killough 7/26/98: reformatted slightly
      // killough 8/1/98: Possibly allow escape if otherwise stuck
      // haleyjd: OVER_UNDER: broke up impossible-to-understand predicate

      if(clip.zref.ceiling - clip.zref.floor < thing->height) // doesn't fit
      {
         if(!ret)
            P_RunPushSpechits(*thing, pushhit);
         return ret;
      }
         
      // mobj must lower to fit
      clip.floatok = true;
      if(!(thing->flags & MF_TELEPORT) && !(thing->flags4 & MF4_FLY) &&
         clip.zref.ceiling - thing->z < thing->height)
      {
         if(!ret)
            P_RunPushSpechits(*thing, pushhit);
         return ret;
      }

      // haleyjd 06/05/12: flying players - move up or down the lower/upper areas
      // of lines that are contacted when the player presses into them
      if(thing->flags4 & MF4_FLY)
      {
         if(thing->z + thing->height > clip.zref.ceiling)
         {
            thing->momz = -8*FRACUNIT;
            thing->intflags |= MIF_CLEARMOMZ;
            P_RunPushSpechits(*thing, pushhit);
            return false;
         }
         else if(thing->z < clip.zref.floor &&
                 clip.zref.floor - clip.zref.dropoff > STEPSIZE) // TODO: dropoff max
         {
            thing->momz = 8*FRACUNIT;
            thing->intflags |= MIF_CLEARMOMZ;
            P_RunPushSpechits(*thing, pushhit);
            return false;
         }
      }

      if(!(thing->flags & MF_TELEPORT) && !(thing->flags3 & MF3_FLOORMISSILE))
      {
         // too big a step up
         if(clip.zref.floor - thing->z > STEPSIZE)
         {
            if(!ret)
               P_RunPushSpechits(*thing, pushhit);
            return ret;
         }
         else if(P_Use3DClipping() && thing->z < clip.zref.floor)
         { 
            // TODO: make sure to add projectile impact checking if MISSILE
            // haleyjd: OVER_UNDER:
            // [RH] Check to make sure there's nothing in the way for the step up
            fixed_t savedz = thing->z;
            bool good;
            thing->z = clip.zref.floor;
            good = vanilla_heretic || P_TestMobjZ(thing, clip);
            thing->z = savedz;
            if(!good && !P_checkCarryUp(*thing, clip.zref.floor))
            {
               P_RunPushSpechits(*thing, pushhit);
               return false;
            }
         }
      }
      
      // haleyjd: dropoff handling moved to functions above for my sanity.
      // May I NEVER have to do something like this, ever again.
      if(demo_version < 200)                 // DOOM 1.9
         dropofffunc = P_CheckDropOffVanilla;
      else if(demo_version <= 202)           // BOOM
         dropofffunc = P_CheckDropOffBOOM;
      else if(demo_version == 203)           // MBF
         dropofffunc = P_CheckDropOffMBF;
      else                                   // EE
         dropofffunc = P_CheckDropOffEE;

      // ioanch: no P_RunPushSpechits on dropoff blocking.
      if(!dropofffunc(thing, dropoff))
         return false; // don't stand over a dropoff

      if(thing->flags & MF_BOUNCES &&    // killough 8/13/98
         !(thing->flags & (MF_MISSILE|MF_NOGRAVITY)) &&
         !sentient(thing) && clip.zref.floor - thing->z > 16*FRACUNIT)
      {
         P_RunPushSpechits(*thing, pushhit);
         return false; // too big a step up for bouncers under gravity
      }

      // killough 11/98: prevent falling objects from going up too many steps
      if(thing->intflags & MIF_FALLING && clip.zref.floor - thing->z >
         FixedMul(thing->momx,thing->momx)+FixedMul(thing->momy,thing->momy))
      {
         // ioanch: don't push in this case, as the force is presumably too low.
         return false;
      }

      // haleyjd: CANTLEAVEFLOORPIC flag
      // ioanch 20160114: use bottom sector floorpic
      if((thing->flags2 & MF2_CANTLEAVEFLOORPIC) &&
         (clip.open.floorpic != P_ExtremeSectorAtPoint(thing, surf_floor)->srf.floor.pic ||
          clip.zref.floor - thing->z != 0))
      {
         // thing must stay within its current floor type
         // ioanch: don't push
         return false;
      }
   }

   // the move is ok,
   // so unlink from the old position and link into the new position

   P_UnsetThingPosition (thing);
   
   // Check portal teleportation
   oldx = thing->x;
   oldy = thing->y;
   oldgroupid = thing->groupid;
   thing->zref = clip.zref;   // killough 11/98: keep track of dropoffs
   thing->x = x;
   thing->y = y;
   P_SetThingPosition(thing);

   if(crossoutcome.lastpassed)
   {
      // Passed through at least one portal
      // TODO: 3D teleport
      if(crossoutcome.multipassed)
      {
         thing->backupPosition();   // don't bother interpolating if passing through multiple
                                    // portals at once
      }
      else
      {
         thing->prevpos.portalline = crossoutcome.lastpassed;
         thing->prevpos.ldata = &crossoutcome.lastpassed->portal->data.link;
      }
      P_PortalDidTeleport(thing, x - prex, y - prey, 0, oldgroupid, crossoutcome.finalgroup);
   }

   // haleyjd 08/07/04: new footclip system
   P_AdjustFloorClip(thing);

   // if any special lines were hit, do the effect
   // killough 11/98: simplified
   if(!(thing->flags & (MF_TELEPORT | MF_NOCLIP)))
   {
      fixed_t tx, ty, ox, oy;   // portal aware offsetting
      const linkoffset_t *link;
      const linkoffset_t *oldlink;

      while(clip.numspechit--)
      {
// PTODO
         // ioanch 20160113: no longer use portals unless demo version is low
         line_t *line = clip.spechit[clip.numspechit];
         if(!line)   // skip if it's nulled out
            continue;

         if(line->special)  // see if the line was crossed
         {
            link = P_GetLinkOffset(thing->groupid, line->frontsector->groupid);
            oldlink = thing->groupid == oldgroupid ? link
            : P_GetLinkOffset(oldgroupid, line->frontsector->groupid);

            tx = thing->x + link->x;
            ty = thing->y + link->y;
            ox = oldx + oldlink->x;
            oy = oldy + oldlink->y;

            int oldside;
            if((oldside = P_PointOnLineSide(ox, oy, line)) !=
               P_PointOnLineSide(tx, ty, line))
               P_CrossSpecialLine(line, oldside, thing, nullptr);
         }
      }

      // haleyjd 01/09/07: do not leave numspechit == -1
      clip.numspechit = 0;
   }

   return true;
}

//
// PIT_ApplyTorque
//
// killough 9/12/98:
//
// Apply "torque" to objects hanging off of ledges, so that they
// fall off. It's not really torque, since Doom has no concept of
// rotation, but it's a convincing effect which avoids anomalies
// such as lifeless objects hanging more than halfway off of ledges,
// and allows objects to roll off of the edges of moving lifts, or
// to slide up and then back down stairs, or to fall into a ditch.
// If more than one linedef is contacted, the effects are cumulative,
// so balancing is possible.
//
static bool PIT_ApplyTorque(line_t *ld, polyobj_t *po, void *context)
{
   // ioanch 20160116: portal aware
   const linkoffset_t *link = P_GetLinkOffset(clip.thing->groupid,
      ld->frontsector->groupid);
   fixed_t bbox[4];
   bbox[BOXRIGHT] = clip.bbox[BOXRIGHT] + link->x;
   bbox[BOXLEFT] = clip.bbox[BOXLEFT] + link->x;
   bbox[BOXTOP] = clip.bbox[BOXTOP] + link->y;
   bbox[BOXBOTTOM] = clip.bbox[BOXBOTTOM] + link->y;

   if(ld->backsector &&       // If thing touches two-sided pivot linedef
      bbox[BOXRIGHT]  > ld->bbox[BOXLEFT]  &&
      bbox[BOXLEFT]   < ld->bbox[BOXRIGHT] &&
      bbox[BOXTOP]    > ld->bbox[BOXBOTTOM] &&
      bbox[BOXBOTTOM] < ld->bbox[BOXTOP] &&
      P_BoxOnLineSide(bbox, ld) == -1)
   {
      Mobj *mo = clip.thing;

      fixed_t mox = mo->x + link->x;
      fixed_t moy = mo->y + link->y;

      fixed_t dist =                               // lever arm
         + (ld->dx >> FRACBITS) * (moy >> FRACBITS)
         - (ld->dy >> FRACBITS) * (mox >> FRACBITS) 
         - (ld->dx >> FRACBITS) * (ld->v1->y >> FRACBITS)
         + (ld->dy >> FRACBITS) * (ld->v1->x >> FRACBITS);

      // ioanch: portal aware. Use two different behaviours depending on map
      bool cond;
      if(!useportalgroups || full_demo_version < make_full_version(340, 48))
      {
         cond = dist < 0 ?                               // dropoff direction
         ld->frontsector->srf.floor.height < mo->z &&
         ld->backsector->srf.floor.height >= mo->z :
         ld->backsector->srf.floor.height < mo->z &&
         ld->frontsector->srf.floor.height >= mo->z;
      }
      else
      {
         // with portals and advanced version, also allow equal floor heights
         // if one side has portals. Require equal floor height though
         cond = dist < 0 ?                               // dropoff direction
         (ld->frontsector->srf.floor.height < mo->z ||
         (ld->frontsector->srf.floor.height == mo->z &&
         ld->frontsector->srf.floor.pflags & PS_PASSABLE)) &&
         ld->backsector->srf.floor.height == mo->z :
         (ld->backsector->srf.floor.height < mo->z ||
         (ld->backsector->srf.floor.height == mo->z &&
         ld->backsector->srf.floor.pflags & PS_PASSABLE)) &&
         ld->frontsector->srf.floor.height == mo->z;
      }

      if(cond)
      {
         // At this point, we know that the object straddles a two-sided
         // linedef, and that the object's center of mass is above-ground.

         fixed_t x = D_abs(ld->dx), y = D_abs(ld->dy);

         if(y > x)
         {
            fixed_t t = x;
            x = y;
            y = t;
         }

         y = finesine[(tantoangle[FixedDiv(y,x)>>DBITS] +
                      ANG90) >> ANGLETOFINESHIFT];

         // Momentum is proportional to distance between the
         // object's center of mass and the pivot linedef.
         //
         // It is scaled by 2^(OVERDRIVE - gear). When gear is
         // increased, the momentum gradually decreases to 0 for
         // the same amount of pseudotorque, so that oscillations
         // are prevented, yet it has a chance to reach equilibrium.

         dist = FixedDiv(FixedMul(dist, (mo->gear < OVERDRIVE) ?
                 y << -(mo->gear - OVERDRIVE) :
                 y >> +(mo->gear - OVERDRIVE)), x);

         // Apply momentum away from the pivot linedef.
                 
         x = FixedMul(ld->dy, dist);
         y = FixedMul(ld->dx, dist);

         // Avoid moving too fast all of a sudden (step into "overdrive")

         dist = FixedMul(x,x) + FixedMul(y,y);

         while(dist > FRACUNIT*4 && mo->gear < MAXGEAR)
         {
            ++mo->gear;
            x >>= 1;
            y >>= 1;
            dist >>= 1;
         }
         
         mo->momx -= x;
         mo->momy += y;
      }
   }
   return true;
}

//
// P_ApplyTorque
//
// killough 9/12/98
// Applies "torque" to objects, based on all contacted linedefs
//
void P_ApplyTorque(Mobj *mo)
{
   // ioanch 20160116: portal aware
   clip.bbox[BOXLEFT] = mo->x - mo->radius;
   clip.bbox[BOXRIGHT] = mo->x + mo->radius;
   clip.bbox[BOXBOTTOM] = mo->y - mo->radius;
   clip.bbox[BOXTOP] = mo->y + mo->radius;

   int flags = mo->intflags; //Remember the current state, for gear-change

   clip.thing = mo;
   validcount++; // prevents checking same line twice

   P_TransPortalBlockWalker(clip.bbox, mo->groupid, true, nullptr, 
      [](int x, int y, int groupid, void *data) -> bool
   {
      P_BlockLinesIterator(x, y, PIT_ApplyTorque, groupid);
      return true;
   });
      
   // If any momentum, mark object as 'falling' using engine-internal flags
   if (mo->momx | mo->momy)
      mo->intflags |= MIF_FALLING;
   else  // Clear the engine-internal flag indicating falling object.
      mo->intflags &= ~MIF_FALLING;

   // If the object has been moving, step up the gear.
   // This helps reach equilibrium and avoid oscillations.
   //
   // Doom has no concept of potential energy, much less
   // of rotation, so we have to creatively simulate these 
   // systems somehow :)

   if(!((mo->intflags | flags) & MIF_FALLING))  // If not falling for a while,
      mo->gear = 0;                             // Reset it to full strength
   else if(mo->gear < MAXGEAR)                  // Else if not at max gear,
      mo->gear++;                               // move up a gear
}

//
// P_ThingHeightClip
//
// Takes a valid thing and adjusts the thing->zref.floor,
// thing->zref.ceiling, and possibly thing->z.
// This is called for all nearby monsters
// whenever a sector changes height.
// If the thing doesn't fit,
// the z will be set to the lowest value
// and false will be returned.
//
static bool P_ThingHeightClip(Mobj *thing)
{
   bool onfloor = thing->z == thing->zref.floor;
   fixed_t oldfloorz = thing->zref.floor; // haleyjd

   P_CheckPosition(thing, thing->x, thing->y);
  
   // what about stranding a monster partially off an edge?
   // killough 11/98: Answer: see below (upset balance if hanging off ledge)

   thing->zref = clip.zref;   // killough 11/98: remember dropoffs

   // haleyjd 09/19/06: floatbobbers require special treatment here now
   if(thing->flags2 & MF2_FLOATBOB)
   {
      if(thing->zref.floor > oldfloorz || !(thing->flags & MF_NOGRAVITY))
         thing->z = thing->z - oldfloorz + thing->zref.floor;

      if(thing->z + thing->height > thing->zref.ceiling)
         thing->z = thing->zref.ceiling - thing->height;
   }
   else if(onfloor)  // walking monsters rise and fall with the floor
   {
      thing->z = thing->zref.floor;
      
      // killough 11/98: Possibly upset balance of objects hanging off ledges
      if(thing->intflags & MIF_FALLING && thing->gear >= MAXGEAR)
         thing->gear = 0;
   }
   else          // don't adjust a floating monster unless forced to
      if(thing->z + thing->height > thing->zref.ceiling)
         thing->z = thing->zref.ceiling - thing->height;

   return thing->zref.ceiling - thing->zref.floor >= thing->height;
}

//
// SLIDE MOVE
// Allows the player to slide along any angled walls.
//

// killough 8/2/98: make variables static
static fixed_t  bestslidefrac;
static fixed_t  secondslidefrac;
static line_t  *bestslideline;
static line_t  *secondslideline;
static Mobj    *slidemo;
static fixed_t  tmxmove;
static fixed_t  tmymove;

//
// P_HitSlideLine
// Adjusts the xmove / ymove
// so that the next move will slide along the wall.
//
// If the floor is icy, then you can bounce off a wall.             // phares
//
static void P_HitSlideLine(line_t *ld)
{
   int     side;
   angle_t lineangle;
   angle_t moveangle;
   angle_t deltaangle;
   fixed_t movelen;
   bool icyfloor;  // is floor icy?

   // phares:
   // Under icy conditions, if the angle of approach to the wall
   // is more than 45 degrees, then you'll bounce and lose half
   // your momentum. If less than 45 degrees, you'll slide along
   // the wall. 45 is arbitrary and is believable.
   //
   // Check for the special cases of horz or vert walls.

   // haleyjd 04/11/10: BOOM friction compatibility fixes
   if(demo_version >= 203)
   {
      // killough 10/98: only bounce if hit hard (prevents wobbling)
      icyfloor =
         P_AproxDistance(tmxmove, tmymove) > 4*FRACUNIT &&
         variable_friction &&  // killough 8/28/98: calc friction on demand
         slidemo->z <= slidemo->zref.floor &&
         !(slidemo->flags4 & MF4_FLY) && // haleyjd: not when just flying
         P_GetFriction(slidemo, nullptr) > ORIG_FRICTION;
   }
   else
   {
      extern bool onground;
      icyfloor = !compatibility &&
         variable_friction &&
         slidemo->player &&
         onground && 
         slidemo->friction > ORIG_FRICTION;
   }

   if(ld->slopetype == ST_HORIZONTAL)
   {
      if(icyfloor && D_abs(tmymove) > D_abs(tmxmove))
      {
         // haleyjd: only the player should oof
         // 09/08/13: ... and only when he's alive.
         if(slidemo->player && slidemo->health > 0)
            S_StartSound(slidemo, GameModeInfo->playerSounds[sk_oof]); // oooff!
         tmxmove /= 2; // absorb half the momentum
         tmymove = -tmymove/2;
      }
      else
         tmymove = 0; // no more movement in the Y direction
      return;
   }

   if(ld->slopetype == ST_VERTICAL)
   {
      if(icyfloor && D_abs(tmxmove) > D_abs(tmymove))
      {
         // haleyjd: only the player should oof
         // 09/08/13: ... and again, only when alive.
         if(slidemo->player && slidemo->health > 0)
            S_StartSound(slidemo, GameModeInfo->playerSounds[sk_oof]); // oooff!
         tmxmove = -tmxmove/2; // absorb half the momentum
         tmymove /= 2;
      }
      else // phares
         tmxmove = 0; // no more movement in the X direction
      return;
   }

   // The wall is angled. Bounce if the angle of approach is  // phares
   // less than 45 degrees.

   side = P_PointOnLineSide (slidemo->x, slidemo->y, ld);
   
   lineangle = P_PointToAngle (0,0, ld->dx, ld->dy);
   if(side == 1)
      lineangle += ANG180;
   moveangle = P_PointToAngle (0,0, tmxmove, tmymove);

   // killough 3/2/98:
   // The moveangle+=10 breaks v1.9 demo compatibility in
   // some demos, so it needs demo_compatibility switch.
   
   if(!demo_compatibility)
      moveangle += 10;
   // ^ prevents sudden path reversal due to rounding error // phares

   deltaangle = moveangle-lineangle;
   movelen = P_AproxDistance (tmxmove, tmymove);

   if(icyfloor && deltaangle > ANG45 && deltaangle < ANG90+ANG45)
   {
      // haleyjd: only the player should oof
      // 09/08/13: ... only LIVING players
      if(slidemo->player && slidemo->health > 0)
         S_StartSound(slidemo, GameModeInfo->playerSounds[sk_oof]); // oooff!
      moveangle = lineangle - deltaangle;
      movelen /= 2; // absorb
      moveangle >>= ANGLETOFINESHIFT;
      tmxmove = FixedMul (movelen, finecosine[moveangle]);
      tmymove = FixedMul (movelen, finesine[moveangle]);
   }
   else
   {
      if(deltaangle > ANG180)
         deltaangle += ANG180;
      
      //  I_Error ("SlideLine: ang>ANG180");
      
      lineangle >>= ANGLETOFINESHIFT;
      deltaangle >>= ANGLETOFINESHIFT;
      fixed_t newlen = FixedMul (movelen, finecosine[deltaangle]);
      tmxmove = FixedMul (newlen, finecosine[lineangle]);
      tmymove = FixedMul (newlen, finesine[lineangle]);
   }
}

//
// PTR_SlideTraverse
//
static bool PTR_SlideTraverse(intercept_t *in, void *context)
{
   line_t *li;
   
#ifdef RANGECHECK
   if(!in->isaline)
      I_Error("PTR_SlideTraverse: not a line?\n");
#endif

   li = in->d.line;
   
   if(!(li->flags & ML_TWOSIDED))
   {
      if(P_PointOnLineSide (slidemo->x, slidemo->y, li))
         return true; // don't hit the back side
      goto isblocking;
   }

   // haleyjd 04/30/11: 'Block everything' lines block sliding
   if(li->extflags & EX_ML_BLOCKALL)
      goto isblocking;

   // set openrange, opentop, openbottom.
   // These define a 'window' from one sector to another across a line
   
   clip.open = P_LineOpening(li, slidemo);
   
   if(clip.open.range < slidemo->height)
      goto isblocking;  // doesn't fit
   
   if(clip.open.height.ceiling - slidemo->z < slidemo->height)
      goto isblocking;  // mobj is too high
   
   if(clip.open.height.floor - slidemo->z > STEPSIZE )
      goto isblocking;  // too big a step up
   else if(P_Use3DClipping() &&
           slidemo->z < clip.open.height.floor) // haleyjd: OVER_UNDER
   { 
      // [RH] Check to make sure there's nothing in the way for the step up
      bool good;
      fixed_t savedz = slidemo->z;
      slidemo->z = clip.open.height.floor;
      good = P_TestMobjZ(slidemo, clip);
      slidemo->z = savedz;
      if(!good)
         goto isblocking;
   }
   
   // this line doesn't block movement
   
   return true;
   
   // the line does block movement,
   // see if it is closer than best so far

isblocking:
   
   if(in->frac < bestslidefrac)
   {
      secondslidefrac = bestslidefrac;
      secondslideline = bestslideline;
      bestslidefrac = in->frac;
      bestslideline = li;
   }
   
   return false; // stop
}

//
// P_SlideMove
//
// The momx / momy move is bad, so try to slide along a wall.
// Find the first line hit, move flush to it, and slide along it.
//
// This is a kludgy mess.
//
// killough 11/98: reformatted
//
void P_SlideMove(Mobj *mo)
{
   int hitcount = 3;
   
   slidemo = mo; // the object that's sliding
   
   do
   {
      fixed_t leadx, leady, trailx, traily;

      if(!--hitcount)
         goto stairstep;   // don't loop forever

      // trace along the three leading corners
      
      if(mo->momx > 0)
      {
         leadx = mo->x + mo->radius;
         trailx = mo->x - mo->radius;
      }
      else
      {
         leadx = mo->x - mo->radius;
         trailx = mo->x + mo->radius;
      }

      if(mo->momy > 0)
      {
         leady = mo->y + mo->radius;
         traily = mo->y - mo->radius;
      }
      else
      {
         leady = mo->y - mo->radius;
         traily = mo->y + mo->radius;
      }

      bestslidefrac = FRACUNIT+1;
      
      P_PathTraverse(leadx, leady, leadx+mo->momx, leady+mo->momy,
                     PT_ADDLINES, PTR_SlideTraverse);
      P_PathTraverse(trailx, leady, trailx+mo->momx, leady+mo->momy,
                     PT_ADDLINES, PTR_SlideTraverse);
      P_PathTraverse(leadx, traily, leadx+mo->momx, traily+mo->momy,
                     PT_ADDLINES, PTR_SlideTraverse);

      // move up to the wall

      if(bestslidefrac == FRACUNIT+1)
      {
         // the move must have hit the middle, so stairstep
         
         stairstep:
      
         // killough 3/15/98: Allow objects to drop off ledges
         //
         // phares 5/4/98: kill momentum if you can't move at all
         // This eliminates player bobbing if pressed against a wall
         // while on ice.
         //
         // killough 10/98: keep buggy code around for old Boom demos
         
         // haleyjd: yet another compatibility fix by cph -- the
         // fix is only necessary for boom v2.01

         if(!P_TryMove(mo, mo->x, mo->y + mo->momy, true))
            if(!P_TryMove(mo, mo->x + mo->momx, mo->y, true))	      
               if(demo_version == 201)
                  mo->momx = mo->momy = 0;
               
         break;
      }

      // fudge a bit to make sure it doesn't hit
      
      if ((bestslidefrac -= 0x800) > 0)
      {
         fixed_t newx = FixedMul(mo->momx, bestslidefrac);
         fixed_t newy = FixedMul(mo->momy, bestslidefrac);
         
         // killough 3/15/98: Allow objects to drop off ledges
         
         if(!P_TryMove(mo, mo->x+newx, mo->y+newy, true))
            goto stairstep;
      }

      // Now continue along the wall.
      // First calculate remainder.
      
      bestslidefrac = FRACUNIT-(bestslidefrac+0x800);
      
      if(bestslidefrac > FRACUNIT)
         bestslidefrac = FRACUNIT;
      
      if(bestslidefrac <= 0)
         break;

      tmxmove = FixedMul(mo->momx, bestslidefrac);
      tmymove = FixedMul(mo->momy, bestslidefrac);
      
      P_HitSlideLine(bestslideline); // clip the moves
      
      mo->momx = tmxmove;
      mo->momy = tmymove;
      
      // killough 10/98: affect the bobbing the same way (but not voodoo dolls)
      if(mo->player && mo->player->mo == mo)
      {
         if(D_abs(mo->player->momx) > D_abs(tmxmove))
            mo->player->momx = tmxmove;
         if(D_abs(mo->player->momy) > D_abs(tmymove))
            mo->player->momy = tmymove;
      }
   }  // killough 3/15/98: Allow objects to drop off ledges:
   while(!P_TryMove(mo, mo->x+tmxmove, mo->y+tmymove, true));
}

//
// RADIUS ATTACK
//

// haleyjd 09/23/09: repair to non-reentrancy and stack-fault issues in
// PIT_RadiusAttack - information is grouped into a structure, and outside
// of old demos, the following are true:
// * bombdata_t's will be pushed and popped for recursive explosions
// * a limit of 128 recursive explosions is enforced

struct bombdata_t
{
   Mobj *bombsource;
   Mobj *bombspot;
   int   bombdamage;
   int   bombdistance; // haleyjd 12/22/12
   int   bombmod;      // haleyjd 07/13/03

   unsigned int bombflags; // haleyjd 12/22/12
};

#define MAXBOMBS 128               // a static limit to prevent stack faults.
static int bombindex;              // current index into bombs array
static bombdata_t bombs[MAXBOMBS]; // bombs away!
static bombdata_t *theBomb;        // it's the bomb, man. (the current explosion)

//
// Check if the actors are immune to each other's radius attack. This is a MBF21 feature.
//
inline static bool P_splashImmune(const Mobj *target, const Mobj *spot)
{
   return E_ThingPairValid(spot->type, target->type, TGF_NOSPLASHDAMAGE);
}

//
// PIT_RadiusAttack
//
// "bombsource" is the creature that caused the explosion at "bombspot".
//
static bool PIT_RadiusAttack(Mobj *thing, void *context)
{
   fixed_t dx, dy, dist;
   Mobj *bombspot     = theBomb->bombspot;
   Mobj *bombsource   = theBomb->bombsource;
   int   bombdistance = theBomb->bombdistance;
   int   bombdamage   = theBomb->bombdamage;
   
   // killough 8/20/98: allow bouncers to take damage 
   // (missile bouncers are already excluded with MF_NOBLOCKMAP)
   
   if(!(thing->flags & (MF_SHOOTABLE | MF_BOUNCES)))
      return true;

   if(bombspot && P_splashImmune(thing, bombspot))
      return true;

   // haleyjd 12/22/12: Hexen check for no self-damage
   if(theBomb->bombflags & RAF_NOSELFDAMAGE && thing == bombsource)
      return true;
   
   // Boss spider and cyborg
   // take no damage from concussion.
   
   // killough 8/10/98: allow grenades to hurt anyone, unless
   // fired by Cyberdemons, in which case it won't hurt Cybers.   
   // haleyjd 12/22/12: if bouncer has NORADIUSHACK, don't do this check.

   if(bombspot->flags & MF_BOUNCES && !(bombspot->flags4 & MF4_NORADIUSHACK))
   {
      int cyberType = E_ThingNumForDEHNum(MT_CYBORG);

      if(thing->type == cyberType && bombsource->type == cyberType)
         return true;
   }
   else if((thing->flags2 & MF2_BOSS || thing->flags4 & MF4_NORADIUSDMG) &&
           !(bombspot->flags4 & MF4_FORCERADIUSDMG))
   {      
      // haleyjd 05/22/99: exclude all bosses
      // haleyjd 09/21/09: support separate MF4_NORADIUSDMG flag and
      //                   force radius damage flag
      return true;
   }

   // ioanch 20151225: portal-aware behaviour
   dx   = D_abs(getThingX(bombspot, thing) - bombspot->x);
   dy   = D_abs(getThingY(bombspot, thing) - bombspot->y);
   dist = dx > dy ? dx : dy;
   dist = (dist - thing->radius) >> FRACBITS;

   if(dist < 0)
      dist = 0;

   if(dist >= bombdistance)
      return true;  // out of range

   // haleyjd: optional z check for Hexen-style explosions
   if(theBomb->bombflags & RAF_CLIPHEIGHT)
   {
      if((D_abs(getThingZ(bombspot, thing) - bombspot->z) / FRACUNIT) > 2 * bombdistance)
         return true;
   }

   if(P_CheckSight(thing, bombspot))      // must be in direct path
   {
      int damage;

      // haleyjd 12/22/12: support Hexen-compatible distance separate from damage
      if(bombdamage == bombdistance)
         damage = bombdamage - dist;
      else
         damage = (bombdamage * (bombdistance - dist) / bombdistance) + 1;
      
      P_DamageMobj(thing, bombspot, bombsource, damage, theBomb->bombmod);
   }
   
   return true;
}

//
// P_RadiusAttack
//
// Source is the creature that caused the explosion at spot.
//   haleyjd 07/13/03: added method of death flag
//   haleyjd 09/23/09: adjustments for reentrancy and recursion limit
//
void P_RadiusAttack(Mobj *spot, Mobj *source, int damage, int distance, 
                    int mod, unsigned int flags)
{
   fixed_t dist = (distance + MAXRADIUS) << FRACBITS;
  

   if(demo_version >= 335)
   {
      // woops! let's not stack-fault.
      if(bombindex >= MAXBOMBS)
      {
         doom_printf(FC_ERROR "P_RadiusAttack: too many bombs!");
         return;
      }

      // set bomb pointer and increment index
      theBomb = &bombs[bombindex++];
   }
   else
      theBomb = &bombs[0]; // otherwise, we use bomb 0 for everything :(

   // set up us the bomb!
   theBomb->bombspot     = spot;
   theBomb->bombsource   = source;
   theBomb->bombdamage   = damage;
   theBomb->bombdistance = distance;
   theBomb->bombmod      = mod;
   theBomb->bombflags    = flags;

   fixed_t bbox[4];
   bbox[BOXLEFT] = spot->x - dist;
   bbox[BOXTOP] = spot->y + dist;
   bbox[BOXRIGHT] = spot->x + dist;
   bbox[BOXBOTTOM] = spot->y - dist;

   // ioanch 20160107: walk through all portals
   P_TransPortalBlockWalker(bbox, spot->groupid, false, nullptr, 
      [](int x, int y, int groupid, void *data) -> bool
   {
      P_BlockThingsIterator(x, y, groupid, PIT_RadiusAttack);
      return true;
   });

   if(demo_version >= 335 && bombindex > 0)
      theBomb = &bombs[--bombindex];
}

//
// SECTOR HEIGHT CHANGING
// After modifying a sectors floor or ceiling height,
// call this routine to adjust the positions
// of all things that touch the sector.
//
// If anything doesn't fit anymore, true will be returned.
// If crunch is true, they will take damage
//  as they are being crushed.
// If Crunch is false, you should set the sector height back
//  the way it was and call P_ChangeSector again
//  to undo the changes.
//

//
// PIT_ChangeSector
//
static bool PIT_ChangeSector(Mobj *thing, void *context)
{
   if(P_ThingHeightClip(thing))
      return true; // keep checking
   
   // crunch bodies to giblets
   if(thing->health <= 0)
   {
      // sf: clear the skin which will mess things up
      // haleyjd 03/11/03: only in Doom
      if(GameModeInfo->type == Game_DOOM)
      {
         thing->skin = nullptr;
         P_SetMobjState(thing, E_SafeState(S_GIBS));
      }
      thing->flags &= ~MF_SOLID;
      thing->height = thing->radius = 0;
      return true;      // keep checking
   }

   // crunch dropped items
   if(thing->flags & MF_DROPPED)
   {
      thing->remove();
      return true;      // keep checking
   }

   // killough 11/98: kill touchy things immediately
   if(thing->flags & MF_TOUCHY &&
      (thing->intflags & MIF_ARMED || sentient(thing)))
   {
      // kill object
      P_DamageMobj(thing, nullptr, nullptr, thing->health, MOD_CRUSH);
      return true;   // keep checking
   }

   if(!(thing->flags & MF_SHOOTABLE))
      return true;        // assume it is bloody gibs or something

   nofit = 1;
   
   // haleyjd 06/19/00: fix for invulnerable things -- no crusher effects
   // haleyjd 05/20/05: allow custom crushing damage

   if(crushchange > 0 && !(leveltime & 3))
   {
      if(thing->flags2 & MF2_INVULNERABLE || thing->flags2 & MF2_DORMANT)
         return true;

      P_DamageMobj(thing, nullptr, nullptr, crushchange, MOD_CRUSH);
      
      // haleyjd 06/26/06: NOBLOOD objects shouldn't bleed when crushed
      // haleyjd FIXME: needs compflag
      if(demo_version < 333 || !(thing->flags & MF_NOBLOOD))
      {
         BloodSpawner(thing, crushchange).spawn(BLOOD_CRUSH);
      }
   }

   // keep checking (crush other things)
   return true;
}

//
// P_ChangeSector
//
// haleyjd: removed static; needed in p_floor.c
//
bool P_ChangeSector(sector_t *sector, int crunch)
{
   int x, y;
   
   nofit = 0;
   crushchange = crunch;
   
   // ARRGGHHH!!!!
   // This is horrendously slow!!!
   // killough 3/14/98
   
   // re-check heights for all things near the moving sector

   for(x=sector->blockbox[BOXLEFT] ; x<= sector->blockbox[BOXRIGHT] ; x++)
      for(y=sector->blockbox[BOXBOTTOM];y<= sector->blockbox[BOXTOP] ; y++)
         P_BlockThingsIterator(x, y, PIT_ChangeSector);
      
   return !!nofit;
}

//
// P_CheckSector
//
// jff 3/19/98 added to just check monsters on the periphery
// of a moving sector instead of all in bounding box of the
// sector. Both more accurate and faster.
//
// haleyjd: OVER_UNDER: pass down more information to P_ChangeSector3D
// when 3D object clipping is enabled.
//
bool P_CheckSector(sector_t *sector, int crunch, int amt, CheckSectorPlane plane)
{
   msecnode_t *n;
   
   // killough 10/98: sometimes use Doom's method
   if(getComp(comp_floors) && (demo_version >= 203 || demo_compatibility))
      return P_ChangeSector(sector, crunch);

   // haleyjd: call down to P_ChangeSector3D instead.
   if(P_Use3DClipping())
      return P_ChangeSector3D(sector, crunch, amt, plane);
   
   nofit = 0;
   crushchange = crunch;
   
   // killough 4/4/98: scan list front-to-back until empty or exhausted,
   // restarting from beginning after each thing is processed. Avoids
   // crashes, and is sure to examine all things in the sector, and only
   // the things which are in the sector, until a steady-state is reached.
   // Things can arbitrarily be inserted and removed and it won't mess up.
   //
   // killough 4/7/98: simplified to avoid using complicated counter
   
   // Mark all things invalid
   for(n = sector->touching_thinglist; n; n = n->m_snext)
      n->visited = false;
   
   do
   {
      for(n = sector->touching_thinglist; n; n = n->m_snext) // go through list
      {
         // ioanch 20160115: portal aware
         if(useportalgroups && full_demo_version >= make_full_version(340, 48) &&
            !P_SectorTouchesThingVertically(sector, n->m_thing))
         {
            continue;
         }
         if(!n->visited)                     // unprocessed thing found
         {
            n->visited  = true;              // mark thing as processed
            if(!(n->m_thing->flags & MF_NOBLOCKMAP)) //jff 4/7/98 don't do these
               PIT_ChangeSector(n->m_thing, nullptr); // process it
            break;                           // exit and start over
         }
      }
   }
   while(n); // repeat from scratch until all things left are marked valid
   
   return !!nofit;
}

// phares 3/21/98
//
// Maintain a freelist of msecnode_t's to reduce memory allocs and frees.

msecnode_t *headsecnode = nullptr;

// sf: fix annoying crash on restarting levels
//
//      This crash occurred because the msecnode_t's are allocated as
//      PU_LEVEL. This meant that these were freed whenever a new level
//      was loaded or the level restarted. However, the actual list was
//      not emptied. As a result, msecnode_t's were being used that had
//      been freed back to the zone memory. I really do not understand
//      why boom or MBF never got this bug- or am I missing something?
//
//      additional comment 5/7/99
//      There _is_ code to free the list in g_game.c. But this is called
//      too late: some msecnode_t's are used during the loading of the
//      level. 
//
// haleyjd 05/11/09: This in fact was never a problem. Clear the pointer
// before or after Z_FreeTags; it doesn't matter as long as you clear it
// at some point in or before P_SetupLevel and before we start attaching
// Mobj's to sectors. I don't know what the hubbub above is about, but
// I almost copied this change into WinMBF unnecessarily. I will leave it
// be here, because as I said, changing it has no effect whatsoever.

//
// P_FreeSecNodeList
//
void P_FreeSecNodeList(void)
{
   headsecnode = nullptr; // this is all thats needed to fix the bug
}

//
// P_GetSecnode
//
// Retrieves a node from the freelist. The calling routine should make sure it
// sets all fields properly.
//
// killough 11/98: reformatted
//
static msecnode_t *P_GetSecnode(void)
{
   msecnode_t *node;

   return headsecnode ?
   node = headsecnode, headsecnode = node->m_snext, node :
      emalloctag(msecnode_t *, sizeof *node, PU_LEVEL, nullptr); 
}

//
// P_PutSecnode
//
// Returns a node to the freelist.
//
static void P_PutSecnode(msecnode_t *node)
{
   node->m_snext = headsecnode;
   headsecnode = node;
}

//
// P_AddSecnode
//
// phares 3/16/98
// Searches the current list to see if this sector is already there. If 
// not, it adds a sector node at the head of the list of sectors this 
// object appears in. This is called when creating a list of nodes that
// will get linked in later. Returns a pointer to the new node.
//
// killough 11/98: reformatted
//
static msecnode_t *P_AddSecnode(sector_t *s, Mobj *thing, msecnode_t *nextnode)
{
   msecnode_t *node;
   
   for(node = nextnode; node; node = node->m_tnext)
   {
      if(node->m_sector == s)   // Already have a node for this sector?
      {
         node->m_thing = thing; // Yes. Setting m_thing says 'keep it'.
         return nextnode;
      }
   }

   // Couldn't find an existing node for this sector. Add one at the head
   // of the list.
   
   node = P_GetSecnode();
   
   node->visited = 0;  // killough 4/4/98, 4/7/98: mark new nodes unvisited.

   node->m_sector = s;         // sector
   node->m_thing  = thing;     // mobj
   node->m_tprev  = nullptr;   // prev node on Thing thread
   node->m_tnext  = nextnode;  // next node on Thing thread
   
   if(nextnode)
      nextnode->m_tprev = node; // set back link on Thing

   // Add new node at head of sector thread starting at s->touching_thinglist
   
   node->m_sprev  = nullptr;    // prev node on sector thread
   node->m_snext  = s->touching_thinglist; // next node on sector thread
   if(s->touching_thinglist)
      node->m_snext->m_sprev = node;
   return s->touching_thinglist = node;
}

//
// P_DelSecnode
//
// Deletes a sector node from the list of sectors this object appears in.
// Returns a pointer to the next node on the linked list, or nullptr.
//
// killough 11/98: reformatted
//
static msecnode_t *P_DelSecnode(msecnode_t *node)
{
   if(node)
   {
      msecnode_t *tp = node->m_tprev;  // prev node on thing thread
      msecnode_t *tn = node->m_tnext;  // next node on thing thread
      msecnode_t *sp;  // prev node on sector thread
      msecnode_t *sn;  // next node on sector thread

      // Unlink from the Thing thread. The Thing thread begins at
      // sector_list and not from Mobj->touching_sectorlist.

      if(tp)
         tp->m_tnext = tn;
      
      if(tn)
         tn->m_tprev = tp;

      // Unlink from the sector thread. This thread begins at
      // sector_t->touching_thinglist.
      
      sp = node->m_sprev;
      sn = node->m_snext;
      
      if(sp)
         sp->m_snext = sn;
      else
         node->m_sector->touching_thinglist = sn;
      
      if(sn)
         sn->m_sprev = sp;

      // Return this node to the freelist
      
      P_PutSecnode(node);
      
      node = tn;
   }
   return node;
}

//
// P_DelSeclist
//
// Delete an entire sector list
//
void P_DelSeclist(msecnode_t *node)
{
   while(node)
      node = P_DelSecnode(node);
}

//
// PIT_GetSectors
//
// phares 3/14/98
// Locates all the sectors the object is in by looking at the lines that
// cross through it. You have already decided that the object is allowed
// at this location, so don't bother with checking impassable or
// blocking lines.
//
static bool PIT_GetSectors(line_t *ld, polyobj_t *po, void *context)
{
   // ioanch 20160115: portal aware
   fixed_t bbox[4];
   const linkoffset_t *link = P_GetLinkOffset(pClip->thing->groupid, 
      ld->frontsector->groupid);
   bbox[BOXRIGHT] = pClip->bbox[BOXRIGHT] + link->x;
   bbox[BOXLEFT] = pClip->bbox[BOXLEFT] + link->x;
   bbox[BOXTOP] = pClip->bbox[BOXTOP] + link->y;
   bbox[BOXBOTTOM] = pClip->bbox[BOXBOTTOM] + link->y;
   
   if(bbox[BOXRIGHT]  <= ld->bbox[BOXLEFT]   ||
      bbox[BOXLEFT]   >= ld->bbox[BOXRIGHT]  ||
      bbox[BOXTOP]    <= ld->bbox[BOXBOTTOM] ||
      bbox[BOXBOTTOM] >= ld->bbox[BOXTOP])
      return true;

   if(P_BoxOnLineSide(bbox, ld) != -1)
      return true;

   // This line crosses through the object.
   
   // Collect the sector(s) from the line and add to the
   // sector_list you're examining. If the Thing ends up being
   // allowed to move to this position, then the sector_list
   // will be attached to the Thing's Mobj at touching_sectorlist.

   if(pClip->thing->groupid != ld->frontsector->groupid)
   {
      // similar behaviour to PIT_CheckLine3D
      v2fixed_t inters = P_BoxLinePoint(bbox, ld);
      v2fixed_t i2;

      angle_t angle = P_PointToAngle(ld->v1->x, ld->v1->y, ld->dx, ld->dy);
      angle -= ANG90;
      i2 = inters;
      i2.x += FixedMul(FRACUNIT >> 12, finecosine[angle >> ANGLETOFINESHIFT]);
      i2.y += FixedMul(FRACUNIT >> 12, finesine[angle >> ANGLETOFINESHIFT]);

      if(P_PointReachesGroupVertically(i2.x, i2.y, ld->frontsector->srf.floor.height,
                                       ld->frontsector->groupid,
                                       pClip->thing->groupid, ld->frontsector,
                                       pClip->thing->z))
      {
         pClip->sector_list = P_AddSecnode(ld->frontsector, pClip->thing,
                                           pClip->sector_list);
      }

      if(ld->backsector && ld->backsector != ld->frontsector)
      {
         angle += ANG180;
         i2 = inters;
         i2.x += FixedMul(FRACUNIT >> 12, finecosine[angle >> ANGLETOFINESHIFT]);
         i2.y += FixedMul(FRACUNIT >> 12, finesine[angle >> ANGLETOFINESHIFT]);
         if(P_PointReachesGroupVertically(i2.x, i2.y,
                                          ld->backsector->srf.floor.height,
                                          ld->backsector->groupid,
                                          pClip->thing->groupid, ld->backsector,
                                          pClip->thing->z))
         {
            pClip->sector_list = P_AddSecnode(ld->backsector, pClip->thing, pClip->sector_list);
         }
      }
   }
   else
   {
      pClip->sector_list = P_AddSecnode(ld->frontsector, pClip->thing, pClip->sector_list);

      // Don't assume all lines are 2-sided, since some Things
      // like teleport fog are allowed regardless of whether their
      // radius takes them beyond an impassable linedef.

      // killough 3/27/98, 4/4/98:
      // Use sidedefs instead of 2s flag to determine two-sidedness.
      // killough 8/1/98: avoid duplicate if same sector on both sides

      if(ld->backsector && ld->backsector != ld->frontsector)
         pClip->sector_list = P_AddSecnode(ld->backsector, pClip->thing,
                                           pClip->sector_list);

   }

   return true;
}

//
// P_CreateSecNodeList 
//
// phares 3/14/98
// Alters/creates the sector_list that shows what sectors the object resides in.
//
// killough 11/98: reformatted
//
// haleyjd 04/16/2010: rewritten to use clip stack for saving global clipping
// variables when required
//
msecnode_t *P_CreateSecNodeList(Mobj *thing, fixed_t x, fixed_t y)
{
   msecnode_t *node, *list;

   if(demo_version < 200 || demo_version >= 329)
      P_PushClipStack();

   // First, clear out the existing m_thing fields. As each node is
   // added or verified as needed, m_thing will be set properly. When
   // finished, delete all nodes where m_thing is still nullptr. These
   // represent the sectors the Thing has vacated.
   
   for(node = thing->old_sectorlist; node; node = node->m_tnext)
      node->m_thing = nullptr;

   pClip->thing = thing;

   pClip->x = x;
   pClip->y = y;
   
   pClip->bbox[BOXTOP]    = y + thing->radius;
   pClip->bbox[BOXBOTTOM] = y - thing->radius;
   pClip->bbox[BOXRIGHT]  = x + thing->radius;
   pClip->bbox[BOXLEFT]   = x - thing->radius;

   validcount++; // used to make sure we only process a line once

   pClip->sector_list = thing->old_sectorlist;

   // ioanch 20160115: use portal-aware gathering if there are portals. Sectors
   // may be touched both horizontally (like in Doom) or vertically (thing
   // touching portals
   if(useportalgroups && full_demo_version >= make_full_version(340, 48))
   {
      // FIXME: unfortunately all sectors need to be added, because this function
      // is only called on XY coordinate change.

      int curgroupid = R_NOGROUP;
      P_TransPortalBlockWalker(pClip->bbox, thing->groupid, true, &curgroupid,
         [](int x, int y, int groupid, void *data) -> bool
      {
         int &curgroupid = *static_cast<int *>(data);
         if(groupid != curgroupid)
         {
            curgroupid = groupid;
            // We're at a new groupid. Start by adding the midsector.

            // Get the offset from thing's position to the PREVIOUS groupid
            if(groupid == pClip->thing->groupid)
            {
               pClip->sector_list = P_AddSecnode(pClip->thing->subsector->sector,
                  pClip->thing, pClip->sector_list);
            }
            else
            {
               sector_t *sector
               = P_PointReachesGroupVertically(pClip->x, pClip->y,
                                               pClip->thing->z,
                                               pClip->thing->groupid, groupid,
                                               pClip->thing->subsector->sector,
                                               pClip->thing->z);
               if(sector)
               {
                  // Add it
                  pClip->sector_list = P_AddSecnode(sector, pClip->thing,
                                                    pClip->sector_list);
               }
            }
         }
         P_BlockLinesIterator(x, y, PIT_GetSectors, groupid);
         return true;
      });
      list = pClip->sector_list;
   }
   else
   {
      // ioanch: classic mode
      int xl = (pClip->bbox[BOXLEFT  ] - bmaporgx) >> MAPBLOCKSHIFT;
      int xh = (pClip->bbox[BOXRIGHT ] - bmaporgx) >> MAPBLOCKSHIFT;
      int yl = (pClip->bbox[BOXBOTTOM] - bmaporgy) >> MAPBLOCKSHIFT;
      int yh = (pClip->bbox[BOXTOP   ] - bmaporgy) >> MAPBLOCKSHIFT;

      for(int bx = xl; bx <= xh; bx++)
      {
         for(int by = yl; by <= yh; by++)
            P_BlockLinesIterator(bx, by, PIT_GetSectors);
      }

      // Add the sector of the (x,y) point to sector_list.
      list = P_AddSecnode(thing->subsector->sector, thing, pClip->sector_list);
   }

   // Now delete any nodes that won't be used. These are the ones where
   // m_thing is still nullptr.
   
   for(node = list; node;)
   {
      if(node->m_thing == nullptr)
      {
         if(node == list)
            list = node->m_tnext;
         node = P_DelSecnode(node);
      }
      else
         node = node->m_tnext;
   }

  /* cph -
   * This is the strife we get into for using global variables. 
   *  clip.thing is being used by several different functions calling
   *  P_BlockThingIterator, including functions that can be called 
   *  *from* P_BlockThingIterator. Using a global clip.thing is not 
   *  reentrant. OTOH for Boom/MBF demos we have to preserve the buggy 
   *  behaviour. Fun. We restore its previous value unless we're in a 
   *  Boom/MBF demo. -- haleyjd: add SMMU too :)
   */

   if(demo_version < 200 || demo_version >= 329)
      P_PopClipStack();

   return list;
}

//
// Clears all remaining references to avoid dangling references on next PU_LEVEL session.
//
void P_ClearGlobalLevelReferences()
{
   clip.thing = nullptr;   // this isn't reference-counted
   clip.ceilingline = clip.blockline = clip.floorline = nullptr;
   clip.numspechit = 0;
   clip.open.frontsector = clip.open.backsector = nullptr;
   clip.BlockingMobj = nullptr;  // also not ref-counted
   clip.numportalhit = 0;
   P_ClearTarget(clip.linetarget);
}

//
// Return true if mobj is either on ground or another thing
//
bool P_OnGroundOrThing(const Mobj &mobj)
{
   return mobj.z <= mobj.zref.floor || ( P_Use3DClipping() &&   mobj.intflags & MIF_ONMOBJ);
   // negative:
   //     mobj.z >  mobj.zref.floor && (!P_Use3DClipping() || !(mobj.intflags & MIF_ONMOBJ))
}

//----------------------------------------------------------------------------
//
// $Log: p_map.c,v $
// Revision 1.35  1998/05/12  12:47:16  phares
// Removed OVER UNDER code
//
// Revision 1.34  1998/05/07  00:52:38  killough
// beautification
//
// Revision 1.33  1998/05/05  15:35:10  phares
// Documentation and Reformatting changes
//
// Revision 1.32  1998/05/04  12:29:27  phares
// Eliminate player bobbing when stuck against wall
//
// Revision 1.31  1998/05/03  23:22:19  killough
// Fix #includes and remove unnecessary decls at the top, make some vars static
//
// Revision 1.30  1998/04/20  11:12:59  killough
// Make topslope, bottomslope local
//
// Revision 1.29  1998/04/12  01:56:51  killough
// Prevent no-clipping objects from blocking things
//
// Revision 1.28  1998/04/07  11:39:21  jim
// Skip MF_NOBLOCK things in P_CheckSector to get puffs back
//
// Revision 1.27  1998/04/07  06:52:36  killough
// Simplify sector_thinglist traversal to use simpler markers
//
// Revision 1.26  1998/04/06  11:05:11  jim
// Remove LEESFIXES, AMAP bdg->247
//
// Revision 1.25  1998/04/06  04:46:13  killough
// Fix CheckSector problems
//
// Revision 1.24  1998/04/05  10:08:51  jim
// changed crusher check back to old code
//
// Revision 1.23  1998/04/03  14:44:14  jim
// Fixed P_CheckSector problem
//
// Revision 1.21  1998/04/01  14:46:48  jim
// Prevent P_CheckSector from passing NULL things
//
// Revision 1.20  1998/03/29  20:14:35  jim
// Fixed use of deleted link in P_CheckSector
//
// Revision 1.19  1998/03/28  18:00:14  killough
// Fix telefrag/spawnfrag bug, and use sidedefs rather than 2s flag
//
// Revision 1.18  1998/03/23  15:24:25  phares
// Changed pushers to linedef control
//
// Revision 1.17  1998/03/23  06:43:14  jim
// linedefs reference initial version
//
// Revision 1.16  1998/03/20  02:10:43  jim
// Improved crusher code with new mobj data structures
//
// Revision 1.15  1998/03/20  00:29:57  phares
// Changed friction to linedef control
//
// Revision 1.14  1998/03/16  12:25:17  killough
// Allow conveyors to push things off ledges
//
// Revision 1.13  1998/03/12  14:28:42  phares
// friction and IDCLIP changes
//
// Revision 1.12  1998/03/11  17:48:24  phares
// New cheats, clean help code, friction fix
//
// Revision 1.11  1998/03/09  22:27:23  phares
// Fixed friction problem when teleporting
//
// Revision 1.10  1998/03/09  18:27:00  phares
// Fixed bug in neighboring variable friction sectors
//
// Revision 1.9  1998/03/02  12:05:56  killough
// Add demo_compatibility switch around moveangle+=10
//
// Revision 1.8  1998/02/24  08:46:17  phares
// Pushers, recoil, new friction, and over/under work
//
// Revision 1.7  1998/02/17  06:01:51  killough
// Use new RNG calling sequence
//
// Revision 1.6  1998/02/05  12:15:03  phares
// cleaned up comments
//
// Revision 1.5  1998/01/28  23:42:02  phares
// Bug fix to PE->LS code; better line checking
//
// Revision 1.4  1998/01/28  17:36:06  phares
// Expanded comments on Pit_CrossLine
//
// Revision 1.3  1998/01/28  12:22:21  phares
// AV bug fix and Lost Soul trajectory bug fix
//
// Revision 1.2  1998/01/26  19:24:09  phares
// First rev with no ^Ms
//
// Revision 1.1.1.1  1998/01/19  14:02:59  rand
// Lee's Jan 19 sources
//
//
//----------------------------------------------------------------------------
<|MERGE_RESOLUTION|>--- conflicted
+++ resolved
@@ -1207,11 +1207,7 @@
 // P_CheckPosition basics. Returns the sector in the designated area.
 //
 void P_GetClipBasics(Mobj &thing, fixed_t x, fixed_t y, doom_mapinter_t &inter,
-<<<<<<< HEAD
                      const sector_t *&bottomsector, const sector_t *&topsector)
-=======
-   const sector_t *&bottomsector, const sector_t *&topsector)
->>>>>>> 84169d18
 {
    inter.thing = &thing;
 
@@ -1245,11 +1241,7 @@
       v2fixed_t totaldelta;
       bottomsector = P_ExtremeSectorAtPoint(x, y, surf_floor, &sector, &totaldelta);
       inter.zref.floor = inter.zref.dropoff =
-<<<<<<< HEAD
             bottomsector->srf.floor.getZAt(x + totaldelta.x, y + totaldelta.y);
-=======
-         bottomsector->srf.floor.getZAt(x + totaldelta.x, y + totaldelta.y);
->>>>>>> 84169d18
       inter.zref.floorgroupid = bottomsector->groupid;
    }
    else
