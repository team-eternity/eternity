// Emacs style mode select   -*- C++ -*-
//-----------------------------------------------------------------------------
//
// Copyright (C) 2013 James Haley et al.
//
// This program is free software: you can redistribute it and/or modify
// it under the terms of the GNU General Public License as published by
// the Free Software Foundation, either version 3 of the License, or
// (at your option) any later version.
//
// This program is distributed in the hope that it will be useful,
// but WITHOUT ANY WARRANTY; without even the implied warranty of
// MERCHANTABILITY or FITNESS FOR A PARTICULAR PURPOSE.  See the
// GNU General Public License for more details.
//
// You should have received a copy of the GNU General Public License
// along with this program.  If not, see http://www.gnu.org/licenses/
//
//--------------------------------------------------------------------------
//
// DESCRIPTION:
//  Movement, collision handling.
//  Shooting and aiming.
//
//-----------------------------------------------------------------------------

#include "z_zone.h"
#include "i_system.h"

#include "c_io.h"
#include "d_gi.h"
#include "d_mod.h"
#include "doomstat.h"
#include "e_exdata.h"
#include "e_states.h"
#include "e_things.h"
#include "m_argv.h"
#include "m_bbox.h"
#include "m_random.h"
#include "p_inter.h"
#include "p_mobj.h"
#include "p_maputl.h"
#include "p_map.h"
#include "p_map3d.h"
#include "p_partcl.h"
#include "p_portal.h"
#include "p_setup.h"
#include "p_skin.h"
#include "p_spec.h"
#include "p_tick.h"
#include "p_user.h"
#include "r_defs.h"
#include "r_main.h"
#include "r_portal.h"
#include "r_segs.h"
#include "r_state.h"
#include "s_sound.h"
#include "sounds.h"
#include "v_misc.h"
#include "v_video.h"


// SoM: This should be ok left out of the globals struct.
static int pe_x; // Pain Elemental position for Lost Soul checks // phares
static int pe_y; // Pain Elemental position for Lost Soul checks // phares
static int ls_x; // Lost Soul position for Lost Soul checks      // phares
static int ls_y; // Lost Soul position for Lost Soul checks      // phares

// SoM: Todo: Turn this into a full fledged stack.
doom_mapinter_t  clip;
doom_mapinter_t *pClip = &clip;

static doom_mapinter_t *unusedclip = NULL;

// CLIP STACK

// 
// P_PushClipStack
//
// Allocates or assigns a new head to the tm stack
//
void P_PushClipStack(void)
{
   doom_mapinter_t *newclip;

   if(!unusedclip)
      newclip = ecalloc(doom_mapinter_t *, 1, sizeof(doom_mapinter_t));
   else
   {
      // SoM: Do not clear out the spechit stuff
      int     msh = unusedclip->spechit_max;
      line_t **sh = unusedclip->spechit;

      newclip    = unusedclip;
      unusedclip = unusedclip->prev;
      memset(newclip, 0, sizeof(*newclip));

      newclip->spechit_max = msh;
      newclip->spechit     = sh;
   }

   newclip->prev = pClip;
   pClip = newclip;
}

//
// P_PopClipStack
//
// Removes the current tm object from the stack and places it in the unused 
// stack. If pClip is currently set to clip, this function will I_Error
//
void P_PopClipStack(void)
{
   doom_mapinter_t *oldclip;

#ifdef RANGECHECK
   if(pClip == &clip)
      I_Error("P_PopClipStack: clip stack underflow\n");
#endif

   oldclip = pClip;
   pClip   = pClip->prev;
   
   oldclip->prev = unusedclip;
   unusedclip    = oldclip;
}

int spechits_emulation;
#define MAXSPECHIT_OLD 8         // haleyjd 09/20/06: old limit for overflow emu

// haleyjd 09/20/06: moved to top for maximum visibility
static int crushchange;
static int nofit;

//
// TELEPORT MOVE
//

//
// PIT_StompThing
//

static bool telefrag; // killough 8/9/98: whether to telefrag at exit

// haleyjd 06/06/05: whether to return false if an inert thing 
// blocks a teleport. DOOM has allowed you to simply get stuck in
// such things so far.
static bool ignore_inerts = true;

#ifdef R_LINKEDPORTALS
// SoM: for portal teleports, PIT_StompThing will stomp anything the player is touching on the
// x/y plane which means if the player jumps through a mile above a demon, the demon will be
// telefragged. This simply will not do.
static bool stomp3d = false;

static bool PIT_StompThing3D(Mobj *thing)
{
   fixed_t blockdist;
   
   if(!(thing->flags & MF_SHOOTABLE)) // Can't shoot it? Can't stomp it!
   {
      return true;
   }
   
   blockdist = thing->radius + clip.thing->radius;
   
   if(D_abs(thing->x - clip.x) >= blockdist ||
      D_abs(thing->y - clip.y) >= blockdist)
      return true; // didn't hit it
   
   // don't clip against self
   if(thing == clip.thing)
      return true;

   // Don't stomp what you ain't touchin'!
   if(clip.thing->z >= thing->z + thing->height ||
      thing->z >= clip.thing->z + clip.thing->height)
      return true;

   // The object moving is a player?
   if(clip.thing->player)
   {
      // "thing" dies, unconditionally
      P_DamageMobj(thing, clip.thing, clip.thing, 10000, MOD_TELEFRAG); // Stomp!

      // if "thing" is also a player, both die, for fairness.
      if(thing->player)
         P_DamageMobj(clip.thing, thing, thing, 10000, MOD_TELEFRAG);
   }
   else if(thing->player) // Thing moving into a player?
   {
      // clip.thing dies
      P_DamageMobj(clip.thing, thing, thing, 10000, MOD_TELEFRAG);
   }
   else // Neither thing is a player...
   {
   }
   
   return true;
}
#endif


static bool PIT_StompThing(Mobj *thing)
{
   fixed_t blockdist;
   
   if(!(thing->flags & MF_SHOOTABLE)) // Can't shoot it? Can't stomp it!
   {
      // haleyjd 06/06/05: some teleports may not want to stick the
      // object right inside of an inert object at the destination...
      if(ignore_inerts)
         return true;
   }
   
   blockdist = thing->radius + clip.thing->radius;
   
   if(D_abs(thing->x - clip.x) >= blockdist ||
      D_abs(thing->y - clip.y) >= blockdist)
      return true; // didn't hit it
   
   // don't clip against self
   if(thing == clip.thing)
      return true;
   
   // monsters don't stomp things except on boss level
   // killough 8/9/98: make consistent across all levels
   if(!telefrag)
      return false;
   
   P_DamageMobj(thing, clip.thing, clip.thing, 10000, MOD_TELEFRAG); // Stomp!
   
   return true;
}

//
// killough 8/28/98:
//
// P_GetFriction()
//
// Returns the friction associated with a particular mobj.
//
int P_GetFriction(const Mobj *mo, int *frictionfactor)
{
   int friction = ORIG_FRICTION;
   int movefactor = ORIG_FRICTION_FACTOR;
   const msecnode_t *m;
   const sector_t *sec;

   // Assign the friction value to objects on the floor, non-floating,
   // and clipped. Normally the object's friction value is kept at
   // ORIG_FRICTION and this thinker changes it for icy or muddy floors.
   //
   // When the object is straddling sectors with the same
   // floorheight that have different frictions, use the lowest
   // friction value (muddy has precedence over icy).

   if(mo->flags4 & MF4_FLY)
   {
      friction = FRICTION_FLY;
   }
   else if(!(mo->flags & (MF_NOCLIP|MF_NOGRAVITY)) 
      && (demo_version >= 203 || (mo->player && !compatibility)) &&
      variable_friction)
   {
      for (m = mo->touching_sectorlist; m; m = m->m_tnext)
      {
         if((sec = m->m_sector)->flags & SECF_FRICTION &&
            (sec->friction < friction || friction == ORIG_FRICTION) &&
            (mo->z <= sec->floorheight ||
             (sec->heightsec != -1 &&
              mo->z <= sectors[sec->heightsec].floorheight &&
              demo_version >= 203)))
         {
            friction = sec->friction, movefactor = sec->movefactor;
         }
      }
   }
   
   if(frictionfactor)
      *frictionfactor = movefactor;
   
   return friction;
}

// phares 3/19/98
// P_GetMoveFactor() returns the value by which the x,y
// movements are multiplied to add to player movement.
//
// killough 8/28/98: rewritten
//
int P_GetMoveFactor(Mobj *mo, int *frictionp)
{
   int movefactor, friction;

   // haleyjd 04/11/10: restored BOOM friction code for compatibility
   if(demo_version < 203)
   {
      int momentum;

      movefactor = ORIG_FRICTION_FACTOR;

      if(!compatibility && variable_friction && 
         !(mo->flags & (MF_NOGRAVITY | MF_NOCLIP)))
      {
         friction = mo->friction;

         if (friction == ORIG_FRICTION)            // normal floor
            ;
         else if (friction > ORIG_FRICTION)        // ice
         {
            movefactor = mo->movefactor;
            mo->movefactor = ORIG_FRICTION_FACTOR;  // reset
         }
         else                                      // sludge
         {
            // phares 3/11/98: you start off slowly, then increase as
            // you get better footing

            momentum = (P_AproxDistance(mo->momx, mo->momy));
            movefactor = mo->movefactor;
            if (momentum > MORE_FRICTION_MOMENTUM<<2)
               movefactor <<= 3;

            else if (momentum > MORE_FRICTION_MOMENTUM<<1)
               movefactor <<= 2;

            else if (momentum > MORE_FRICTION_MOMENTUM)
               movefactor <<= 1;

            mo->movefactor = ORIG_FRICTION_FACTOR;  // reset
         }
      }

      return movefactor;
   }
   
   // If the floor is icy or muddy, it's harder to get moving. This is where
   // the different friction factors are applied to 'trying to move'. In
   // p_mobj.c, the friction factors are applied as you coast and slow down.

   if((friction = P_GetFriction(mo, &movefactor)) < ORIG_FRICTION)
   {
      // phares 3/11/98: you start off slowly, then increase as
      // you get better footing
      
      int momentum = P_AproxDistance(mo->momx,mo->momy);
      
      if(momentum > MORE_FRICTION_MOMENTUM<<2)
         movefactor <<= 3;
      else if(momentum > MORE_FRICTION_MOMENTUM<<1)
         movefactor <<= 2;
      else if(momentum > MORE_FRICTION_MOMENTUM)
         movefactor <<= 1;
   }

   if(frictionp)
      *frictionp = friction;
   
   return movefactor;
}

//
// P_TeleportMove
//

// killough 8/9/98
bool P_TeleportMove(Mobj *thing, fixed_t x, fixed_t y, bool boss)
{
   int xl, xh, yl, yh, bx, by;
   subsector_t *newsubsec;
   bool (*func)(Mobj *);
   
   // killough 8/9/98: make telefragging more consistent, preserve compatibility
   // haleyjd 03/25/03: TELESTOMP flag handling moved here (was thing->player)
   telefrag = (thing->flags3 & MF3_TELESTOMP) || 
              (!comp[comp_telefrag] ? boss : (gamemap == 30));

   // kill anything occupying the position
   
   clip.thing = thing;
   
   clip.x = x;
   clip.y = y;
   
   clip.bbox[BOXTOP]    = y + clip.thing->radius;
   clip.bbox[BOXBOTTOM] = y - clip.thing->radius;
   clip.bbox[BOXRIGHT]  = x + clip.thing->radius;
   clip.bbox[BOXLEFT]   = x - clip.thing->radius;
   
   newsubsec = R_PointInSubsector(x,y);
   clip.ceilingline = NULL;
   
   // The base floor/ceiling is from the subsector
   // that contains the point.
   // Any contacted lines the step closer together
   // will adjust them.
   
   // ioanch 20160113: use correct floor and ceiling heights
   const sector_t *bottomfloorsector = newsubsec->sector;
#ifdef R_LINKEDPORTALS
    //newsubsec->sector->floorheight - clip.thing->height;
   if(demo_version >= 333 && newsubsec->sector->f_pflags & PS_PASSABLE)
   {
      bottomfloorsector = P_ExtremeSectorAtPoint(x, y, false, 
            newsubsec->sector);
      clip.floorz = clip.dropoffz = bottomfloorsector->floorheight;
   }
   else
#endif
      clip.floorz = clip.dropoffz = newsubsec->sector->floorheight;

#ifdef R_LINKEDPORTALS
    //newsubsec->sector->ceilingheight + clip.thing->height;
   if(demo_version >= 333 && newsubsec->sector->c_pflags & PS_PASSABLE)
   {
      clip.ceilingz = P_ExtremeSectorAtPoint(x, y, true, 
            newsubsec->sector)->ceilingheight;
   }
   else
#endif
      clip.ceilingz = newsubsec->sector->ceilingheight;

   clip.secfloorz = clip.passfloorz = clip.floorz;
   clip.secceilz = clip.passceilz = clip.ceilingz;

   // haleyjd
   // ioanch 20160114: use the final sector below
   clip.floorpic = bottomfloorsector->floorpic;
   
   // SoM 09/07/02: 3dsides monster fix
   clip.touch3dside = 0;
   
   validcount++;
   clip.numspechit = 0;
   
   // stomp on any things contacted
#ifdef R_LINKEDPORTALS
   if(stomp3d)
      func = PIT_StompThing3D;
   else
#endif
      func = PIT_StompThing;
   
   xl = (clip.bbox[BOXLEFT  ] - bmaporgx - MAXRADIUS) >> MAPBLOCKSHIFT;
   xh = (clip.bbox[BOXRIGHT ] - bmaporgx + MAXRADIUS) >> MAPBLOCKSHIFT;
   yl = (clip.bbox[BOXBOTTOM] - bmaporgy - MAXRADIUS) >> MAPBLOCKSHIFT;
   yh = (clip.bbox[BOXTOP   ] - bmaporgy + MAXRADIUS) >> MAPBLOCKSHIFT;

   for(bx = xl; bx <= xh; bx++)
   {
      for(by = yl; by <= yh; by++)
      {
         if(!P_BlockThingsIterator(bx, by, func))
            return false;
      }
   }

   // the move is ok,
   // so unlink from the old position & link into the new position
   
   P_UnsetThingPosition(thing);
   
   thing->floorz   = clip.floorz;
   thing->ceilingz = clip.ceilingz;
   thing->dropoffz = clip.dropoffz;        // killough 11/98

   thing->passfloorz = clip.passfloorz;
   thing->passceilz  = clip.passceilz;
   thing->secfloorz  = clip.secfloorz;
   thing->secceilz   = clip.secceilz;
   
   thing->x = x;
   thing->y = y;
   
   thing->backupPosition();   
   P_SetThingPosition(thing);
   
   return true;
}

//
// P_TeleportMoveStrict
//
// haleyjd 06/06/05: Sets the ignore_inerts flag to false and calls
// P_TeleportMove. The result is that things won't get stuck inside
// inert objects that are at their destination. Rather, the teleport
// is rejected.
//
bool P_TeleportMoveStrict(Mobj *thing, fixed_t x, fixed_t y, bool boss)
{
   bool res;

   ignore_inerts = false;
   res = P_TeleportMove(thing, x, y, boss);
   ignore_inerts = true;
   
   return res;
}


#ifdef R_LINKEDPORTALS
//
// P_PortalTeleportMove
//
// SoM: calls P_TeleportMove with the stomp3d flag set to true
bool P_PortalTeleportMove(Mobj *thing, fixed_t x, fixed_t y)
{
   bool res;

   stomp3d = true;
   res = P_TeleportMove(thing, x, y, false);
   stomp3d = false;

   return res;
}
#endif

//
// MOVEMENT ITERATOR FUNCTIONS
//

//                                                                  // phares
// PIT_CrossLine                                                    //   |
// Checks to see if a PE->LS trajectory line crosses a blocking     //   V
// line. Returns false if it does.
//
// tmbbox holds the bounding box of the trajectory. If that box
// does not touch the bounding box of the line in question,
// then the trajectory is not blocked. If the PE is on one side
// of the line and the LS is on the other side, then the
// trajectory is blocked.
//
// Currently this assumes an infinite line, which is not quite
// correct. A more correct solution would be to check for an
// intersection of the trajectory and the line, but that takes
// longer and probably really isn't worth the effort.
//
// killough 11/98: reformatted

static bool PIT_CrossLine(line_t *ld, polyobj_s *po)
{
   // SoM 9/7/02: wow a killoughism... * SoM is scared
   int flags = ML_TWOSIDED | ML_BLOCKING | ML_BLOCKMONSTERS;

   if(ld->flags & ML_3DMIDTEX)
      flags &= ~ML_BLOCKMONSTERS;

   return 
      !((ld->flags ^ ML_TWOSIDED) & flags)
      || clip.bbox[BOXLEFT]   > ld->bbox[BOXRIGHT]
      || clip.bbox[BOXRIGHT]  < ld->bbox[BOXLEFT]   
      || clip.bbox[BOXTOP]    < ld->bbox[BOXBOTTOM]
      || clip.bbox[BOXBOTTOM] > ld->bbox[BOXTOP]
      || P_PointOnLineSide(pe_x,pe_y,ld) == P_PointOnLineSide(ls_x,ls_y,ld);
}

// killough 8/1/98: used to test intersection between thing and line
// assuming NO movement occurs -- used to avoid sticky situations.

static int untouched(line_t *ld)
{
   fixed_t x, y, tmbbox[4];
   return 
     (tmbbox[BOXRIGHT] = (x=clip.thing->x)+clip.thing->radius) <= ld->bbox[BOXLEFT] ||
     (tmbbox[BOXLEFT] = x-clip.thing->radius) >= ld->bbox[BOXRIGHT] ||
     (tmbbox[BOXTOP] = (y=clip.thing->y)+clip.thing->radius) <= ld->bbox[BOXBOTTOM] ||
     (tmbbox[BOXBOTTOM] = y-clip.thing->radius) >= ld->bbox[BOXTOP] ||
     P_BoxOnLineSide(tmbbox, ld) != -1;
}

//
// SpechitOverrun
//
// This function implements spechit overflow emulation. The spechit array only
// had eight entries in the original engine, far too few for a huge number of
// user-made wads. Any time an object triggered more than 8 walkover lines
// during one movement, some of the globals in this module would get trashed.
// Most of them don't matter, but a few can affect clipping. This code is
// originally by Andrey Budko of PrBoom-plus, and has some modifications from
// Chocolate Doom as well. Thanks to Andrey and fraggle.
//
static void SpechitOverrun(line_t *ld)
{
   static bool firsttime = true;
   static bool spechitparm = false;
   static unsigned int baseaddr = 0;
   unsigned int addr;
   
   // first time through, set the desired base address;
   // this is where magic number support comes in
   if(firsttime)
   {
      int p;

      if((p = M_CheckParm("-spechit")) && p < myargc - 1)
      {
         baseaddr = (unsigned int)strtol(myargv[p + 1], NULL, 0);
         spechitparm = true;
      }
      else
         baseaddr = spechits_emulation == 2 ? 0x01C09C98 : 0x84F968E8;

      firsttime = false;
   }

   // if -spechit used, always emulate even outside of demos
   if(!spechitparm)
   {
      // otherwise, only during demos and when so specified
      if(!(demo_compatibility && spechits_emulation))
         return;
   }

   // What's this? The baseaddr is a value suitably close to the address of the
   // lines array as it was during the recording of the demo. This is added to
   // the offset of the line in the array times the original structure size to
   // reconstruct the approximate line addresses actually written. In most cases
   // this doesn't matter because of the nature of tmbbox, however.
   addr = baseaddr + (ld - lines) * 0x3E;

   // Note: only the variables affected up to 20 are known, and it is of no
   // consequence to alter any of the variables between 15 and 20 because they
   // are all statics used by PIT_ iterator functions in this module and are
   // always reset to a valid value before being used again.
   switch(clip.numspechit)
   {
   case 9:
   case 10:
   case 11:
   case 12:
      clip.bbox[clip.numspechit - 9] = addr;
      break;
   case 13:
      crushchange = addr;
      break;
   case 14:
      nofit = addr;
      break;
   default:
      C_Printf(FC_ERROR "Warning: spechit overflow %d not emulated\a\n", 
               clip.numspechit);
      break;
   }
}

//
// P_CollectSpechits
//
// ioanch: moved this here so it may be called from elsewhere too
//
void P_CollectSpechits(line_t *ld)
{
   // if contacted a special line, add it to the list
   // ioanch 20160121: check for PS_PASSABLE, to restrict just for linked portals
   if(ld->special || ld->pflags & PS_PASSABLE)  
   {
      if(ld->pflags & PS_PASSABLE)
         gGroupVisit[ld->portal->data.link.toid] = true;
      // 1/11/98 killough: remove limit on lines hit, by array doubling
      if(clip.numspechit >= clip.spechit_max)
      {
         clip.spechit_max = clip.spechit_max ? clip.spechit_max * 2 : 8;
         clip.spechit = erealloc(line_t **, clip.spechit, sizeof(*clip.spechit) * clip.spechit_max);
      }
      clip.spechit[clip.numspechit++] = ld;

      // haleyjd 09/20/06: spechit overflow emulation
      if(clip.numspechit > MAXSPECHIT_OLD)
         SpechitOverrun(ld);
   }
}

//
// PIT_CheckLine
//
// Adjusts tmfloorz and tmceilingz as lines are contacted
//
bool PIT_CheckLine(line_t *ld, polyobj_s *po)
{
   if(clip.bbox[BOXRIGHT]  <= ld->bbox[BOXLEFT]   || 
      clip.bbox[BOXLEFT]   >= ld->bbox[BOXRIGHT]  || 
      clip.bbox[BOXTOP]    <= ld->bbox[BOXBOTTOM] || 
      clip.bbox[BOXBOTTOM] >= ld->bbox[BOXTOP])
      return true; // didn't hit it

   if(P_BoxOnLineSide(clip.bbox, ld) != -1)
      return true; // didn't hit it

   // A line has been hit
   
   // The moving thing's destination position will cross the given line.
   // If this should not be allowed, return false.
   // If the line is special, keep track of it
   // to process later if the move is proven ok.
   // NOTE: specials are NOT sorted by order,
   // so two special lines that are only 8 pixels apart
   // could be crossed in either order.

   // killough 7/24/98: allow player to move out of 1s wall, to prevent sticking
   // haleyjd 04/30/11: treat block-everything lines like they're 1S
   if(!ld->backsector || (ld->extflags & EX_ML_BLOCKALL)) // one sided line
   {
      clip.blockline = ld;
      return clip.unstuck && !untouched(ld) &&
         FixedMul(clip.x-clip.thing->x,ld->dy) > FixedMul(clip.y-clip.thing->y,ld->dx);
   }

   // killough 8/10/98: allow bouncing objects to pass through as missiles
   if(!(clip.thing->flags & (MF_MISSILE | MF_BOUNCES)))
   {
      if(ld->flags & ML_BLOCKING)           // explicitly blocking everything
         return clip.unstuck && !untouched(ld);  // killough 8/1/98: allow escape

      // killough 8/9/98: monster-blockers don't affect friends
      // SoM 9/7/02: block monsters standing on 3dmidtex only
      if(!(clip.thing->flags & MF_FRIEND || clip.thing->player) && 
         ld->flags & ML_BLOCKMONSTERS && 
         !(ld->flags & ML_3DMIDTEX))
         return false; // block monsters only
   }

   // set openrange, opentop, openbottom
   // these define a 'window' from one sector to another across this line
   
   P_LineOpening(ld, clip.thing);

   // adjust floor & ceiling heights
   
   if(clip.opentop < clip.ceilingz)
   {
      clip.ceilingz = clip.opentop;
      clip.ceilingline = ld;
      clip.blockline = ld;
   }

   if(clip.openbottom > clip.floorz)
   {
      clip.floorz = clip.openbottom;

      clip.floorline = ld;          // killough 8/1/98: remember floor linedef
      clip.blockline = ld;
   }

   if(clip.lowfloor < clip.dropoffz)
      clip.dropoffz = clip.lowfloor;

   // haleyjd 11/10/04: 3DMidTex fix: never consider dropoffs when
   // touching 3DMidTex lines.
   if(demo_version >= 331 && clip.touch3dside)
      clip.dropoffz = clip.floorz;

   if(clip.opensecfloor > clip.secfloorz)
      clip.secfloorz = clip.opensecfloor;
   if(clip.opensecceil < clip.secceilz)
      clip.secceilz = clip.opensecceil;

   // SoM 11/6/02: AGHAH
   if(clip.floorz > clip.passfloorz)
      clip.passfloorz = clip.floorz;
   if(clip.ceilingz < clip.passceilz)
      clip.passceilz = clip.ceilingz;

   // ioanch 20160113: moved to a special function
   P_CollectSpechits(ld);
   
   return true;
}

//
// P_Touched
//
// haleyjd: isolated code to test for and execute touchy thing death.
// Required for proper 3D clipping support.
//
// haleyjd 12/28/10: must read from clip.thing in case of reentrant calls
//
bool P_Touched(Mobj *thing)
{
   // EDF FIXME: temporary fix?
   int painType  = E_ThingNumForDEHNum(MT_PAIN); 
   int skullType = E_ThingNumForDEHNum(MT_SKULL);

   if(thing->flags & MF_TOUCHY &&                  // touchy object
      clip.thing->flags & MF_SOLID &&              // solid object touches it
      thing->health > 0 &&                         // touchy object is alive
      (thing->intflags & MIF_ARMED ||              // Thing is an armed mine
       sentient(thing)) &&                         // ... or a sentient thing
      (thing->type != clip.thing->type ||          // only different species
       thing->player) &&                           // ... or different players
      thing->z + thing->height >= clip.thing->z && // touches vertically
      clip.thing->z + clip.thing->height >= thing->z &&
      (thing->type ^ painType) |                   // PEs and lost souls
      (clip.thing->type ^ skullType) &&            // are considered same
      (thing->type ^ skullType) |                  // (but Barons & Knights
      (clip.thing->type ^ painType))               // are intentionally not)
   {
      P_DamageMobj(thing, NULL, NULL, thing->health, MOD_UNKNOWN); // kill object
      return true;
   }

   return false;
}

//
// P_CheckPickUp
//
// haleyjd: isolated code to test for and execute touching specials.
// Required for proper 3D clipping support.
//
// haleyjd 12/28/10: Must read from clip.thing in case of reentrant calls.
//
bool P_CheckPickUp(Mobj *thing)
{
   int solid = thing->flags & MF_SOLID;

   if(clip.thing->flags & MF_PICKUP)
      P_TouchSpecialThing(thing, clip.thing); // can remove thing

   return !solid;
}

//
// P_SkullHit
//
// haleyjd: isolated code to test for and execute SKULLFLY objects hitting
// things. Returns true if PIT_CheckThing should exit.
//
// haleyjd 12/28/10: must read from clip.thing or a reentrant call to this
// routine through P_DamageMobj can result in loss of demo compatibility.
//
bool P_SkullHit(Mobj *thing)
{
   bool ret = false;

   if(clip.thing->flags & MF_SKULLFLY)
   {
      // A flying skull is smacking something.
      // Determine damage amount, and the skull comes to a dead stop.

      int damage = (P_Random(pr_skullfly) % 8 + 1) * clip.thing->damage;
      
      P_DamageMobj(thing, clip.thing, clip.thing, damage, clip.thing->info->mod);
      
      clip.thing->flags &= ~MF_SKULLFLY;
      clip.thing->momx = clip.thing->momy = clip.thing->momz = 0;

      // haleyjd: Note that this is where potential for a recursive clipping
      // operation occurs -- P_SetMobjState causes a call to A_Look, which
      // causes another state-set to the seestate, which calls A_Chase.
      // A_Chase in turn calls P_TryMove and that can cause a lot of shit
      // to explode.

      P_SetMobjState(clip.thing, clip.thing->info->spawnstate);

      clip.BlockingMobj = NULL; // haleyjd: from zdoom

      ret = true; // stop moving
   }

   return ret;
}

//
// P_MissileBlockHeight
//
// haleyjd 07/06/05: function that returns the height to be used 
// when considering an object for missile collisions. Some decorative
// objects do not want to use their correct 3D height for clipping
// missiles, since this alters the playability of the game severely
// in areas of many maps.
//
int P_MissileBlockHeight(Mobj *mo)
{
   return (demo_version >= 333 && !comp[comp_theights] &&
           mo->flags3 & MF3_3DDECORATION) ? mo->info->height : mo->height;
}

//
// PIT_CheckThing
// 
static bool PIT_CheckThing(Mobj *thing) // killough 3/26/98: make static
{
   fixed_t blockdist;
   int damage;

   // EDF FIXME: haleyjd 07/13/03: these may be temporary fixes
   int bruiserType = E_ThingNumForDEHNum(MT_BRUISER); 
   int knightType  = E_ThingNumForDEHNum(MT_KNIGHT); 

   // killough 11/98: add touchy things
   if(!(thing->flags & (MF_SOLID|MF_SPECIAL|MF_SHOOTABLE|MF_TOUCHY)))
      return true;

   blockdist = thing->radius + clip.thing->radius;
   
   if(D_abs(thing->x - clip.x) >= blockdist ||
      D_abs(thing->y - clip.y) >= blockdist)
      return true; // didn't hit it

   // killough 11/98:
   //
   // This test has less information content (it's almost always false), so it
   // should not be moved up to first, as it adds more overhead than it removes.
   
   // don't clip against self
   
   if(thing == clip.thing)
      return true;

   // haleyjd 1/17/00: set global hit reference
   clip.BlockingMobj = thing;

   // killough 11/98:
   //
   // TOUCHY flag, for mines or other objects which die on contact with solids.
   // If a solid object of a different type comes in contact with a touchy
   // thing, and the touchy thing is not the sole one moving relative to fixed
   // surroundings such as walls, then the touchy thing dies immediately.

   // haleyjd: functionalized
   if(P_Touched(thing))
      return true;

   // check for skulls slamming into things

   if(P_SkullHit(thing))
      return false;
   
   // missiles can hit other things
   // killough 8/10/98: bouncing non-solid things can hit other things too
   
   if(clip.thing->flags & MF_MISSILE || 
      (clip.thing->flags & MF_BOUNCES && !(clip.thing->flags & MF_SOLID)))
   {
      // haleyjd 07/06/05: some objects may use info->height instead
      // of their current height value in this situation, to avoid
      // altering the playability of maps when 3D object clipping
      // with corrected thing heights is enabled.
      int height = P_MissileBlockHeight(thing);

      // haleyjd: some missiles can go through ghosts
      if(thing->flags3 & MF3_GHOST && clip.thing->flags3 & MF3_THRUGHOST)
         return true;

      // see if it went over / under
      
      if(clip.thing->z > thing->z + height) // haleyjd 07/06/05
         return true;    // overhead
      
      if(clip.thing->z + clip.thing->height < thing->z)
         return true;    // underneath

      if(clip.thing->target &&
         (clip.thing->target->type == thing->type ||
          (clip.thing->target->type == knightType && thing->type == bruiserType)||
          (clip.thing->target->type == bruiserType && thing->type == knightType)))
      {
         if(thing == clip.thing->target)
            return true;                // Don't hit same species as originator.
         else if(!(thing->player))      // Explode, but do no damage.
            return false;               // Let players missile other players.
      }
      
      // haleyjd 10/15/08: rippers
      if(clip.thing->flags3 & MF3_RIP)
      {
         // TODO: P_RipperBlood
         /*
         if(!(thing->flags&MF_NOBLOOD))
         { 
            // Ok to spawn some blood
            P_RipperBlood(clip.thing);
         }
         */
         
         // TODO: ripper sound - gamemode dependent? thing dependent?
         //S_StartSound(clip.thing, sfx_ripslop);
         
         damage = ((P_Random(pr_rip) & 3) + 2) * clip.thing->damage;
         
         P_DamageMobj(thing, clip.thing, clip.thing->target, damage, 
                      clip.thing->info->mod);
         
         if(thing->flags2 & MF2_PUSHABLE && !(clip.thing->flags3 & MF3_CANNOTPUSH))
         { 
            // Push thing
            thing->momx += clip.thing->momx >> 2;
            thing->momy += clip.thing->momy >> 2;
         }
         
         // TODO: huh?
         //numspechit = 0;
         return true;
      }

      // killough 8/10/98: if moving thing is not a missile, no damage
      // is inflicted, and momentum is reduced if object hit is solid.

      if(!(clip.thing->flags & MF_MISSILE))
      {
         if(!(thing->flags & MF_SOLID))
            return true;
         else
         {
            clip.thing->momx = -clip.thing->momx;
            clip.thing->momy = -clip.thing->momy;
            if(!(clip.thing->flags & MF_NOGRAVITY))
            {
               clip.thing->momx >>= 2;
               clip.thing->momy >>= 2;
            }
            return false;
         }
      }

      if(!(thing->flags & MF_SHOOTABLE))
         return !(thing->flags & MF_SOLID); // didn't do any damage

      // damage / explode
      
      damage = ((P_Random(pr_damage)%8)+1)*clip.thing->damage;
      
      // haleyjd: in Heretic & Hexen, zero-damage missiles don't make this call
      if(damage || !(clip.thing->flags4 & MF4_NOZERODAMAGE))
      {
         // HTIC_TODO: ability for missiles to draw blood is checked here

         P_DamageMobj(thing, clip.thing, clip.thing->target, damage,
                      clip.thing->info->mod);
      }

      // don't traverse any more
      return false;
   }

   // haleyjd 1/16/00: Pushable objects -- at last!
   //   This is remarkably simpler than I had anticipated!
   
   if(thing->flags2 & MF2_PUSHABLE && !(clip.thing->flags3 & MF3_CANNOTPUSH))
   {
      // transfer one-fourth momentum along the x and y axes
      thing->momx += clip.thing->momx / 4;
      thing->momy += clip.thing->momy / 4;
   }

   // check for special pickup
   
   if(thing->flags & MF_SPECIAL)
      return P_CheckPickUp(thing);

   // killough 3/16/98: Allow non-solid moving objects to move through solid
   // ones, by allowing the moving thing (clip.thing) to move if it's non-solid,
   // despite another solid thing being in the way.
   // killough 4/11/98: Treat no-clipping things as not blocking

   // haleyjd: needed for old demos after all?
   if(demo_compatibility)
      return !(thing->flags & MF_SOLID);
   else
      return !((thing->flags & MF_SOLID && !(thing->flags & MF_NOCLIP))
               && (clip.thing->flags & MF_SOLID || demo_compatibility));

   //return !(thing->flags & MF_SOLID);   // old code -- killough
}


//
// Check_Sides
//
// This routine checks for Lost Souls trying to be spawned      // phares
// across 1-sided lines, impassible lines, or "monsters can't   //   |
// cross" lines. Draw an imaginary line between the PE          //   V
// and the new Lost Soul spawn spot. If that line crosses
// a 'blocking' line, then disallow the spawn. Only search
// lines in the blocks of the blockmap where the bounding box
// of the trajectory line resides. Then check bounding box
// of the trajectory vs. the bounding box of each blocking
// line to see if the trajectory and the blocking line cross.
// Then check the PE and LS to see if they're on different
// sides of the blocking line. If so, return true, otherwise
// false.
//
bool Check_Sides(Mobj *actor, int x, int y)
{
   int bx,by,xl,xh,yl,yh;
   
   pe_x = actor->x;
   pe_y = actor->y;
   ls_x = x;
   ls_y = y;

   // Here is the bounding box of the trajectory
   
   clip.bbox[BOXLEFT]   = pe_x < x ? pe_x : x;
   clip.bbox[BOXRIGHT]  = pe_x > x ? pe_x : x;
   clip.bbox[BOXTOP]    = pe_y > y ? pe_y : y;
   clip.bbox[BOXBOTTOM] = pe_y < y ? pe_y : y;

   // Determine which blocks to look in for blocking lines
   
   xl = (clip.bbox[BOXLEFT]   - bmaporgx)>>MAPBLOCKSHIFT;
   xh = (clip.bbox[BOXRIGHT]  - bmaporgx)>>MAPBLOCKSHIFT;
   yl = (clip.bbox[BOXBOTTOM] - bmaporgy)>>MAPBLOCKSHIFT;
   yh = (clip.bbox[BOXTOP]    - bmaporgy)>>MAPBLOCKSHIFT;

   // xl->xh, yl->yh determine the mapblock set to search

   validcount++; // prevents checking same line twice
   for(bx = xl ; bx <= xh ; bx++)
      for (by = yl ; by <= yh ; by++)
         if(!P_BlockLinesIterator(bx,by,PIT_CrossLine))
            return true;                                          //   ^
   return false;                                                  //   |
}                                                                 // phares

//
// MOVEMENT CLIPPING
//

//
// P_CheckPosition
// This is purely informative, nothing is modified
// (except things picked up).
//
// in:
//  a Mobj (can be valid or invalid)
//  a position to be checked
//   (doesn't need to be related to the Mobj->x,y)
//
// during:
//  special things are touched if MF_PICKUP
//  early out on solid lines?
//
// out:
//  newsubsec
//  floorz
//  ceilingz
//  tmdropoffz
//   the lowest point contacted
//   (monsters won't move to a dropoff)
//  speciallines[]
//  numspeciallines
//
bool P_CheckPosition(Mobj *thing, fixed_t x, fixed_t y) 
{
   int xl, xh, yl, yh, bx, by;
   subsector_t *newsubsec;

   // haleyjd: OVER_UNDER
   if(P_Use3DClipping())
      return P_CheckPosition3D(thing, x, y);
   
   clip.thing = thing;
   
   clip.x = x;
   clip.y = y;
   
   clip.bbox[BOXTOP]    = y + clip.thing->radius;
   clip.bbox[BOXBOTTOM] = y - clip.thing->radius;
   clip.bbox[BOXRIGHT]  = x + clip.thing->radius;
   clip.bbox[BOXLEFT]   = x - clip.thing->radius;
   
   newsubsec = R_PointInSubsector(x,y);
   clip.floorline = clip.blockline = clip.ceilingline = NULL; // killough 8/1/98

   // Whether object can get out of a sticky situation:
   clip.unstuck = thing->player &&          // only players
      thing->player->mo == thing &&       // not voodoo dolls
      demo_version >= 203;                // not under old demos

   // The base floor / ceiling is from the subsector
   // that contains the point.
   // Any contacted lines the step closer together
   // will adjust them.

   clip.floorz = clip.dropoffz = newsubsec->sector->floorheight;
   clip.ceilingz = newsubsec->sector->ceilingheight;

   clip.secfloorz = clip.passfloorz = clip.floorz;
   clip.secceilz = clip.passceilz = clip.ceilingz;

   // haleyjd
   clip.floorpic = newsubsec->sector->floorpic;
   // SoM: 09/07/02: 3dsides monster fix
   clip.touch3dside = 0;
   validcount++;
   clip.numspechit = 0;

   if(clip.thing->flags & MF_NOCLIP)
      return true;

   // Check things first, possibly picking things up.
   // The bounding box is extended by MAXRADIUS
   // because Mobjs are grouped into mapblocks
   // based on their origin point, and can overlap
   // into adjacent blocks by up to MAXRADIUS units.

   xl = (clip.bbox[BOXLEFT]   - bmaporgx - MAXRADIUS) >> MAPBLOCKSHIFT;
   xh = (clip.bbox[BOXRIGHT]  - bmaporgx + MAXRADIUS) >> MAPBLOCKSHIFT;
   yl = (clip.bbox[BOXBOTTOM] - bmaporgy - MAXRADIUS) >> MAPBLOCKSHIFT;
   yh = (clip.bbox[BOXTOP]    - bmaporgy + MAXRADIUS) >> MAPBLOCKSHIFT;

   clip.BlockingMobj = NULL; // haleyjd 1/17/00: global hit reference

   for(bx = xl; bx <= xh; bx++)
   {
      for(by = yl; by <= yh; by++)
      {
         if(!P_BlockThingsIterator(bx, by, PIT_CheckThing))
            return false;
      }
   }

   // check lines
   
   clip.BlockingMobj = NULL; // haleyjd 1/17/00: global hit reference
   
   xl = (clip.bbox[BOXLEFT]   - bmaporgx) >> MAPBLOCKSHIFT;
   xh = (clip.bbox[BOXRIGHT]  - bmaporgx) >> MAPBLOCKSHIFT;
   yl = (clip.bbox[BOXBOTTOM] - bmaporgy) >> MAPBLOCKSHIFT;
   yh = (clip.bbox[BOXTOP]    - bmaporgy) >> MAPBLOCKSHIFT;

   for(bx = xl; bx <= xh; bx++)
   {
      for(by = yl; by <= yh; by++)
      {
         if(!P_BlockLinesIterator(bx, by, PIT_CheckLine))
            return false; // doesn't fit
      }
   }

   return true;
}

//
// P_CheckDropOffVanilla
//
// haleyjd 04/15/2010: Dropoff check for vanilla DOOM compatibility
//
static bool P_CheckDropOffVanilla(Mobj *thing, int dropoff)
{
   if(!(thing->flags & (MF_DROPOFF|MF_FLOAT)) &&
      clip.floorz - clip.dropoffz > STEPSIZE)
      return false; // don't stand over a dropoff

   return true;
}

//
// P_CheckDropOffBOOM
//
// haleyjd 04/15/2010: Dropoff check for BOOM compatibility
//
static bool P_CheckDropOffBOOM(Mobj *thing, int dropoff)
{
   // killough 3/15/98: Allow certain objects to drop off
   if(compatibility || !dropoff)
   {
      if(!(thing->flags & (MF_DROPOFF|MF_FLOAT)) &&
         clip.floorz - clip.dropoffz > STEPSIZE)
         return false; // don't stand over a dropoff
   }

   return true;
}

//
// P_CheckDropOffMBF
//
// haleyjd 04/15/2010: Dropoff check for MBF compatibility
//
// I am of the opinion that this is the single most-butchered segment of code
// in the entire engine.
//
static bool P_CheckDropOffMBF(Mobj *thing, int dropoff)
{
   // killough 3/15/98: Allow certain objects to drop off
   // killough 7/24/98, 8/1/98: 
   // Prevent monsters from getting stuck hanging off ledges
   // killough 10/98: Allow dropoffs in controlled circumstances
   // killough 11/98: Improve symmetry of clipping on stairs

   if(!(thing->flags & (MF_DROPOFF|MF_FLOAT)))
   {
      if(comp[comp_dropoff])
      {
         // haleyjd: note missing 202 compatibility... WOOPS!
         if(clip.floorz - clip.dropoffz > STEPSIZE)
            return false;
      }
      else if(!dropoff || (dropoff == 2 &&
                           (clip.floorz - clip.dropoffz > 128 * FRACUNIT ||
                            !thing->target || thing->target->z > clip.dropoffz)))
      {
         // haleyjd: I can't even mentally parse this statement with 
         // any certainty.
         if(!monkeys || demo_version < 203 ?
            clip.floorz - clip.dropoffz > STEPSIZE :
            thing->floorz - clip.floorz > STEPSIZE ||
            thing->dropoffz - clip.dropoffz > STEPSIZE)
            return false;
      }
      else
      {
         clip.felldown = !(thing->flags & MF_NOGRAVITY) && 
                         thing->z - clip.floorz > STEPSIZE;
      }
   }

   return true;
}

static bool on3dmidtex;

//
// P_CheckDropOffEE
//
// haleyjd 04/15/2010: Dropoff checking code for Eternity.
//
static bool P_CheckDropOffEE(Mobj *thing, int dropoff)
{
   fixed_t floorz = clip.floorz;

   // haleyjd: OVER_UNDER:
   // [RH] If the thing is standing on something, use its current z as 
   // the floorz. This is so that it does not walk off of things onto a 
   // drop off.
   if(P_Use3DClipping() && thing->intflags & MIF_ONMOBJ)
      floorz = thing->z > clip.floorz ? thing->z : clip.floorz;

   if(!(thing->flags & (MF_DROPOFF|MF_FLOAT)))
   {
      // haleyjd 11/10/04: 3dMidTex: you are never allowed to pass 
      // over a tall dropoff when on 3DMidTex lines. Note tmfloorz
      // considers 3DMidTex, so you can still move across 3DMidTex
      // lines that pass over sector dropoffs, as long as the dropoff
      // between the 3DMidTex lines is <= 24 units.

      if(on3dmidtex)
      {
         // allow appropriate forced dropoff behavior
         if(!dropoff || (dropoff == 2 && 
                         (thing->z - clip.floorz > 128*FRACUNIT ||
                          !thing->target || thing->target->z > clip.floorz)))
         {
            // deny any move resulting in a difference > 24
            if(thing->z - clip.floorz > STEPSIZE)
               return false;
         }
         else  // dropoff allowed
         {
            clip.felldown = !(thing->flags & MF_NOGRAVITY) &&
                           thing->z - clip.floorz > STEPSIZE;
         }
         
         return true;
      }

      if(comp[comp_dropoff])
      {
         if(clip.floorz - clip.dropoffz > STEPSIZE)
            return false; // don't stand over a dropoff
      }
      else if(!dropoff || 
              (dropoff == 2 &&  // large jump down (e.g. dogs)
               (floorz - clip.dropoffz > 128*FRACUNIT || 
                !thing->target || thing->target->z > clip.dropoffz)))
      {
         // haleyjd 04/14/10: This is so impossible to read that I have
         // had to restore it, because I cannot be confident that any of 
         // my interpretations of it are correct relative to C grammar.

         if(!monkeys || demo_version < 203 ?
            floorz - clip.dropoffz > STEPSIZE :
            thing->floorz  - floorz > STEPSIZE ||
            thing->dropoffz - clip.dropoffz > STEPSIZE)
            return false;
      }
      else  // dropoff allowed -- check for whether it fell more than 24
      {
         clip.felldown = !(thing->flags & MF_NOGRAVITY) &&
                        thing->z - floorz > STEPSIZE;
      }
   }

   return true;
}

typedef bool (*dropoff_func_t)(Mobj *, int);

//
// P_lineIsCrossedMiddle
//
// ioanch 20160227: true if line is crossed only in its segment range, not
// outside
//
<<<<<<< HEAD
static bool P_lineIsCrossedMiddle(const Mobj *thing, const line_t *line)
{
   // use scalar product
   float mx = M_FixedToFloat(thing->x);
   float my = M_FixedToFloat(thing->y);
=======
static bool P_lineIsCrossedMiddle(fixed_t tx, fixed_t ty, const line_t *line)
{
   // use scalar product
   float mx = M_FixedToFloat(tx);
   float my = M_FixedToFloat(ty);
>>>>>>> e8c9dc8a
   return (mx - line->v1->fx) * (line->v2->fx - mx) +
          (my - line->v1->fy) * (line->v2->fy - my) >= 0;
}

//
// P_TryMove
//
// Attempt to move to a new position,
// crossing special lines unless MF_TELEPORT is set.
//
// killough 3/15/98: allow dropoff as option
//
bool P_TryMove(Mobj *thing, fixed_t x, fixed_t y, int dropoff)
{
   fixed_t oldx, oldy, oldz;
   dropoff_func_t dropofffunc;
   
   // haleyjd 11/10/04: 3dMidTex: determine if a thing is on a line:
   // passfloorz is the floor as determined from sectors and 3DMidTex.
   // secfloorz is the floor as determined only from sectors.
   // If the two are unequal, passfloorz is the thing's floorz, and
   // the thing is at its floorz, then it is on a 3DMidTex line.
   // Complicated. x_x

   on3dmidtex = (thing->passfloorz == thing->floorz &&
                 thing->passfloorz != thing->secfloorz &&
                 thing->z == thing->floorz);
   
   clip.felldown = clip.floatok = false;               // killough 11/98

   // haleyjd: OVER_UNDER
   if(P_Use3DClipping())
   {
      oldz = thing->z;

      if(!P_CheckPosition3D(thing, x, y))
      {
         // Solid wall or thing
         if(!clip.BlockingMobj || clip.BlockingMobj->player || !thing->player)
            return false;
         else
         {
            // haleyjd: yikes...
            // ioanch 20160111: updated for portals
            if(clip.BlockingMobj->z + clip.BlockingMobj->height-thing->z > STEPSIZE || 
               (P_ExtremeSectorAtPoint(clip.BlockingMobj, true)->ceilingheight
                 - (clip.BlockingMobj->z + clip.BlockingMobj->height) < thing->height) ||
               (clip.ceilingz - (clip.BlockingMobj->z + clip.BlockingMobj->height) 
                 < thing->height))
            {
               return false;
            }
            
            // haleyjd: hack for touchies: don't allow running through them when
            // they die until they become non-solid (just being a corpse isn't 
            // good enough)
            if(clip.BlockingMobj->flags & MF_TOUCHY)
            {
               if(clip.BlockingMobj->health <= 0)
                  return false;
            }
         }
         if(!(clip.thing->flags3 & MF3_PASSMOBJ))
         {
            thing->z = oldz;
            return false;
         }
      }
   }
   else if(!P_CheckPosition(thing, x, y))
      return false;   // solid wall or thing

   if(!(thing->flags & MF_NOCLIP))
   {
      bool ret = clip.unstuck 
                    && !(clip.ceilingline && untouched(clip.ceilingline))
                    && !(  clip.floorline && untouched(  clip.floorline));

      // killough 7/26/98: reformatted slightly
      // killough 8/1/98: Possibly allow escape if otherwise stuck
      // haleyjd: OVER_UNDER: broke up impossible-to-understand predicate

      if(clip.ceilingz - clip.floorz < thing->height) // doesn't fit
         return ret;
         
      // mobj must lower to fit
      clip.floatok = true;
      if(!(thing->flags & MF_TELEPORT) && !(thing->flags4 & MF4_FLY) &&
         clip.ceilingz - thing->z < thing->height)
         return ret;          

      // haleyjd 06/05/12: flying players - move up or down the lower/upper areas
      // of lines that are contacted when the player presses into them
      if(thing->flags4 & MF4_FLY)
      {
         if(thing->z + thing->height > clip.ceilingz)
         {
            thing->momz = -8*FRACUNIT;
            thing->intflags |= MIF_CLEARMOMZ;
            return false;
         }
         else if(thing->z < clip.floorz && 
                 clip.floorz - clip.dropoffz > STEPSIZE) // TODO: dropoff max
         {
            thing->momz = 8*FRACUNIT;
            thing->intflags |= MIF_CLEARMOMZ;
            return false;
         }
      }

      if(!(thing->flags & MF_TELEPORT) && !(thing->flags3 & MF3_FLOORMISSILE))
      {
         // too big a step up
         if(clip.floorz - thing->z > STEPSIZE)
            return ret;
         else if(P_Use3DClipping() && thing->z < clip.floorz)
         { 
            // haleyjd: OVER_UNDER:
            // [RH] Check to make sure there's nothing in the way for the step up
            fixed_t savedz = thing->z;
            bool good;
            thing->z = clip.floorz;
            good = P_TestMobjZ(thing);
            thing->z = savedz;
            if(!good)
               return false;
         }
      }
      
      // haleyjd: dropoff handling moved to functions above for my sanity.
      // May I NEVER have to do something like this, ever again.
      if(demo_version < 200)                 // DOOM 1.9
         dropofffunc = P_CheckDropOffVanilla;
      else if(demo_version <= 202)           // BOOM
         dropofffunc = P_CheckDropOffBOOM;
      else if(demo_version == 203)           // MBF
         dropofffunc = P_CheckDropOffMBF;
      else                                   // EE
         dropofffunc = P_CheckDropOffEE;

      if(!dropofffunc(thing, dropoff))
         return false; // don't stand over a dropoff

      if(thing->flags & MF_BOUNCES &&    // killough 8/13/98
         !(thing->flags & (MF_MISSILE|MF_NOGRAVITY)) &&
         !sentient(thing) && clip.floorz - thing->z > 16*FRACUNIT)
      {
         return false; // too big a step up for bouncers under gravity
      }

      // killough 11/98: prevent falling objects from going up too many steps
      if(thing->intflags & MIF_FALLING && clip.floorz - thing->z >
         FixedMul(thing->momx,thing->momx)+FixedMul(thing->momy,thing->momy))
      {
         return false;
      }

      // haleyjd: CANTLEAVEFLOORPIC flag
      // ioanch 20160114: use bottom sector floorpic
      if((thing->flags2 & MF2_CANTLEAVEFLOORPIC) &&
         (clip.floorpic != P_ExtremeSectorAtPoint(thing, false)->floorpic ||
          clip.floorz - thing->z != 0))
      {
         // thing must stay within its current floor type
         return false;
      }
   }

   // the move is ok,
   // so unlink from the old position and link into the new position

   P_UnsetThingPosition (thing);
   
   oldx = thing->x;
   oldy = thing->y;
   thing->floorz = clip.floorz;
   thing->ceilingz = clip.ceilingz;
   thing->dropoffz = clip.dropoffz;      // killough 11/98: keep track of dropoffs
   thing->passfloorz = clip.passfloorz;
   thing->passceilz = clip.passceilz;
   thing->secfloorz = clip.secfloorz;
   thing->secceilz = clip.secceilz;

   thing->x = x;
   thing->y = y;
   
   P_SetThingPosition(thing);

   // haleyjd 08/07/04: new footclip system
   P_AdjustFloorClip(thing);

   // ioanch 20160114: portal teleport
   //if(full_demo_version >= make_full_version(340, 48) && 
   //   !(thing->flags & MF_NOCLIP))
   //{
   //   const line_t *pline = thing->subsector->sector->portalLine;
   //   if(pline && pline->pflags & PS_PASSABLE)
   //   {
   //      const linkoffset_t *link = P_GetLinkOffset(pline->frontsector->groupid, 
   //         pline->portal->data.link.toid);
   //      EV_PortalTeleport(thing, link);
   //   }
   //}

   // ioanch 20160117: use this to keep track if a portal line HAS been touched
   bool hitportallinefront = false;

   // if any special lines were hit, do the effect
   // killough 11/98: simplified
   if(!(thing->flags & (MF_TELEPORT | MF_NOCLIP)))
   {
      fixed_t tx, ty, ox, oy;   // portal aware offsetting
      const linkoffset_t *link;

      while(clip.numspechit--)
      {
// PTODO
         // ioanch 20160113: no longer use portals unless demo version is low
#ifdef R_LINKEDPORTALS
         line_t *line = clip.spechit[clip.numspechit];
         if(!line)   // skip if it's nulled out
            continue;

         // ioanch 20160129: portal aware
         link = P_GetLinkOffset(thing->groupid, line->frontsector->groupid);
         tx = thing->x + link->x;
         ty = thing->y + link->y;
         ox = oldx + link->x;
         oy = oldy + link->y;

         // ioanch: do NOT trigger 
         if(line->pflags & PS_PASSABLE && 
            line->frontsector->groupid == thing->groupid &&
<<<<<<< HEAD
            P_lineIsCrossedMiddle(thing, line))
=======
            P_lineIsCrossedMiddle(tx, ty, line))
>>>>>>> e8c9dc8a
         {
            // SoM: if the mobj is touching a portal line, and the line is behind
            // the mobj no matter what the previous lineside was, we missed the 
            // teleport and NEED to do so now.

            int side = P_PointOnLineSide(tx, ty, line);
            if(side)
            {
               if(thing->touchedportalline == line)   // ioanch:
                  thing->touchedportalline = nullptr; // clear it, we got it

               // ioanch 20160129: clear all portal lines with the same front
               // groupid to avoid moving the thing twice or more
               for(int i = clip.numspechit - 1; i >= 0; --i)
               {
                  if(clip.spechit[i] && clip.spechit[i]->pflags & PS_PASSABLE &&
                     clip.spechit[i]->frontsector->groupid 
                     == line->frontsector->groupid)
                  {
                     clip.spechit[i] = nullptr;
                  }
               }
               EV_PortalTeleport(thing, &line->portal->data.link);
            }
            else
            {
               // we're in front: remember the last touched line
               hitportallinefront = true;
               thing->touchedportalline = line;
            }
         }
#endif
         if(line->special)  // see if the line was crossed
         {
            int oldside;
            if((oldside = P_PointOnLineSide(ox, oy, line)) !=
               P_PointOnLineSide(tx, ty, line))
               P_CrossSpecialLine(line, oldside, thing);
         }
      }

      // haleyjd 01/09/07: do not leave numspechit == -1
      clip.numspechit = 0;
   }

   // ioanch 20160117: we didn't hit now a portal line but previously we did,
   // except on the wrong side, so now it is time to teleport
   if(!hitportallinefront && thing->touchedportalline) 
   {
      if( thing->touchedportalline->backsector == thing->subsector->sector)
      {
         EV_PortalTeleport(thing, &thing->touchedportalline->portal->data.link);
      }
      thing->touchedportalline = nullptr; // reset it
   }
   
   return true;
}

//
// PIT_ApplyTorque
//
// killough 9/12/98:
//
// Apply "torque" to objects hanging off of ledges, so that they
// fall off. It's not really torque, since Doom has no concept of
// rotation, but it's a convincing effect which avoids anomalies
// such as lifeless objects hanging more than halfway off of ledges,
// and allows objects to roll off of the edges of moving lifts, or
// to slide up and then back down stairs, or to fall into a ditch.
// If more than one linedef is contacted, the effects are cumulative,
// so balancing is possible.
//
static bool PIT_ApplyTorque(line_t *ld, polyobj_s *po)
{
   // ioanch 20160116: portal aware
   const linkoffset_t *link = P_GetLinkOffset(clip.thing->groupid,
      ld->frontsector->groupid);
   fixed_t bbox[4];
   bbox[BOXRIGHT] = clip.bbox[BOXRIGHT] + link->x;
   bbox[BOXLEFT] = clip.bbox[BOXLEFT] + link->x;
   bbox[BOXTOP] = clip.bbox[BOXTOP] + link->y;
   bbox[BOXBOTTOM] = clip.bbox[BOXBOTTOM] + link->y;

   if(ld->backsector &&       // If thing touches two-sided pivot linedef
      bbox[BOXRIGHT]  > ld->bbox[BOXLEFT]  &&
      bbox[BOXLEFT]   < ld->bbox[BOXRIGHT] &&
      bbox[BOXTOP]    > ld->bbox[BOXBOTTOM] &&
      bbox[BOXBOTTOM] < ld->bbox[BOXTOP] &&
      P_BoxOnLineSide(bbox, ld) == -1)
   {
      Mobj *mo = clip.thing;

      fixed_t mox = mo->x + link->x;
      fixed_t moy = mo->y + link->y;

      fixed_t dist =                               // lever arm
         + (ld->dx >> FRACBITS) * (moy >> FRACBITS)
         - (ld->dy >> FRACBITS) * (mox >> FRACBITS) 
         - (ld->dx >> FRACBITS) * (ld->v1->y >> FRACBITS)
         + (ld->dy >> FRACBITS) * (ld->v1->x >> FRACBITS);

      // ioanch: portal aware. Use two different behaviours depending on map
      bool cond;
      if(!useportalgroups || full_demo_version < make_full_version(340, 48))
      {
         cond = dist < 0 ?                               // dropoff direction
         ld->frontsector->floorheight < mo->z &&
         ld->backsector->floorheight >= mo->z :
         ld->backsector->floorheight < mo->z &&
         ld->frontsector->floorheight >= mo->z;
      }
      else
      {
         // with portals and advanced version, also allow equal floor heights
         // if one side has portals. Require equal floor height though
         cond = dist < 0 ?                               // dropoff direction
         (ld->frontsector->floorheight < mo->z ||
         (ld->frontsector->floorheight == mo->z && 
         ld->frontsector->f_pflags & PS_PASSABLE)) &&
         ld->backsector->floorheight == mo->z :
         (ld->backsector->floorheight < mo->z ||
         (ld->backsector->floorheight == mo->z &&
         ld->backsector->f_pflags & PS_PASSABLE)) &&
         ld->frontsector->floorheight == mo->z;
      }

      if(cond)
      {
         // At this point, we know that the object straddles a two-sided
         // linedef, and that the object's center of mass is above-ground.

         fixed_t x = D_abs(ld->dx), y = D_abs(ld->dy);

         if(y > x)
         {
            fixed_t t = x;
            x = y;
            y = t;
         }

         y = finesine[(tantoangle[FixedDiv(y,x)>>DBITS] +
                      ANG90) >> ANGLETOFINESHIFT];

         // Momentum is proportional to distance between the
         // object's center of mass and the pivot linedef.
         //
         // It is scaled by 2^(OVERDRIVE - gear). When gear is
         // increased, the momentum gradually decreases to 0 for
         // the same amount of pseudotorque, so that oscillations
         // are prevented, yet it has a chance to reach equilibrium.

         dist = FixedDiv(FixedMul(dist, (mo->gear < OVERDRIVE) ?
                 y << -(mo->gear - OVERDRIVE) :
                 y >> +(mo->gear - OVERDRIVE)), x);

         // Apply momentum away from the pivot linedef.
                 
         x = FixedMul(ld->dy, dist);
         y = FixedMul(ld->dx, dist);

         // Avoid moving too fast all of a sudden (step into "overdrive")

         dist = FixedMul(x,x) + FixedMul(y,y);

         while(dist > FRACUNIT*4 && mo->gear < MAXGEAR)
            ++mo->gear, x >>= 1, y >>= 1, dist >>= 1;
         
         mo->momx -= x;
         mo->momy += y;
      }
   }
   return true;
}

//
// P_ApplyTorque
//
// killough 9/12/98
// Applies "torque" to objects, based on all contacted linedefs
//
void P_ApplyTorque(Mobj *mo)
{
   // ioanch 20160116: portal aware
   clip.bbox[BOXLEFT] = mo->x - mo->radius;
   clip.bbox[BOXRIGHT] = mo->x + mo->radius;
   clip.bbox[BOXBOTTOM] = mo->y - mo->radius;
   clip.bbox[BOXTOP] = mo->y + mo->radius;

   int flags = mo->intflags; //Remember the current state, for gear-change

   clip.thing = mo;
   validcount++; // prevents checking same line twice

   P_TransPortalBlockWalker(clip.bbox, mo->groupid, true, nullptr, 
      [](int x, int y, int groupid, void *data) -> bool
   {
      P_BlockLinesIterator(x, y, PIT_ApplyTorque, groupid);
      return true;
   });
      
   // If any momentum, mark object as 'falling' using engine-internal flags
   if (mo->momx | mo->momy)
      mo->intflags |= MIF_FALLING;
   else  // Clear the engine-internal flag indicating falling object.
      mo->intflags &= ~MIF_FALLING;

   // If the object has been moving, step up the gear.
   // This helps reach equilibrium and avoid oscillations.
   //
   // Doom has no concept of potential energy, much less
   // of rotation, so we have to creatively simulate these 
   // systems somehow :)

   if(!((mo->intflags | flags) & MIF_FALLING))  // If not falling for a while,
      mo->gear = 0;                             // Reset it to full strength
   else if(mo->gear < MAXGEAR)                  // Else if not at max gear,
      mo->gear++;                               // move up a gear
}

//
// P_ThingHeightClip
//
// Takes a valid thing and adjusts the thing->floorz,
// thing->ceilingz, and possibly thing->z.
// This is called for all nearby monsters
// whenever a sector changes height.
// If the thing doesn't fit,
// the z will be set to the lowest value
// and false will be returned.
//
static bool P_ThingHeightClip(Mobj *thing)
{
   bool onfloor = thing->z == thing->floorz;
   fixed_t oldfloorz = thing->floorz; // haleyjd

   P_CheckPosition(thing, thing->x, thing->y);
  
   // what about stranding a monster partially off an edge?
   // killough 11/98: Answer: see below (upset balance if hanging off ledge)
   
   thing->floorz = clip.floorz;
   thing->ceilingz = clip.ceilingz;
   thing->dropoffz = clip.dropoffz;         // killough 11/98: remember dropoffs

   thing->passfloorz = clip.passfloorz;
   thing->passceilz = clip.passceilz;
   thing->secfloorz = clip.secfloorz;
   thing->secceilz = clip.secceilz;

   // haleyjd 09/19/06: floatbobbers require special treatment here now
   if(thing->flags2 & MF2_FLOATBOB)
   {
      if(thing->floorz > oldfloorz || !(thing->flags & MF_NOGRAVITY))
         thing->z = thing->z - oldfloorz + thing->floorz;

      if(thing->z + thing->height > thing->ceilingz)
         thing->z = thing->ceilingz - thing->height;
   }
   else if(onfloor)  // walking monsters rise and fall with the floor
   {
      thing->z = thing->floorz;
      
      // killough 11/98: Possibly upset balance of objects hanging off ledges
      if(thing->intflags & MIF_FALLING && thing->gear >= MAXGEAR)
         thing->gear = 0;
   }
   else          // don't adjust a floating monster unless forced to
      if(thing->z + thing->height > thing->ceilingz)
         thing->z = thing->ceilingz - thing->height;

   return thing->ceilingz - thing->floorz >= thing->height;
}

//
// SLIDE MOVE
// Allows the player to slide along any angled walls.
//

// killough 8/2/98: make variables static
static fixed_t  bestslidefrac;
static fixed_t  secondslidefrac;
static line_t  *bestslideline;
static line_t  *secondslideline;
static Mobj    *slidemo;
static fixed_t  tmxmove;
static fixed_t  tmymove;

//
// P_HitSlideLine
// Adjusts the xmove / ymove
// so that the next move will slide along the wall.
//
// If the floor is icy, then you can bounce off a wall.             // phares
//
static void P_HitSlideLine(line_t *ld)
{
   int     side;
   angle_t lineangle;
   angle_t moveangle;
   angle_t deltaangle;
   fixed_t movelen;
   fixed_t newlen;
   bool icyfloor;  // is floor icy?

   // phares:
   // Under icy conditions, if the angle of approach to the wall
   // is more than 45 degrees, then you'll bounce and lose half
   // your momentum. If less than 45 degrees, you'll slide along
   // the wall. 45 is arbitrary and is believable.
   //
   // Check for the special cases of horz or vert walls.

   // haleyjd 04/11/10: BOOM friction compatibility fixes
   if(demo_version >= 203)
   {
      // killough 10/98: only bounce if hit hard (prevents wobbling)
      icyfloor =
         P_AproxDistance(tmxmove, tmymove) > 4*FRACUNIT &&
         variable_friction &&  // killough 8/28/98: calc friction on demand
         slidemo->z <= slidemo->floorz &&
         !(slidemo->flags4 & MF4_FLY) && // haleyjd: not when just flying
         P_GetFriction(slidemo, NULL) > ORIG_FRICTION;
   }
   else
   {
      extern bool onground;
      icyfloor = !compatibility &&
         variable_friction &&
         slidemo->player &&
         onground && 
         slidemo->friction > ORIG_FRICTION;
   }

   if(ld->slopetype == ST_HORIZONTAL)
   {
      if(icyfloor && D_abs(tmymove) > D_abs(tmxmove))
      {
         // haleyjd: only the player should oof
         // 09/08/13: ... and only when he's alive.
         if(slidemo->player && slidemo->health > 0)
            S_StartSound(slidemo, GameModeInfo->playerSounds[sk_oof]); // oooff!
         tmxmove /= 2; // absorb half the momentum
         tmymove = -tmymove/2;
      }
      else
         tmymove = 0; // no more movement in the Y direction
      return;
   }

   if(ld->slopetype == ST_VERTICAL)
   {
      if(icyfloor && D_abs(tmxmove) > D_abs(tmymove))
      {
         // haleyjd: only the player should oof
         // 09/08/13: ... and again, only when alive.
         if(slidemo->player && slidemo->health > 0)
            S_StartSound(slidemo, GameModeInfo->playerSounds[sk_oof]); // oooff!
         tmxmove = -tmxmove/2; // absorb half the momentum
         tmymove /= 2;
      }
      else // phares
         tmxmove = 0; // no more movement in the X direction
      return;
   }

   // The wall is angled. Bounce if the angle of approach is  // phares
   // less than 45 degrees.

   side = P_PointOnLineSide (slidemo->x, slidemo->y, ld);
   
   lineangle = P_PointToAngle (0,0, ld->dx, ld->dy);
   if(side == 1)
      lineangle += ANG180;
   moveangle = P_PointToAngle (0,0, tmxmove, tmymove);

   // killough 3/2/98:
   // The moveangle+=10 breaks v1.9 demo compatibility in
   // some demos, so it needs demo_compatibility switch.
   
   if(!demo_compatibility)
      moveangle += 10;
   // ^ prevents sudden path reversal due to rounding error // phares

   deltaangle = moveangle-lineangle;
   movelen = P_AproxDistance (tmxmove, tmymove);

   if(icyfloor && deltaangle > ANG45 && deltaangle < ANG90+ANG45)
   {
      // haleyjd: only the player should oof
      // 09/08/13: ... only LIVING players
      if(slidemo->player && slidemo->health > 0)
         S_StartSound(slidemo, GameModeInfo->playerSounds[sk_oof]); // oooff!
      moveangle = lineangle - deltaangle;
      movelen /= 2; // absorb
      moveangle >>= ANGLETOFINESHIFT;
      tmxmove = FixedMul (movelen, finecosine[moveangle]);
      tmymove = FixedMul (movelen, finesine[moveangle]);
   }
   else
   {
      if(deltaangle > ANG180)
         deltaangle += ANG180;
      
      //  I_Error ("SlideLine: ang>ANG180");
      
      lineangle >>= ANGLETOFINESHIFT;
      deltaangle >>= ANGLETOFINESHIFT;
      newlen = FixedMul (movelen, finecosine[deltaangle]);
      tmxmove = FixedMul (newlen, finecosine[lineangle]);
      tmymove = FixedMul (newlen, finesine[lineangle]);
   }
}

//
// PTR_SlideTraverse
//
static bool PTR_SlideTraverse(intercept_t *in)
{
   line_t *li;
   
#ifdef RANGECHECK
   if(!in->isaline)
      I_Error("PTR_SlideTraverse: not a line?\n");
#endif

   li = in->d.line;
   
   if(!(li->flags & ML_TWOSIDED))
   {
      if(P_PointOnLineSide (slidemo->x, slidemo->y, li))
         return true; // don't hit the back side
      goto isblocking;
   }

   // haleyjd 04/30/11: 'Block everything' lines block sliding
   if(li->extflags & EX_ML_BLOCKALL)
      goto isblocking;

   // set openrange, opentop, openbottom.
   // These define a 'window' from one sector to another across a line
   
   P_LineOpening(li, slidemo);
   
   if(clip.openrange < slidemo->height)
      goto isblocking;  // doesn't fit
   
   if(clip.opentop - slidemo->z < slidemo->height)
      goto isblocking;  // mobj is too high
   
   if(clip.openbottom - slidemo->z > STEPSIZE )
      goto isblocking;  // too big a step up
   else if(P_Use3DClipping() &&
           slidemo->z < clip.openbottom) // haleyjd: OVER_UNDER
   { 
      // [RH] Check to make sure there's nothing in the way for the step up
      bool good;
      fixed_t savedz = slidemo->z;
      slidemo->z = clip.openbottom;
      good = P_TestMobjZ(slidemo);
      slidemo->z = savedz;
      if(!good)
         goto isblocking;
   }
   
   // this line doesn't block movement
   
   return true;
   
   // the line does block movement,
   // see if it is closer than best so far

isblocking:
   
   if(in->frac < bestslidefrac)
   {
      secondslidefrac = bestslidefrac;
      secondslideline = bestslideline;
      bestslidefrac = in->frac;
      bestslideline = li;
   }
   
   return false; // stop
}

//
// P_SlideMove
//
// The momx / momy move is bad, so try to slide along a wall.
// Find the first line hit, move flush to it, and slide along it.
//
// This is a kludgy mess.
//
// killough 11/98: reformatted
//
void P_SlideMove(Mobj *mo)
{
   int hitcount = 3;
   
   slidemo = mo; // the object that's sliding
   
   do
   {
      fixed_t leadx, leady, trailx, traily;

      if(!--hitcount)
         goto stairstep;   // don't loop forever

      // trace along the three leading corners
      
      if(mo->momx > 0)
         leadx = mo->x + mo->radius, trailx = mo->x - mo->radius;
      else
         leadx = mo->x - mo->radius, trailx = mo->x + mo->radius;

      if(mo->momy > 0)
         leady = mo->y + mo->radius, traily = mo->y - mo->radius;
      else
         leady = mo->y - mo->radius, traily = mo->y + mo->radius;

      bestslidefrac = FRACUNIT+1;
      
      P_PathTraverse(leadx, leady, leadx+mo->momx, leady+mo->momy,
                     PT_ADDLINES, PTR_SlideTraverse);
      P_PathTraverse(trailx, leady, trailx+mo->momx, leady+mo->momy,
                     PT_ADDLINES, PTR_SlideTraverse);
      P_PathTraverse(leadx, traily, leadx+mo->momx, traily+mo->momy,
                     PT_ADDLINES, PTR_SlideTraverse);

      // move up to the wall

      if(bestslidefrac == FRACUNIT+1)
      {
         // the move must have hit the middle, so stairstep
         
         stairstep:
      
         // killough 3/15/98: Allow objects to drop off ledges
         //
         // phares 5/4/98: kill momentum if you can't move at all
         // This eliminates player bobbing if pressed against a wall
         // while on ice.
         //
         // killough 10/98: keep buggy code around for old Boom demos
         
         // haleyjd: yet another compatibility fix by cph -- the
         // fix is only necessary for boom v2.01

         if(!P_TryMove(mo, mo->x, mo->y + mo->momy, true))
            if(!P_TryMove(mo, mo->x + mo->momx, mo->y, true))	      
               if(demo_version == 201)
                  mo->momx = mo->momy = 0;
               
         break;
      }

      // fudge a bit to make sure it doesn't hit
      
      if ((bestslidefrac -= 0x800) > 0)
      {
         fixed_t newx = FixedMul(mo->momx, bestslidefrac);
         fixed_t newy = FixedMul(mo->momy, bestslidefrac);
         
         // killough 3/15/98: Allow objects to drop off ledges
         
         if(!P_TryMove(mo, mo->x+newx, mo->y+newy, true))
            goto stairstep;
      }

      // Now continue along the wall.
      // First calculate remainder.
      
      bestslidefrac = FRACUNIT-(bestslidefrac+0x800);
      
      if(bestslidefrac > FRACUNIT)
         bestslidefrac = FRACUNIT;
      
      if(bestslidefrac <= 0)
         break;

      tmxmove = FixedMul(mo->momx, bestslidefrac);
      tmymove = FixedMul(mo->momy, bestslidefrac);
      
      P_HitSlideLine(bestslideline); // clip the moves
      
      mo->momx = tmxmove;
      mo->momy = tmymove;
      
      // killough 10/98: affect the bobbing the same way (but not voodoo dolls)
      if(mo->player && mo->player->mo == mo)
      {
         if(D_abs(mo->player->momx) > D_abs(tmxmove))
            mo->player->momx = tmxmove;
         if(D_abs(mo->player->momy) > D_abs(tmymove))
            mo->player->momy = tmymove;
      }
   }  // killough 3/15/98: Allow objects to drop off ledges:
   while(!P_TryMove(mo, mo->x+tmxmove, mo->y+tmymove, true));
}

//
// RADIUS ATTACK
//

// haleyjd 09/23/09: repair to non-reentrancy and stack-fault issues in
// PIT_RadiusAttack - information is grouped into a structure, and outside
// of old demos, the following are true:
// * bombdata_t's will be pushed and popped for recursive explosions
// * a limit of 128 recursive explosions is enforced

typedef struct bombdata_s
{
   Mobj *bombsource;
   Mobj *bombspot;
   int   bombdamage;
   int   bombdistance; // haleyjd 12/22/12
   int   bombmod;      // haleyjd 07/13/03
   
   unsigned int bombflags; // haleyjd 12/22/12
} bombdata_t;

#define MAXBOMBS 128               // a static limit to prevent stack faults.
static int bombindex;              // current index into bombs array
static bombdata_t bombs[MAXBOMBS]; // bombs away!
static bombdata_t *theBomb;        // it's the bomb, man. (the current explosion)

//
// PIT_RadiusAttack
//
// "bombsource" is the creature that caused the explosion at "bombspot".
//
static bool PIT_RadiusAttack(Mobj *thing)
{
   fixed_t dx, dy, dist;
   Mobj *bombspot     = theBomb->bombspot;
   Mobj *bombsource   = theBomb->bombsource;
   int   bombdistance = theBomb->bombdistance;
   int   bombdamage   = theBomb->bombdamage;
   
   // killough 8/20/98: allow bouncers to take damage 
   // (missile bouncers are already excluded with MF_NOBLOCKMAP)
   
   if(!(thing->flags & (MF_SHOOTABLE | MF_BOUNCES)))
      return true;

   // haleyjd 12/22/12: Hexen check for no self-damage
   if(theBomb->bombflags & RAF_NOSELFDAMAGE && thing == bombsource)
      return true;
   
   // Boss spider and cyborg
   // take no damage from concussion.
   
   // killough 8/10/98: allow grenades to hurt anyone, unless
   // fired by Cyberdemons, in which case it won't hurt Cybers.   
   // haleyjd 12/22/12: if bouncer has NORADIUSHACK, don't do this check.

   if(bombspot->flags & MF_BOUNCES && !(bombspot->flags4 & MF4_NORADIUSHACK))
   {
      int cyberType = E_ThingNumForDEHNum(MT_CYBORG);

      if(thing->type == cyberType && bombsource->type == cyberType)
         return true;
   }
   else if((thing->flags2 & MF2_BOSS || thing->flags4 & MF4_NORADIUSDMG) &&
           !(bombspot->flags4 & MF4_FORCERADIUSDMG))
   {      
      // haleyjd 05/22/99: exclude all bosses
      // haleyjd 09/21/09: support separate MF4_NORADIUSDMG flag and
      //                   force radius damage flag
      return true;
   }

   // ioanch 20151225: portal-aware behaviour
   dx   = D_abs(getThingX(bombspot, thing) - bombspot->x);
   dy   = D_abs(getThingY(bombspot, thing) - bombspot->y);
   dist = dx > dy ? dx : dy;
   dist = (dist - thing->radius) >> FRACBITS;

   if(dist < 0)
      dist = 0;

   if(dist >= bombdistance)
      return true;  // out of range

   // haleyjd: optional z check for Hexen-style explosions
   if(theBomb->bombflags & RAF_CLIPHEIGHT)
   {
      if((D_abs(getThingZ(bombspot, thing) - bombspot->z) / FRACUNIT) > 2 * bombdistance)
         return true;
   }

   if(P_CheckSight(thing, bombspot))      // must be in direct path
   {
      int damage;

      // haleyjd 12/22/12: support Hexen-compatible distance separate from damage
      if(bombdamage == bombdistance)
         damage = bombdamage - dist;
      else
         damage = (bombdamage * (bombdistance - dist) / bombdistance) + 1;
      
      P_DamageMobj(thing, bombspot, bombsource, damage, theBomb->bombmod);
   }
   
   return true;
}

//
// P_RadiusAttack
//
// Source is the creature that caused the explosion at spot.
//   haleyjd 07/13/03: added method of death flag
//   haleyjd 09/23/09: adjustments for reentrancy and recursion limit
//
void P_RadiusAttack(Mobj *spot, Mobj *source, int damage, int distance, 
                    int mod, unsigned int flags)
{
   fixed_t dist = (distance + MAXRADIUS) << FRACBITS;
  

   if(demo_version >= 335)
   {
      // woops! let's not stack-fault.
      if(bombindex >= MAXBOMBS)
      {
         doom_printf(FC_ERROR "P_RadiusAttack: too many bombs!");
         return;
      }

      // set bomb pointer and increment index
      theBomb = &bombs[bombindex++];
   }
   else
      theBomb = &bombs[0]; // otherwise, we use bomb 0 for everything :(

   // set up us the bomb!
   theBomb->bombspot     = spot;
   theBomb->bombsource   = source;
   theBomb->bombdamage   = damage;
   theBomb->bombdistance = distance;
   theBomb->bombmod      = mod;
   theBomb->bombflags    = flags;

   fixed_t bbox[4];
   bbox[BOXLEFT] = spot->x - dist;
   bbox[BOXTOP] = spot->y + dist;
   bbox[BOXRIGHT] = spot->x + dist;
   bbox[BOXBOTTOM] = spot->y - dist;

   // ioanch 20160107: walk through all portals
   P_TransPortalBlockWalker(bbox, spot->groupid, false, nullptr, 
      [](int x, int y, int groupid, void *data) -> bool
   {
      P_BlockThingsIterator(x, y, groupid, PIT_RadiusAttack);
      return true;
   });

   if(demo_version >= 335 && bombindex > 0)
      theBomb = &bombs[--bombindex];
}

//
// SECTOR HEIGHT CHANGING
// After modifying a sectors floor or ceiling height,
// call this routine to adjust the positions
// of all things that touch the sector.
//
// If anything doesn't fit anymore, true will be returned.
// If crunch is true, they will take damage
//  as they are being crushed.
// If Crunch is false, you should set the sector height back
//  the way it was and call P_ChangeSector again
//  to undo the changes.
//

//
// PIT_ChangeSector
//
static bool PIT_ChangeSector(Mobj *thing)
{
   Mobj *mo;

   if(P_ThingHeightClip(thing))
      return true; // keep checking
   
   // crunch bodies to giblets
   if(thing->health <= 0)
   {
      // sf: clear the skin which will mess things up
      // haleyjd 03/11/03: only in Doom
      if(GameModeInfo->type == Game_DOOM)
      {
         thing->skin = NULL;
         P_SetMobjState(thing, E_SafeState(S_GIBS));
      }
      thing->flags &= ~MF_SOLID;
      thing->height = thing->radius = 0;
      return true;      // keep checking
   }

   // crunch dropped items
   if(thing->flags & MF_DROPPED)
   {
      thing->removeThinker();
      return true;      // keep checking
   }

   // killough 11/98: kill touchy things immediately
   if(thing->flags & MF_TOUCHY &&
      (thing->intflags & MIF_ARMED || sentient(thing)))
   {
      // kill object
      P_DamageMobj(thing, NULL, NULL, thing->health, MOD_CRUSH);
      return true;   // keep checking
   }

   if(!(thing->flags & MF_SHOOTABLE))
      return true;        // assume it is bloody gibs or something

   nofit = 1;
   
   // haleyjd 06/19/00: fix for invulnerable things -- no crusher effects
   // haleyjd 05/20/05: allow custom crushing damage

   if(crushchange > 0 && !(leveltime & 3))
   {
      if(thing->flags2 & MF2_INVULNERABLE || thing->flags2 & MF2_DORMANT)
         return true;

      P_DamageMobj(thing, NULL, NULL, crushchange, MOD_CRUSH);
      
      // haleyjd 06/26/06: NOBLOOD objects shouldn't bleed when crushed
      // haleyjd FIXME: needs compflag
      if(demo_version < 333 || !(thing->flags & MF_NOBLOOD))
      {
         // spray blood in a random direction
         mo = P_SpawnMobj(thing->x, thing->y, thing->z + thing->height/2,
                          E_SafeThingType(MT_BLOOD));
         
         // haleyjd 08/05/04: use new function
         mo->momx = P_SubRandom(pr_crush) << 12;
         mo->momy = P_SubRandom(pr_crush) << 12;         
      }
   }

   // keep checking (crush other things)
   return true;
}

//
// P_ChangeSector
//
// haleyjd: removed static; needed in p_floor.c
//
bool P_ChangeSector(sector_t *sector, int crunch)
{
   int x, y;
   
   nofit = 0;
   crushchange = crunch;
   
   // ARRGGHHH!!!!
   // This is horrendously slow!!!
   // killough 3/14/98
   
   // re-check heights for all things near the moving sector

   for(x=sector->blockbox[BOXLEFT] ; x<= sector->blockbox[BOXRIGHT] ; x++)
      for(y=sector->blockbox[BOXBOTTOM];y<= sector->blockbox[BOXTOP] ; y++)
         P_BlockThingsIterator(x, y, PIT_ChangeSector);
      
   return !!nofit;
}

//
// P_CheckSector
//
// jff 3/19/98 added to just check monsters on the periphery
// of a moving sector instead of all in bounding box of the
// sector. Both more accurate and faster.
//
// haleyjd: OVER_UNDER: pass down more information to P_ChangeSector3D
// when 3D object clipping is enabled.
//
bool P_CheckSector(sector_t *sector, int crunch, int amt, int floorOrCeil)
{
   msecnode_t *n;
   
   // killough 10/98: sometimes use Doom's method
   if(comp[comp_floors] && (demo_version >= 203 || demo_compatibility))
      return P_ChangeSector(sector, crunch);

   // haleyjd: call down to P_ChangeSector3D instead.
   if(P_Use3DClipping())
      return P_ChangeSector3D(sector, crunch, amt, floorOrCeil);
   
   nofit = 0;
   crushchange = crunch;
   
   // killough 4/4/98: scan list front-to-back until empty or exhausted,
   // restarting from beginning after each thing is processed. Avoids
   // crashes, and is sure to examine all things in the sector, and only
   // the things which are in the sector, until a steady-state is reached.
   // Things can arbitrarily be inserted and removed and it won't mess up.
   //
   // killough 4/7/98: simplified to avoid using complicated counter
   
   // Mark all things invalid
   for(n = sector->touching_thinglist; n; n = n->m_snext)
      n->visited = false;
   
   do
   {
      for(n = sector->touching_thinglist; n; n = n->m_snext) // go through list
      {
         // ioanch 20160115: portal aware
         if(useportalgroups && full_demo_version >= make_full_version(340, 48) &&
            !P_SectorTouchesThingVertically(sector, n->m_thing))
         {
            continue;
         }
         if(!n->visited)                     // unprocessed thing found
         {
            n->visited  = true;              // mark thing as processed
            if(!(n->m_thing->flags & MF_NOBLOCKMAP)) //jff 4/7/98 don't do these
               PIT_ChangeSector(n->m_thing); // process it
            break;                           // exit and start over
         }
      }
   }
   while(n); // repeat from scratch until all things left are marked valid
   
   return !!nofit;
}

// phares 3/21/98
//
// Maintain a freelist of msecnode_t's to reduce memory allocs and frees.

msecnode_t *headsecnode = NULL;

// sf: fix annoying crash on restarting levels
//
//      This crash occurred because the msecnode_t's are allocated as
//      PU_LEVEL. This meant that these were freed whenever a new level
//      was loaded or the level restarted. However, the actual list was
//      not emptied. As a result, msecnode_t's were being used that had
//      been freed back to the zone memory. I really do not understand
//      why boom or MBF never got this bug- or am I missing something?
//
//      additional comment 5/7/99
//      There _is_ code to free the list in g_game.c. But this is called
//      too late: some msecnode_t's are used during the loading of the
//      level. 
//
// haleyjd 05/11/09: This in fact was never a problem. Clear the pointer
// before or after Z_FreeTags; it doesn't matter as long as you clear it
// at some point in or before P_SetupLevel and before we start attaching
// Mobj's to sectors. I don't know what the hubbub above is about, but
// I almost copied this change into WinMBF unnecessarily. I will leave it
// be here, because as I said, changing it has no effect whatsoever.

//
// P_FreeSecNodeList
//
void P_FreeSecNodeList(void)
{
   headsecnode = NULL; // this is all thats needed to fix the bug
}

//
// P_GetSecnode
//
// Retrieves a node from the freelist. The calling routine should make sure it
// sets all fields properly.
//
// killough 11/98: reformatted
//
static msecnode_t *P_GetSecnode(void)
{
   msecnode_t *node;
   
   return headsecnode ?
      node = headsecnode, headsecnode = node->m_snext, node :
      (msecnode_t *)(Z_Malloc(sizeof *node, PU_LEVEL, NULL)); 
}

//
// P_PutSecnode
//
// Returns a node to the freelist.
//
static void P_PutSecnode(msecnode_t *node)
{
   node->m_snext = headsecnode;
   headsecnode = node;
}

//
// P_AddSecnode
//
// phares 3/16/98
// Searches the current list to see if this sector is already there. If 
// not, it adds a sector node at the head of the list of sectors this 
// object appears in. This is called when creating a list of nodes that
// will get linked in later. Returns a pointer to the new node.
//
// killough 11/98: reformatted
//
static msecnode_t *P_AddSecnode(sector_t *s, Mobj *thing, msecnode_t *nextnode)
{
   msecnode_t *node;
   
   for(node = nextnode; node; node = node->m_tnext)
   {
      if(node->m_sector == s)   // Already have a node for this sector?
      {
         node->m_thing = thing; // Yes. Setting m_thing says 'keep it'.
         return nextnode;
      }
   }

   // Couldn't find an existing node for this sector. Add one at the head
   // of the list.
   
   node = P_GetSecnode();
   
   node->visited = 0;  // killough 4/4/98, 4/7/98: mark new nodes unvisited.

   node->m_sector = s;         // sector
   node->m_thing  = thing;     // mobj
   node->m_tprev  = NULL;      // prev node on Thing thread
   node->m_tnext  = nextnode;  // next node on Thing thread
   
   if(nextnode)
      nextnode->m_tprev = node; // set back link on Thing

   // Add new node at head of sector thread starting at s->touching_thinglist
   
   node->m_sprev  = NULL;    // prev node on sector thread
   node->m_snext  = s->touching_thinglist; // next node on sector thread
   if(s->touching_thinglist)
      node->m_snext->m_sprev = node;
   return s->touching_thinglist = node;
}

//
// P_DelSecnode
//
// Deletes a sector node from the list of sectors this object appears in.
// Returns a pointer to the next node on the linked list, or NULL.
//
// killough 11/98: reformatted
//
static msecnode_t *P_DelSecnode(msecnode_t *node)
{
   if(node)
   {
      msecnode_t *tp = node->m_tprev;  // prev node on thing thread
      msecnode_t *tn = node->m_tnext;  // next node on thing thread
      msecnode_t *sp;  // prev node on sector thread
      msecnode_t *sn;  // next node on sector thread

      // Unlink from the Thing thread. The Thing thread begins at
      // sector_list and not from Mobj->touching_sectorlist.

      if(tp)
         tp->m_tnext = tn;
      
      if(tn)
         tn->m_tprev = tp;

      // Unlink from the sector thread. This thread begins at
      // sector_t->touching_thinglist.
      
      sp = node->m_sprev;
      sn = node->m_snext;
      
      if(sp)
         sp->m_snext = sn;
      else
         node->m_sector->touching_thinglist = sn;
      
      if(sn)
         sn->m_sprev = sp;

      // Return this node to the freelist
      
      P_PutSecnode(node);
      
      node = tn;
   }
   return node;
}

//
// P_DelSeclist
//
// Delete an entire sector list
//
void P_DelSeclist(msecnode_t *node)
{
   while(node)
      node = P_DelSecnode(node);
}

//
// PIT_GetSectors
//
// phares 3/14/98
// Locates all the sectors the object is in by looking at the lines that
// cross through it. You have already decided that the object is allowed
// at this location, so don't bother with checking impassable or
// blocking lines.
//
static bool PIT_GetSectors(line_t *ld, polyobj_s *po)
{
   // ioanch 20160115: portal aware
   fixed_t bbox[4];
   const linkoffset_t *link = P_GetLinkOffset(pClip->thing->groupid, 
      ld->frontsector->groupid);
   bbox[BOXRIGHT] = pClip->bbox[BOXRIGHT] + link->x;
   bbox[BOXLEFT] = pClip->bbox[BOXLEFT] + link->x;
   bbox[BOXTOP] = pClip->bbox[BOXTOP] + link->y;
   bbox[BOXBOTTOM] = pClip->bbox[BOXBOTTOM] + link->y;
   
   if(bbox[BOXRIGHT]  <= ld->bbox[BOXLEFT]   ||
      bbox[BOXLEFT]   >= ld->bbox[BOXRIGHT]  ||
      bbox[BOXTOP]    <= ld->bbox[BOXBOTTOM] ||
      bbox[BOXBOTTOM] >= ld->bbox[BOXTOP])
      return true;

   if(P_BoxOnLineSide(bbox, ld) != -1)
      return true;

   // This line crosses through the object.
   
   // Collect the sector(s) from the line and add to the
   // sector_list you're examining. If the Thing ends up being
   // allowed to move to this position, then the sector_list
   // will be attached to the Thing's Mobj at touching_sectorlist.

   pClip->sector_list = P_AddSecnode(ld->frontsector, pClip->thing, pClip->sector_list);

   // Don't assume all lines are 2-sided, since some Things
   // like teleport fog are allowed regardless of whether their 
   // radius takes them beyond an impassable linedef.
   
   // killough 3/27/98, 4/4/98:
   // Use sidedefs instead of 2s flag to determine two-sidedness.
   // killough 8/1/98: avoid duplicate if same sector on both sides

   if(ld->backsector && ld->backsector != ld->frontsector)
      pClip->sector_list = P_AddSecnode(ld->backsector, pClip->thing, pClip->sector_list);
   
   return true;
}

//
// P_CreateSecNodeList 
//
// phares 3/14/98
// Alters/creates the sector_list that shows what sectors the object resides in.
//
// killough 11/98: reformatted
//
// haleyjd 04/16/2010: rewritten to use clip stack for saving global clipping
// variables when required
//
msecnode_t *P_CreateSecNodeList(Mobj *thing, fixed_t x, fixed_t y)
{
   int xl, xh, yl, yh, bx, by;
   msecnode_t *node, *list;

   if(demo_version < 200 || demo_version >= 329)
      P_PushClipStack();

   // First, clear out the existing m_thing fields. As each node is
   // added or verified as needed, m_thing will be set properly. When
   // finished, delete all nodes where m_thing is still NULL. These
   // represent the sectors the Thing has vacated.
   
   for(node = thing->old_sectorlist; node; node = node->m_tnext)
      node->m_thing = NULL;

   pClip->thing = thing;

   pClip->x = x;
   pClip->y = y;
   
   pClip->bbox[BOXTOP]    = y + thing->radius;
   pClip->bbox[BOXBOTTOM] = y - thing->radius;
   pClip->bbox[BOXRIGHT]  = x + thing->radius;
   pClip->bbox[BOXLEFT]   = x - thing->radius;

   validcount++; // used to make sure we only process a line once

   pClip->sector_list = thing->old_sectorlist;

   // ioanch 20160115: use portal-aware gathering if there are portals. Sectors
   // may be touched both horizontally (like in Doom) or vertically (thing
   // touching portals
   if(useportalgroups && full_demo_version >= make_full_version(340, 48))
   {
      // FIXME: unfortunately all sectors need to be added, because this function
      // is only called on XY coordinate change.

      int curgroupid = R_NOGROUP;
      P_TransPortalBlockWalker(pClip->bbox, thing->groupid, true, &curgroupid,
         [](int x, int y, int groupid, void *data) -> bool
      {
         int &curgroupid = *static_cast<int *>(data);
         if(groupid != curgroupid)
         {
            curgroupid = groupid;
            // We're at a new groupid. Start by adding the midsector.

            // Get the offset from thing's position to the PREVIOUS groupid
            if(groupid == pClip->thing->groupid)
            {
               pClip->sector_list = P_AddSecnode(pClip->thing->subsector->sector,
                  pClip->thing, pClip->sector_list);
            }
            else
            {
               const linkoffset_t *link = P_GetLinkOffset(
                  pClip->thing->groupid, groupid);

               // Get the sector from PREVIOUS groupid
               sector_t *sector = R_PointInSubsector(pClip->x + link->x,
                  pClip->y + link->y)->sector;

               // Add it
               pClip->sector_list = P_AddSecnode(sector, pClip->thing,
                  pClip->sector_list);
            }
         }
         P_BlockLinesIterator(x, y, PIT_GetSectors, groupid);
         return true;
      });
      list = pClip->sector_list;
   }
   else
   {
      // ioanch: classic mode
      xl = (pClip->bbox[BOXLEFT  ] - bmaporgx) >> MAPBLOCKSHIFT;
      xh = (pClip->bbox[BOXRIGHT ] - bmaporgx) >> MAPBLOCKSHIFT;
      yl = (pClip->bbox[BOXBOTTOM] - bmaporgy) >> MAPBLOCKSHIFT;
      yh = (pClip->bbox[BOXTOP   ] - bmaporgy) >> MAPBLOCKSHIFT;

      for(bx = xl; bx <= xh; bx++)
      {
         for(by = yl; by <= yh; by++)
            P_BlockLinesIterator(bx, by, PIT_GetSectors);
      }

      // Add the sector of the (x,y) point to sector_list.
      list = P_AddSecnode(thing->subsector->sector, thing, pClip->sector_list);
   }

   // Now delete any nodes that won't be used. These are the ones where
   // m_thing is still NULL.
   
   for(node = list; node;)
   {
      if(node->m_thing == NULL)
      {
         if(node == list)
            list = node->m_tnext;
         node = P_DelSecnode(node);
      }
      else
         node = node->m_tnext;
   }

  /* cph -
   * This is the strife we get into for using global variables. 
   *  clip.thing is being used by several different functions calling
   *  P_BlockThingIterator, including functions that can be called 
   *  *from* P_BlockThingIterator. Using a global clip.thing is not 
   *  reentrant. OTOH for Boom/MBF demos we have to preserve the buggy 
   *  behaviour. Fun. We restore its previous value unless we're in a 
   *  Boom/MBF demo. -- haleyjd: add SMMU too :)
   */

   if(demo_version < 200 || demo_version >= 329)
      P_PopClipStack();

   return list;
}

//----------------------------------------------------------------------------
//
// $Log: p_map.c,v $
// Revision 1.35  1998/05/12  12:47:16  phares
// Removed OVER UNDER code
//
// Revision 1.34  1998/05/07  00:52:38  killough
// beautification
//
// Revision 1.33  1998/05/05  15:35:10  phares
// Documentation and Reformatting changes
//
// Revision 1.32  1998/05/04  12:29:27  phares
// Eliminate player bobbing when stuck against wall
//
// Revision 1.31  1998/05/03  23:22:19  killough
// Fix #includes and remove unnecessary decls at the top, make some vars static
//
// Revision 1.30  1998/04/20  11:12:59  killough
// Make topslope, bottomslope local
//
// Revision 1.29  1998/04/12  01:56:51  killough
// Prevent no-clipping objects from blocking things
//
// Revision 1.28  1998/04/07  11:39:21  jim
// Skip MF_NOBLOCK things in P_CheckSector to get puffs back
//
// Revision 1.27  1998/04/07  06:52:36  killough
// Simplify sector_thinglist traversal to use simpler markers
//
// Revision 1.26  1998/04/06  11:05:11  jim
// Remove LEESFIXES, AMAP bdg->247
//
// Revision 1.25  1998/04/06  04:46:13  killough
// Fix CheckSector problems
//
// Revision 1.24  1998/04/05  10:08:51  jim
// changed crusher check back to old code
//
// Revision 1.23  1998/04/03  14:44:14  jim
// Fixed P_CheckSector problem
//
// Revision 1.21  1998/04/01  14:46:48  jim
// Prevent P_CheckSector from passing NULL things
//
// Revision 1.20  1998/03/29  20:14:35  jim
// Fixed use of deleted link in P_CheckSector
//
// Revision 1.19  1998/03/28  18:00:14  killough
// Fix telefrag/spawnfrag bug, and use sidedefs rather than 2s flag
//
// Revision 1.18  1998/03/23  15:24:25  phares
// Changed pushers to linedef control
//
// Revision 1.17  1998/03/23  06:43:14  jim
// linedefs reference initial version
//
// Revision 1.16  1998/03/20  02:10:43  jim
// Improved crusher code with new mobj data structures
//
// Revision 1.15  1998/03/20  00:29:57  phares
// Changed friction to linedef control
//
// Revision 1.14  1998/03/16  12:25:17  killough
// Allow conveyors to push things off ledges
//
// Revision 1.13  1998/03/12  14:28:42  phares
// friction and IDCLIP changes
//
// Revision 1.12  1998/03/11  17:48:24  phares
// New cheats, clean help code, friction fix
//
// Revision 1.11  1998/03/09  22:27:23  phares
// Fixed friction problem when teleporting
//
// Revision 1.10  1998/03/09  18:27:00  phares
// Fixed bug in neighboring variable friction sectors
//
// Revision 1.9  1998/03/02  12:05:56  killough
// Add demo_compatibility switch around moveangle+=10
//
// Revision 1.8  1998/02/24  08:46:17  phares
// Pushers, recoil, new friction, and over/under work
//
// Revision 1.7  1998/02/17  06:01:51  killough
// Use new RNG calling sequence
//
// Revision 1.6  1998/02/05  12:15:03  phares
// cleaned up comments
//
// Revision 1.5  1998/01/28  23:42:02  phares
// Bug fix to PE->LS code; better line checking
//
// Revision 1.4  1998/01/28  17:36:06  phares
// Expanded comments on Pit_CrossLine
//
// Revision 1.3  1998/01/28  12:22:21  phares
// AV bug fix and Lost Soul trajectory bug fix
//
// Revision 1.2  1998/01/26  19:24:09  phares
// First rev with no ^Ms
//
// Revision 1.1.1.1  1998/01/19  14:02:59  rand
// Lee's Jan 19 sources
//
//
//----------------------------------------------------------------------------
<|MERGE_RESOLUTION|>--- conflicted
+++ resolved
@@ -1395,19 +1395,11 @@
 // ioanch 20160227: true if line is crossed only in its segment range, not
 // outside
 //
-<<<<<<< HEAD
-static bool P_lineIsCrossedMiddle(const Mobj *thing, const line_t *line)
-{
-   // use scalar product
-   float mx = M_FixedToFloat(thing->x);
-   float my = M_FixedToFloat(thing->y);
-=======
 static bool P_lineIsCrossedMiddle(fixed_t tx, fixed_t ty, const line_t *line)
 {
    // use scalar product
    float mx = M_FixedToFloat(tx);
    float my = M_FixedToFloat(ty);
->>>>>>> e8c9dc8a
    return (mx - line->v1->fx) * (line->v2->fx - mx) +
           (my - line->v1->fy) * (line->v2->fy - my) >= 0;
 }
@@ -1641,11 +1633,7 @@
          // ioanch: do NOT trigger 
          if(line->pflags & PS_PASSABLE && 
             line->frontsector->groupid == thing->groupid &&
-<<<<<<< HEAD
-            P_lineIsCrossedMiddle(thing, line))
-=======
             P_lineIsCrossedMiddle(tx, ty, line))
->>>>>>> e8c9dc8a
          {
             // SoM: if the mobj is touching a portal line, and the line is behind
             // the mobj no matter what the previous lineside was, we missed the 
