--- conflicted
+++ resolved
@@ -2324,7 +2324,10 @@
     // The moveangle+=10 breaks v1.9 demo compatibility in
     // some demos, so it needs demo_compatibility switch.
 
-    if(!demo_compatibility)
+    // This also no longer works in modern demos due to there no longer being rounding errors,
+    // so must be disabled for Eternity versions 4.05.00 and later.
+   
+    if(!demo_compatibility && demo_version < 405)
         moveangle += 10;
     // ^ prevents sudden path reversal due to rounding error // phares
 
@@ -2337,81 +2340,6 @@
         // 09/08/13: ... only LIVING players
         if(slidemo->player && slidemo->health > 0)
             S_StartSound(slidemo, GameModeInfo->playerSounds[sk_oof]); // oooff!
-<<<<<<< HEAD
-         tmxmove /= 2; // absorb half the momentum
-         tmymove = -tmymove/2;
-      }
-      else
-         tmymove = 0; // no more movement in the Y direction
-      return;
-   }
-
-   if(ld->slopetype == ST_VERTICAL)
-   {
-      if(icyfloor && D_abs(tmxmove) > D_abs(tmymove))
-      {
-         // haleyjd: only the player should oof
-         // 09/08/13: ... and again, only when alive.
-         if(slidemo->player && slidemo->health > 0)
-            S_StartSound(slidemo, GameModeInfo->playerSounds[sk_oof]); // oooff!
-         tmxmove = -tmxmove/2; // absorb half the momentum
-         tmymove /= 2;
-      }
-      else // phares
-         tmxmove = 0; // no more movement in the X direction
-      return;
-   }
-
-   // The wall is angled. Bounce if the angle of approach is  // phares
-   // less than 45 degrees.
-
-   side = P_PointOnLineSide (slidemo->x, slidemo->y, ld);
-   
-   lineangle = P_PointToAngle (0,0, ld->dx, ld->dy);
-   if(side == 1)
-      lineangle += ANG180;
-   moveangle = P_PointToAngle (0,0, tmxmove, tmymove);
-
-   // killough 3/2/98:
-   // The moveangle+=10 breaks v1.9 demo compatibility in
-   // some demos, so it needs demo_compatibility switch.
-
-   // This also no longer works in modern demos due to there no longer being rounding errors,
-   // so must be disabled for Eternity versions 4.05.00 and later.
-   
-   if(!demo_compatibility && demo_version < 405)
-      moveangle += 10;
-   // ^ prevents sudden path reversal due to rounding error // phares
-
-   deltaangle = moveangle-lineangle;
-   movelen = P_AproxDistance (tmxmove, tmymove);
-
-   if(icyfloor && deltaangle > ANG45 && deltaangle < ANG90+ANG45)
-   {
-      // haleyjd: only the player should oof
-      // 09/08/13: ... only LIVING players
-      if(slidemo->player && slidemo->health > 0)
-         S_StartSound(slidemo, GameModeInfo->playerSounds[sk_oof]); // oooff!
-      moveangle = lineangle - deltaangle;
-      movelen /= 2; // absorb
-      moveangle >>= ANGLETOFINESHIFT;
-      tmxmove = FixedMul (movelen, finecosine[moveangle]);
-      tmymove = FixedMul (movelen, finesine[moveangle]);
-   }
-   else
-   {
-      if(deltaangle > ANG180)
-         deltaangle += ANG180;
-      
-      //  I_Error ("SlideLine: ang>ANG180");
-      
-      lineangle >>= ANGLETOFINESHIFT;
-      deltaangle >>= ANGLETOFINESHIFT;
-      fixed_t newlen = FixedMul (movelen, finecosine[deltaangle]);
-      tmxmove = FixedMul (newlen, finecosine[lineangle]);
-      tmymove = FixedMul (newlen, finesine[lineangle]);
-   }
-=======
         moveangle   = lineangle - deltaangle;
         movelen    /= 2; // absorb
         moveangle >>= ANGLETOFINESHIFT;
@@ -2431,7 +2359,6 @@
         tmxmove          = FixedMul(newlen, finecosine[lineangle]);
         tmymove          = FixedMul(newlen, finesine[lineangle]);
     }
->>>>>>> a7cf5139
 }
 
 //
