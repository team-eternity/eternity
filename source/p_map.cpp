--- conflicted
+++ resolved
@@ -735,7 +735,6 @@
 
    // set openrange, opentop, openbottom
    // these define a 'window' from one sector to another across this line
-<<<<<<< HEAD
 
    // At this point we have backsector
    bool repeat = false;
@@ -747,78 +746,44 @@
       // Find the two intersections with the bounding box
       v2fixed_t i1, i2;
       P_ExactBoxLinePoints(clip.bbox, *ld, i1, i2);
-      P_LineOpening(ld, clip.thing, &i1);
+      clip.open = P_LineOpening(ld, clip.thing, &i1);
       repeat = true;
       repeatv = i2;
-=======
-   
-   clip.open = P_LineOpening(ld, clip.thing);
-
-   // adjust floor & ceiling heights
-   
-   if(clip.open.height.ceiling < clip.zref.ceiling)
-   {
-      clip.zref.ceiling = clip.open.height.ceiling;
-      clip.ceilingline = ld;
-      clip.blockline = ld;
->>>>>>> e2c84ecc
    }
    else
-      P_LineOpening(ld, clip.thing);
-
-<<<<<<< HEAD
+      clip.open = P_LineOpening(ld, clip.thing);
+
    // adjust floor & ceiling heights
    for(;;)
    {
-      if(clip.opentop < clip.zref.ceiling)
-      {
-         clip.zref.ceiling = clip.opentop;
+      if(clip.open.height.ceiling < clip.zref.ceiling)
+      {
+         clip.zref.ceiling = clip.open.height.ceiling;
          clip.ceilingline = ld;
          clip.blockline = ld;
       }
-=======
-   if(clip.open.height.floor > clip.zref.floor)
-   {
-      clip.zref.floor = clip.open.height.floor;
-      clip.zref.floorgroupid = clip.open.bottomgroupid;
->>>>>>> e2c84ecc
-
-      if(clip.openbottom > clip.zref.floor)
-      {
-         clip.zref.floor = clip.openbottom;
-         clip.zref.floorgroupid = clip.bottomgroupid;
-
-<<<<<<< HEAD
+
+      if(clip.open.height.floor > clip.zref.floor)
+      {
+         clip.zref.floor = clip.open.height.floor;
+         clip.zref.floorgroupid = clip.open.bottomgroupid;
+
          clip.floorline = ld;          // killough 8/1/98: remember floor linedef
          clip.blockline = ld;
       }
 
-      if(clip.lowfloor < clip.zref.dropoff)
-         clip.zref.dropoff = clip.lowfloor;
+      if(clip.open.lowfloor < clip.zref.dropoff)
+         clip.zref.dropoff = clip.open.lowfloor;
 
       // haleyjd 11/10/04: 3DMidTex fix: never consider dropoffs when
       // touching 3DMidTex lines.
-      if(demo_version >= 331 && clip.touch3dside)
+      if(demo_version >= 331 && clip.open.touch3dside)
          clip.zref.dropoff = clip.zref.floor;
-=======
-   if(clip.open.lowfloor < clip.zref.dropoff)
-      clip.zref.dropoff = clip.open.lowfloor;
-
-   // haleyjd 11/10/04: 3DMidTex fix: never consider dropoffs when
-   // touching 3DMidTex lines.
-   if(demo_version >= 331 && clip.open.touch3dside)
-      clip.zref.dropoff = clip.zref.floor;
-
-   if(clip.open.sec.floor > clip.zref.secfloor)
-      clip.zref.secfloor = clip.open.sec.floor;
-   if(clip.open.sec.ceiling < clip.zref.secceil)
-      clip.zref.secceil = clip.open.sec.ceiling;
->>>>>>> e2c84ecc
-
-      if(clip.opensecfloor > clip.zref.secfloor)
-         clip.zref.secfloor = clip.opensecfloor;
-      if(clip.opensecceil < clip.zref.secceil)
-         clip.zref.secceil = clip.opensecceil;
+
+      if(clip.open.sec.floor > clip.zref.secfloor)
+         clip.zref.secfloor = clip.open.sec.floor;
+      if(clip.open.sec.ceiling < clip.zref.secceil)
+         clip.zref.secceil = clip.open.sec.ceiling;
 
       // SoM 11/6/02: AGHAH
       if(clip.zref.floor > clip.zref.passfloor)
@@ -830,12 +795,50 @@
       if(!repeat)
          break;
       repeat = false;
-      P_LineOpening(ld, clip.thing, &repeatv);
+      clip.open = P_LineOpening(ld, clip.thing, &repeatv);
    }
    P_CollectSpechits(ld, pushhit);
 
    return true;
 }
+
+//static void P_updateFromOpening(const lineopening_t &open, doom_mapinter_t &inter, line_t *ld)
+//{
+//   if(open.height.ceiling < inter.zref.ceiling)
+//   {
+//      inter.zref.ceiling = open.height.ceiling;
+//      inter.ceilingline = ld;
+//      inter.blockline = ld;
+//   }
+//
+//   if(open.height.floor > inter.zref.floor)
+//   {
+//      inter.zref.floor = open.height.floor;
+//      inter.zref.floorgroupid = open.bottomgroupid;
+//
+//      inter.floorline = ld;          // killough 8/1/98: remember floor linedef
+//      inter.blockline = ld;
+//   }
+//
+//   if(open.lowfloor < inter.zref.dropoff)
+//      inter.zref.dropoff = open.lowfloor;
+//
+//   // haleyjd 11/10/04: 3DMidTex fix: never consider dropoffs when
+//   // touching 3DMidTex lines.
+//   if(demo_version >= 331 && open.touch3dside)
+//      clip.zref.dropoff = inter.zref.floor;
+//
+//   if(clip.open.sec.floor > clip.zref.secfloor)
+//      clip.zref.secfloor = clip.open.sec.floor;
+//   if(clip.open.sec.ceiling < clip.zref.secceil)
+//      clip.zref.secceil = clip.open.sec.ceiling;
+//
+//   // SoM 11/6/02: AGHAH
+//   if(clip.zref.floor > clip.zref.passfloor)
+//      clip.zref.passfloor = clip.zref.floor;
+//   if(clip.zref.ceiling < clip.zref.passceil)
+//      clip.zref.passceil = clip.zref.ceiling;
+//}
 
 //
 // P_Touched
