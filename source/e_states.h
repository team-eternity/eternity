// Emacs style mode select -*- C++ -*-
//----------------------------------------------------------------------------
//
// Copyright (C) 2013 James Haley et al.
//
// This program is free software: you can redistribute it and/or modify
// it under the terms of the GNU General Public License as published by
// the Free Software Foundation, either version 3 of the License, or
// (at your option) any later version.
//
// This program is distributed in the hope that it will be useful,
// but WITHOUT ANY WARRANTY; without even the implied warranty of
// MERCHANTABILITY or FITNESS FOR A PARTICULAR PURPOSE.  See the
// GNU General Public License for more details.
//
// You should have received a copy of the GNU General Public License
// along with this program.  If not, see http://www.gnu.org/licenses/
//
// Additional terms and conditions compatible with the GPLv3 apply. See the
// file COPYING-EE for details.
//
//----------------------------------------------------------------------------
//
// EDF States Module
//
// By James Haley
//
//----------------------------------------------------------------------------

#ifndef E_STATES_H__
#define E_STATES_H__

<<<<<<< HEAD
// IOANCH 20130808: forward declare
=======
struct mobjinfo_t;
>>>>>>> 0ab320ff
struct state_t;

int E_StateNumForDEHNum(int dehnum);        // dehnum lookup
int E_GetStateNumForDEHNum(int dehnum);     //    fatal error version
int E_SafeState(int dehnum);                //    fallback version
int E_SafeStateName(const char *name);      //    fallback by name
int E_StateNumForName(const char *name);    // mnemonic lookup
int E_GetStateNumForName(const char *name); //    fatal error version

int E_SafeStateNameOrLabel(mobjinfo_t *mi, const char *name);

extern int NullStateNum;

// EDF-Only Definitions/Declarations
#ifdef NEED_EDF_DEFINITIONS

#define EDF_SEC_FRAME    "frame"
#define EDF_SEC_FRMDELTA "framedelta"

extern cfg_opt_t edf_frame_opts[];
extern cfg_opt_t edf_fdelta_opts[];

void E_CollectStates(cfg_t *scfg);
void E_ProcessStates(cfg_t *cfg);
void E_ProcessStateDeltas(cfg_t *cfg);
bool E_AutoAllocStateDEHNum(int statenum);

#endif

// For DECORATE states:
void E_ReallocStates(int numnewstates);
void E_CreateArgList(state_t *state);

#endif

// EOF
<|MERGE_RESOLUTION|>--- conflicted
+++ resolved
@@ -30,11 +30,8 @@
 #ifndef E_STATES_H__
 #define E_STATES_H__
 
-<<<<<<< HEAD
 // IOANCH 20130808: forward declare
-=======
 struct mobjinfo_t;
->>>>>>> 0ab320ff
 struct state_t;
 
 int E_StateNumForDEHNum(int dehnum);        // dehnum lookup
