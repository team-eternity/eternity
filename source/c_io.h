// Emacs style mode select -*- C++ -*-
//-----------------------------------------------------------------------------
//
// Copyright(C) 2000 James Haley
//
// This program is free software; you can redistribute it and/or modify
// it under the terms of the GNU General Public License as published by
// the Free Software Foundation; either version 2 of the License, or
// (at your option) any later version.
// 
// This program is distributed in the hope that it will be useful,
// but WITHOUT ANY WARRANTY; without even the implied warranty of
// MERCHANTABILITY or FITNESS FOR A PARTICULAR PURPOSE.  See the
// GNU General Public License for more details.
// 
// You should have received a copy of the GNU General Public License
// along with this program; if not, write to the Free Software
// Foundation, Inc., 59 Temple Place, Suite 330, Boston, MA  02111-1307  USA
//
//--------------------------------------------------------------------------

#ifndef C_IO_H__
#define C_IO_H__

#define INPUTLENGTH 512
#define LINELENGTH  128

<<<<<<< HEAD
void    C_ReloadFont(void); // [CG] Added.
void    C_InitBackdrop(void); // [CG] Added.
void    C_Init(void);
void    C_Ticker(void);
void    C_Drawer(void);
boolean C_Responder(event_t* ev);
void    C_Update(void);
=======
struct event_t;
class qstring;

void C_Init(void);
void C_Ticker(void);
void C_Drawer(void);
bool C_Responder(event_t* ev);
void C_Update(void);
>>>>>>> d9611a97

void C_Printf(const char *s, ...);
void C_Puts(const char *s);
void C_Separator(void);

void C_SetConsole(void);
void C_Popup(void);
void C_InstaPopup(void);

// haleyjd
void C_OpenConsoleLog(qstring *filename);
void C_CloseConsoleLog(void);
void C_DumpMessages(qstring *filename);

// sf 9/99: made a #define
#define consoleactive (Console.current_height || gamestate == GS_CONSOLE)
#define c_moving      (Console.current_height != Console.current_target)

extern int c_height;     // the height of the console
extern int c_speed;       // pixels/tic it moves

extern const char *c_fontname;

#endif

// EOF
<|MERGE_RESOLUTION|>--- conflicted
+++ resolved
@@ -1,4 +1,4 @@
-// Emacs style mode select -*- C++ -*-
+// Emacs style mode select -*- C++ -*- vi:sw=3 ts=3:
 //-----------------------------------------------------------------------------
 //
 // Copyright(C) 2000 James Haley
@@ -25,24 +25,16 @@
 #define INPUTLENGTH 512
 #define LINELENGTH  128
 
-<<<<<<< HEAD
-void    C_ReloadFont(void); // [CG] Added.
-void    C_InitBackdrop(void); // [CG] Added.
-void    C_Init(void);
-void    C_Ticker(void);
-void    C_Drawer(void);
-boolean C_Responder(event_t* ev);
-void    C_Update(void);
-=======
 struct event_t;
 class qstring;
 
+void    C_ReloadFont(void); // [CG] 9/13/11
+void    C_InitBackdrop(void); // [CG] 9/13/11
 void C_Init(void);
 void C_Ticker(void);
 void C_Drawer(void);
 bool C_Responder(event_t* ev);
 void C_Update(void);
->>>>>>> d9611a97
 
 void C_Printf(const char *s, ...);
 void C_Puts(const char *s);
