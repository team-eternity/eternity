--- conflicted
+++ resolved
@@ -45,14 +45,9 @@
 //
 int EV_Teleport(line_t *line, int side, Mobj *thing)
 {
-<<<<<<< HEAD
-   CThinker *thinker;
-   mobj_t    *m, *source_fog, *destination_fog;
-=======
+   int i;
    Thinker *thinker;
-   Mobj    *m;
->>>>>>> 87e4a192
-   int       i;
+   Mobj *m, *source_fog, *destination_fog;
 
    // don't teleport missiles
    // Don't teleport if hit back of line,
