// Emacs style mode select   -*- C++ -*-
//-----------------------------------------------------------------------------
//
// Copyright (C) 2013 James Haley et al.
//
// This program is free software: you can redistribute it and/or modify
// it under the terms of the GNU General Public License as published by
// the Free Software Foundation, either version 3 of the License, or
// (at your option) any later version.
//
// This program is distributed in the hope that it will be useful,
// but WITHOUT ANY WARRANTY; without even the implied warranty of
// MERCHANTABILITY or FITNESS FOR A PARTICULAR PURPOSE.  See the
// GNU General Public License for more details.
//
// You should have received a copy of the GNU General Public License
// along with this program.  If not, see http://www.gnu.org/licenses/
//
//--------------------------------------------------------------------------
//
// DESCRIPTION:
//      Teleportation.
//
//-----------------------------------------------------------------------------

#include "z_zone.h"

#include "a_small.h"
#include "d_gi.h"
#include "doomstat.h"
#include "e_things.h"
#include "m_collection.h"
#include "m_random.h"
#include "p_chase.h"
#include "p_maputl.h"
#include "p_map.h"
#include "p_portal.h"
#include "p_spec.h"
#include "p_tick.h"
#include "p_user.h"
#include "r_defs.h"
#include "r_main.h"
#include "r_state.h"
#include "s_sound.h"
#include "sounds.h"

// ioanch 20160423: helper
static void P_dropToFloor(Mobj *thing, player_t *player)
{
   // haleyjd 12/15/02: cph found out this was removed
   // in Final DOOM, so don't do it for Final DOOM demos.
   if(!(demo_compatibility &&
      (GameModeInfo->missionInfo->flags & MI_NOTELEPORTZ)))
   {
      // SoM: so yeah... Need this for linked portals.
      if(demo_version >= 333)
         thing->z = thing->secfloorz;
      else
         thing->z = thing->floorz;
   }

   if(player)
   {
      player->viewz = thing->z + player->viewheight;
      player->prevviewz = player->viewz;
   }
}

//
// ioanch 20160330
// General teleportation routine. Needed because it's reused by Hexen's teleport
//
static int P_Teleport(Mobj *thing, const Mobj *landing)
{
   fixed_t oldx = thing->x, oldy = thing->y, oldz = thing->z;
   player_t *player = thing->player;
            
   // killough 5/12/98: exclude voodoo dolls:
   if(player && player->mo != thing)
      player = NULL;

   if(!P_TeleportMove(thing, landing->x, landing->y, false)) // killough 8/9/98
      return 0;

   P_dropToFloor(thing, player);

   thing->angle = landing->angle;

   // sf: reset the chasecam at its new position.
   //     this needs to be done before startsound so we hear
   //     the teleport sound when using the chasecam
   if(thing->player == players + displayplayer)
      P_ResetChasecam();

   // spawn teleport fog and emit sound at source
   S_StartSound(P_SpawnMobj(oldx, oldy, 
                              oldz + GameModeInfo->teleFogHeight, 
                              E_SafeThingName(GameModeInfo->teleFogType)), 
                  GameModeInfo->teleSound);

   // spawn teleport fog and emit sound at destination
   // ioanch 20160229: portal aware
   v2fixed_t pos = P_LinePortalCrossing(landing->x, landing->y,
      20 * finecosine[landing->angle >> ANGLETOFINESHIFT],
      20 * finesine[landing->angle >> ANGLETOFINESHIFT]);
   S_StartSound(P_SpawnMobj(pos.x, pos.y,
                              thing->z + GameModeInfo->teleFogHeight, 
                              E_SafeThingName(GameModeInfo->teleFogType)),
                  GameModeInfo->teleSound);
            
   thing->backupPosition();
   P_AdjustFloorClip(thing);

   // don't move for a bit // killough 10/98
   if(thing->player)
      thing->reactiontime = 18;

   // kill all momentum
   thing->momx = thing->momy = thing->momz = 0;
            
   // killough 10/98: kill all bobbing momentum too
   if(player)
      player->momx = player->momy = 0;
 
   return 1;
}

//
// ioanch 20160423: silent teleportation routine
// Use Hexen restriction parameter in case it's required
//
static int P_SilentTeleport(Mobj *thing, const line_t *line,
                            const Mobj *m, struct teleparms_t parms)
{
   // Height of thing above ground, in case of mid-air teleports:
   fixed_t z = thing->z - thing->floorz;

   // Get the angle between the exit thing and source linedef.
   // Rotate 90 degrees, so that walking perpendicularly across
   // teleporter linedef causes thing to exit in the direction
   // indicated by the exit thing.

   // ioanch: in case of Hexen, don't change angle
   angle_t angle;
   switch(parms.teleangle)
   {
      default:
      case teleangle_keep:
         angle = 0;
         break;
      case teleangle_absolute:
         angle = m->angle - thing->angle;
         break;
      case teleangle_relative_boom:
         // Fall back to absolute if line is missing
         angle = line ? P_PointToAngle(0, 0, line->dx, line->dy) - m->angle
         + ANG90 : m->angle - thing->angle;
         break;
      case teleangle_relative_correct:
         angle = line ? m->angle - (P_PointToAngle(0, 0, line->dx, line->dy)
         + ANG90) : m->angle - thing->angle;
         break;
   }

   // Sine, cosine of angle adjustment
   fixed_t s = finesine[angle>>ANGLETOFINESHIFT];
   fixed_t c = finecosine[angle>>ANGLETOFINESHIFT];

   // Momentum of thing crossing teleporter linedef
   fixed_t momx = thing->momx;
   fixed_t momy = thing->momy;

   // Whether this is a player, and if so, a pointer to its player_t
   player_t *player = thing->player;

   // Attempt to teleport, aborting if blocked
   if(!P_TeleportMove(thing, m->x, m->y, false)) // killough 8/9/98
      return 0;

   // Rotate thing according to difference in angles
   thing->angle += angle;

   if(!parms.keepheight)
      P_dropToFloor(thing, player);
   else
   {
      // Adjust z position to be same height above ground as before
      thing->z = z + thing->floorz;
   }

   // Hexen (teleangle_keep) behavior doesn't even touch the velocity
   if(parms.teleangle != teleangle_keep)
   {
      // Rotate thing's momentum to come out of exit just like it entered
      thing->momx = FixedMul(momx, c) - FixedMul(momy, s);
      thing->momy = FixedMul(momy, c) + FixedMul(momx, s);
   }

   // Adjust player's view, in case there has been a height change
   // Voodoo dolls are excluded by making sure player->mo == thing.
   if(player && player->mo == thing)
   {
      // Save the current deltaviewheight, used in stepping
      fixed_t deltaviewheight = player->deltaviewheight;

      // Clear deltaviewheight, since we don't want any changes
      player->deltaviewheight = 0;

      // Set player's view according to the newly set parameters
      P_CalcHeight(player);

      player->prevviewz = player->viewz;

      // Reset the delta to have the same dynamics as before
      player->deltaviewheight = deltaviewheight;

      if(player == players+displayplayer)
         P_ResetChasecam();
   }

   thing->backupPosition();
   P_AdjustFloorClip(thing);

   return 1;
}

//
// TELEPORTATION
//
// killough 5/3/98: reformatted, cleaned up
// ioanch 20160330: modified not to use line parameter
//
int EV_Teleport(int tag, int side, Mobj *thing)
{
   Thinker *thinker;
   Mobj    *m;
   int       i;

   // don't teleport missiles
   // Don't teleport if hit back of line,
   //  so you can get out of teleporter.
   if(side || thing->flags & MF_MISSILE)
      return 0;

   // killough 1/31/98: improve performance by using
   // P_FindSectorFromLineArg0 instead of simple linear search.

<<<<<<< HEAD
   for(i = -1; (i = P_FindSectorFromLineArg0(line, i)) >= 0;)
=======
   for(i = -1; (i = P_FindSectorFromTag(tag, i)) >= 0;)
>>>>>>> bf43c79c
   {
      for(thinker = thinkercap.next; thinker != &thinkercap; thinker = thinker->next)
      {
         if(!(m = thinker_cast<Mobj *>(thinker)))
            continue;

         if(m->type == E_ThingNumForDEHNum(MT_TELEPORTMAN) &&
            m->subsector->sector-sectors == i)
         {
            return P_Teleport(thing, m);
         }
      }
   }
   return 0;
}

//
// ioanch 20160423: for parameterized teleport that has both tid and tag
//
static const Mobj *P_pickRandomLanding(int tid, int tag)
{
   Mobj *mobj = nullptr;
   PODCollection<Mobj *> destColl;
   while((mobj = P_FindMobjFromTID(tid, mobj, nullptr)))
   {
      if(!tag || mobj->subsector->sector->tag == tag)
         destColl.add(mobj);
   }
   if(destColl.isEmpty())
      return nullptr;

   mobj = destColl.getRandom(pr_hexenteleport);

   return mobj;
}

//
// ioanch 20160329: param teleport (Teleport special)
//
int EV_ParamTeleport(int tid, int tag, int side, Mobj *thing)
{
   // don't teleport missiles
   // Don't teleport if hit back of line,
   //  so you can get out of teleporter.
   if(side || thing->flags & MF_MISSILE)
      return 0;

   if(tid)
   {
      const Mobj *mobj = P_pickRandomLanding(tid, tag);
      if(mobj)
         return P_Teleport(thing, mobj);
      return 0;
   }

   // no TID: act like classic Doom
   return EV_Teleport(tag, side, thing);
}

//
// Silent TELEPORTATION, by Lee Killough
// Primarily for rooms-over-rooms etc.
//

int EV_SilentTeleport(const line_t *line, int tag, int side, Mobj *thing,
                      teleparms_t parms)
{
   int       i;
   Mobj    *m;
   Thinker *th;
   
   // don't teleport missiles
   // Don't teleport if hit back of line,
   // so you can get out of teleporter.
   
   if(side || thing->flags & MF_MISSILE)
      return 0;

<<<<<<< HEAD
   for(i = -1; (i = P_FindSectorFromLineArg0(line, i)) >= 0;)
=======
   for(i = -1; (i = P_FindSectorFromTag(tag, i)) >= 0;)
>>>>>>> bf43c79c
   {
      for(th = thinkercap.next; th != &thinkercap; th = th->next)
      {
         if(!(m = thinker_cast<Mobj *>(th)))
            continue;
         
         if(m->type == E_ThingNumForDEHNum(MT_TELEPORTMAN) &&
            m->subsector->sector-sectors == i)
         {
            return P_SilentTeleport(thing, line, m, parms);
         }
      }
   }
   return 0;
}

//
// ioanch 20160423: param silent teleport (Teleport_NoFog special)
//
int EV_ParamSilentTeleport(int tid, const line_t *line, int tag, int side,
                           Mobj *thing, teleparms_t parms)
{
   if(side || thing->flags & MF_MISSILE)
      return 0;

   if(tid)
   {
      const Mobj *mobj = P_pickRandomLanding(tid, tag);
      if(mobj)
         return P_SilentTeleport(thing, line, mobj, parms);
      return 0;
   }

   return EV_SilentTeleport(line, tag, side, thing, parms);
}

//
// Silent linedef-based TELEPORTATION, by Lee Killough
// Primarily for rooms-over-rooms etc.
// This is the complete player-preserving kind of teleporter.
// It has advantages over the teleporter with thing exits.
//

// maximum fixed_t units to move object to avoid hiccups
#define FUDGEFACTOR 10
// ioanch 20160424: added lineid as a separate arg
int EV_SilentLineTeleport(const line_t *line, int lineid, int side, Mobj *thing,
                          bool reverse)
{
   int i;
   line_t *l;

   // ioanch 20160424: protect against null line or thing pointer
   if(side || !thing || thing->flags & MF_MISSILE || !line)
      return 0;

<<<<<<< HEAD
   for (i = -1; (i = P_FindLineFromLineArg0(line, i)) >= 0;)
=======
   for (i = -1; (i = P_FindLineFromTag(lineid, i)) >= 0;)
>>>>>>> bf43c79c
   {
      if ((l=lines+i) != line && l->backsector)
      {
         // Get the thing's position along the source linedef
         fixed_t pos = D_abs(line->dx) > D_abs(line->dy) ?
            FixedDiv(thing->x - line->v1->x, line->dx) :
            FixedDiv(thing->y - line->v1->y, line->dy) ;

         // Get the angle between the two linedefs, for rotating
         // orientation and momentum. Rotate 180 degrees, and flip
         // the position across the exit linedef, if reversed.
         angle_t angle = (reverse ? pos = FRACUNIT-pos, 0 : ANG180) +
            P_PointToAngle(0, 0, l->dx, l->dy) -
            P_PointToAngle(0, 0, line->dx, line->dy);

         // Interpolate position across the exit linedef
         fixed_t x = l->v2->x - FixedMul(pos, l->dx);
         fixed_t y = l->v2->y - FixedMul(pos, l->dy);

         // Sine, cosine of angle adjustment
         fixed_t s = finesine[angle>>ANGLETOFINESHIFT];
         fixed_t c = finecosine[angle>>ANGLETOFINESHIFT];

         // Maximum distance thing can be moved away from interpolated
         // exit, to ensure that it is on the correct side of exit linedef
         int fudge = FUDGEFACTOR;

         // Whether this is a player, and if so, a pointer to its player_t.
         // Voodoo dolls are excluded by making sure thing->player->mo==thing.
         player_t *player = thing->player && thing->player->mo == thing ?
            thing->player : NULL;

         // Whether walking towards first side of exit linedef steps down
         int stepdown =
            l->frontsector->floorheight < l->backsector->floorheight;

         // Height of thing above ground
         fixed_t z = thing->z - thing->floorz;

         // Side to exit the linedef on positionally.
         //
         // Notes:
         //
         // This flag concerns exit position, not momentum. Due to
         // roundoff error, the thing can land on either the left or
         // the right side of the exit linedef, and steps must be
         // taken to make sure it does not end up on the wrong side.
         //
         // Exit momentum is always towards side 1 in a reversed
         // teleporter, and always towards side 0 otherwise.
         //
         // Exiting positionally on side 1 is always safe, as far
         // as avoiding oscillations and stuck-in-wall problems,
         // but may not be optimum for non-reversed teleporters.
         //
         // Exiting on side 0 can cause oscillations if momentum
         // is towards side 1, as it is with reversed teleporters.
         //
         // Exiting on side 1 slightly improves player viewing
         // when going down a step on a non-reversed teleporter.

         int lside = reverse || (player && stepdown);
         
         // Make sure we are on correct side of exit linedef.
         while(P_PointOnLineSide(x, y, l) != lside && --fudge>=0)
         {
            if (D_abs(l->dx) > D_abs(l->dy))
               y -= (l->dx < 0) != lside ? -1 : 1;
            else
               x += (l->dy < 0) != lside ? -1 : 1;
         }

         // Attempt to teleport, aborting if blocked
         if(!P_TeleportMove(thing, x, y, false)) // killough 8/9/98
            return 0;

         // Adjust z position to be same height above ground as before.
         // Ground level at the exit is measured as the higher of the
         // two floor heights at the exit linedef.
         thing->z = z + sides[l->sidenum[stepdown]].sector->floorheight;
         
         // Rotate thing's orientation according to difference in linedef angles
         thing->angle += angle;
         
         // Momentum of thing crossing teleporter linedef
         x = thing->momx;
         y = thing->momy;
         
         // Rotate thing's momentum to come out of exit just like it entered
         thing->momx = FixedMul(x, c) - FixedMul(y, s);
         thing->momy = FixedMul(y, c) + FixedMul(x, s);

         // Adjust a player's view, in case there has been a height change
         if(player)
         {
            // Save the current deltaviewheight, used in stepping
            fixed_t deltaviewheight = player->deltaviewheight;

            // Clear deltaviewheight, since we don't want any changes now
            player->deltaviewheight = 0;

            // Set player's view according to the newly set parameters
            P_CalcHeight(player);

            player->prevviewz = player->viewz;

            // Reset the delta to have the same dynamics as before
            player->deltaviewheight = deltaviewheight;

            if(player == players + displayplayer)
                P_ResetChasecam();
         }

         thing->backupPosition();
         P_AdjustFloorClip(thing);
         
         return 1;
      }
   }
   return 0;
}

//----------------------------------------------------------------------------
//
// $Log: p_telept.c,v $
// Revision 1.13  1998/05/12  06:10:43  killough
// Fix silent teleporter bugs
//
// Revision 1.12  1998/05/10  23:41:37  killough
// Fix silent teleporters, add lots of comments
//
// Revision 1.11  1998/05/07  00:55:08  killough
// Fix exit position of reversed teleporters
//
// Revision 1.10  1998/05/03  22:36:39  killough
// beautification, #includes
//
// Revision 1.9  1998/04/17  10:27:56  killough
// Use P_FindLineFromLineTag() to improve speed, add FUDGEFACTOR macro
//
// Revision 1.8  1998/04/16  06:31:51  killough
// Fix double-teleportation problems
//
// Revision 1.7  1998/04/14  22:03:18  killough
// add parens
//
// Revision 1.6  1998/04/14  18:49:56  jim
// Added monster only and reverse teleports
//
// Revision 1.5  1998/03/20  00:30:31  phares
// Changed friction to linedef control
//
// Revision 1.4  1998/02/17  06:18:19  killough
// Add silent teleporter w/ exit thing, rename other
//
// Revision 1.3  1998/02/02  13:16:59  killough
// Add silent teleporter
//
// Revision 1.2  1998/01/26  19:24:30  phares
// First rev with no ^Ms
//
// Revision 1.1.1.1  1998/01/19  14:03:01  rand
// Lee's Jan 19 sources
//
//----------------------------------------------------------------------------
<|MERGE_RESOLUTION|>--- conflicted
+++ resolved
@@ -245,11 +245,7 @@
    // killough 1/31/98: improve performance by using
    // P_FindSectorFromLineArg0 instead of simple linear search.
 
-<<<<<<< HEAD
-   for(i = -1; (i = P_FindSectorFromLineArg0(line, i)) >= 0;)
-=======
    for(i = -1; (i = P_FindSectorFromTag(tag, i)) >= 0;)
->>>>>>> bf43c79c
    {
       for(thinker = thinkercap.next; thinker != &thinkercap; thinker = thinker->next)
       {
@@ -328,11 +324,7 @@
    if(side || thing->flags & MF_MISSILE)
       return 0;
 
-<<<<<<< HEAD
-   for(i = -1; (i = P_FindSectorFromLineArg0(line, i)) >= 0;)
-=======
    for(i = -1; (i = P_FindSectorFromTag(tag, i)) >= 0;)
->>>>>>> bf43c79c
    {
       for(th = thinkercap.next; th != &thinkercap; th = th->next)
       {
@@ -389,11 +381,7 @@
    if(side || !thing || thing->flags & MF_MISSILE || !line)
       return 0;
 
-<<<<<<< HEAD
-   for (i = -1; (i = P_FindLineFromLineArg0(line, i)) >= 0;)
-=======
    for (i = -1; (i = P_FindLineFromTag(lineid, i)) >= 0;)
->>>>>>> bf43c79c
    {
       if ((l=lines+i) != line && l->backsector)
       {
