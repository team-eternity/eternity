// Emacs style mode select   -*- C -*- vi:sw=3 ts=3:
//-----------------------------------------------------------------------------
//
// Copyright(C) 2000 James Haley
//
// This program is free software; you can redistribute it and/or modify
// it under the terms of the GNU General Public License as published by
// the Free Software Foundation; either version 2 of the License, or
// (at your option) any later version.
//
// This program is distributed in the hope that it will be useful,
// but WITHOUT ANY WARRANTY; without even the implied warranty of
// MERCHANTABILITY or FITNESS FOR A PARTICULAR PURPOSE.  See the
// GNU General Public License for more details.
//
// You should have received a copy of the GNU General Public License
// along with this program; if not, write to the Free Software
// Foundation, Inc., 59 Temple Place, Suite 330, Boston, MA  02111-1307  USA
//
//--------------------------------------------------------------------------
//
// DESCRIPTION:
//      Weapon sprite animation, weapon objects.
//      Action functions for weapons.
//
// NETCODE_FIXME -- DEMO_FIXME -- WEAPON_FIXME: Weapon changing, prefs,
// etc. need overhaul for all of these. See comments in other modules
// for why and how it needs to be changed. zdoom uses separate events
// outside of ticcmd_t to indicate weapon changes now, and so will not
// face the issue of being limited to 16 weapons.
//
//-----------------------------------------------------------------------------

#include "doomstat.h"
#include "d_event.h"
#include "g_game.h"
#include "m_random.h"
#include "p_enemy.h"
#include "p_inter.h"
#include "p_map.h"
#include "p_maputl.h"
#include "p_pspr.h"
#include "p_tick.h"
#include "r_main.h"
#include "r_segs.h"
#include "r_things.h"
#include "s_sound.h"
#include "sounds.h"
#include "e_states.h"
#include "e_things.h"
#include "e_sound.h"
#include "d_dehtbl.h"
#include "p_info.h"
#include "d_gi.h"
#include "e_lib.h"
#include "e_args.h"
#include "g_dmflag.h" // [CG] Added.

// [CG] Added.
#include "sv_main.h"

int weapon_speed = 6;
int default_weapon_speed = 6;

#define LOWERSPEED   (FRACUNIT*weapon_speed)
#define RAISESPEED   (FRACUNIT*weapon_speed)
#define WEAPONBOTTOM (FRACUNIT*128)
#define WEAPONTOP    (FRACUNIT*32)

#define BFGCELLS bfgcells        /* Ty 03/09/98 externalized in p_inter.c */

extern void P_Thrust(player_t *, angle_t, fixed_t);
int weapon_recoil;      // weapon recoil

// The following array holds the recoil values         // phares
// haleyjd 08/18/08: recoil moved into weaponinfo

// haleyjd 05/21/08:
// This global is only asserted while an action function is being dispatched
// from inside P_SetPsprite. This allows codepointer functions to behave
// differently if called by mobj_t's or by player weapons.

int action_from_pspr;

//=============================================================================
//
// Gun actions
//
// This structure is used to support copying of args between gun and player
// mobj states during execution of gun codepointer actions so that pointers
// designed to work with mobj_t's can work seamlessly with guns as well.
//

typedef struct gunaction_s
{
   state_t *s;               // state args were copied to
   arglist_t *args;          // pointer to args object
   struct gunaction_s *next; // next action
} gunaction_t;

static gunaction_t *gunactions;
static gunaction_t *freegunactions;

//
// P_GetGunAction
//
// haleyjd 07/20/09: Keep gunactions on a freelist to avoid a ton of
// allocator noise.
//
static gunaction_t *P_GetGunAction(void)
{
   gunaction_t *ret;

   if(freegunactions)
   {
      ret = freegunactions;
      freegunactions = ret->next;
   }
   else
      ret = (gunaction_t *)(calloc(1, sizeof(gunaction_t)));

   return ret;
}

//
// P_PutGunAction
//
// Put a gunaction onto the freelist.
//
static void P_PutGunAction(gunaction_t *ga)
{
   memset(ga, 0, sizeof(gunaction_t));

   ga->next = freegunactions;
   freegunactions = ga;
}

//
// P_SetupPlayerGunAction
//
// Enables copying of psp->state->args to mo->state->args during psprite
// action function callback so that parameterized pointers work seamlessly.
//
void P_SetupPlayerGunAction(player_t *player, pspdef_t *psp)
{
   // create a new gunaction
   gunaction_t *ga;
   mobj_t *mo = player->mo;

   ga = P_GetGunAction();

   ga->args        = mo->state->args;  // save the original args
   mo->state->args = psp->state->args; // copy from the psprite frame

   action_from_pspr++;

   // save pointer to state
   ga->s = mo->state;

   // put gun action on the stack
   ga->next   = gunactions;
   gunactions = ga;
}

//
// P_FinishPlayerGunAction
//
// Fixes the state args back up after a psprite action call.
//
void P_FinishPlayerGunAction(void)
{
   gunaction_t *ga;

   // take the current gunaction off the stack
   if(!gunactions)
      I_Error("P_FinishPlayerGunAction: stack underflow\n");

   ga = gunactions;
   gunactions = ga->next;

   // restore saved args object to the state
   ga->s->args = ga->args;

   action_from_pspr--;

   // free the gunaction
   P_PutGunAction(ga);
}

//=============================================================================

//
// P_SetPsprite
//
// haleyjd 03/31/06: Removed static.
//
void P_SetPsprite(player_t *player, int position, statenum_t stnum)
{
   pspdef_t *psp = &player->psprites[position];

   // haleyjd 04/05/07: codepointer rewrite -- use same prototype for
   // all codepointers by getting player and psp from mo->player. This
   // requires stashing the "position" parameter in player_t, however.

   // [CG] Don't do this for other players clientside, only for servers or
   //      local players.
   if(player - players != consoleplayer)
   {
      // [CG] Only broadcast weapon state for a player if it's not the
      //      server's spectator player.  Clients only set weapon sprites for
      //      their local player here, they receive server messages for other
      //      players.
      if(CS_SERVER)
         SV_BroadcastPlayerWeaponState(player - players, position, stnum);
      else
         return;
   }

   player->curpsprite = position;

   do
   {
      state_t *state;

      if(!stnum)
      {
         // object removed itself
         psp->state = NULL;
         break;
      }

      // WEAPON_FIXME: pre-beta bfg must become an alternate weapon under EDF

      // killough 7/19/98: Pre-Beta BFG
      if(stnum == E_StateNumForDEHNum(S_BFG1) && bfgtype == bfg_classic)
         stnum = E_SafeState(S_OLDBFG1); // Skip to alternative weapon frame

      state = states[stnum];
      psp->state = state;
      psp->tics = state->tics;        // could be 0

      if(state->misc1)
      {
         // coordinate set
         psp->sx = state->misc1 << FRACBITS;
         psp->sy = state->misc2 << FRACBITS;
      }

      // Call action routine.
      // Modified handling.
      if(state->action)
      {
         P_SetupPlayerGunAction(player, psp);

         state->action(player->mo);

         P_FinishPlayerGunAction();

         if(!psp->state)
            break;
      }
      stnum = psp->state->nextstate;
   }
   while(!psp->tics);   // an initial state of 0 could cycle through
}

//
// P_BringUpWeapon
//
// Starts bringing the pending weapon up from the bottom of the screen.
// Uses player.
//
static void P_BringUpWeapon(player_t *player)
{
   statenum_t newstate;

   if(player->pendingweapon == wp_nochange)
      player->pendingweapon = player->readyweapon;

   // WEAPON_FIXME: weaponup sound must become EDF property of weapons
   if(player->pendingweapon == wp_chainsaw)
      S_StartSound(player->mo, sfx_sawup);

   newstate = weaponinfo[player->pendingweapon].upstate;

   player->pendingweapon = wp_nochange;

   // killough 12/98: prevent pistol from starting visibly at bottom of screen:
   player->psprites[ps_weapon].sy = demo_version >= 203 ?
      WEAPONBOTTOM+FRACUNIT*2 : WEAPONBOTTOM;

   P_SetPsprite(player, ps_weapon, newstate);
}

// weaponinfo are in a stupid order, so let's do next/last in
// a more proper manner. Come EDF weapon support, this will become
// unnecessary, as we can go by "slots" instead.
//
// mapping: from ordinal to wp_*
//
static int ordinalToWp[NUMWEAPONS] =
{
   wp_fist, wp_chainsaw, wp_pistol, wp_shotgun,
   wp_supershotgun, wp_chaingun, wp_missile, wp_plasma, wp_bfg
};

// reverse mapping: from wp_* to ordinal number
static int wpToOrdinal[NUMWEAPONS] =
{
   0, 2, 3, 5, 6, 7, 8, 1, 4
};

//
// P_NextWeapon
//
// haleyjd 03/06/09: Yes this will have to be rewritten for EDF weapons,
// but I'm tired of not having it, so here is the temporary version.
//
int P_NextWeapon(player_t *player)
{
   int currentweapon = wpToOrdinal[player->readyweapon];
   int newweapon     = currentweapon;
   int weaptotry;
   int ammototry;

   do
   {
      ++newweapon;

      if(newweapon >= NUMWEAPONS)
         newweapon = 0;

      weaptotry = ordinalToWp[newweapon];
      ammototry = weaponinfo[weaptotry].ammo;
   }
   while((!player->weaponowned[weaptotry] ||
          (ammototry != am_noammo &&
           player->ammo[ammototry] <= 0)) &&
          newweapon != currentweapon);

   newweapon = ordinalToWp[newweapon];

   if(newweapon == player->readyweapon)
      newweapon = wp_nochange;

   return newweapon;
}

//
// P_PrevWeapon
//
// haleyjd 03/06/09: Like the above.
//
int P_PrevWeapon(player_t *player)
{
   int currentweapon = wpToOrdinal[player->readyweapon];
   int newweapon     = currentweapon;
   int weaptotry;
   int ammototry;

   do
   {
      --newweapon;

      if(newweapon < 0)
         newweapon = NUMWEAPONS - 1;

      weaptotry = ordinalToWp[newweapon];
      ammototry = weaponinfo[weaptotry].ammo;
   }
   while((!player->weaponowned[weaptotry] ||
          (ammototry != am_noammo &&
           player->ammo[ammototry] <= 0)) &&
         newweapon != currentweapon);

   newweapon = ordinalToWp[newweapon];

   if(newweapon == player->readyweapon)
      newweapon = wp_nochange;

   return newweapon;
}

// The first set is where the weapon preferences from             // killough,
// default.cfg are stored. These values represent the keys used   // phares
// in DOOM2 to bring up the weapon, i.e. 6 = plasma gun. These    //    |
// are NOT the wp_* constants.                                    //    V

int weapon_preferences[2][NUMWEAPONS+1] =
{
   { 6, 9, 4, 3, 2, 8, 5, 7, 1, 0 },  // !compatibility preferences
   { 6, 9, 4, 3, 2, 8, 5, 7, 1, 0 },  //  compatibility preferences
};

//
// P_SwitchWeapon
//
// Checks current ammo levels and gives you the most preferred weapon with ammo.
// It will not pick the currently raised weapon. When called from P_CheckAmmo
// this won't matter, because the raised weapon has no ammo anyway. When called
// from G_BuildTiccmd you want to toggle to a different weapon regardless.
//
weapontype_t P_SwitchWeapon(player_t *player)
{
   int *prefer = weapon_preferences[demo_compatibility != 0]; // killough 3/22/98
<<<<<<< HEAD
   int currentweapon = player->readyweapon;
   int newweapon = currentweapon;
   int i = NUMWEAPONS + 1;   // killough 5/2/98
=======
   weapontype_t currentweapon = player->readyweapon;
   weapontype_t newweapon = currentweapon;
   int i = NUMWEAPONS + 1;   // killough 5/2/98   
>>>>>>> b7a9c6ed

   // killough 2/8/98: follow preferences and fix BFG/SSG bugs

   // haleyjd WEAPON_FIXME: makes assumptions about ammo per shot
   // haleyjd WEAPON_FIXME: makes assumptions about ammotypes used by weapons!
   // haleyjd WEAPON_FIXME: shareware-only must become EDF weapon property
   // haleyjd WEAPON_FIXME: must support arbitrary weapons
   // haleyjd WEAPON_FIXME: chainsaw/fist issues

   do
   {
      switch(*prefer++)
      {
      case 1:
         if(!player->powers[pw_strength])  // allow chainsaw override
            break;
      case 0:
         newweapon = wp_fist;
         break;
      case 2:
         if(player->ammo[am_clip])
            newweapon = wp_pistol;
         break;
      case 3:
         if(player->weaponowned[wp_shotgun] && player->ammo[am_shell])
            newweapon = wp_shotgun;
         break;
      case 4:
         if(player->weaponowned[wp_chaingun] && player->ammo[am_clip])
            newweapon = wp_chaingun;
         break;
      case 5:
         if(player->weaponowned[wp_missile] && player->ammo[am_misl])
            newweapon = wp_missile;
         break;
      case 6:
         if(player->weaponowned[wp_plasma] && player->ammo[am_cell] &&
            GameModeInfo->id != shareware)
            newweapon = wp_plasma;
         break;
      case 7:
         if(player->weaponowned[wp_bfg] && GameModeInfo->id != shareware &&
            player->ammo[am_cell] >= (demo_compatibility ? 41 : 40))
            newweapon = wp_bfg;
         break;
      case 8:
         if(player->weaponowned[wp_chainsaw])
            newweapon = wp_chainsaw;
         break;
      case 9:
         if(player->weaponowned[wp_supershotgun] &&
            enable_ssg &&
            player->ammo[am_shell] >= (demo_compatibility ? 3 : 2))
            newweapon = wp_supershotgun;
         break;
      }
   }
   while(newweapon == currentweapon && --i);        // killough 5/2/98

   return newweapon;
}

//
// P_WeaponPreferred
//
// killough 5/2/98: whether consoleplayer prefers weapon w1 over weapon w2.
//
int P_WeaponPreferred(int w1, int w2)
{
  return
    (weapon_preferences[0][0] != ++w2 && (weapon_preferences[0][0] == ++w1 ||
    (weapon_preferences[0][1] !=   w2 && (weapon_preferences[0][1] ==   w1 ||
    (weapon_preferences[0][2] !=   w2 && (weapon_preferences[0][2] ==   w1 ||
    (weapon_preferences[0][3] !=   w2 && (weapon_preferences[0][3] ==   w1 ||
    (weapon_preferences[0][4] !=   w2 && (weapon_preferences[0][4] ==   w1 ||
    (weapon_preferences[0][5] !=   w2 && (weapon_preferences[0][5] ==   w1 ||
    (weapon_preferences[0][6] !=   w2 && (weapon_preferences[0][6] ==   w1 ||
    (weapon_preferences[0][7] !=   w2 && (weapon_preferences[0][7] ==   w1
   ))))))))))))))));
}

//
// P_CheckAmmo
//
// Returns true if there is enough ammo to shoot.
// If not, selects the next weapon to use.
// (only in demo_compatibility mode -- killough 3/22/98)
//
boolean P_CheckAmmo(player_t *player)
{
   ammotype_t ammo = weaponinfo[player->readyweapon].ammo;

   // haleyjd 08/10/02: get count from weaponinfo_t
   // (BFGCELLS value is now written into struct by DeHackEd code)
   int count = weaponinfo[player->readyweapon].ammopershot;

   // Some do not need ammunition anyway.
   // Return if current ammunition sufficient.

   if(ammo == am_noammo || player->ammo[ammo] >= count)
      return true;

   // Out of ammo, pick a weapon to change to.
   //
   // killough 3/22/98: for old demos we do the switch here and now;
   // for Boom games we cannot do this, and have different player
   // preferences across demos or networks, so we have to use the
   // G_BuildTiccmd() interface instead of making the switch here.

   if(demo_compatibility)
   {
      player->pendingweapon = P_SwitchWeapon(player);      // phares
      // Now set appropriate weapon overlay.
      P_SetPsprite(player,ps_weapon,weaponinfo[player->readyweapon].downstate);
   }

#if 0 /* PROBABLY UNSAFE */
   else
      if (demo_version >= 203)  // killough 9/5/98: force switch if out of ammo
         P_SetPsprite(player,ps_weapon,weaponinfo[player->readyweapon].downstate);
#endif

   return false;
}

//
// P_SubtractAmmo
//
// haleyjd 03/08/07:
// Subtracts ammo from weapons in a uniform fashion. Unfortunately, this
// operation is complicated by compatibility issues and extra features.
//
void P_SubtractAmmo(player_t *player, int compat_amt)
{
   weapontype_t weapontype = player->readyweapon;
   weaponinfo_t *weapon    = &weaponinfo[weapontype];
   ammotype_t   ammotype   = weapon->ammo;

   // WEAPON_FIXME/TODO: comp flag for corruption of player->maxammo by DeHackEd
   // [CG] Added this as a DMFLAG.
   if(player->cheats & CF_INFAMMO ||
      (dmflags2 & dmf_infinite_ammo) ||
      (demo_version >= 329 && ammotype >= NUMAMMO))
      return;

   player->ammo[ammotype] -=
      (weapon->enableaps || compat_amt < 0) ? weapon->ammopershot : compat_amt;

   if(CS_SERVER)
      SV_BroadcastPlayerArrayInfo(player - players, ci_ammo_amount, ammotype);
}

int lastshottic; // killough 3/22/98

//
// P_FireWeapon.
//
static void P_FireWeapon(player_t *player)
{
   statenum_t newstate;
   weaponinfo_t *weapon;

   if(!P_CheckAmmo(player))
      return;

   weapon = P_GetReadyWeapon(player);

   P_SetMobjState(player->mo, player->mo->info->missilestate);
   newstate = weapon->atkstate;
   P_SetPsprite(player, ps_weapon, newstate);

   // haleyjd 04/06/03: silencer powerup
   // haleyjd 09/14/07: per-weapon silencer, always silent support
   if(!(weapon->flags & WPF_SILENCER && player->powers[pw_silencer]) &&
      !(weapon->flags & WPF_SILENT))
      P_NoiseAlert(player->mo, player->mo);

   lastshottic = gametic;                       // killough 3/22/98
}

//
// P_DropWeapon
//
// Player died, so put the weapon away.
//
void P_DropWeapon(player_t *player)
{
   P_SetPsprite(player, ps_weapon, weaponinfo[player->readyweapon].downstate);
}

//=============================================================================
//
// haleyjd 09/13/07
//
// New functions for dynamic weapons system
//

//
// P_GetReadyWeapon
//
// haleyjd 09/13/07:
// Retrieves a pointer to the proper weaponinfo_t structure for the
// readyweapon index stored in the player.
//
// WEAPON_TODO: Will need to change as system evolves.
// PCLASS_FIXME: weapons
//
weaponinfo_t *P_GetReadyWeapon(player_t *player)
{
   return &(weaponinfo[player->readyweapon]);
}

//
// P_GetPlayerWeapon
//
// haleyjd 09/16/07:
// Gets weapon at given index for the given player.
//
// WEAPON_TODO: must redirect through playerclass lookup
// PCLASS_FIXME: weapons
//
weaponinfo_t *P_GetPlayerWeapon(player_t *player, int index)
{
   // currently there is only one linear weaponinfo
   return &weaponinfo[index];
}

//
// P_WeaponSoundInfo
//
// Plays a sound originating from the player's weapon by sfxinfo_t *
//
static void P_WeaponSoundInfo(mobj_t *mo, sfxinfo_t *sound)
{
   int volume = 127;

   if(mo->player && mo->player->powers[pw_silencer] &&
      P_GetReadyWeapon(mo->player)->flags & WPF_SILENCER)
      volume = WEAPON_VOLUME_SILENCED;

   S_StartSfxInfo(mo, sound, volume, ATTN_NORMAL, false, CHAN_AUTO);
}

//
// P_WeaponSound
//
// Plays a sound originating from the player's weapon
//
static void P_WeaponSound(mobj_t *mo, int sfx_id)
{
   int volume = 127;

   if(mo->player && mo->player->powers[pw_silencer] &&
      P_GetReadyWeapon(mo->player)->flags & WPF_SILENCER)
      volume = WEAPON_VOLUME_SILENCED;

   S_StartSoundAtVolume(mo, sfx_id, volume, ATTN_NORMAL, CHAN_AUTO);
}

//
// End dynamic weapon systems functions
//
//=============================================================================


//
// A_WeaponReady
//
// The player can fire the weapon
// or change to another weapon at this time.
// Follows after getting weapon up,
// or after previous attack/fire sequence.
//
void A_WeaponReady(mobj_t *mo)
{
   player_t *player;
   pspdef_t *psp;

   if(!(player = mo->player))
      return;

   psp = &player->psprites[player->curpsprite];

   // WEAPON_FIXME: chainsaw particulars (idle sound)

   // get out of attack state
   if(mo->state == states[mo->info->missilestate] ||
      mo->state == states[player->pclass->altattack])
   {
      P_SetMobjState(mo, mo->info->spawnstate);
   }

   if(player->readyweapon == wp_chainsaw &&
      psp->state == states[E_SafeState(S_SAW)])
      S_StartSound(player->mo, sfx_sawidl);

   // check for change
   //  if player is dead, put the weapon away

   if(player->pendingweapon != wp_nochange || !player->health)
   {
      // change weapon (pending weapon should already be validated)
      statenum_t newstate = weaponinfo[player->readyweapon].downstate;
      P_SetPsprite(player, ps_weapon, newstate);
      return;
   }

   // check for fire
   //  the missile launcher and bfg do not auto fire

   if(player->cmd.buttons & BT_ATTACK)
   {
      if(!player->attackdown ||
         !(P_GetReadyWeapon(player)->flags & WPF_NOAUTOFIRE))
      {
         player->attackdown = true;
         P_FireWeapon(player);
         return;
      }
   }
   else
      player->attackdown = false;

   // bob the weapon based on movement speed
   {
      int angle = (128*leveltime) & FINEMASK;
      psp->sx = FRACUNIT + FixedMul(player->bob, finecosine[angle]);
      angle &= FINEANGLES/2-1;
      psp->sy = WEAPONTOP + FixedMul(player->bob, finesine[angle]);
   }
}

//
// A_ReFire
//
// The player can re-fire the weapon
// without lowering it entirely.
//
void A_ReFire(mobj_t *mo)
{
   player_t *player = mo->player;

   if(!player)
      return;

   // check for fire
   //  (if a weaponchange is pending, let it go through instead)

   if((player->cmd.buttons & BT_ATTACK)
      && player->pendingweapon == wp_nochange && player->health)
   {
      player->refire++;
      P_FireWeapon(player);
   }
   else
   {
      player->refire = 0;
      P_CheckAmmo(player);
   }
}

//
// A_CheckReload
//
// cph 2002/08/08 - In old Doom, P_CheckAmmo would start the weapon
// lowering immediately. This was lost in Boom when the weapon
// switching logic was rewritten. But we must tell Doom that we
// don't need to complete the reload frames for the weapon here.
// G_BuildTiccmd will set ->pendingweapon for us later on.
//
void A_CheckReload(mobj_t *mo)
{
   player_t *player = mo->player;

   if(!player)
      return;

   if(!P_CheckAmmo(player) && demo_version >= 331)
   {
      P_SetPsprite(player, ps_weapon,
                   weaponinfo[player->readyweapon].downstate);
   }
}

//
// A_Lower
//
// Lowers current weapon, and changes weapon at bottom.
//
void A_Lower(mobj_t *mo)
{
   player_t *player;
   pspdef_t *psp;

   if(!(player = mo->player))
      return;

   psp = &player->psprites[player->curpsprite];

   // WEAPON_FIXME: LOWERSPEED property of EDF weapons?
   psp->sy += LOWERSPEED;

   // Is already down.
   if(psp->sy < WEAPONBOTTOM)
      return;

   // Player is dead.
   if(player->playerstate == PST_DEAD)
   {
      psp->sy = WEAPONBOTTOM;
      return;      // don't bring weapon back up
   }

   // The old weapon has been lowered off the screen,
   // so change the weapon and start raising it

   if(!player->health)
   {      // Player is dead, so keep the weapon off screen.
      P_SetPsprite(player,  ps_weapon, NullStateNum);
      return;
   }

   // haleyjd 03/28/10: do not assume pendingweapon is valid
   if(player->pendingweapon < NUMWEAPONS)
      player->readyweapon = player->pendingweapon;

   P_BringUpWeapon(player);
}

//
// A_Raise
//
void A_Raise(mobj_t *mo)
{
   statenum_t newstate;
   player_t *player;
   pspdef_t *psp;

   if(!(player = mo->player))
      return;

   psp = &player->psprites[player->curpsprite];

   // WEAPON_FIXME: RAISESPEED property of EDF weapons?

   psp->sy -= RAISESPEED;

   if(psp->sy > WEAPONTOP)
      return;

   psp->sy = WEAPONTOP;

   // The weapon has been raised all the way,
   //  so change to the ready state.

   newstate = weaponinfo[player->readyweapon].readystate;

   P_SetPsprite(player, ps_weapon, newstate);
}

// Weapons now recoil, amount depending on the weapon.              // phares
//                                                                  //   |
// The P_SetPsprite call in each of the weapon firing routines      //   V
// was moved here so the recoil could be synched with the
// muzzle flash, rather than the pressing of the trigger.
// The BFG delay caused this to be necessary.
//
// WEAPON_FIXME: "adder" parameter is not reliable for EDF editing
//
static void A_FireSomething(player_t* player, int adder)
{
   P_SetPsprite(player, ps_flash,
      weaponinfo[player->readyweapon].flashstate+adder);

   // killough 3/27/98: prevent recoil in no-clipping mode
   if(!(player->mo->flags & MF_NOCLIP))
   {
      // haleyjd 08/18/08: added ALWAYSRECOIL weapon flag; recoil in weaponinfo
      if(weaponinfo[player->readyweapon].flags & WPF_ALWAYSRECOIL ||
         (weapon_recoil && (demo_version >= 203 || !compatibility)))
      {
         P_Thrust(player, ANG180 + player->mo->angle,
                  2048*weaponinfo[player->readyweapon].recoil); // phares
      }
   }
}

//
// A_GunFlash
//

void A_GunFlash(mobj_t *mo)
{
   player_t *player = mo->player;

   if(!player)
      return;

   P_SetMobjState(mo, player->pclass->altattack);

   A_FireSomething(player, 0);                               // phares
}

//
// WEAPON ATTACKS
//

// haleyjd 09/24/00: Infamous DeHackEd Problem Fix
//   Its been known for years that setting weapons to use am_noammo
//   that normally use non-infinite ammo types causes your max shells
//   to reduce, now I know why:
//
//   player->ammo[weaponinfo[player->readyweapon].ammo]--;
//
//   If weaponinfo[].ammo evaluates to am_noammo, then it is equal
//   to NUMAMMO+1. In the player struct we find:
//
//   int ammo[NUMAMMO];
//   int maxammo[NUMAMMO];
//
//   It is indexing 2 past the end of ammo into maxammo, and the
//   second ammo type just happens to be shells. How funny, eh?
//   All the functions below are fixed to check for this, optioned
//   with demo compatibility.

//
// A_Punch
//
void A_Punch(mobj_t *mo)
{
   angle_t angle;
   int slope, damage = (P_Random(pr_punch) % 10 + 1) << 1;
   player_t *player  = mo->player;

   // [CG] FIXME: This desyncs automatically; of course it's resolved by the
   //             correction, but still....

   if(!player)
      return;

   // WEAPON_FIXME: berserk and/or other damage multipliers -> EDF weapon property?
   // WEAPON_FIXME: tracer damage, range, etc possible weapon properties?

   if(player->powers[pw_strength])
      damage *= 10;

   angle = mo->angle;

   // haleyjd 08/05/04: use new function
   angle += P_SubRandom(pr_punchangle) << 18;

  // killough 8/2/98: make autoaiming prefer enemies
   if(demo_version<203 ||
      (slope = P_AimLineAttack(mo, angle, MELEERANGE, MF_FRIEND),
       !clip.linetarget))
      slope = P_AimLineAttack(mo, angle, MELEERANGE, 0);

   P_LineAttack(mo, angle, MELEERANGE, slope, damage);

   if(!clip.linetarget)
      return;

   P_WeaponSound(mo, GameModeInfo->playerSounds[sk_punch]);

   // turn to face target
   mo->angle = P_PointToAngle(mo->x, mo->y, clip.linetarget->x, clip.linetarget->y);
}

//
// A_Saw
//
void A_Saw(mobj_t *mo)
{
   // [CG] I guess this isn't used?
   // static int i = 0;
   int slope, damage = 2 * (P_Random(pr_saw) % 10 + 1);
   angle_t angle     = mo->angle;

   // haleyjd 08/05/04: use new function
   angle += P_SubRandom(pr_saw) << 18;

   // Use meleerange + 1 so that the puff doesn't skip the flash

   // killough 8/2/98: make autoaiming prefer enemies
   if(demo_version<203 ||
      (slope = P_AimLineAttack(mo, angle, MELEERANGE+1, MF_FRIEND),
       !clip.linetarget))
      slope = P_AimLineAttack(mo, angle, MELEERANGE+1, 0);

   P_LineAttack(mo, angle, MELEERANGE + 1, slope, damage);

   if(!clip.linetarget)
   {
      P_WeaponSound(mo, sfx_sawful);
      return;
   }

   P_WeaponSound(mo, sfx_sawhit);

   // turn to face target
   angle = P_PointToAngle(mo->x, mo->y, clip.linetarget->x, clip.linetarget->y);

   if(angle - mo->angle > ANG180)
   {
      if(angle - mo->angle < -ANG90/20)
         mo->angle = angle + ANG90/21;
      else
         mo->angle -= ANG90/20;
   }
   else
   {
      if(angle - mo->angle > ANG90/20)
         mo->angle = angle - ANG90/21;
      else
         mo->angle += ANG90/20;
   }

   mo->flags |= MF_JUSTATTACKED;
}

//
// A_FireMissile
//
void A_FireMissile(mobj_t *mo)
{
   player_t *player = mo->player;

   if(!player)
      return;

   // [CG] Only servers fire rockets.
   if(!serverside)
      return;

   P_SubtractAmmo(player, 1);
   P_SpawnPlayerMissile(player->mo, E_SafeThingType(MT_ROCKET));
}

//
// A_FireBFG
//

#define BFGBOUNCE 16

void A_FireBFG(mobj_t *actor)
{
   mobj_t *mo;
   player_t *player = actor->player;

   if(!player)
      return;

   // [CG] Only servers fire BFG.
   if(!serverside)
      return;

   P_SubtractAmmo(player, BFGCELLS);

   mo = P_SpawnPlayerMissile(actor, E_SafeThingType(MT_BFG));
   mo->extradata.bfgcount = BFGBOUNCE;   // for bouncing bfg - redundant
}

//
// A_FireOldBFG
//
// This function emulates Doom's Pre-Beta BFG
// By Lee Killough 6/6/98, 7/11/98, 7/19/98, 8/20/98
//
// This code may not be used in other mods without appropriate credit given.
// Code leeches will be telefragged.
//
void A_FireOldBFG(mobj_t *mo)
{
   static int type1 = -1;
   static int type2 = -1;
   int type;
   player_t *player = mo->player;

   if(!player)
      return;

   if(type1 == -1)
   {
      type1 = E_SafeThingType(MT_PLASMA1);
      type2 = E_SafeThingType(MT_PLASMA2);
   }

   type = type1;

   // PCLASS_FIXME: second attack state

   // sf: make sure the player is in firing frame, or it looks silly
   if(demo_version > 300)
      P_SetMobjState(mo, player->pclass->altattack);

   // WEAPON_FIXME: recoil for classic BFG

   if(weapon_recoil && !(mo->flags & MF_NOCLIP))
      P_Thrust(player, ANG180 + mo->angle, 512 * weaponinfo[wp_plasma].recoil);

   // WEAPON_FIXME: ammopershot for classic BFG

   if((demo_version < 329 ||
       weaponinfo[player->readyweapon].ammo < NUMAMMO) &&
      !(player->cheats & CF_INFAMMO)) // haleyjd
   {
      player->ammo[weaponinfo[player->readyweapon].ammo]--;
   }

   if(LevelInfo.useFullBright) // haleyjd
      player->extralight = 2;

   do
   {
      mobj_t *th;
      angle_t an = mo->angle;
      angle_t an1 = ((P_Random(pr_bfg) & 127) - 64) * (ANG90 / 768) + an;
      angle_t an2 = ((P_Random(pr_bfg) & 127) - 64) * (ANG90 / 640) + ANG90;
      extern int autoaim;
      fixed_t slope;

      if(autoaim)
      {
         // killough 8/2/98: make autoaiming prefer enemies
         int mask = MF_FRIEND;
         do
         {
            slope = P_AimLineAttack(mo, an, 16 * 64 * FRACUNIT, mask);
            if(!clip.linetarget)
            {
               slope =
                  P_AimLineAttack(mo, an += 1 << 26, 16 * 64 * FRACUNIT, mask);
            }

            if(!clip.linetarget)
            {
               slope =
                  P_AimLineAttack(mo, an -= 2 << 26, 16 * 64 * FRACUNIT, mask);
            }

            if(!clip.linetarget) // sf: looking up/down
            {
               slope =
                  finetangent[(ANG90 - player->pitch) >> ANGLETOFINESHIFT];
               an = mo->angle;
            }
         } while(mask && (mask=0, !clip.linetarget));     // killough 8/2/98

         an1 += an - mo->angle;
         // sf: despite killough's infinite wisdom.. even
         // he is prone to mistakes. seems negative numbers
         // won't survive a bitshift!
         if(slope < 0 && demo_version >= 303)
            an2 -= tantoangle[-slope >> DBITS];
         else
            an2 += tantoangle[slope >> DBITS];
      }
      else
      {
         slope = finetangent[(ANG90-player->pitch) >> ANGLETOFINESHIFT];
         if(slope < 0 && demo_version >= 303)
            an2 -= tantoangle[-slope >> DBITS];
         else
            an2 += tantoangle[slope >> DBITS];
      }

      if(serverside)
      {
         th = P_SpawnMobj(
            mo->x,
            mo->y,
            mo->z + 62 * FRACUNIT - player->psprites[ps_weapon].sy,
            type
         );

         if(CS_SERVER)
            SV_BroadcastActorSpawned(th);

         P_SetTarget(&th->target, mo);
         if(CS_SERVER)
            SV_BroadcastActorTarget(th, CS_AT_TARGET);

         th->angle = an1;
         th->momx = finecosine[an1>>ANGLETOFINESHIFT] * 25;
         th->momy = finesine[an1>>ANGLETOFINESHIFT] * 25;
         th->momz = finetangent[an2>>ANGLETOFINESHIFT] * 25;
         P_CheckMissileSpawn(th);
      }
   } while((type != type2) && (type = type2)); //killough: obfuscated!
}

//
// A_FirePlasma
//
void A_FirePlasma(mobj_t *mo)
{
   player_t *player = mo->player;

   if(!player)
      return;

   if(serverside)
      P_SubtractAmmo(player, 1);

   A_FireSomething(player, P_Random(pr_plasma) & 1);

   // sf: removed beta
   if(serverside)
      P_SpawnPlayerMissile(mo, E_SafeThingType(MT_PLASMA));
}

static fixed_t bulletslope;

//
// P_BulletSlope
//
// Sets a slope so a near miss is at approximately
// the height of the intended target
//
void P_BulletSlope(mobj_t *mo)
{
   angle_t an = mo->angle;    // see which target is to be aimed at

   // killough 8/2/98: make autoaiming prefer enemies
   int mask = demo_version < 203 ? 0 : MF_FRIEND;

   do
   {
      bulletslope = P_AimLineAttack(mo, an, 16 * 64 * FRACUNIT, mask);
      if(!clip.linetarget)
      {
         bulletslope =
            P_AimLineAttack(mo, an += 1 << 26, 16 * 64 * FRACUNIT, mask);
      }

      if(!clip.linetarget)
      {
         bulletslope =
            P_AimLineAttack(mo, an -= 2 << 26, 16 * 64 * FRACUNIT, mask);
      }
   } while (mask && (mask=0, !clip.linetarget));  // killough 8/2/98
}

//
// P_GunShot
//
void P_GunShot(mobj_t *mo, boolean accurate)
{
   int damage = 5 * (P_Random(pr_gunshot) % 3 + 1);
   angle_t angle = mo->angle;

   if(!accurate)
      angle += P_SubRandom(pr_misfire) << 18;

   P_LineAttack(mo, angle, MISSILERANGE, bulletslope, damage);
}

//
// A_FirePistol
//
void A_FirePistol(mobj_t *mo)
{
   player_t *player = mo->player;

   if(!player)
      return;

   P_WeaponSound(mo, sfx_pistol);

   // PCLASS_FIXME: attack state two

   P_SetMobjState(mo, player->pclass->altattack);

   // [CG] Only servers subtract ammo
   if(serverside)
      P_SubtractAmmo(player, 1);

   A_FireSomething(player, 0); // phares

   if(CS_SERVER)
      SV_StartUnlag(player - players);

   P_BulletSlope(mo);
   P_GunShot(mo, !player->refire);

   if(CS_SERVER)
      SV_EndUnlag(player - players);
}

//
// A_FireShotgun
//
void A_FireShotgun(mobj_t *mo)
{
   int i;
   player_t *player = mo->player;

   if(!player)
      return;

   // PCLASS_FIXME: second attack state

   P_WeaponSound(mo, sfx_shotgn);
   P_SetMobjState(mo, player->pclass->altattack);

   // [CG] Only servers subtract ammo
   if(serverside)
      P_SubtractAmmo(player, 1);

   A_FireSomething(player, 0); // phares

   if(CS_SERVER)
      SV_StartUnlag(player - players);

   P_BulletSlope(mo);

   for(i = 0; i < 7; ++i)
      P_GunShot(mo, false);

   if(CS_SERVER)
      SV_EndUnlag(player - players);
}

//
// A_FireShotgun2
//
void A_FireShotgun2(mobj_t *mo)
{
   int i;
   int xslope;
   player_t *player = mo->player;

   if(!player)
      return;

   // PCLASS_FIXME: secondary attack state

   P_WeaponSound(mo, sfx_dshtgn);
   P_SetMobjState(mo, player->pclass->altattack);

   // [CG] Only servers subtract ammo
   if(serverside)
      P_SubtractAmmo(player, 2);

   A_FireSomething(player, 0); // phares

   if(CS_SERVER)
      SV_StartUnlag(player - players);

   P_BulletSlope(mo);

   for(i = 0; i < 20; ++i)
   {
      int damage = 5 * (P_Random(pr_shotgun) % 3 + 1);
      angle_t angle = mo->angle;

      angle += P_SubRandom(pr_shotgun) << 19;
      xslope = P_SubRandom(pr_shotgun) << 5;

      P_LineAttack(mo, angle, MISSILERANGE, bulletslope + xslope, damage);
   }

   if(CS_SERVER)
      SV_EndUnlag(player - players);
}

// haleyjd 04/05/07: moved all SSG codepointers here

void A_OpenShotgun2(mobj_t *mo)
{
   P_WeaponSound(mo, sfx_dbopn);
}

void A_LoadShotgun2(mobj_t *mo)
{
   P_WeaponSound(mo, sfx_dbload);
}

void A_CloseShotgun2(mobj_t *mo)
{
   P_WeaponSound(mo, sfx_dbcls);
   A_ReFire(mo);
}

//
// A_FireCGun
//
void A_FireCGun(mobj_t *mo)
{
   player_t *player;
   pspdef_t *psp;

   if(!(player = mo->player))
      return;

   psp = &player->psprites[player->curpsprite];

   P_WeaponSound(mo, sfx_chgun);

   if(!player->ammo[weaponinfo[player->readyweapon].ammo])
      return;

   // sf: removed beta

   P_SetMobjState(mo, player->pclass->altattack);

   // [CG] Only servers subtract ammo.
   if(serverside)
      P_SubtractAmmo(player, 1);

   // haleyjd 08/28/03: this is not safe for DeHackEd/EDF, so it
   // needs some modification to be safer
   // haleyjd WEAPON_FIXME: hackish and dangerous for EDF, needs fix.
   if(demo_version < 331 ||
      (psp->state->index >= E_StateNumForDEHNum(S_CHAIN1) &&
       psp->state->index < E_StateNumForDEHNum(S_CHAIN3)))
   {
      // phares
      A_FireSomething(player, psp->state->index - states[E_SafeState(S_CHAIN1)]->index);
   }
   else
   {
      A_FireSomething(player, 0); // new default behavior
   }

   if(CS_SERVER)
      SV_StartUnlag(player - players);

   P_BulletSlope(mo);
   P_GunShot(mo, !player->refire);

   if(CS_SERVER)
      SV_EndUnlag(player - players);
}

void A_Light0(mobj_t *mo)
{
   if(!mo->player)
      return;

   mo->player->extralight = 0;
}

void A_Light1(mobj_t *mo)
{
   if(!mo->player)
      return;

   if(LevelInfo.useFullBright) // haleyjd
      mo->player->extralight = 1;
}

void A_Light2(mobj_t *mo)
{
   if(!mo->player)
      return;

   if(LevelInfo.useFullBright) // haleyjd
      mo->player->extralight = 2;
}

void A_BouncingBFG(mobj_t *mo);
void A_BFG11KHit(mobj_t *mo);
void A_BFGBurst(mobj_t *mo); // haleyjd

//
// A_BFGSpray
//
// Spawn a BFG explosion on every monster in view
//
void A_BFGSpray(mobj_t *mo)
{
   int i;
   mobj_t *explosion;

   // [CG] Just like bullet puffs and blood, BFG tracer spray explosions
   //      indicate that something was actually hit serverside, so only servers
   //      should spawn these things.  Consequently it's not really useful to
   //      do any of this stuff clientside.
   if(!serverside)
      return;

   // WEAPON_FIXME: BFG type stuff
   switch(bfgtype)
   {
   case bfg_11k:
      A_BFG11KHit(mo);
      return;
   case bfg_bouncing:
      A_BouncingBFG(mo);
      return;
   case bfg_burst:
      A_BFGBurst(mo);
      return;
   default:
      break;
   }

   if(CS_SERVER && mo->player)
      SV_StartUnlag(mo->player - players);

   for(i = 0; i < 40; i++)  // offset angles from its attack angle
   {
      int j, damage;
      angle_t an = mo->angle - ANG90/2 + ANG90/40*i;

      // mo->target is the originator (player) of the missile

      // killough 8/2/98: make autoaiming prefer enemies
      if(demo_version < 203 ||
         (P_AimLineAttack(mo->target, an, 16*64*FRACUNIT, MF_FRIEND),
         !clip.linetarget))
      {
         P_AimLineAttack(mo->target, an, 16*64*FRACUNIT, 0);
      }

      if(!clip.linetarget)
         continue;

      explosion = P_SpawnMobj(
         clip.linetarget->x,
         clip.linetarget->y,
         clip.linetarget->z + (clip.linetarget->height >> 2),
         E_SafeThingType(MT_EXTRABFG)
      );

      if(CS_SERVER)
         SV_BroadcastActorSpawned(explosion);

      for(damage = j = 0; j < 15; j++)
         damage += (P_Random(pr_bfg) & 7) + 1;

      P_DamageMobj(
         clip.linetarget, mo->target, mo->target, damage, MOD_BFG_SPLASH
      );
   }

   if(CS_SERVER && mo->player)
      SV_EndUnlag(mo->player - players);
}

//
// A_BouncingBFG
//
// haleyjd: The bouncing BFG from SMMU, but fixed to work better.
//
void A_BouncingBFG(mobj_t *mo)
{
   int i;
   mobj_t *newmo, *explosion;

   if(!serverside)
      return;

   if(!mo->extradata.bfgcount)
      return;

   if(CS_SERVER && mo->player)
      SV_StartUnlag(mo->player - players);

   for(i = 0; i < 40; i++)  // offset angles from its attack angle
   {
      angle_t an2, an = (ANG360 / 40) * i;
      int dist;

      P_AimLineAttack(mo, an, 16 * 64 * FRACUNIT, 0);

      // haleyjd: track last target with mo->tracer, don't fire
      // at same target more than one time in a row
      if(!clip.linetarget || (mo->tracer && mo->tracer == clip.linetarget))
         continue;

      if(an / 6 == mo->angle / 6)
         continue;

      // don't aim for shooter, or for friends of shooter
      if(clip.linetarget == mo->target ||
         (clip.linetarget->flags & mo->target->flags & MF_FRIEND))
      {
         continue;
      }

      explosion = P_SpawnMobj(
         clip.linetarget->x,
         clip.linetarget->y,
         clip.linetarget->z + (clip.linetarget->height>>2),
         E_SafeThingType(MT_EXTRABFG)
      );

      if(CS_SERVER)
         SV_BroadcastActorSpawned(explosion);

      // spawn new bfg
      // haleyjd: can't use P_SpawnMissile here
      newmo = P_SpawnMobj(mo->x, mo->y, mo->z, E_SafeThingType(MT_BFG));

      S_StartSound(newmo, newmo->info->seesound);
      P_SetTarget(&newmo->target, mo->target); // pass on the player

      newmo->angle = an2 = P_PointToAngle(
         newmo->x, newmo->y, clip.linetarget->x, clip.linetarget->y
      );

      an2 >>= ANGLETOFINESHIFT;
      newmo->momx = FixedMul(newmo->info->speed, finecosine[an2]);
      newmo->momy = FixedMul(newmo->info->speed, finesine[an2]);

      dist = P_AproxDistance(
         clip.linetarget->x - newmo->x, clip.linetarget->y - newmo->y
      ) / newmo->info->speed;

      if(dist < 1)
         dist = 1;

      newmo->momz = (
         clip.linetarget->z + (clip.linetarget->height >> 1) - newmo->z
      ) / dist;

      newmo->extradata.bfgcount = mo->extradata.bfgcount - 1; // count down

      P_SetTarget(&newmo->tracer, clip.linetarget); // haleyjd: track target

      P_CheckMissileSpawn(newmo);

      if(CS_SERVER)
      {
         SV_BroadcastActorSpawned(newmo);
         SV_BroadcastActorTarget(newmo, CS_AT_TARGET);
         SV_BroadcastActorTarget(newmo, CS_AT_TRACER);
         SV_BroadcastActorRemoved(mo);
      }

      P_RemoveMobj(mo); // remove the old one

      break; //only spawn 1
   }

   if(CS_SERVER && mo->player)
      SV_EndUnlag(mo->player - players);
}

//
// A_BFG11KHit
//
// Explosion pointer for SMMU BFG11k.
//
void A_BFG11KHit(mobj_t *mo)
{
   int i = 0;
   int j, damage;
   int origdist;
   mobj_t *flash;

   if(!serverside)
      return;

   if(!mo->target)
      return;

   if(CS_SERVER && mo->player)
      SV_StartUnlag(mo->player - players);

   // check the originator and hurt them if too close
   origdist = P_AproxDistance(mo->x - getTargetX(mo), mo->y - getTargetY(mo));

   if(origdist < 96 * FRACUNIT)
   {
      // decide on damage
      // damage decreases with distance
      for(damage = j = 0; j < 48 - (origdist / (FRACUNIT * 2)); j++)
         damage += (P_Random(pr_bfg) & 7) + 1;

      // flash
      flash = P_SpawnMobj(
         mo->target->x,
         mo->target->y,
         mo->target->z + (mo->target->height >> 2),
         E_SafeThingType(MT_EXTRABFG)
      );

      if(CS_SERVER)
         SV_BroadcastActorSpawned(flash);

      P_DamageMobj(mo->target, mo, mo->target, damage, MOD_BFG11K_SPLASH);
   }

   // now check everyone else

   for(i = 0; i < 40; i++)  // offset angles from its attack angle
   {
      angle_t an = (ANG360 / 40) * i;

      // mo->target is the originator (player) of the missile

      P_AimLineAttack(mo, an, 16 * 64 * FRACUNIT, 0);

      if(!clip.linetarget)
         continue;

      if(clip.linetarget == mo->target)
         continue;

      // decide on damage
      for(damage = j = 0; j < 20; j++)
         damage += (P_Random(pr_bfg) & 7) + 1;

      // dumbass flash
      flash = P_SpawnMobj(
         clip.linetarget->x,
         clip.linetarget->y,
         clip.linetarget->z + (clip.linetarget->height>>2),
         E_SafeThingType(MT_EXTRABFG)
      );

      if(CS_SERVER)
         SV_BroadcastActorSpawned(flash);

      P_DamageMobj(
         clip.linetarget, mo->target, mo->target, damage, MOD_BFG_SPLASH
      );
   }

   if(CS_SERVER && mo->player)
      SV_EndUnlag(mo->player - players);
}

//
// A_BFGBurst
//
// This implements the projectile burst that was featured
// in Cephaler's unreleased MagDoom port. Much thanks to my
// long lost friend for giving me the source to his port back
// when he stopped working on it. This is a tribute to his bold
// spirit ^_^
//
void A_BFGBurst(mobj_t *mo)
{
   int a;
   angle_t an = 0;
   mobj_t *th;
   static int plasmaType = -1;

   if(!serverside)
      return;

   if(plasmaType == -1)
      plasmaType = E_SafeThingType(MT_PLASMA3);

   if(CS_SERVER && mo->player)
      SV_StartUnlag(mo->player - players);

   for(a = 0; a < 40; a++)
   {
      an += ANG90 / 10;

      th = P_SpawnMobj(mo->x, mo->y, mo->z, plasmaType);
      P_SetTarget(&th->target, mo->target);

      th->angle = an;
      th->momx = finecosine[an >> ANGLETOFINESHIFT] << 4;
      th->momy = finesine[an >> ANGLETOFINESHIFT] << 4;
      th->momz = FRACUNIT * ((16 - P_Random(pr_bfg)) >> 5);

      if(CS_SERVER)
      {
         SV_BroadcastActorSpawned(th);
         SV_BroadcastActorTarget(th, CS_AT_TARGET);
      }

      P_CheckMissileSpawn(th);
   }

   if(CS_SERVER && mo->player)
      SV_EndUnlag(mo->player - players);
}

//
// A_BFGsound
//
void A_BFGsound(mobj_t *mo)
{
   P_WeaponSound(mo, sfx_bfg);
}

//
// P_SetupPsprites
//
// Called at start of level for each player.
//
void P_SetupPsprites(player_t *player)
{
   int i;

   // remove all psprites
   for(i = 0; i < NUMPSPRITES; ++i)
      player->psprites[i].state = NULL;

   // spawn the gun
   player->pendingweapon = player->readyweapon;
   P_BringUpWeapon(player);
}

//
// P_MovePsprites
//
// Called every tic by player thinking routine.
//
void P_MovePsprites(player_t *player)
{
   pspdef_t *psp = player->psprites;
   int i;

   // a null state means not active
   // drop tic count and possibly change state
   // a -1 tic count never changes

   for(i = 0; i < NUMPSPRITES; ++i, ++psp)
   {
      if(psp->state && psp->tics != -1 && !--psp->tics)
         P_SetPsprite(player, i, psp->state->nextstate);
   }

   player->psprites[ps_flash].sx = player->psprites[ps_weapon].sx;
   player->psprites[ps_flash].sy = player->psprites[ps_weapon].sy;
}

//===============================
//
// New Eternity Weapon Functions
//
//===============================

// FIXME/TODO: get rid of this?
void A_FireGrenade(mobj_t *mo)
{
}

static const char *kwds_A_FireCustomBullets[] =
{
   "{DUMMY}",           // 0
   "always",            // 1
   "first",             // 2
   "never",             // 3
   "ssg",               // 4
   "monster",           // 5
};

static argkeywd_t fcbkwds =
{
   kwds_A_FireCustomBullets,
   sizeof(kwds_A_FireCustomBullets) / sizeof(const char *)
};

//
// A_FireCustomBullets
//
// A parameterized player bullet weapon code pointer
// Parameters:
// args[0] : sound (dehacked num)
// args[1] : accuracy (always, first fire only, never, ssg, monster)
// args[2] : number of bullets to fire
// args[3] : damage factor of bullets
// args[4] : damage modulus of bullets
//
void A_FireCustomBullets(mobj_t *mo)
{
   int i, accurate, numbullets, damage, dmgmod;
   sfxinfo_t *sfx;
   player_t *player;
   pspdef_t *psp;

   if(!(player = mo->player))
      return;

   psp = &player->psprites[player->curpsprite];

   sfx        = E_ArgAsSound(psp->state->args, 0);
   accurate   = E_ArgAsKwd(psp->state->args, 1, &fcbkwds, 0);
   numbullets = E_ArgAsInt(psp->state->args, 2, 0);
   damage     = E_ArgAsInt(psp->state->args, 3, 0);
   dmgmod     = E_ArgAsInt(psp->state->args, 4, 0);

   if(!accurate)
      accurate = 1;

   if(dmgmod < 1)
      dmgmod = 1;
   else if(dmgmod > 256)
      dmgmod = 256;

   P_WeaponSoundInfo(mo, sfx);

   P_SetMobjState(mo, player->pclass->altattack);

   // subtract ammo amount
   if(weaponinfo[player->readyweapon].ammo < NUMAMMO &&
      !(player->cheats & CF_INFAMMO))
   {
      // now settable in weapon, not needed as a parameter here
      if(serverside)
         P_SubtractAmmo(player, -1);
   }

   A_FireSomething(player, 0);

   if(CS_SERVER)
      SV_StartUnlag(player - players);

   P_BulletSlope(mo);

   // loop on numbullets
   for(i = 0; i < numbullets; ++i)
   {
      int dmg = damage * (P_Random(pr_custombullets)%dmgmod + 1);
      angle_t angle = mo->angle;
      fixed_t slope = bulletslope; // haleyjd 01/03/07: bug fix

      if(accurate <= 3 || accurate == 5)
      {
         // if never accurate, monster accurate, or accurate only on
         // refire and player is refiring, add some to the angle
         if(accurate == 3 || accurate == 5 ||
            (accurate == 2 && player->refire))
         {
            int aimshift = ((accurate == 5) ? 20 : 18);
            angle += P_SubRandom(pr_custommisfire) << aimshift;
         }

         P_LineAttack(mo, angle, MISSILERANGE, slope, dmg);
      }
      else if(accurate == 4) // ssg spread
      {
         angle += P_SubRandom(pr_custommisfire) << 19;
         slope += P_SubRandom(pr_custommisfire) << 5;

         P_LineAttack(mo, angle, MISSILERANGE, slope, dmg);
      }
   }

   if(CS_SERVER)
      SV_EndUnlag(player - players);
}

static const char *kwds_A_FirePlayerMissile[] =
{
   "normal",           //  0
   "homing",           //  1
};

static argkeywd_t seekkwds =
{
   kwds_A_FirePlayerMissile,
   sizeof(kwds_A_FirePlayerMissile) / sizeof(const char *)
};

//
// A_FirePlayerMissile
//
// A parameterized code pointer function for custom missiles
// Parameters:
// args[0] : thing type to shoot
// args[1] : whether or not to home at current autoaim target
//           (missile requires homing maintenance pointers, however)
//
void A_FirePlayerMissile(mobj_t *actor)
{
   int thingnum;
   mobj_t *mo;
   boolean seek;
   player_t *player;
   pspdef_t *psp;

   if(!actor->player)
      return;

   // [CG] Only servers fire player missiles.
   if(!serverside)
      return;

   player = actor->player;
   psp    = &player->psprites[player->curpsprite];

   thingnum = E_ArgAsThingNumG0(psp->state->args, 0);
   seek     = !!E_ArgAsKwd(psp->state->args, 1, &seekkwds, 0);

   // validate thingtype
   if(thingnum < 0 || thingnum == NUMMOBJTYPES)
      return;

   // decrement ammo if appropriate
   if(weaponinfo[player->readyweapon].ammo < NUMAMMO &&
     !(player->cheats & CF_INFAMMO))
   {
      P_SubtractAmmo(player, -1);
   }

   if(CS_SERVER)
      SV_StartUnlag(actor->player - players);

   mo = P_SpawnPlayerMissile(actor, thingnum);

   if(mo && seek)
   {
      P_BulletSlope(actor);

      if(clip.linetarget)
      {
         P_SetTarget(&mo->tracer, clip.linetarget);
         if(CS_SERVER)
            SV_BroadcastActorTarget(mo, CS_AT_TRACER);
      }
   }

   if(CS_SERVER)
      SV_EndUnlag(actor->player - players);
}

const char *kwds_A_CustomPlayerMelee[] =
{
   "{DUMMY}",          //  0
   "none",             //  1
   "punch",            //  2
   "chainsaw",         //  3
};

static argkeywd_t cpmkwds =
{
   kwds_A_CustomPlayerMelee,
   sizeof(kwds_A_CustomPlayerMelee) / sizeof(const char *)
};

//
// A_CustomPlayerMelee
//
// A parameterized melee attack codepointer function
// Parameters:
// args[0] : damage factor
// args[1] : damage modulus
// args[2] : berzerk multiplier
// args[3] : angle deflection type (none, punch, chainsaw)
// args[4] : sound to make (dehacked number)
//
void A_CustomPlayerMelee(mobj_t *mo)
{
   angle_t angle;
   int slope, damage, dmgfactor, dmgmod, berzerkmul, deftype;
   sfxinfo_t *sfx;
   player_t *player;
   pspdef_t *psp;

   if(!(player = mo->player))
      return;

   psp = &player->psprites[player->curpsprite];

   dmgfactor  = E_ArgAsInt(psp->state->args, 0, 0);
   dmgmod     = E_ArgAsInt(psp->state->args, 1, 0);
   berzerkmul = E_ArgAsInt(psp->state->args, 2, 0);
   deftype    = E_ArgAsKwd(psp->state->args, 3, &cpmkwds, 0);
   sfx        = E_ArgAsSound(psp->state->args, 4);

   // adjust parameters

   if(dmgmod < 1)
      dmgmod = 1;
   else if(dmgmod > 256)
      dmgmod = 256;

   // calculate damage
   damage = dmgfactor * ((P_Random(pr_custompunch)%dmgmod) + 1);

   // apply berzerk multiplier
   if(player->powers[pw_strength])
      damage *= berzerkmul;

   // decrement ammo if appropriate
   if(weaponinfo[player->readyweapon].ammo < NUMAMMO &&
      !(player->cheats & CF_INFAMMO))
   {
      if(serverside)
         P_SubtractAmmo(player, -1);
   }

   // [CG] FIXME: These can't be unlagged because of the "turn to face target"
   //             below.

   angle = player->mo->angle;

   if(deftype == 2 || deftype == 3)
      angle += P_SubRandom(pr_custompunch) << 18;

   if((slope = P_AimLineAttack(mo, angle, MELEERANGE, MF_FRIEND),
      !clip.linetarget))
      slope = P_AimLineAttack(mo, angle, MELEERANGE, 0);

   // WEAPON_FIXME: does this pointer fail to set the player into an attack state?
   // WEAPON_FIXME: check ALL new weapon pointers for this problem.

   P_LineAttack(mo, angle, MELEERANGE, slope, damage);

   if(!clip.linetarget)
   {
      // assume they want sawful on miss if sawhit specified
      if(sfx && sfx->dehackednum == sfx_sawhit)
         P_WeaponSound(mo, sfx_sawful);
      return;
   }

   // start sound
   P_WeaponSoundInfo(mo, sfx);

   // turn to face target
   player->mo->angle =
      P_PointToAngle(mo->x, mo->y, clip.linetarget->x, clip.linetarget->y);

   // apply chainsaw deflection if selected
   if(deftype == 3)
   {
      if(angle - mo->angle > ANG180)
      {
         if(angle - mo->angle < -ANG90/20)
            mo->angle = angle + ANG90/21;
         else
            mo->angle -= ANG90/20;
      }
      else
      {
         if(angle - mo->angle > ANG90/20)
            mo->angle = angle - ANG90/21;
         else
            mo->angle += ANG90/20;
      }

      mo->flags |= MF_JUSTATTACKED;
   }
}

static const char *kwds_A_PlayerThunk1[] =
{
   "noface", // 0
   "face",   // 1
};

static argkeywd_t facekwds = { kwds_A_PlayerThunk1, 2 };

static const char *kwds_A_PlayerThunk2[] =
{
   "attacker",  // 0
   "aimtarget", // 1
};

static argkeywd_t targetkwds = { kwds_A_PlayerThunk2, 2};

static const char *kwds_A_PlayerThunk3[] =
{
   "nouseammo", // 0
   "useammo",   // 1
};

static argkeywd_t ammokwds = { kwds_A_PlayerThunk3, 2 };

//
// A_PlayerThunk
//
// Allows the player's weapons to use a certain class of monster
// codepointers that are deemed safe (these have the BPF_PTHUNK
// flag in the deh_bexptrs array).
// Parameters:
// args[0] : index of codepointer to call (is validated)
// args[1] : boolean, 0 disables the FaceTarget cp for the player
// args[2] : dehacked num of a state to put the player in temporarily
// args[3] : boolean, 1 == set player's target to autoaim target
// args[4] : boolean, 1 == use ammo on current weapon if attack succeeds
//
void A_PlayerThunk(mobj_t *mo)
{
   boolean face;
   boolean settarget;
   boolean useammo;
   int cptrnum, statenum;
   state_t *oldstate = 0;
   mobj_t *oldtarget = NULL, *localtarget = NULL;
   player_t *player;
   pspdef_t *psp;

   if(!(player = mo->player))
      return;

   psp    = &player->psprites[player->curpsprite];

   cptrnum   =   E_ArgAsBexptr(psp->state->args, 0);
   face      = !!E_ArgAsKwd(psp->state->args, 1, &facekwds, 0);
   statenum  =   E_ArgAsStateNumG0(psp->state->args, 2, NULL);
   settarget = !!E_ArgAsKwd(psp->state->args, 3, &targetkwds, 0);
   useammo   = !!E_ArgAsKwd(psp->state->args, 4, &ammokwds, 0);

   // validate codepointer index
   if(cptrnum < 0)
      return;

   if(CS_SERVER)
      SV_StartUnlag(player - players);

   // set player's target to thing being autoaimed at if this
   // behavior is requested.
   if(serverside && settarget)
   {
      // record old target
      oldtarget = mo->target;
      P_BulletSlope(mo);

      if(!clip.linetarget)
         return;

      P_SetTarget(&(mo->target), clip.linetarget);
      if(CS_SERVER)
         SV_BroadcastActorTarget(mo, CS_AT_TARGET);

      localtarget = clip.linetarget;
   }

   // possibly disable the FaceTarget pointer using MIF_NOFACE
   if(!face)
      mo->intflags |= MIF_NOFACE;

   // If a state has been provided, place the player into it. This
   // allows use of parameterized codepointers.
   if(statenum >= 0 && statenum < NUMSTATES)
   {
      oldstate = mo->state;
      mo->state = states[statenum];
   }

   // if ammo should be used, subtract it now
   if(useammo)
   {
      if(weaponinfo[player->readyweapon].ammo < NUMAMMO &&
         !(player->cheats & CF_INFAMMO))
      {
         if(serverside)
            P_SubtractAmmo(player, -1);
      }
   }

   // execute the codepointer
   deh_bexptrs[cptrnum].cptr(mo);

   // remove MIF_NOFACE
   mo->intflags &= ~MIF_NOFACE;

   if(serverside)
   {
      // restore player's old target if a new one was found & set
      if(settarget && localtarget)
      {
         P_SetTarget(&(mo->target), oldtarget);
         if(CS_SERVER)
            SV_BroadcastActorTarget(mo, CS_AT_TARGET);
      }
   }

   // put player back into his normal state
   if(statenum >= 0 && statenum < NUMSTATES)
      mo->state = oldstate;

   if(CS_SERVER)
      SV_EndUnlag(player - players);
}

//----------------------------------------------------------------------------
//
// $Log: p_pspr.c,v $
// Revision 1.13  1998/05/07  00:53:36  killough
// Remove dependence on order of evaluation
//
// Revision 1.12  1998/05/05  16:29:17  phares
// Removed RECOIL and OPT_BOBBING defines
//
// Revision 1.11  1998/05/03  22:35:21  killough
// Fix weapons switch bug again, beautification, headers
//
// Revision 1.10  1998/04/29  10:01:55  killough
// Fix buggy weapons switch code
//
// Revision 1.9  1998/03/28  18:01:38  killough
// Prevent weapon recoil in no-clipping mode
//
// Revision 1.8  1998/03/23  03:28:29  killough
// Move weapons changes to G_BuildTiccmd()
//
// Revision 1.7  1998/03/10  07:14:47  jim
// Initial DEH support added, minus text
//
// Revision 1.6  1998/02/24  08:46:27  phares
// Pushers, recoil, new friction, and over/under work
//
// Revision 1.5  1998/02/17  05:59:41  killough
// Use new RNG calling sequence
//
// Revision 1.4  1998/02/15  02:47:54  phares
// User-defined keys
//
// Revision 1.3  1998/02/09  03:06:15  killough
// Add player weapon preference options
//
// Revision 1.2  1998/01/26  19:24:18  phares
// First rev with no ^Ms
//
// Revision 1.1.1.1  1998/01/19  14:03:00  rand
// Lee's Jan 19 sources
//
//----------------------------------------------------------------------------
<|MERGE_RESOLUTION|>--- conflicted
+++ resolved
@@ -403,15 +403,9 @@
 weapontype_t P_SwitchWeapon(player_t *player)
 {
    int *prefer = weapon_preferences[demo_compatibility != 0]; // killough 3/22/98
-<<<<<<< HEAD
-   int currentweapon = player->readyweapon;
-   int newweapon = currentweapon;
-   int i = NUMWEAPONS + 1;   // killough 5/2/98
-=======
    weapontype_t currentweapon = player->readyweapon;
    weapontype_t newweapon = currentweapon;
-   int i = NUMWEAPONS + 1;   // killough 5/2/98   
->>>>>>> b7a9c6ed
+   int i = NUMWEAPONS + 1;   // killough 5/2/98
 
    // killough 2/8/98: follow preferences and fix BFG/SSG bugs
 
