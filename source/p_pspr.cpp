// Emacs style mode select   -*- C -*- vi:sw=3 ts=3:
//-----------------------------------------------------------------------------
//
// Copyright(C) 2000 James Haley
//
// This program is free software; you can redistribute it and/or modify
// it under the terms of the GNU General Public License as published by
// the Free Software Foundation; either version 2 of the License, or
// (at your option) any later version.
//
// This program is distributed in the hope that it will be useful,
// but WITHOUT ANY WARRANTY; without even the implied warranty of
// MERCHANTABILITY or FITNESS FOR A PARTICULAR PURPOSE.  See the
// GNU General Public License for more details.
//
// You should have received a copy of the GNU General Public License
// along with this program; if not, write to the Free Software
// Foundation, Inc., 59 Temple Place, Suite 330, Boston, MA  02111-1307  USA
//
//--------------------------------------------------------------------------
//
// DESCRIPTION:
//      Weapon sprite animation, weapon objects.
//      Action functions for weapons.
//
// NETCODE_FIXME -- DEMO_FIXME -- WEAPON_FIXME: Weapon changing, prefs,
// etc. need overhaul for all of these. See comments in other modules
// for why and how it needs to be changed. zdoom uses separate events
// outside of ticcmd_t to indicate weapon changes now, and so will not
// face the issue of being limited to 16 weapons.
//
//-----------------------------------------------------------------------------

#include "z_zone.h"
#include "i_system.h"
#include "doomstat.h"
#include "d_event.h"
#include "d_mod.h"
#include "g_game.h"
#include "m_random.h"
#include "p_enemy.h"
#include "p_inter.h"
#include "p_map.h"
#include "p_maputl.h"
#include "p_pspr.h"
#include "p_tick.h"
#include "r_main.h"
#include "r_segs.h"
#include "r_things.h"
#include "s_sound.h"
#include "sounds.h"
#include "e_states.h"
#include "e_things.h"
#include "e_sound.h"
#include "d_dehtbl.h"
#include "p_info.h"
#include "d_gi.h"
#include "e_lib.h"
#include "e_args.h"
#include "e_player.h"
#include "g_dmflag.h" // [CG] Added.

// [CG] Added.
#include "sv_main.h"

int weapon_speed = 6;
int default_weapon_speed = 6;

#define LOWERSPEED   (FRACUNIT*weapon_speed)
#define RAISESPEED   (FRACUNIT*weapon_speed)
#define WEAPONBOTTOM (FRACUNIT*128)
#define WEAPONTOP    (FRACUNIT*32)

#define BFGCELLS bfgcells        /* Ty 03/09/98 externalized in p_inter.c */

extern void P_Thrust(player_t *, angle_t, fixed_t);
int weapon_recoil;      // weapon recoil

// The following array holds the recoil values         // phares
// haleyjd 08/18/08: recoil moved into weaponinfo

// haleyjd 05/21/08:
// This global is only asserted while an action function is being dispatched
// from inside P_SetPsprite. This allows codepointer functions to behave
// differently if called by mobj_t's or by player weapons.

int action_from_pspr;

//=============================================================================
//
// Gun actions
//
// This structure is used to support copying of args between gun and player
// mobj states during execution of gun codepointer actions so that pointers
// designed to work with mobj_t's can work seamlessly with guns as well.
//

typedef struct gunaction_s
{
   state_t *s;               // state args were copied to
   arglist_t *args;          // pointer to args object
   struct gunaction_s *next; // next action
} gunaction_t;

static gunaction_t *gunactions;
static gunaction_t *freegunactions;

//
// P_GetGunAction
//
// haleyjd 07/20/09: Keep gunactions on a freelist to avoid a ton of
// allocator noise.
//
static gunaction_t *P_GetGunAction(void)
{
   gunaction_t *ret;

   if(freegunactions)
   {
      ret = freegunactions;
      freegunactions = ret->next;
   }
   else
      ret = (gunaction_t *)(calloc(1, sizeof(gunaction_t)));

   return ret;
}

//
// P_PutGunAction
//
// Put a gunaction onto the freelist.
//
static void P_PutGunAction(gunaction_t *ga)
{
   memset(ga, 0, sizeof(gunaction_t));

   ga->next = freegunactions;
   freegunactions = ga;
}

//
// P_SetupPlayerGunAction
//
// Enables copying of psp->state->args to mo->state->args during psprite
// action function callback so that parameterized pointers work seamlessly.
//
void P_SetupPlayerGunAction(player_t *player, pspdef_t *psp)
{
   // create a new gunaction
   gunaction_t *ga;
   mobj_t *mo = player->mo;

   ga = P_GetGunAction();

   ga->args        = mo->state->args;  // save the original args
   mo->state->args = psp->state->args; // copy from the psprite frame

   action_from_pspr++;

   // save pointer to state
   ga->s = mo->state;

   // put gun action on the stack
   ga->next   = gunactions;
   gunactions = ga;
}

//
// P_FinishPlayerGunAction
//
// Fixes the state args back up after a psprite action call.
//
void P_FinishPlayerGunAction(void)
{
   gunaction_t *ga;

   // take the current gunaction off the stack
   if(!gunactions)
      I_Error("P_FinishPlayerGunAction: stack underflow\n");

   ga = gunactions;
   gunactions = ga->next;

   // restore saved args object to the state
   ga->s->args = ga->args;

   action_from_pspr--;

   // free the gunaction
   P_PutGunAction(ga);
}

//=============================================================================

//
// P_SetPsprite
//
// haleyjd 03/31/06: Removed static.
//
void P_SetPsprite(player_t *player, int position, statenum_t stnum)
{
   pspdef_t *psp = &player->psprites[position];

   // haleyjd 04/05/07: codepointer rewrite -- use same prototype for
   // all codepointers by getting player and psp from mo->player. This
   // requires stashing the "position" parameter in player_t, however.

   // [CG] Don't do this for other players clientside, only for servers or
   //      local players.
   if(player - players != consoleplayer)
   {
      // [CG] Only broadcast weapon state for a player if it's not the
      //      server's spectator player.  Clients only set weapon sprites for
      //      their local player here, they receive server messages for other
      //      players.
      if(CS_SERVER)
         SV_BroadcastPlayerWeaponState(player - players, position, stnum);
      else
         return;
   }

   player->curpsprite = position;

   do
   {
      state_t *state;

      if(!stnum)
      {
         // object removed itself
         psp->state = NULL;
         break;
      }

      // WEAPON_FIXME: pre-beta bfg must become an alternate weapon under EDF

      // killough 7/19/98: Pre-Beta BFG
      if(stnum == E_StateNumForDEHNum(S_BFG1) && bfgtype == bfg_classic)
         stnum = E_SafeState(S_OLDBFG1); // Skip to alternative weapon frame

      state = states[stnum];
      psp->state = state;
      psp->tics = state->tics;        // could be 0

      if(state->misc1)
      {
         // coordinate set
         psp->sx = state->misc1 << FRACBITS;
         psp->sy = state->misc2 << FRACBITS;
      }

      // Call action routine.
      // Modified handling.
      if(state->action)
      {
         P_SetupPlayerGunAction(player, psp);

         state->action(player->mo);

         P_FinishPlayerGunAction();

         if(!psp->state)
            break;
      }
      stnum = psp->state->nextstate;
   }
   while(!psp->tics);   // an initial state of 0 could cycle through
}

//
// P_BringUpWeapon
//
// Starts bringing the pending weapon up from the bottom of the screen.
// Uses player.
//
static void P_BringUpWeapon(player_t *player)
{
   statenum_t newstate;

   if(player->pendingweapon == wp_nochange)
      player->pendingweapon = player->readyweapon;

   // WEAPON_FIXME: weaponup sound must become EDF property of weapons
   if(player->pendingweapon == wp_chainsaw)
      S_StartSound(player->mo, sfx_sawup);

   newstate = weaponinfo[player->pendingweapon].upstate;

   player->pendingweapon = wp_nochange;

   // killough 12/98: prevent pistol from starting visibly at bottom of screen:
   player->psprites[ps_weapon].sy = demo_version >= 203 ?
      WEAPONBOTTOM+FRACUNIT*2 : WEAPONBOTTOM;

   P_SetPsprite(player, ps_weapon, newstate);
}

// weaponinfo are in a stupid order, so let's do next/last in
// a more proper manner. Come EDF weapon support, this will become
// unnecessary, as we can go by "slots" instead.
//
// mapping: from ordinal to wp_*
//
static int ordinalToWp[NUMWEAPONS] =
{
   wp_fist, wp_chainsaw, wp_pistol, wp_shotgun,
   wp_supershotgun, wp_chaingun, wp_missile, wp_plasma, wp_bfg
};

// reverse mapping: from wp_* to ordinal number
static int wpToOrdinal[NUMWEAPONS] =
{
   0, 2, 3, 5, 6, 7, 8, 1, 4
};

//
// P_NextWeapon
//
// haleyjd 03/06/09: Yes this will have to be rewritten for EDF weapons,
// but I'm tired of not having it, so here is the temporary version.
//
int P_NextWeapon(player_t *player)
{
   int currentweapon = wpToOrdinal[player->readyweapon];
   int newweapon     = currentweapon;
   int weaptotry;
   int ammototry;

   do
   {
      ++newweapon;

      if(newweapon >= NUMWEAPONS)
         newweapon = 0;

      weaptotry = ordinalToWp[newweapon];
      ammototry = weaponinfo[weaptotry].ammo;
   }
   while((!player->weaponowned[weaptotry] ||
          (ammototry != am_noammo &&
           player->ammo[ammototry] <= 0)) &&
          newweapon != currentweapon);

   newweapon = ordinalToWp[newweapon];

   if(newweapon == player->readyweapon)
      newweapon = wp_nochange;

   return newweapon;
}

//
// P_PrevWeapon
//
// haleyjd 03/06/09: Like the above.
//
int P_PrevWeapon(player_t *player)
{
   int currentweapon = wpToOrdinal[player->readyweapon];
   int newweapon     = currentweapon;
   int weaptotry;
   int ammototry;

   do
   {
      --newweapon;

      if(newweapon < 0)
         newweapon = NUMWEAPONS - 1;

      weaptotry = ordinalToWp[newweapon];
      ammototry = weaponinfo[weaptotry].ammo;
   }
   while((!player->weaponowned[weaptotry] ||
          (ammototry != am_noammo &&
           player->ammo[ammototry] <= 0)) &&
         newweapon != currentweapon);

   newweapon = ordinalToWp[newweapon];

   if(newweapon == player->readyweapon)
      newweapon = wp_nochange;

   return newweapon;
}

// The first set is where the weapon preferences from             // killough,
// default.cfg are stored. These values represent the keys used   // phares
// in DOOM2 to bring up the weapon, i.e. 6 = plasma gun. These    //    |
// are NOT the wp_* constants.                                    //    V

int weapon_preferences[2][NUMWEAPONS+1] =
{
   { 6, 9, 4, 3, 2, 8, 5, 7, 1, 0 },  // !compatibility preferences
   { 6, 9, 4, 3, 2, 8, 5, 7, 1, 0 },  //  compatibility preferences
};

//
// P_SwitchWeapon
//
// Checks current ammo levels and gives you the most preferred weapon with ammo.
// It will not pick the currently raised weapon. When called from P_CheckAmmo
// this won't matter, because the raised weapon has no ammo anyway. When called
// from G_BuildTiccmd you want to toggle to a different weapon regardless.
//
weapontype_t P_SwitchWeapon(player_t *player)
{
   int *prefer = weapon_preferences[demo_compatibility != 0]; // killough 3/22/98
   weapontype_t currentweapon = player->readyweapon;
   weapontype_t newweapon = currentweapon;
   int i = NUMWEAPONS + 1;   // killough 5/2/98

   // killough 2/8/98: follow preferences and fix BFG/SSG bugs

   // haleyjd WEAPON_FIXME: makes assumptions about ammo per shot
   // haleyjd WEAPON_FIXME: makes assumptions about ammotypes used by weapons!
   // haleyjd WEAPON_FIXME: shareware-only must become EDF weapon property
   // haleyjd WEAPON_FIXME: must support arbitrary weapons
   // haleyjd WEAPON_FIXME: chainsaw/fist issues

   do
   {
      switch(*prefer++)
      {
      case 1:
         if(!player->powers[pw_strength])  // allow chainsaw override
            break;
      case 0:
         newweapon = wp_fist;
         break;
      case 2:
         if(player->ammo[am_clip])
            newweapon = wp_pistol;
         break;
      case 3:
         if(player->weaponowned[wp_shotgun] && player->ammo[am_shell])
            newweapon = wp_shotgun;
         break;
      case 4:
         if(player->weaponowned[wp_chaingun] && player->ammo[am_clip])
            newweapon = wp_chaingun;
         break;
      case 5:
         if(player->weaponowned[wp_missile] && player->ammo[am_misl])
            newweapon = wp_missile;
         break;
      case 6:
         if(player->weaponowned[wp_plasma] && player->ammo[am_cell] &&
            GameModeInfo->id != shareware)
            newweapon = wp_plasma;
         break;
      case 7:
         if(player->weaponowned[wp_bfg] && GameModeInfo->id != shareware &&
            player->ammo[am_cell] >= (demo_compatibility ? 41 : 40))
            newweapon = wp_bfg;
         break;
      case 8:
         if(player->weaponowned[wp_chainsaw])
            newweapon = wp_chainsaw;
         break;
      case 9:
         if(player->weaponowned[wp_supershotgun] &&
            enable_ssg &&
            player->ammo[am_shell] >= (demo_compatibility ? 3 : 2))
            newweapon = wp_supershotgun;
         break;
      }
   }
   while(newweapon == currentweapon && --i);        // killough 5/2/98

   return newweapon;
}

//
// P_WeaponPreferred
//
// killough 5/2/98: whether consoleplayer prefers weapon w1 over weapon w2.
//
int P_WeaponPreferred(int w1, int w2)
{
  return
    (weapon_preferences[0][0] != ++w2 && (weapon_preferences[0][0] == ++w1 ||
    (weapon_preferences[0][1] !=   w2 && (weapon_preferences[0][1] ==   w1 ||
    (weapon_preferences[0][2] !=   w2 && (weapon_preferences[0][2] ==   w1 ||
    (weapon_preferences[0][3] !=   w2 && (weapon_preferences[0][3] ==   w1 ||
    (weapon_preferences[0][4] !=   w2 && (weapon_preferences[0][4] ==   w1 ||
    (weapon_preferences[0][5] !=   w2 && (weapon_preferences[0][5] ==   w1 ||
    (weapon_preferences[0][6] !=   w2 && (weapon_preferences[0][6] ==   w1 ||
    (weapon_preferences[0][7] !=   w2 && (weapon_preferences[0][7] ==   w1
   ))))))))))))))));
}

//
// P_CheckAmmo
//
// Returns true if there is enough ammo to shoot.
// If not, selects the next weapon to use.
// (only in demo_compatibility mode -- killough 3/22/98)
//
boolean P_CheckAmmo(player_t *player)
{
   ammotype_t ammo = weaponinfo[player->readyweapon].ammo;

   // haleyjd 08/10/02: get count from weaponinfo_t
   // (BFGCELLS value is now written into struct by DeHackEd code)
   int count = weaponinfo[player->readyweapon].ammopershot;

   // Some do not need ammunition anyway.
   // Return if current ammunition sufficient.

   if(ammo == am_noammo || player->ammo[ammo] >= count)
      return true;

   // Out of ammo, pick a weapon to change to.
   //
   // killough 3/22/98: for old demos we do the switch here and now;
   // for Boom games we cannot do this, and have different player
   // preferences across demos or networks, so we have to use the
   // G_BuildTiccmd() interface instead of making the switch here.

   if(demo_compatibility)
   {
      player->pendingweapon = P_SwitchWeapon(player);      // phares
      // Now set appropriate weapon overlay.
      P_SetPsprite(player,ps_weapon,weaponinfo[player->readyweapon].downstate);
   }

#if 0 /* PROBABLY UNSAFE */
   else
      if (demo_version >= 203)  // killough 9/5/98: force switch if out of ammo
         P_SetPsprite(player,ps_weapon,weaponinfo[player->readyweapon].downstate);
#endif

   return false;
}

//
// P_SubtractAmmo
//
// haleyjd 03/08/07:
// Subtracts ammo from weapons in a uniform fashion. Unfortunately, this
// operation is complicated by compatibility issues and extra features.
//
void P_SubtractAmmo(player_t *player, int compat_amt)
{
   weapontype_t weapontype = player->readyweapon;
   weaponinfo_t *weapon    = &weaponinfo[weapontype];
   ammotype_t   ammotype   = weapon->ammo;

   // WEAPON_FIXME/TODO: comp flag for corruption of player->maxammo by DeHackEd
   // [CG] Added this as a DMFLAG.
   if(player->cheats & CF_INFAMMO ||
      (dmflags2 & dmf_infinite_ammo) ||
      (demo_version >= 329 && ammotype >= NUMAMMO))
      return;

   player->ammo[ammotype] -=
      (weapon->enableaps || compat_amt < 0) ? weapon->ammopershot : compat_amt;

   if(CS_SERVER)
      SV_BroadcastPlayerArrayInfo(player - players, ci_ammo_amount, ammotype);
}

int lastshottic; // killough 3/22/98

//
// P_FireWeapon.
//
static void P_FireWeapon(player_t *player)
{
   statenum_t newstate;
   weaponinfo_t *weapon;

   if(!P_CheckAmmo(player))
      return;

   weapon = P_GetReadyWeapon(player);

   P_SetMobjState(player->mo, player->mo->info->missilestate);
   newstate = weapon->atkstate;
   P_SetPsprite(player, ps_weapon, newstate);

   // haleyjd 04/06/03: silencer powerup
   // haleyjd 09/14/07: per-weapon silencer, always silent support
   if(!(weapon->flags & WPF_SILENCER && player->powers[pw_silencer]) &&
      !(weapon->flags & WPF_SILENT))
      P_NoiseAlert(player->mo, player->mo);

   lastshottic = gametic;                       // killough 3/22/98
}

//
// P_DropWeapon
//
// Player died, so put the weapon away.
//
void P_DropWeapon(player_t *player)
{
   P_SetPsprite(player, ps_weapon, weaponinfo[player->readyweapon].downstate);
}

//=============================================================================
//
// haleyjd 09/13/07
//
// New functions for dynamic weapons system
//

//
// P_GetReadyWeapon
//
// haleyjd 09/13/07:
// Retrieves a pointer to the proper weaponinfo_t structure for the
// readyweapon index stored in the player.
//
// WEAPON_TODO: Will need to change as system evolves.
// PCLASS_FIXME: weapons
//
weaponinfo_t *P_GetReadyWeapon(player_t *player)
{
   return &(weaponinfo[player->readyweapon]);
}

//
// P_GetPlayerWeapon
//
// haleyjd 09/16/07:
// Gets weapon at given index for the given player.
//
// WEAPON_TODO: must redirect through playerclass lookup
// PCLASS_FIXME: weapons
//
weaponinfo_t *P_GetPlayerWeapon(player_t *player, int index)
{
   // currently there is only one linear weaponinfo
   return &weaponinfo[index];
}

//
// P_WeaponSoundInfo
//
// Plays a sound originating from the player's weapon by sfxinfo_t *
//
static void P_WeaponSoundInfo(mobj_t *mo, sfxinfo_t *sound)
{
   int volume = 127;

   if(mo->player && mo->player->powers[pw_silencer] &&
      P_GetReadyWeapon(mo->player)->flags & WPF_SILENCER)
      volume = WEAPON_VOLUME_SILENCED;

   S_StartSfxInfo(mo, sound, volume, ATTN_NORMAL, false, CHAN_AUTO);
}

//
// P_WeaponSound
//
// Plays a sound originating from the player's weapon
//
static void P_WeaponSound(mobj_t *mo, int sfx_id)
{
   int volume = 127;

   if(mo->player && mo->player->powers[pw_silencer] &&
      P_GetReadyWeapon(mo->player)->flags & WPF_SILENCER)
      volume = WEAPON_VOLUME_SILENCED;

   S_StartSoundAtVolume(mo, sfx_id, volume, ATTN_NORMAL, CHAN_AUTO);
}

//
// End dynamic weapon systems functions
//
//=============================================================================


//
// A_WeaponReady
//
// The player can fire the weapon
// or change to another weapon at this time.
// Follows after getting weapon up,
// or after previous attack/fire sequence.
//
void A_WeaponReady(mobj_t *mo)
{
   player_t *player;
   pspdef_t *psp;

   if(!(player = mo->player))
      return;

   psp = &player->psprites[player->curpsprite];

   // WEAPON_FIXME: chainsaw particulars (idle sound)

   // get out of attack state
   if(mo->state == states[mo->info->missilestate] ||
      mo->state == states[player->pclass->altattack])
   {
      P_SetMobjState(mo, mo->info->spawnstate);
   }

   if(player->readyweapon == wp_chainsaw &&
      psp->state == states[E_SafeState(S_SAW)])
      S_StartSound(player->mo, sfx_sawidl);

   // check for change
   //  if player is dead, put the weapon away

   if(player->pendingweapon != wp_nochange || !player->health)
   {
      // change weapon (pending weapon should already be validated)
      statenum_t newstate = weaponinfo[player->readyweapon].downstate;
      P_SetPsprite(player, ps_weapon, newstate);
      return;
   }

   // check for fire
   //  the missile launcher and bfg do not auto fire

   if(player->cmd.buttons & BT_ATTACK)
   {
      if(!player->attackdown ||
         !(P_GetReadyWeapon(player)->flags & WPF_NOAUTOFIRE))
      {
         player->attackdown = true;
         P_FireWeapon(player);
         return;
      }
   }
   else
      player->attackdown = false;

   // bob the weapon based on movement speed
   {
      int angle = (128*leveltime) & FINEMASK;
      psp->sx = FRACUNIT + FixedMul(player->bob, finecosine[angle]);
      angle &= FINEANGLES/2-1;
      psp->sy = WEAPONTOP + FixedMul(player->bob, finesine[angle]);
   }
}

//
// A_ReFire
//
// The player can re-fire the weapon
// without lowering it entirely.
//
void A_ReFire(mobj_t *mo)
{
   player_t *player = mo->player;

   if(!player)
      return;

   // check for fire
   //  (if a weaponchange is pending, let it go through instead)

   if((player->cmd.buttons & BT_ATTACK)
      && player->pendingweapon == wp_nochange && player->health)
   {
      player->refire++;
      P_FireWeapon(player);
   }
   else
   {
      player->refire = 0;
      P_CheckAmmo(player);
   }
}

//
// A_CheckReload
//
// cph 2002/08/08 - In old Doom, P_CheckAmmo would start the weapon
// lowering immediately. This was lost in Boom when the weapon
// switching logic was rewritten. But we must tell Doom that we
// don't need to complete the reload frames for the weapon here.
// G_BuildTiccmd will set ->pendingweapon for us later on.
//
void A_CheckReload(mobj_t *mo)
{
   player_t *player = mo->player;

   if(!player)
      return;

   if(!P_CheckAmmo(player) && demo_version >= 331)
   {
      P_SetPsprite(player, ps_weapon,
                   weaponinfo[player->readyweapon].downstate);
   }
}

//
// A_Lower
//
// Lowers current weapon, and changes weapon at bottom.
//
void A_Lower(mobj_t *mo)
{
   player_t *player;
   pspdef_t *psp;

   if(!(player = mo->player))
      return;

   psp = &player->psprites[player->curpsprite];

   // WEAPON_FIXME: LOWERSPEED property of EDF weapons?
   psp->sy += LOWERSPEED;

   // Is already down.
   if(psp->sy < WEAPONBOTTOM)
      return;

   // Player is dead.
   if(player->playerstate == PST_DEAD)
   {
      psp->sy = WEAPONBOTTOM;
      return;      // don't bring weapon back up
   }

   // The old weapon has been lowered off the screen,
   // so change the weapon and start raising it

   if(!player->health)
   {      // Player is dead, so keep the weapon off screen.
      P_SetPsprite(player,  ps_weapon, NullStateNum);
      return;
   }

   // haleyjd 03/28/10: do not assume pendingweapon is valid
   if(player->pendingweapon < NUMWEAPONS)
      player->readyweapon = player->pendingweapon;

   P_BringUpWeapon(player);
}

//
// A_Raise
//
void A_Raise(mobj_t *mo)
{
   statenum_t newstate;
   player_t *player;
   pspdef_t *psp;

   if(!(player = mo->player))
      return;

   psp = &player->psprites[player->curpsprite];

   // WEAPON_FIXME: RAISESPEED property of EDF weapons?

   psp->sy -= RAISESPEED;

   if(psp->sy > WEAPONTOP)
      return;

   psp->sy = WEAPONTOP;

   // The weapon has been raised all the way,
   //  so change to the ready state.

   newstate = weaponinfo[player->readyweapon].readystate;

   P_SetPsprite(player, ps_weapon, newstate);
}

// Weapons now recoil, amount depending on the weapon.              // phares
//                                                                  //   |
// The P_SetPsprite call in each of the weapon firing routines      //   V
// was moved here so the recoil could be synched with the
// muzzle flash, rather than the pressing of the trigger.
// The BFG delay caused this to be necessary.
//
// WEAPON_FIXME: "adder" parameter is not reliable for EDF editing
//
static void A_FireSomething(player_t* player, int adder)
{
   P_SetPsprite(player, ps_flash,
      weaponinfo[player->readyweapon].flashstate+adder);

   // killough 3/27/98: prevent recoil in no-clipping mode
   if(!(player->mo->flags & MF_NOCLIP))
   {
      // haleyjd 08/18/08: added ALWAYSRECOIL weapon flag; recoil in weaponinfo
      if(weaponinfo[player->readyweapon].flags & WPF_ALWAYSRECOIL ||
         (weapon_recoil && (demo_version >= 203 || !compatibility)))
      {
         P_Thrust(player, ANG180 + player->mo->angle,
                  2048*weaponinfo[player->readyweapon].recoil); // phares
      }
   }
}

//
// A_GunFlash
//

void A_GunFlash(mobj_t *mo)
{
   player_t *player = mo->player;

   if(!player)
      return;

   P_SetMobjState(mo, player->pclass->altattack);

   A_FireSomething(player, 0);                               // phares
}

//
// WEAPON ATTACKS
//

// haleyjd 09/24/00: Infamous DeHackEd Problem Fix
//   Its been known for years that setting weapons to use am_noammo
//   that normally use non-infinite ammo types causes your max shells
//   to reduce, now I know why:
//
//   player->ammo[weaponinfo[player->readyweapon].ammo]--;
//
//   If weaponinfo[].ammo evaluates to am_noammo, then it is equal
//   to NUMAMMO+1. In the player struct we find:
//
//   int ammo[NUMAMMO];
//   int maxammo[NUMAMMO];
//
//   It is indexing 2 past the end of ammo into maxammo, and the
//   second ammo type just happens to be shells. How funny, eh?
//   All the functions below are fixed to check for this, optioned
//   with demo compatibility.

//
// A_Punch
//
void A_Punch(mobj_t *mo)
{
   angle_t angle;
   int slope, damage = (P_Random(pr_punch) % 10 + 1) << 1;
   player_t *player  = mo->player;

   // [CG] FIXME: This desyncs automatically; of course it's resolved by the
   //             correction, but still....

   if(!player)
      return;

   // WEAPON_FIXME: berserk and/or other damage multipliers -> EDF weapon property?
   // WEAPON_FIXME: tracer damage, range, etc possible weapon properties?

   if(player->powers[pw_strength])
      damage *= 10;

   angle = mo->angle;

   // haleyjd 08/05/04: use new function
   angle += P_SubRandom(pr_punchangle) << 18;

  // killough 8/2/98: make autoaiming prefer enemies
   if(demo_version<203 ||
      (slope = P_AimLineAttack(mo, angle, MELEERANGE, MF_FRIEND),
       !clip.linetarget))
      slope = P_AimLineAttack(mo, angle, MELEERANGE, 0);

   P_LineAttack(mo, angle, MELEERANGE, slope, damage);

   if(!clip.linetarget)
      return;

   P_WeaponSound(mo, GameModeInfo->playerSounds[sk_punch]);

   // turn to face target
   mo->angle = P_PointToAngle(mo->x, mo->y, clip.linetarget->x, clip.linetarget->y);
}

//
// A_Saw
//
void A_Saw(mobj_t *mo)
{
   // [CG] I guess this isn't used?
   // static int i = 0;
   int slope, damage = 2 * (P_Random(pr_saw) % 10 + 1);
   angle_t angle     = mo->angle;

   // haleyjd 08/05/04: use new function
   angle += P_SubRandom(pr_saw) << 18;

   // Use meleerange + 1 so that the puff doesn't skip the flash

   // killough 8/2/98: make autoaiming prefer enemies
   if(demo_version<203 ||
      (slope = P_AimLineAttack(mo, angle, MELEERANGE+1, MF_FRIEND),
       !clip.linetarget))
      slope = P_AimLineAttack(mo, angle, MELEERANGE+1, 0);

   P_LineAttack(mo, angle, MELEERANGE + 1, slope, damage);

   if(!clip.linetarget)
   {
      P_WeaponSound(mo, sfx_sawful);
      return;
   }

   P_WeaponSound(mo, sfx_sawhit);

   // turn to face target
   angle = P_PointToAngle(mo->x, mo->y, clip.linetarget->x, clip.linetarget->y);

   if(angle - mo->angle > ANG180)
   {
      if(angle - mo->angle < -ANG90/20)
         mo->angle = angle + ANG90/21;
      else
         mo->angle -= ANG90/20;
   }
   else
   {
      if(angle - mo->angle > ANG90/20)
         mo->angle = angle - ANG90/21;
      else
         mo->angle += ANG90/20;
   }

   mo->flags |= MF_JUSTATTACKED;
}

//
// A_FireMissile
//
void A_FireMissile(mobj_t *mo)
{
   player_t *player = mo->player;

   if(!player)
      return;

   // [CG] Only servers fire rockets.
   if(!serverside)
      return;

   P_SubtractAmmo(player, 1);
   P_SpawnPlayerMissile(player->mo, E_SafeThingType(MT_ROCKET));
}

//
// A_FireBFG
//

#define BFGBOUNCE 16

void A_FireBFG(mobj_t *actor)
{
   mobj_t *mo;
   player_t *player = actor->player;

   if(!player)
      return;

   // [CG] Only servers fire BFG.
   if(!serverside)
      return;

   P_SubtractAmmo(player, BFGCELLS);

   mo = P_SpawnPlayerMissile(actor, E_SafeThingType(MT_BFG));
   mo->extradata.bfgcount = BFGBOUNCE;   // for bouncing bfg - redundant
}

//
// A_FireOldBFG
//
// This function emulates Doom's Pre-Beta BFG
// By Lee Killough 6/6/98, 7/11/98, 7/19/98, 8/20/98
//
// This code may not be used in other mods without appropriate credit given.
// Code leeches will be telefragged.
//
void A_FireOldBFG(mobj_t *mo)
{
   static int type1 = -1;
   static int type2 = -1;
   int type;
   player_t *player = mo->player;

   if(!player)
      return;

   if(type1 == -1)
   {
      type1 = E_SafeThingType(MT_PLASMA1);
      type2 = E_SafeThingType(MT_PLASMA2);
   }

   type = type1;

   // PCLASS_FIXME: second attack state

   // sf: make sure the player is in firing frame, or it looks silly
   if(demo_version > 300)
      P_SetMobjState(mo, player->pclass->altattack);

   // WEAPON_FIXME: recoil for classic BFG

   if(weapon_recoil && !(mo->flags & MF_NOCLIP))
      P_Thrust(player, ANG180 + mo->angle, 512 * weaponinfo[wp_plasma].recoil);

   // WEAPON_FIXME: ammopershot for classic BFG

   if((demo_version < 329 ||
       weaponinfo[player->readyweapon].ammo < NUMAMMO) &&
      !(player->cheats & CF_INFAMMO)) // haleyjd
   {
      player->ammo[weaponinfo[player->readyweapon].ammo]--;
   }

   if(LevelInfo.useFullBright) // haleyjd
      player->extralight = 2;

   do
   {
      mobj_t *th;
      angle_t an = mo->angle;
      angle_t an1 = ((P_Random(pr_bfg) & 127) - 64) * (ANG90 / 768) + an;
      angle_t an2 = ((P_Random(pr_bfg) & 127) - 64) * (ANG90 / 640) + ANG90;
      extern int autoaim;
      fixed_t slope;

      if(autoaim)
      {
         // killough 8/2/98: make autoaiming prefer enemies
         int mask = MF_FRIEND;
         do
         {
            slope = P_AimLineAttack(mo, an, 16 * 64 * FRACUNIT, mask);
            if(!clip.linetarget)
            {
               slope =
                  P_AimLineAttack(mo, an += 1 << 26, 16 * 64 * FRACUNIT, mask);
            }

            if(!clip.linetarget)
            {
               slope =
                  P_AimLineAttack(mo, an -= 2 << 26, 16 * 64 * FRACUNIT, mask);
            }

            if(!clip.linetarget) // sf: looking up/down
            {
               slope =
                  finetangent[(ANG90 - player->pitch) >> ANGLETOFINESHIFT];
               an = mo->angle;
            }
         } while(mask && (mask=0, !clip.linetarget));     // killough 8/2/98

         an1 += an - mo->angle;
         // sf: despite killough's infinite wisdom.. even
         // he is prone to mistakes. seems negative numbers
         // won't survive a bitshift!
         if(slope < 0 && demo_version >= 303)
            an2 -= tantoangle[-slope >> DBITS];
         else
            an2 += tantoangle[slope >> DBITS];
      }
      else
      {
         slope = finetangent[(ANG90-player->pitch) >> ANGLETOFINESHIFT];
         if(slope < 0 && demo_version >= 303)
            an2 -= tantoangle[-slope >> DBITS];
         else
            an2 += tantoangle[slope >> DBITS];
      }

      if(serverside)
      {
         th = P_SpawnMobj(
            mo->x,
            mo->y,
            mo->z + 62 * FRACUNIT - player->psprites[ps_weapon].sy,
            type
         );

         if(CS_SERVER)
            SV_BroadcastActorSpawned(th);

         P_SetTarget<mobj_t>(&th->target, mo);
         if(CS_SERVER)
            SV_BroadcastActorTarget(th, CS_AT_TARGET);
         th->angle = an1;
         th->momx =  finecosine[an1 >> ANGLETOFINESHIFT] * 25;
         th->momy =    finesine[an1 >> ANGLETOFINESHIFT] * 25;
         th->momz = finetangent[an2 >> ANGLETOFINESHIFT] * 25;
         P_CheckMissileSpawn(th);
      }
   } while((type != type2) && (type = type2)); //killough: obfuscated!
}

//
// A_FirePlasma
//
void A_FirePlasma(mobj_t *mo)
{
   player_t *player = mo->player;

   if(!player)
      return;

   if(serverside)
      P_SubtractAmmo(player, 1);

   A_FireSomething(player, P_Random(pr_plasma) & 1);

   // sf: removed beta
   if(serverside)
      P_SpawnPlayerMissile(mo, E_SafeThingType(MT_PLASMA));
}

static fixed_t bulletslope;

//
// P_BulletSlope
//
// Sets a slope so a near miss is at approximately
// the height of the intended target
//
void P_BulletSlope(mobj_t *mo)
{
   angle_t an = mo->angle;    // see which target is to be aimed at

   // killough 8/2/98: make autoaiming prefer enemies
   int mask = demo_version < 203 ? 0 : MF_FRIEND;

   do
   {
      bulletslope = P_AimLineAttack(mo, an, 16 * 64 * FRACUNIT, mask);
      if(!clip.linetarget)
      {
         bulletslope =
            P_AimLineAttack(mo, an += 1 << 26, 16 * 64 * FRACUNIT, mask);
      }

      if(!clip.linetarget)
      {
         bulletslope =
            P_AimLineAttack(mo, an -= 2 << 26, 16 * 64 * FRACUNIT, mask);
      }
   } while (mask && (mask=0, !clip.linetarget));  // killough 8/2/98
}

//
// P_GunShot
//
void P_GunShot(mobj_t *mo, boolean accurate)
{
   int damage = 5 * (P_Random(pr_gunshot) % 3 + 1);
   angle_t angle = mo->angle;

   if(!accurate)
      angle += P_SubRandom(pr_misfire) << 18;

   P_LineAttack(mo, angle, MISSILERANGE, bulletslope, damage);
}

//
// A_FirePistol
//
void A_FirePistol(mobj_t *mo)
{
   player_t *player = mo->player;

   if(!player)
      return;

   P_WeaponSound(mo, sfx_pistol);

   // PCLASS_FIXME: attack state two

   P_SetMobjState(mo, player->pclass->altattack);

   // [CG] Only servers subtract ammo
   if(serverside)
      P_SubtractAmmo(player, 1);

   A_FireSomething(player, 0); // phares

   if(CS_SERVER)
      SV_StartUnlag(player - players);

   P_BulletSlope(mo);
   P_GunShot(mo, !player->refire);

   if(CS_SERVER)
      SV_EndUnlag(player - players);
}

//
// A_FireShotgun
//
void A_FireShotgun(mobj_t *mo)
{
   int i;
   player_t *player = mo->player;

   if(!player)
      return;

   // PCLASS_FIXME: second attack state

   P_WeaponSound(mo, sfx_shotgn);
   P_SetMobjState(mo, player->pclass->altattack);

   // [CG] Only servers subtract ammo
   if(serverside)
      P_SubtractAmmo(player, 1);

   A_FireSomething(player, 0); // phares

   if(CS_SERVER)
      SV_StartUnlag(player - players);

   P_BulletSlope(mo);

   for(i = 0; i < 7; ++i)
      P_GunShot(mo, false);

   if(CS_SERVER)
      SV_EndUnlag(player - players);
}

//
// A_FireShotgun2
//
void A_FireShotgun2(mobj_t *mo)
{
   int i;
   int xslope;
   player_t *player = mo->player;

   if(!player)
      return;

   // PCLASS_FIXME: secondary attack state

   P_WeaponSound(mo, sfx_dshtgn);
   P_SetMobjState(mo, player->pclass->altattack);

   // [CG] Only servers subtract ammo
   if(serverside)
      P_SubtractAmmo(player, 2);

   A_FireSomething(player, 0); // phares

   if(CS_SERVER)
      SV_StartUnlag(player - players);

   P_BulletSlope(mo);

   for(i = 0; i < 20; ++i)
   {
      int damage = 5 * (P_Random(pr_shotgun) % 3 + 1);
      angle_t angle = mo->angle;

      angle += P_SubRandom(pr_shotgun) << 19;
      xslope = P_SubRandom(pr_shotgun) << 5;

      P_LineAttack(mo, angle, MISSILERANGE, bulletslope + xslope, damage);
   }

   if(CS_SERVER)
      SV_EndUnlag(player - players);
}

// haleyjd 04/05/07: moved all SSG codepointers here

void A_OpenShotgun2(mobj_t *mo)
{
   P_WeaponSound(mo, sfx_dbopn);
}

void A_LoadShotgun2(mobj_t *mo)
{
   P_WeaponSound(mo, sfx_dbload);
}

void A_CloseShotgun2(mobj_t *mo)
{
   P_WeaponSound(mo, sfx_dbcls);
   A_ReFire(mo);
}

//
// A_FireCGun
//
void A_FireCGun(mobj_t *mo)
{
   player_t *player;
   pspdef_t *psp;

   if(!(player = mo->player))
      return;

   psp = &player->psprites[player->curpsprite];

   P_WeaponSound(mo, sfx_chgun);

   if(!player->ammo[weaponinfo[player->readyweapon].ammo])
      return;

   // sf: removed beta

   P_SetMobjState(mo, player->pclass->altattack);

   // [CG] Only servers subtract ammo.
   if(serverside)
      P_SubtractAmmo(player, 1);

   // haleyjd 08/28/03: this is not safe for DeHackEd/EDF, so it
   // needs some modification to be safer
   // haleyjd WEAPON_FIXME: hackish and dangerous for EDF, needs fix.
   if(demo_version < 331 ||
      (psp->state->index >= E_StateNumForDEHNum(S_CHAIN1) &&
       psp->state->index < E_StateNumForDEHNum(S_CHAIN3)))
   {
      // phares
      A_FireSomething(player, psp->state->index - states[E_SafeState(S_CHAIN1)]->index);
   }
   else
   {
      A_FireSomething(player, 0); // new default behavior
   }

   if(CS_SERVER)
      SV_StartUnlag(player - players);

   P_BulletSlope(mo);
   P_GunShot(mo, !player->refire);

   if(CS_SERVER)
      SV_EndUnlag(player - players);
}

void A_Light0(mobj_t *mo)
{
   if(!mo->player)
      return;

   mo->player->extralight = 0;
}

void A_Light1(mobj_t *mo)
{
   if(!mo->player)
      return;

   if(LevelInfo.useFullBright) // haleyjd
      mo->player->extralight = 1;
}

void A_Light2(mobj_t *mo)
{
   if(!mo->player)
      return;

   if(LevelInfo.useFullBright) // haleyjd
      mo->player->extralight = 2;
}

void A_BouncingBFG(mobj_t *mo);
void A_BFG11KHit(mobj_t *mo);
void A_BFGBurst(mobj_t *mo); // haleyjd

//
// A_BFGSpray
//
// Spawn a BFG explosion on every monster in view
//
void A_BFGSpray(mobj_t *mo)
{
   int i;
   mobj_t *explosion;

   // [CG] Just like bullet puffs and blood, BFG tracer spray explosions
   //      indicate that something was actually hit serverside, so only servers
   //      should spawn these things.  Consequently it's not really useful to
   //      do any of this stuff clientside.
   if(!serverside)
      return;

   // WEAPON_FIXME: BFG type stuff
   switch(bfgtype)
   {
   case bfg_11k:
      A_BFG11KHit(mo);
      return;
   case bfg_bouncing:
      A_BouncingBFG(mo);
      return;
   case bfg_burst:
      A_BFGBurst(mo);
      return;
   default:
      break;
   }

   if(CS_SERVER && mo->player)
      SV_StartUnlag(mo->player - players);

   for(i = 0; i < 40; i++)  // offset angles from its attack angle
   {
      int j, damage;
      angle_t an = mo->angle - ANG90/2 + ANG90/40*i;

      // mo->target is the originator (player) of the missile

      // killough 8/2/98: make autoaiming prefer enemies
      if(demo_version < 203 ||
         (P_AimLineAttack(mo->target, an, 16*64*FRACUNIT, MF_FRIEND),
         !clip.linetarget))
      {
         P_AimLineAttack(mo->target, an, 16*64*FRACUNIT, 0);
      }

      if(!clip.linetarget)
         continue;

      explosion = P_SpawnMobj(
         clip.linetarget->x,
         clip.linetarget->y,
         clip.linetarget->z + (clip.linetarget->height >> 2),
         E_SafeThingType(MT_EXTRABFG)
      );

      if(CS_SERVER)
         SV_BroadcastActorSpawned(explosion);

      for(damage = j = 0; j < 15; j++)
         damage += (P_Random(pr_bfg) & 7) + 1;

      P_DamageMobj(
         clip.linetarget, mo->target, mo->target, damage, MOD_BFG_SPLASH
      );
   }

   if(CS_SERVER && mo->player)
      SV_EndUnlag(mo->player - players);
}

//
// A_BouncingBFG
//
// haleyjd: The bouncing BFG from SMMU, but fixed to work better.
//
void A_BouncingBFG(mobj_t *mo)
{
   int i;
   mobj_t *newmo, *explosion;

   if(!serverside)
      return;

   if(!mo->extradata.bfgcount)
      return;

   if(CS_SERVER && mo->player)
      SV_StartUnlag(mo->player - players);

   for(i = 0; i < 40; i++)  // offset angles from its attack angle
   {
      angle_t an2, an = (ANG360 / 40) * i;
      int dist;

      P_AimLineAttack(mo, an, 16 * 64 * FRACUNIT, 0);

      // haleyjd: track last target with mo->tracer, don't fire
      // at same target more than one time in a row
      if(!clip.linetarget || (mo->tracer && mo->tracer == clip.linetarget))
         continue;

      if(an / 6 == mo->angle / 6)
         continue;

      // don't aim for shooter, or for friends of shooter
      if(clip.linetarget == mo->target ||
         (clip.linetarget->flags & mo->target->flags & MF_FRIEND))
      {
         continue;
      }

      explosion = P_SpawnMobj(
         clip.linetarget->x,
         clip.linetarget->y,
         clip.linetarget->z + (clip.linetarget->height>>2),
         E_SafeThingType(MT_EXTRABFG)
      );

      if(CS_SERVER)
         SV_BroadcastActorSpawned(explosion);

      // spawn new bfg
      // haleyjd: can't use P_SpawnMissile here
      newmo = P_SpawnMobj(mo->x, mo->y, mo->z, E_SafeThingType(MT_BFG));

      S_StartSound(newmo, newmo->info->seesound);
      P_SetTarget<mobj_t>(&newmo->target, mo->target); // pass on the player

      newmo->angle = an2 = P_PointToAngle(
         newmo->x, newmo->y, clip.linetarget->x, clip.linetarget->y
      );

      an2 >>= ANGLETOFINESHIFT;
      newmo->momx = FixedMul(newmo->info->speed, finecosine[an2]);
      newmo->momy = FixedMul(newmo->info->speed, finesine[an2]);

      dist = P_AproxDistance(
         clip.linetarget->x - newmo->x, clip.linetarget->y - newmo->y
      ) / newmo->info->speed;

      if(dist < 1)
         dist = 1;

      newmo->momz = (
         clip.linetarget->z + (clip.linetarget->height >> 1) - newmo->z
      ) / dist;

      newmo->extradata.bfgcount = mo->extradata.bfgcount - 1; // count down
      P_SetTarget<mobj_t>(&newmo->tracer, clip.linetarget); // haleyjd: track target

      P_CheckMissileSpawn(newmo);

<<<<<<< HEAD
      if(CS_SERVER)
      {
         SV_BroadcastActorSpawned(newmo);
         SV_BroadcastActorTarget(newmo, CS_AT_TARGET);
         SV_BroadcastActorTarget(newmo, CS_AT_TRACER);
         SV_BroadcastActorRemoved(mo);
      }

      P_RemoveMobj(mo); // remove the old one
=======
      mo->Remove(); // remove the old one
>>>>>>> e0db1e35

      break; //only spawn 1
   }

   if(CS_SERVER && mo->player)
      SV_EndUnlag(mo->player - players);
}

//
// A_BFG11KHit
//
// Explosion pointer for SMMU BFG11k.
//
void A_BFG11KHit(mobj_t *mo)
{
   int i = 0;
   int j, damage;
   int origdist;
   mobj_t *flash;

   if(!serverside)
      return;

   if(!mo->target)
      return;

   if(CS_SERVER && mo->player)
      SV_StartUnlag(mo->player - players);

   // check the originator and hurt them if too close
   origdist = P_AproxDistance(mo->x - getTargetX(mo), mo->y - getTargetY(mo));

   if(origdist < 96 * FRACUNIT)
   {
      // decide on damage
      // damage decreases with distance
      for(damage = j = 0; j < 48 - (origdist / (FRACUNIT * 2)); j++)
         damage += (P_Random(pr_bfg) & 7) + 1;

      // flash
      flash = P_SpawnMobj(
         mo->target->x,
         mo->target->y,
         mo->target->z + (mo->target->height >> 2),
         E_SafeThingType(MT_EXTRABFG)
      );

      if(CS_SERVER)
         SV_BroadcastActorSpawned(flash);

      P_DamageMobj(mo->target, mo, mo->target, damage, MOD_BFG11K_SPLASH);
   }

   // now check everyone else

   for(i = 0; i < 40; i++)  // offset angles from its attack angle
   {
      angle_t an = (ANG360 / 40) * i;

      // mo->target is the originator (player) of the missile

      P_AimLineAttack(mo, an, 16 * 64 * FRACUNIT, 0);

      if(!clip.linetarget)
         continue;

      if(clip.linetarget == mo->target)
         continue;

      // decide on damage
      for(damage = j = 0; j < 20; j++)
         damage += (P_Random(pr_bfg) & 7) + 1;

      // dumbass flash
      flash = P_SpawnMobj(
         clip.linetarget->x,
         clip.linetarget->y,
         clip.linetarget->z + (clip.linetarget->height>>2),
         E_SafeThingType(MT_EXTRABFG)
      );

      if(CS_SERVER)
         SV_BroadcastActorSpawned(flash);

      P_DamageMobj(
         clip.linetarget, mo->target, mo->target, damage, MOD_BFG_SPLASH
      );
   }

   if(CS_SERVER && mo->player)
      SV_EndUnlag(mo->player - players);
}

//
// A_BFGBurst
//
// This implements the projectile burst that was featured
// in Cephaler's unreleased MagDoom port. Much thanks to my
// long lost friend for giving me the source to his port back
// when he stopped working on it. This is a tribute to his bold
// spirit ^_^
//
void A_BFGBurst(mobj_t *mo)
{
   int a;
   angle_t an = 0;
   mobj_t *th;
   static int plasmaType = -1;

   if(!serverside)
      return;

   if(plasmaType == -1)
      plasmaType = E_SafeThingType(MT_PLASMA3);

   if(CS_SERVER && mo->player)
      SV_StartUnlag(mo->player - players);

   for(a = 0; a < 40; a++)
   {
      an += ANG90 / 10;

      th = P_SpawnMobj(mo->x, mo->y, mo->z, plasmaType);
      P_SetTarget<mobj_t>(&th->target, mo->target);

      th->angle = an;
      th->momx = finecosine[an >> ANGLETOFINESHIFT] << 4;
      th->momy = finesine[an >> ANGLETOFINESHIFT] << 4;
      th->momz = FRACUNIT * ((16 - P_Random(pr_bfg)) >> 5);

      if(CS_SERVER)
      {
         SV_BroadcastActorSpawned(th);
         SV_BroadcastActorTarget(th, CS_AT_TARGET);
      }

      P_CheckMissileSpawn(th);
   }

   if(CS_SERVER && mo->player)
      SV_EndUnlag(mo->player - players);
}

//
// A_BFGsound
//
void A_BFGsound(mobj_t *mo)
{
   P_WeaponSound(mo, sfx_bfg);
}

//
// P_SetupPsprites
//
// Called at start of level for each player.
//
void P_SetupPsprites(player_t *player)
{
   int i;

   // remove all psprites
   for(i = 0; i < NUMPSPRITES; ++i)
      player->psprites[i].state = NULL;

   // spawn the gun
   player->pendingweapon = player->readyweapon;
   P_BringUpWeapon(player);
}

//
// P_MovePsprites
//
// Called every tic by player thinking routine.
//
void P_MovePsprites(player_t *player)
{
   pspdef_t *psp = player->psprites;
   int i;

   // a null state means not active
   // drop tic count and possibly change state
   // a -1 tic count never changes

   for(i = 0; i < NUMPSPRITES; ++i, ++psp)
   {
      if(psp->state && psp->tics != -1 && !--psp->tics)
         P_SetPsprite(player, i, psp->state->nextstate);
   }

   player->psprites[ps_flash].sx = player->psprites[ps_weapon].sx;
   player->psprites[ps_flash].sy = player->psprites[ps_weapon].sy;
}

//===============================
//
// New Eternity Weapon Functions
//
//===============================

// FIXME/TODO: get rid of this?
void A_FireGrenade(mobj_t *mo)
{
}

static const char *kwds_A_FireCustomBullets[] =
{
   "{DUMMY}",           // 0
   "always",            // 1
   "first",             // 2
   "never",             // 3
   "ssg",               // 4
   "monster",           // 5
};

static argkeywd_t fcbkwds =
{
   kwds_A_FireCustomBullets,
   sizeof(kwds_A_FireCustomBullets) / sizeof(const char *)
};

//
// A_FireCustomBullets
//
// A parameterized player bullet weapon code pointer
// Parameters:
// args[0] : sound (dehacked num)
// args[1] : accuracy (always, first fire only, never, ssg, monster)
// args[2] : number of bullets to fire
// args[3] : damage factor of bullets
// args[4] : damage modulus of bullets
//
void A_FireCustomBullets(mobj_t *mo)
{
   int i, accurate, numbullets, damage, dmgmod;
   sfxinfo_t *sfx;
   player_t *player;
   pspdef_t *psp;

   if(!(player = mo->player))
      return;

   psp = &player->psprites[player->curpsprite];

   sfx        = E_ArgAsSound(psp->state->args, 0);
   accurate   = E_ArgAsKwd(psp->state->args, 1, &fcbkwds, 0);
   numbullets = E_ArgAsInt(psp->state->args, 2, 0);
   damage     = E_ArgAsInt(psp->state->args, 3, 0);
   dmgmod     = E_ArgAsInt(psp->state->args, 4, 0);

   if(!accurate)
      accurate = 1;

   if(dmgmod < 1)
      dmgmod = 1;
   else if(dmgmod > 256)
      dmgmod = 256;

   P_WeaponSoundInfo(mo, sfx);

   P_SetMobjState(mo, player->pclass->altattack);

   // subtract ammo amount
   if(weaponinfo[player->readyweapon].ammo < NUMAMMO &&
      !(player->cheats & CF_INFAMMO))
   {
      // now settable in weapon, not needed as a parameter here
      if(serverside)
         P_SubtractAmmo(player, -1);
   }

   A_FireSomething(player, 0);

   if(CS_SERVER)
      SV_StartUnlag(player - players);

   P_BulletSlope(mo);

   // loop on numbullets
   for(i = 0; i < numbullets; ++i)
   {
      int dmg = damage * (P_Random(pr_custombullets)%dmgmod + 1);
      angle_t angle = mo->angle;
      fixed_t slope = bulletslope; // haleyjd 01/03/07: bug fix

      if(accurate <= 3 || accurate == 5)
      {
         // if never accurate, monster accurate, or accurate only on
         // refire and player is refiring, add some to the angle
         if(accurate == 3 || accurate == 5 ||
            (accurate == 2 && player->refire))
         {
            int aimshift = ((accurate == 5) ? 20 : 18);
            angle += P_SubRandom(pr_custommisfire) << aimshift;
         }

         P_LineAttack(mo, angle, MISSILERANGE, slope, dmg);
      }
      else if(accurate == 4) // ssg spread
      {
         angle += P_SubRandom(pr_custommisfire) << 19;
         slope += P_SubRandom(pr_custommisfire) << 5;

         P_LineAttack(mo, angle, MISSILERANGE, slope, dmg);
      }
   }

   if(CS_SERVER)
      SV_EndUnlag(player - players);
}

static const char *kwds_A_FirePlayerMissile[] =
{
   "normal",           //  0
   "homing",           //  1
};

static argkeywd_t seekkwds =
{
   kwds_A_FirePlayerMissile,
   sizeof(kwds_A_FirePlayerMissile) / sizeof(const char *)
};

//
// A_FirePlayerMissile
//
// A parameterized code pointer function for custom missiles
// Parameters:
// args[0] : thing type to shoot
// args[1] : whether or not to home at current autoaim target
//           (missile requires homing maintenance pointers, however)
//
void A_FirePlayerMissile(mobj_t *actor)
{
   int thingnum;
   mobj_t *mo;
   boolean seek;
   player_t *player;
   pspdef_t *psp;

   if(!actor->player)
      return;

   // [CG] Only servers fire player missiles.
   if(!serverside)
      return;

   player = actor->player;
   psp    = &player->psprites[player->curpsprite];

   thingnum = E_ArgAsThingNumG0(psp->state->args, 0);
   seek     = !!E_ArgAsKwd(psp->state->args, 1, &seekkwds, 0);

   // validate thingtype
   if(thingnum < 0 || thingnum == NUMMOBJTYPES)
      return;

   // decrement ammo if appropriate
   if(weaponinfo[player->readyweapon].ammo < NUMAMMO &&
     !(player->cheats & CF_INFAMMO))
   {
      P_SubtractAmmo(player, -1);
   }

   if(CS_SERVER)
      SV_StartUnlag(actor->player - players);

   mo = P_SpawnPlayerMissile(actor, thingnum);

   if(mo && seek)
   {
      P_BulletSlope(actor);

      if(clip.linetarget)
      {
         P_SetTarget<mobj_t>(&mo->tracer, clip.linetarget);
         if(CS_SERVER)
            SV_BroadcastActorTarget(mo, CS_AT_TRACER);
      }
   }

   if(CS_SERVER)
      SV_EndUnlag(actor->player - players);
}

const char *kwds_A_CustomPlayerMelee[] =
{
   "{DUMMY}",          //  0
   "none",             //  1
   "punch",            //  2
   "chainsaw",         //  3
};

static argkeywd_t cpmkwds =
{
   kwds_A_CustomPlayerMelee,
   sizeof(kwds_A_CustomPlayerMelee) / sizeof(const char *)
};

//
// A_CustomPlayerMelee
//
// A parameterized melee attack codepointer function
// Parameters:
// args[0] : damage factor
// args[1] : damage modulus
// args[2] : berzerk multiplier
// args[3] : angle deflection type (none, punch, chainsaw)
// args[4] : sound to make (dehacked number)
//
void A_CustomPlayerMelee(mobj_t *mo)
{
   angle_t angle;
   int slope, damage, dmgfactor, dmgmod, berzerkmul, deftype;
   sfxinfo_t *sfx;
   player_t *player;
   pspdef_t *psp;

   if(!(player = mo->player))
      return;

   psp = &player->psprites[player->curpsprite];

   dmgfactor  = E_ArgAsInt(psp->state->args, 0, 0);
   dmgmod     = E_ArgAsInt(psp->state->args, 1, 0);
   berzerkmul = E_ArgAsInt(psp->state->args, 2, 0);
   deftype    = E_ArgAsKwd(psp->state->args, 3, &cpmkwds, 0);
   sfx        = E_ArgAsSound(psp->state->args, 4);

   // adjust parameters

   if(dmgmod < 1)
      dmgmod = 1;
   else if(dmgmod > 256)
      dmgmod = 256;

   // calculate damage
   damage = dmgfactor * ((P_Random(pr_custompunch)%dmgmod) + 1);

   // apply berzerk multiplier
   if(player->powers[pw_strength])
      damage *= berzerkmul;

   // decrement ammo if appropriate
   if(weaponinfo[player->readyweapon].ammo < NUMAMMO &&
      !(player->cheats & CF_INFAMMO))
   {
      if(serverside)
         P_SubtractAmmo(player, -1);
   }

   // [CG] FIXME: These can't be unlagged because of the "turn to face target"
   //             below.

   angle = player->mo->angle;

   if(deftype == 2 || deftype == 3)
      angle += P_SubRandom(pr_custompunch) << 18;

   if((slope = P_AimLineAttack(mo, angle, MELEERANGE, MF_FRIEND),
      !clip.linetarget))
      slope = P_AimLineAttack(mo, angle, MELEERANGE, 0);

   // WEAPON_FIXME: does this pointer fail to set the player into an attack state?
   // WEAPON_FIXME: check ALL new weapon pointers for this problem.

   P_LineAttack(mo, angle, MELEERANGE, slope, damage);

   if(!clip.linetarget)
   {
      // assume they want sawful on miss if sawhit specified
      if(sfx && sfx->dehackednum == sfx_sawhit)
         P_WeaponSound(mo, sfx_sawful);
      return;
   }

   // start sound
   P_WeaponSoundInfo(mo, sfx);

   // turn to face target
   player->mo->angle =
      P_PointToAngle(mo->x, mo->y, clip.linetarget->x, clip.linetarget->y);

   // apply chainsaw deflection if selected
   if(deftype == 3)
   {
      if(angle - mo->angle > ANG180)
      {
         if(angle - mo->angle < -ANG90/20)
            mo->angle = angle + ANG90/21;
         else
            mo->angle -= ANG90/20;
      }
      else
      {
         if(angle - mo->angle > ANG90/20)
            mo->angle = angle - ANG90/21;
         else
            mo->angle += ANG90/20;
      }

      mo->flags |= MF_JUSTATTACKED;
   }
}

static const char *kwds_A_PlayerThunk1[] =
{
   "noface", // 0
   "face",   // 1
};

static argkeywd_t facekwds = { kwds_A_PlayerThunk1, 2 };

static const char *kwds_A_PlayerThunk2[] =
{
   "attacker",  // 0
   "aimtarget", // 1
};

static argkeywd_t targetkwds = { kwds_A_PlayerThunk2, 2};

static const char *kwds_A_PlayerThunk3[] =
{
   "nouseammo", // 0
   "useammo",   // 1
};

static argkeywd_t ammokwds = { kwds_A_PlayerThunk3, 2 };

//
// A_PlayerThunk
//
// Allows the player's weapons to use a certain class of monster
// codepointers that are deemed safe (these have the BPF_PTHUNK
// flag in the deh_bexptrs array).
// Parameters:
// args[0] : index of codepointer to call (is validated)
// args[1] : boolean, 0 disables the FaceTarget cp for the player
// args[2] : dehacked num of a state to put the player in temporarily
// args[3] : boolean, 1 == set player's target to autoaim target
// args[4] : boolean, 1 == use ammo on current weapon if attack succeeds
//
void A_PlayerThunk(mobj_t *mo)
{
   boolean face;
   boolean settarget;
   boolean useammo;
   int cptrnum, statenum;
   state_t *oldstate = 0;
   mobj_t *oldtarget = NULL, *localtarget = NULL;
   player_t *player;
   pspdef_t *psp;

   if(!(player = mo->player))
      return;

   psp    = &player->psprites[player->curpsprite];

   cptrnum   =   E_ArgAsBexptr(psp->state->args, 0);
   face      = !!E_ArgAsKwd(psp->state->args, 1, &facekwds, 0);
   statenum  =   E_ArgAsStateNumG0(psp->state->args, 2, NULL);
   settarget = !!E_ArgAsKwd(psp->state->args, 3, &targetkwds, 0);
   useammo   = !!E_ArgAsKwd(psp->state->args, 4, &ammokwds, 0);

   // validate codepointer index
   if(cptrnum < 0)
      return;

   if(CS_SERVER)
      SV_StartUnlag(player - players);

   // set player's target to thing being autoaimed at if this
   // behavior is requested.
   if(serverside && settarget)
   {
      // record old target
      oldtarget = mo->target;
      P_BulletSlope(mo);
      if(clip.linetarget)
      {
         P_SetTarget<mobj_t>(&(mo->target), clip.linetarget);
         if(CS_SERVER)
            SV_BroadcastActorTarget(mo, CS_AT_TARGET);
         localtarget = clip.linetarget;
      }
      else
         return;
   }

   // possibly disable the FaceTarget pointer using MIF_NOFACE
   if(!face)
      mo->intflags |= MIF_NOFACE;

   // If a state has been provided, place the player into it. This
   // allows use of parameterized codepointers.
   if(statenum >= 0 && statenum < NUMSTATES)
   {
      oldstate = mo->state;
      mo->state = states[statenum];
   }

   // if ammo should be used, subtract it now
   if(useammo)
   {
      if(weaponinfo[player->readyweapon].ammo < NUMAMMO &&
         !(player->cheats & CF_INFAMMO))
      {
         if(serverside)
            P_SubtractAmmo(player, -1);
      }
   }

   // execute the codepointer
   deh_bexptrs[cptrnum].cptr(mo);

   // remove MIF_NOFACE
   mo->intflags &= ~MIF_NOFACE;

   if(serverside)
   {
      // restore player's old target if a new one was found & set
      if(settarget && localtarget)
      {
         P_SetTarget<mobj_t>(&(mo->target), oldtarget);
         if(CS_SERVER)
            SV_BroadcastActorTarget(mo, CS_AT_TARGET);
      }
   }

   // put player back into his normal state
   if(statenum >= 0 && statenum < NUMSTATES)
      mo->state = oldstate;

   if(CS_SERVER)
      SV_EndUnlag(player - players);
}

//----------------------------------------------------------------------------
//
// $Log: p_pspr.c,v $
// Revision 1.13  1998/05/07  00:53:36  killough
// Remove dependence on order of evaluation
//
// Revision 1.12  1998/05/05  16:29:17  phares
// Removed RECOIL and OPT_BOBBING defines
//
// Revision 1.11  1998/05/03  22:35:21  killough
// Fix weapons switch bug again, beautification, headers
//
// Revision 1.10  1998/04/29  10:01:55  killough
// Fix buggy weapons switch code
//
// Revision 1.9  1998/03/28  18:01:38  killough
// Prevent weapon recoil in no-clipping mode
//
// Revision 1.8  1998/03/23  03:28:29  killough
// Move weapons changes to G_BuildTiccmd()
//
// Revision 1.7  1998/03/10  07:14:47  jim
// Initial DEH support added, minus text
//
// Revision 1.6  1998/02/24  08:46:27  phares
// Pushers, recoil, new friction, and over/under work
//
// Revision 1.5  1998/02/17  05:59:41  killough
// Use new RNG calling sequence
//
// Revision 1.4  1998/02/15  02:47:54  phares
// User-defined keys
//
// Revision 1.3  1998/02/09  03:06:15  killough
// Add player weapon preference options
//
// Revision 1.2  1998/01/26  19:24:18  phares
// First rev with no ^Ms
//
// Revision 1.1.1.1  1998/01/19  14:03:00  rand
// Lee's Jan 19 sources
//
//----------------------------------------------------------------------------
<|MERGE_RESOLUTION|>--- conflicted
+++ resolved
@@ -1632,7 +1632,6 @@
 
       P_CheckMissileSpawn(newmo);
 
-<<<<<<< HEAD
       if(CS_SERVER)
       {
          SV_BroadcastActorSpawned(newmo);
@@ -1641,10 +1640,7 @@
          SV_BroadcastActorRemoved(mo);
       }
 
-      P_RemoveMobj(mo); // remove the old one
-=======
       mo->Remove(); // remove the old one
->>>>>>> e0db1e35
 
       break; //only spawn 1
    }
