--- conflicted
+++ resolved
@@ -331,11 +331,7 @@
 // this won't matter, because the raised weapon has no ammo anyway. When called
 // from G_BuildTiccmd you want to toggle to a different weapon regardless.
 //
-<<<<<<< HEAD
-weapontype_t P_SwitchWeapon(const player_t *player)
-=======
 weapontype_t P_SwitchWeaponOld(player_t *player)
->>>>>>> e97ca588
 {
    int *prefer = weapon_preferences; // killough 3/22/98
    weapontype_t currentweapon = player->readyweapon->dehnum;
@@ -575,11 +571,7 @@
 //
 // Player died, so put the weapon away.
 //
-<<<<<<< HEAD
-weaponinfo_t *P_GetReadyWeapon(const player_t *player)
-=======
 void P_DropWeapon(player_t *player)
->>>>>>> e97ca588
 {
    P_SetPsprite(player, ps_weapon, player->readyweapon->downstate);
 }
@@ -1046,256 +1038,7 @@
 // WEAPON ATTACKS
 //
 
-<<<<<<< HEAD
-//
-// A_Punch
-//
-void A_Punch(actionargs_t *actionargs)
-{
-   angle_t angle;
-   fixed_t slope;
-   int damage = (P_Random(pr_punch) % 10 + 1) << 1;
-   Mobj     *mo     = actionargs->actor;
-   player_t *player = mo->player;
-
-   if(!player)
-      return;
-   
-   if(player->powers[pw_strength])
-      damage *= 10;
-   
-   angle = mo->angle;
-
-   // haleyjd 08/05/04: use new function
-   angle += P_SubRandom(pr_punchangle) << 18;
-
-   slope = P_doAutoAim(mo, angle, MELEERANGE);
-
-   P_LineAttack(mo, angle, MELEERANGE, slope, damage);
-
-   if(!clip.linetarget)
-      return;
-
-   P_WeaponSound(mo, GameModeInfo->playerSounds[sk_punch]);
-   if(botMap)
-   {
-      bots[player - players].justPunched = 5;
-   }
-
-   // turn to face target
-   mo->angle = P_PointToAngle(mo->x, mo->y, clip.linetarget->x,
-                              clip.linetarget->y);
-}
-
-//
-// A_Saw
-//
-void A_Saw(actionargs_t *actionargs)
-{
-   fixed_t slope;
-   int     damage = 2 * (P_Random(pr_saw) % 10 + 1);
-   Mobj   *mo    = actionargs->actor;
-   angle_t angle = mo->angle;
-   
-   // haleyjd 08/05/04: use new function
-   angle += P_SubRandom(pr_saw) << 18;
-
-   // Use meleerange + 1 so that the puff doesn't skip the flash
-   slope = P_doAutoAim(mo, angle, MELEERANGE + 1);
-   P_LineAttack(mo, angle, MELEERANGE+1, slope, damage);
-   
-   I_StartHaptic(HALHapticInterface::EFFECT_CONSTANT, 4, 108);   
-   
-   if(!clip.linetarget)
-   {
-      P_WeaponSound(mo, sfx_sawful);
-      return;
-   }
-
-   P_WeaponSound(mo, sfx_sawhit);
-   I_StartHaptic(HALHapticInterface::EFFECT_RUMBLE, 5, 108);
-   
-   // turn to face target
-   angle = P_PointToAngle(mo->x, mo->y, clip.linetarget->x, clip.linetarget->y);
-
-   if(angle - mo->angle > ANG180)
-   {
-      if(angle - mo->angle < -ANG90/20)
-         mo->angle = angle + ANG90/21;
-      else
-         mo->angle -= ANG90/20;
-   }
-   else
-   {
-      if(angle - mo->angle > ANG90/20)
-         mo->angle = angle - ANG90/21;
-      else
-         mo->angle += ANG90/20;
-   }
-
-   mo->flags |= MF_JUSTATTACKED;
-}
-
-//
-// A_FireMissile
-//
-void A_FireMissile(actionargs_t *actionargs)
-{
-   player_t *player = actionargs->actor->player;
-
-   if(!player)
-      return;
-
-   P_SubtractAmmo(player, 1);
-
-   P_SpawnPlayerMissile(player->mo, E_SafeThingType(MT_ROCKET));
-}
-
-//
-// A_FireBFG
-//
-
-#define BFGBOUNCE 16
-
-void A_FireBFG(actionargs_t *actionargs)
-{
-   Mobj *mo;
-   player_t *player = actionargs->actor->player;
-
-   if(!player)
-      return;
-
-   P_SubtractAmmo(player, BFGCELLS);
-   
-   mo = P_SpawnPlayerMissile(actionargs->actor, E_SafeThingType(MT_BFG));
-   mo->extradata.bfgcount = BFGBOUNCE;   // for bouncing bfg - redundant
-}
-
-//
-// A_FireOldBFG
-//
-// This function emulates Doom's Pre-Beta BFG
-// By Lee Killough 6/6/98, 7/11/98, 7/19/98, 8/20/98
-//
-// This code may not be used in other mods without appropriate credit given.
-// Code leeches will be telefragged.
-//
-void A_FireOldBFG(actionargs_t *actionargs)
-{
-   Mobj *mo  = actionargs->actor;
-   int type1 = E_SafeThingType(MT_PLASMA1);
-   int type2 = E_SafeThingType(MT_PLASMA2);
-   int type;
-   player_t *player = mo->player;
-
-   if(!player)
-      return;
-
-   type = type1;
-
-   // PCLASS_FIXME: second attack state
-   
-   // sf: make sure the player is in firing frame, or it looks silly
-   if(demo_version > 300)
-      P_SetMobjState(mo, player->pclass->altattack);
-   
-   // WEAPON_FIXME: recoil for classic BFG
-
-   if(weapon_recoil && !(mo->flags & MF_NOCLIP))
-      P_Thrust(player, ANG180 + mo->angle, 0,
-               512*weaponinfo[wp_plasma].recoil);
-
-   // WEAPON_FIXME: ammopershot for classic BFG
-   auto weapon   = P_GetReadyWeapon(player);
-   auto ammoType = weapon->ammo;   
-   if(ammoType && !(player->cheats & CF_INFAMMO))
-      E_RemoveInventoryItem(player, ammoType, 1);
-
-   if(LevelInfo.useFullBright) // haleyjd
-      player->extralight = 2;
-
-   do
-   {
-      Mobj *th;
-      angle_t an = mo->angle;
-      angle_t an1 = ((P_Random(pr_bfg) & 127) - 64) * (ANG90 / 768) + an;
-      angle_t an2 = ((P_Random(pr_bfg) & 127) - 64) * (ANG90 / 640) + ANG90;
-      extern int autoaim;
-      fixed_t slope;
-
-      if(autoaim)
-      {
-         // killough 8/2/98: make autoaiming prefer enemies
-         int mask = MF_FRIEND;
-         do
-         {
-            slope = P_AimLineAttack(mo, an, 16*64*FRACUNIT, mask);
-            if(!clip.linetarget)
-               slope = P_AimLineAttack(mo, an += 1<<26, 16*64*FRACUNIT, mask);
-            if(!clip.linetarget)
-               slope = P_AimLineAttack(mo, an -= 2<<26, 16*64*FRACUNIT, mask);
-            if(!clip.linetarget) // sf: looking up/down
-            {
-               slope = finetangent[(ANG90-player->pitch)>>ANGLETOFINESHIFT];
-               an = mo->angle;
-            }
-         }
-         while(mask && (mask=0, !clip.linetarget));     // killough 8/2/98
-         an1 += an - mo->angle;
-         // sf: despite killough's infinite wisdom.. even
-         // he is prone to mistakes. seems negative numbers
-         // won't survive a bitshift!
-         if(slope < 0 && demo_version >= 303)
-            an2 -= tantoangle[-slope >> DBITS];
-         else
-            an2 += tantoangle[slope >> DBITS];
-      }
-      else
-      {
-         slope = finetangent[(ANG90-player->pitch)>>ANGLETOFINESHIFT];
-         if(slope < 0 && demo_version >= 303)
-            an2 -= tantoangle[-slope >> DBITS];
-         else
-            an2 += tantoangle[slope >> DBITS];
-      }
-
-      th = P_SpawnMobj(mo->x, mo->y,
-                       mo->z + 62*FRACUNIT - player->psprites[ps_weapon].sy,
-                       type);
-
-      P_SetTarget<Mobj>(&th->target, mo);
-      th->angle = an1;
-      th->momx = finecosine[an1>>ANGLETOFINESHIFT] * 25;
-      th->momy = finesine[an1>>ANGLETOFINESHIFT] * 25;
-      th->momz = finetangent[an2>>ANGLETOFINESHIFT] * 25;
-      P_CheckMissileSpawn(th);
-   }
-   while((type != type2) && (type = type2)); //killough: obfuscated!
-}
-
-//
-// A_FirePlasma
-//
-void A_FirePlasma(actionargs_t *actionargs)
-{
-   Mobj     *mo     = actionargs->actor;
-   player_t *player = mo->player;
-
-   if(!player)
-      return;
-
-   P_SubtractAmmo(player, 1);
-
-   A_FireSomething(player, P_Random(pr_plasma) & 1);
-   
-   // sf: removed beta
-   P_SpawnPlayerMissile(mo, E_SafeThingType(MT_PLASMA));
-}
-
-static fixed_t bulletslope;
-=======
 fixed_t bulletslope;
->>>>>>> e97ca588
 
 //
 // P_BulletSlope
