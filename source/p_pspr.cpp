// Emacs style mode select   -*- C++ -*- vi:sw=3 ts=3:
//-----------------------------------------------------------------------------
//
// Copyright(C) 2000 James Haley
//
// This program is free software; you can redistribute it and/or modify
// it under the terms of the GNU General Public License as published by
// the Free Software Foundation; either version 2 of the License, or
// (at your option) any later version.
//
// This program is distributed in the hope that it will be useful,
// but WITHOUT ANY WARRANTY; without even the implied warranty of
// MERCHANTABILITY or FITNESS FOR A PARTICULAR PURPOSE.  See the
// GNU General Public License for more details.
//
// You should have received a copy of the GNU General Public License
// along with this program; if not, write to the Free Software
// Foundation, Inc., 59 Temple Place, Suite 330, Boston, MA  02111-1307  USA
//
//--------------------------------------------------------------------------
//
// DESCRIPTION:
//      Weapon sprite animation, weapon objects.
//      Action functions for weapons.
//
// NETCODE_FIXME -- DEMO_FIXME -- WEAPON_FIXME: Weapon changing, prefs,
// etc. need overhaul for all of these. See comments in other modules
// for why and how it needs to be changed. zdoom uses separate events
// outside of ticcmd_t to indicate weapon changes now, and so will not
// face the issue of being limited to 16 weapons.
//
//-----------------------------------------------------------------------------

#include "z_zone.h"
#include "i_system.h"
#include "doomstat.h"
#include "d_event.h"
#include "d_mod.h"
#include "g_game.h"
#include "m_random.h"
#include "p_enemy.h"
#include "p_inter.h"
#include "p_map.h"
#include "p_maputl.h"
#include "p_pspr.h"
#include "p_tick.h"
#include "r_main.h"
#include "r_segs.h"
#include "r_things.h"
#include "s_sound.h"
#include "sounds.h"
#include "e_states.h"
#include "e_things.h"
#include "e_sound.h"
#include "d_dehtbl.h"
#include "p_info.h"
#include "d_gi.h"
#include "e_lib.h"
#include "e_args.h"
#include "e_player.h"
#include "g_dmflag.h" // [CG] Added.

// [CG] Added.
#include "sv_main.h"

int weapon_speed = 6;
int default_weapon_speed = 6;

#define LOWERSPEED   (FRACUNIT*weapon_speed)
#define RAISESPEED   (FRACUNIT*weapon_speed)
#define WEAPONBOTTOM (FRACUNIT*128)
#define WEAPONTOP    (FRACUNIT*32)

#define BFGCELLS bfgcells        /* Ty 03/09/98 externalized in p_inter.c */

extern void P_Thrust(player_t *, angle_t, fixed_t);

// The following array holds the recoil values         // phares
// haleyjd 08/18/08: recoil moved into weaponinfo

// haleyjd 05/21/08:
// This global is only asserted while an action function is being dispatched
<<<<<<< HEAD
// from inside P_SetPsprite. This allows codepointer functions to behave
// differently if called by mobj_t's or by player weapons.
=======
// from inside P_SetPsprite. This allows codepointer functions to behave 
// differently if called by Mobj's or by player weapons.
>>>>>>> 87e4a192

int action_from_pspr;

//=============================================================================
//
// Gun actions
//
// This structure is used to support copying of args between gun and player
// mobj states during execution of gun codepointer actions so that pointers
// designed to work with Mobj's can work seamlessly with guns as well.
//

typedef struct gunaction_s
{
   state_t *s;               // state args were copied to
   arglist_t *args;          // pointer to args object
   struct gunaction_s *next; // next action
} gunaction_t;

static gunaction_t *gunactions;
static gunaction_t *freegunactions;

//
// P_GetGunAction
//
// haleyjd 07/20/09: Keep gunactions on a freelist to avoid a ton of
// allocator noise.
//
static gunaction_t *P_GetGunAction(void)
{
   gunaction_t *ret;

   if(freegunactions)
   {
      ret = freegunactions;
      freegunactions = ret->next;
   }
   else
      ret = (gunaction_t *)(calloc(1, sizeof(gunaction_t)));

   return ret;
}

//
// P_PutGunAction
//
// Put a gunaction onto the freelist.
//
static void P_PutGunAction(gunaction_t *ga)
{
   memset(ga, 0, sizeof(gunaction_t));

   ga->next = freegunactions;
   freegunactions = ga;
}

//
// P_SetupPlayerGunAction
//
// Enables copying of psp->state->args to mo->state->args during psprite
// action function callback so that parameterized pointers work seamlessly.
//
void P_SetupPlayerGunAction(player_t *player, pspdef_t *psp)
{
   // create a new gunaction
   gunaction_t *ga;
   Mobj *mo = player->mo;

   ga = P_GetGunAction();

   ga->args        = mo->state->args;  // save the original args
   mo->state->args = psp->state->args; // copy from the psprite frame

   action_from_pspr++;

   // save pointer to state
   ga->s = mo->state;

   // put gun action on the stack
   ga->next   = gunactions;
   gunactions = ga;
}

//
// P_FinishPlayerGunAction
//
// Fixes the state args back up after a psprite action call.
//
void P_FinishPlayerGunAction(void)
{
   gunaction_t *ga;

   // take the current gunaction off the stack
   if(!gunactions)
      I_Error("P_FinishPlayerGunAction: stack underflow\n");

   ga = gunactions;
   gunactions = ga->next;

   // restore saved args object to the state
   ga->s->args = ga->args;

   action_from_pspr--;

   // free the gunaction
   P_PutGunAction(ga);
}

//=============================================================================

//
// P_SetPsprite
//
// haleyjd 03/31/06: Removed static.
//
void P_SetPsprite(player_t *player, int position, statenum_t stnum)
{
   pspdef_t *psp = &player->psprites[position];

   // haleyjd 04/05/07: codepointer rewrite -- use same prototype for
   // all codepointers by getting player and psp from mo->player. This
   // requires stashing the "position" parameter in player_t, however.

   // [CG] Don't do this for other players clientside, only for servers or
   //      local players.
   if(player - players != consoleplayer)
   {
      // [CG] Only broadcast weapon state for a player if it's not the
      //      server's spectator player.  Clients only set weapon sprites for
      //      their local player here, they receive server messages for other
      //      players.
      if(CS_SERVER)
         SV_BroadcastPlayerWeaponState(player - players, position, stnum);
      else
         return;
   }

   player->curpsprite = position;

   do
   {
      state_t *state;

      if(!stnum)
      {
         // object removed itself
         psp->state = NULL;
         break;
      }

      // WEAPON_FIXME: pre-beta bfg must become an alternate weapon under EDF

      // killough 7/19/98: Pre-Beta BFG
      if(stnum == E_StateNumForDEHNum(S_BFG1) && bfgtype == bfg_classic)
         stnum = E_SafeState(S_OLDBFG1); // Skip to alternative weapon frame

      state = states[stnum];
      psp->state = state;
      psp->tics = state->tics;        // could be 0

      if(state->misc1)
      {
         // coordinate set
         psp->sx = state->misc1 << FRACBITS;
         psp->sy = state->misc2 << FRACBITS;
      }

      // Call action routine.
      // Modified handling.
      if(state->action)
      {
         P_SetupPlayerGunAction(player, psp);

         state->action(player->mo);

         P_FinishPlayerGunAction();

         if(!psp->state)
            break;
      }
      stnum = psp->state->nextstate;
   }
   while(!psp->tics);   // an initial state of 0 could cycle through
}

//
// P_BringUpWeapon
//
// Starts bringing the pending weapon up from the bottom of the screen.
// Uses player.
//
static void P_BringUpWeapon(player_t *player)
{
   statenum_t newstate;

   if(player->pendingweapon == wp_nochange)
      player->pendingweapon = player->readyweapon;

   // WEAPON_FIXME: weaponup sound must become EDF property of weapons
   if(player->pendingweapon == wp_chainsaw)
      S_StartSound(player->mo, sfx_sawup);

   newstate = weaponinfo[player->pendingweapon].upstate;

   player->pendingweapon = wp_nochange;

   // killough 12/98: prevent pistol from starting visibly at bottom of screen:
   player->psprites[ps_weapon].sy = demo_version >= 203 ?
      WEAPONBOTTOM+FRACUNIT*2 : WEAPONBOTTOM;

   P_SetPsprite(player, ps_weapon, newstate);
}

// weaponinfo are in a stupid order, so let's do next/last in
// a more proper manner. Come EDF weapon support, this will become
// unnecessary, as we can go by "slots" instead.
//
// mapping: from ordinal to wp_*
//
static int ordinalToWp[NUMWEAPONS] =
{
   wp_fist, wp_chainsaw, wp_pistol, wp_shotgun,
   wp_supershotgun, wp_chaingun, wp_missile, wp_plasma, wp_bfg
};

// reverse mapping: from wp_* to ordinal number
static int wpToOrdinal[NUMWEAPONS] =
{
   0, 2, 3, 5, 6, 7, 8, 1, 4
};

//
// P_NextWeapon
//
// haleyjd 03/06/09: Yes this will have to be rewritten for EDF weapons,
// but I'm tired of not having it, so here is the temporary version.
//
int P_NextWeapon(player_t *player)
{
   int currentweapon = wpToOrdinal[player->readyweapon];
   int newweapon     = currentweapon;
   int weaptotry;
   int ammototry;

   do
   {
      ++newweapon;

      if(newweapon >= NUMWEAPONS)
         newweapon = 0;

      weaptotry = ordinalToWp[newweapon];
      ammototry = weaponinfo[weaptotry].ammo;
   }
   while((!player->weaponowned[weaptotry] ||
          (ammototry != am_noammo &&
           player->ammo[ammototry] <= 0)) &&
          newweapon != currentweapon);

   newweapon = ordinalToWp[newweapon];

   if(newweapon == player->readyweapon)
      newweapon = wp_nochange;

   return newweapon;
}

//
// P_PrevWeapon
//
// haleyjd 03/06/09: Like the above.
//
int P_PrevWeapon(player_t *player)
{
   int currentweapon = wpToOrdinal[player->readyweapon];
   int newweapon     = currentweapon;
   int weaptotry;
   int ammototry;

   do
   {
      --newweapon;

      if(newweapon < 0)
         newweapon = NUMWEAPONS - 1;

      weaptotry = ordinalToWp[newweapon];
      ammototry = weaponinfo[weaptotry].ammo;
   }
   while((!player->weaponowned[weaptotry] ||
          (ammototry != am_noammo &&
           player->ammo[ammototry] <= 0)) &&
         newweapon != currentweapon);

   newweapon = ordinalToWp[newweapon];

   if(newweapon == player->readyweapon)
      newweapon = wp_nochange;

   return newweapon;
}

// The first set is where the weapon preferences from             // killough,
// default.cfg are stored. These values represent the keys used   // phares
// in DOOM2 to bring up the weapon, i.e. 6 = plasma gun. These    //    |
// are NOT the wp_* constants.                                    //    V

int weapon_preferences[2][NUMWEAPONS+1] =
{
   { 6, 9, 4, 3, 2, 8, 5, 7, 1, 0 },  // !compatibility preferences
   { 6, 9, 4, 3, 2, 8, 5, 7, 1, 0 },  //  compatibility preferences
};

//
// P_SwitchWeapon
//
// Checks current ammo levels and gives you the most preferred weapon with ammo.
// It will not pick the currently raised weapon. When called from P_CheckAmmo
// this won't matter, because the raised weapon has no ammo anyway. When called
// from G_BuildTiccmd you want to toggle to a different weapon regardless.
//
weapontype_t P_SwitchWeapon(player_t *player)
{
   int *prefer = weapon_preferences[demo_compatibility != 0]; // killough 3/22/98
   weapontype_t currentweapon = player->readyweapon;
   weapontype_t newweapon = currentweapon;
   int i = NUMWEAPONS + 1;   // killough 5/2/98

   // killough 2/8/98: follow preferences and fix BFG/SSG bugs

   // haleyjd WEAPON_FIXME: makes assumptions about ammo per shot
   // haleyjd WEAPON_FIXME: makes assumptions about ammotypes used by weapons!
   // haleyjd WEAPON_FIXME: shareware-only must become EDF weapon property
   // haleyjd WEAPON_FIXME: must support arbitrary weapons
   // haleyjd WEAPON_FIXME: chainsaw/fist issues

   do
   {
      switch(*prefer++)
      {
      case 1:
         if(!player->powers[pw_strength])  // allow chainsaw override
            break;
      case 0:
         newweapon = wp_fist;
         break;
      case 2:
         if(player->ammo[am_clip])
            newweapon = wp_pistol;
         break;
      case 3:
         if(player->weaponowned[wp_shotgun] && player->ammo[am_shell])
            newweapon = wp_shotgun;
         break;
      case 4:
         if(player->weaponowned[wp_chaingun] && player->ammo[am_clip])
            newweapon = wp_chaingun;
         break;
      case 5:
         if(player->weaponowned[wp_missile] && player->ammo[am_misl])
            newweapon = wp_missile;
         break;
      case 6:
         if(player->weaponowned[wp_plasma] && player->ammo[am_cell] &&
            GameModeInfo->id != shareware)
            newweapon = wp_plasma;
         break;
      case 7:
         if(player->weaponowned[wp_bfg] && GameModeInfo->id != shareware &&
            player->ammo[am_cell] >= (demo_compatibility ? 41 : 40))
            newweapon = wp_bfg;
         break;
      case 8:
         if(player->weaponowned[wp_chainsaw])
            newweapon = wp_chainsaw;
         break;
      case 9:
         if(player->weaponowned[wp_supershotgun] &&
            enable_ssg &&
            player->ammo[am_shell] >= (demo_compatibility ? 3 : 2))
            newweapon = wp_supershotgun;
         break;
      }
   }
   while(newweapon == currentweapon && --i);        // killough 5/2/98

   return newweapon;
}

//
// P_WeaponPreferred
//
// killough 5/2/98: whether consoleplayer prefers weapon w1 over weapon w2.
//
int P_WeaponPreferred(int w1, int w2)
{
  return
    (weapon_preferences[0][0] != ++w2 && (weapon_preferences[0][0] == ++w1 ||
    (weapon_preferences[0][1] !=   w2 && (weapon_preferences[0][1] ==   w1 ||
    (weapon_preferences[0][2] !=   w2 && (weapon_preferences[0][2] ==   w1 ||
    (weapon_preferences[0][3] !=   w2 && (weapon_preferences[0][3] ==   w1 ||
    (weapon_preferences[0][4] !=   w2 && (weapon_preferences[0][4] ==   w1 ||
    (weapon_preferences[0][5] !=   w2 && (weapon_preferences[0][5] ==   w1 ||
    (weapon_preferences[0][6] !=   w2 && (weapon_preferences[0][6] ==   w1 ||
    (weapon_preferences[0][7] !=   w2 && (weapon_preferences[0][7] ==   w1
   ))))))))))))))));
}

//
// P_CheckAmmo
//
// Returns true if there is enough ammo to shoot.
// If not, selects the next weapon to use.
// (only in demo_compatibility mode -- killough 3/22/98)
//
boolean P_CheckAmmo(player_t *player)
{
   ammotype_t ammo = weaponinfo[player->readyweapon].ammo;

   // haleyjd 08/10/02: get count from weaponinfo_t
   // (BFGCELLS value is now written into struct by DeHackEd code)
   int count = weaponinfo[player->readyweapon].ammopershot;

   // Some do not need ammunition anyway.
   // Return if current ammunition sufficient.

   if(ammo == am_noammo || player->ammo[ammo] >= count)
      return true;

   // Out of ammo, pick a weapon to change to.
   //
   // killough 3/22/98: for old demos we do the switch here and now;
   // for Boom games we cannot do this, and have different player
   // preferences across demos or networks, so we have to use the
   // G_BuildTiccmd() interface instead of making the switch here.

   if(demo_compatibility)
   {
      player->pendingweapon = P_SwitchWeapon(player);      // phares
      // Now set appropriate weapon overlay.
      P_SetPsprite(player,ps_weapon,weaponinfo[player->readyweapon].downstate);
   }

#if 0 /* PROBABLY UNSAFE */
   else
      if (demo_version >= 203)  // killough 9/5/98: force switch if out of ammo
         P_SetPsprite(player,ps_weapon,weaponinfo[player->readyweapon].downstate);
#endif

   return false;
}

//
// P_SubtractAmmo
//
// haleyjd 03/08/07:
// Subtracts ammo from weapons in a uniform fashion. Unfortunately, this
// operation is complicated by compatibility issues and extra features.
//
void P_SubtractAmmo(player_t *player, int compat_amt)
{
   weapontype_t weapontype = player->readyweapon;
   weaponinfo_t *weapon    = &weaponinfo[weapontype];
   ammotype_t   ammotype   = weapon->ammo;

   // WEAPON_FIXME/TODO: comp flag for corruption of player->maxammo by DeHackEd
   // [CG] Added this as a DMFLAG.
   if(player->cheats & CF_INFAMMO ||
      (dmflags2 & dmf_infinite_ammo) ||
      (demo_version >= 329 && ammotype >= NUMAMMO))
      return;

   player->ammo[ammotype] -=
      (weapon->enableaps || compat_amt < 0) ? weapon->ammopershot : compat_amt;

   if(CS_SERVER)
      SV_BroadcastPlayerArrayInfo(player - players, ci_ammo_amount, ammotype);
}

int lastshottic; // killough 3/22/98

//
// P_FireWeapon.
//
static void P_FireWeapon(player_t *player)
{
   statenum_t newstate;
   weaponinfo_t *weapon;

   if(!P_CheckAmmo(player))
      return;

   weapon = P_GetReadyWeapon(player);

   P_SetMobjState(player->mo, player->mo->info->missilestate);
   newstate = weapon->atkstate;
   P_SetPsprite(player, ps_weapon, newstate);

   // haleyjd 04/06/03: silencer powerup
   // haleyjd 09/14/07: per-weapon silencer, always silent support
   if(!(weapon->flags & WPF_SILENCER && player->powers[pw_silencer]) &&
      !(weapon->flags & WPF_SILENT))
      P_NoiseAlert(player->mo, player->mo);

   lastshottic = gametic;                       // killough 3/22/98
}

//
// P_DropWeapon
//
// Player died, so put the weapon away.
//
void P_DropWeapon(player_t *player)
{
   P_SetPsprite(player, ps_weapon, weaponinfo[player->readyweapon].downstate);
}

//=============================================================================
//
// haleyjd 09/13/07
//
// New functions for dynamic weapons system
//

//
// P_GetReadyWeapon
//
// haleyjd 09/13/07:
// Retrieves a pointer to the proper weaponinfo_t structure for the
// readyweapon index stored in the player.
//
// WEAPON_TODO: Will need to change as system evolves.
// PCLASS_FIXME: weapons
//
weaponinfo_t *P_GetReadyWeapon(player_t *player)
{
   return &(weaponinfo[player->readyweapon]);
}

//
// P_GetPlayerWeapon
//
// haleyjd 09/16/07:
// Gets weapon at given index for the given player.
//
// WEAPON_TODO: must redirect through playerclass lookup
// PCLASS_FIXME: weapons
//
weaponinfo_t *P_GetPlayerWeapon(player_t *player, int index)
{
   // currently there is only one linear weaponinfo
   return &weaponinfo[index];
}

//
// P_WeaponSoundInfo
//
// Plays a sound originating from the player's weapon by sfxinfo_t *
//
static void P_WeaponSoundInfo(Mobj *mo, sfxinfo_t *sound)
{
   int volume = 127;

   if(mo->player && mo->player->powers[pw_silencer] &&
      P_GetReadyWeapon(mo->player)->flags & WPF_SILENCER)
      volume = WEAPON_VOLUME_SILENCED;

   S_StartSfxInfo(mo, sound, volume, ATTN_NORMAL, false, CHAN_AUTO);
}

//
// P_WeaponSound
//
// Plays a sound originating from the player's weapon
//
static void P_WeaponSound(Mobj *mo, int sfx_id)
{
   int volume = 127;

   if(mo->player && mo->player->powers[pw_silencer] &&
      P_GetReadyWeapon(mo->player)->flags & WPF_SILENCER)
      volume = WEAPON_VOLUME_SILENCED;

   S_StartSoundAtVolume(mo, sfx_id, volume, ATTN_NORMAL, CHAN_AUTO);
}

//
// End dynamic weapon systems functions
//
//=============================================================================


//
// A_WeaponReady
//
// The player can fire the weapon
// or change to another weapon at this time.
// Follows after getting weapon up,
// or after previous attack/fire sequence.
//
void A_WeaponReady(Mobj *mo)
{
   player_t *player;
   pspdef_t *psp;

   if(!(player = mo->player))
      return;

   psp = &player->psprites[player->curpsprite];

   // WEAPON_FIXME: chainsaw particulars (idle sound)

   // get out of attack state
   if(mo->state == states[mo->info->missilestate] ||
      mo->state == states[player->pclass->altattack])
   {
      P_SetMobjState(mo, mo->info->spawnstate);
   }

   if(player->readyweapon == wp_chainsaw &&
      psp->state == states[E_SafeState(S_SAW)])
      S_StartSound(player->mo, sfx_sawidl);

   // check for change
   //  if player is dead, put the weapon away

   if(player->pendingweapon != wp_nochange || !player->health)
   {
      // change weapon (pending weapon should already be validated)
      statenum_t newstate = weaponinfo[player->readyweapon].downstate;
      P_SetPsprite(player, ps_weapon, newstate);
      return;
   }

   // check for fire
   //  the missile launcher and bfg do not auto fire

   if(player->cmd.buttons & BT_ATTACK)
   {
      if(!player->attackdown ||
         !(P_GetReadyWeapon(player)->flags & WPF_NOAUTOFIRE))
      {
         player->attackdown = true;
         P_FireWeapon(player);
         return;
      }
   }
   else
      player->attackdown = false;

   // bob the weapon based on movement speed
   {
      int angle = (128*leveltime) & FINEMASK;
      psp->sx = FRACUNIT + FixedMul(player->bob, finecosine[angle]);
      angle &= FINEANGLES/2-1;
      psp->sy = WEAPONTOP + FixedMul(player->bob, finesine[angle]);
   }
}

//
// A_ReFire
//
// The player can re-fire the weapon
// without lowering it entirely.
//
void A_ReFire(Mobj *mo)
{
   player_t *player = mo->player;

   if(!player)
      return;

   // check for fire
   //  (if a weaponchange is pending, let it go through instead)

   if((player->cmd.buttons & BT_ATTACK)
      && player->pendingweapon == wp_nochange && player->health)
   {
      player->refire++;
      P_FireWeapon(player);
   }
   else
   {
      player->refire = 0;
      P_CheckAmmo(player);
   }
}

//
// A_CheckReload
//
// cph 2002/08/08 - In old Doom, P_CheckAmmo would start the weapon
// lowering immediately. This was lost in Boom when the weapon
// switching logic was rewritten. But we must tell Doom that we
// don't need to complete the reload frames for the weapon here.
// G_BuildTiccmd will set ->pendingweapon for us later on.
//
void A_CheckReload(Mobj *mo)
{
   player_t *player = mo->player;

   if(!player)
      return;

   if(!P_CheckAmmo(player) && demo_version >= 331)
   {
      P_SetPsprite(player, ps_weapon,
                   weaponinfo[player->readyweapon].downstate);
   }
}

//
// A_Lower
//
// Lowers current weapon, and changes weapon at bottom.
//
void A_Lower(Mobj *mo)
{
   player_t *player;
   pspdef_t *psp;

   if(!(player = mo->player))
      return;

   psp = &player->psprites[player->curpsprite];

   // WEAPON_FIXME: LOWERSPEED property of EDF weapons?
   psp->sy += LOWERSPEED;

   // Is already down.
   if(psp->sy < WEAPONBOTTOM)
      return;

   // Player is dead.
   if(player->playerstate == PST_DEAD)
   {
      psp->sy = WEAPONBOTTOM;
      return;      // don't bring weapon back up
   }

   // The old weapon has been lowered off the screen,
   // so change the weapon and start raising it

   if(!player->health)
   {      // Player is dead, so keep the weapon off screen.
      P_SetPsprite(player,  ps_weapon, NullStateNum);
      return;
   }

   // haleyjd 03/28/10: do not assume pendingweapon is valid
   if(player->pendingweapon < NUMWEAPONS)
      player->readyweapon = player->pendingweapon;

   P_BringUpWeapon(player);
}

//
// A_Raise
//
void A_Raise(Mobj *mo)
{
   statenum_t newstate;
   player_t *player;
   pspdef_t *psp;

   if(!(player = mo->player))
      return;

   psp = &player->psprites[player->curpsprite];

   // WEAPON_FIXME: RAISESPEED property of EDF weapons?

   psp->sy -= RAISESPEED;

   if(psp->sy > WEAPONTOP)
      return;

   psp->sy = WEAPONTOP;

   // The weapon has been raised all the way,
   //  so change to the ready state.

   newstate = weaponinfo[player->readyweapon].readystate;

   P_SetPsprite(player, ps_weapon, newstate);
}

// Weapons now recoil, amount depending on the weapon.              // phares
//                                                                  //   |
// The P_SetPsprite call in each of the weapon firing routines      //   V
// was moved here so the recoil could be synched with the
// muzzle flash, rather than the pressing of the trigger.
// The BFG delay caused this to be necessary.
//
// WEAPON_FIXME: "adder" parameter is not reliable for EDF editing
//
static void A_FireSomething(player_t* player, int adder)
{
   P_SetPsprite(player, ps_flash,
      weaponinfo[player->readyweapon].flashstate+adder);

   // killough 3/27/98: prevent recoil in no-clipping mode
   if(!(player->mo->flags & MF_NOCLIP))
   {
      // haleyjd 08/18/08: added ALWAYSRECOIL weapon flag; recoil in weaponinfo
      if(weaponinfo[player->readyweapon].flags & WPF_ALWAYSRECOIL ||
         (weapon_recoil && (demo_version >= 203 || !compatibility)))
      {
         P_Thrust(player, ANG180 + player->mo->angle,
                  2048*weaponinfo[player->readyweapon].recoil); // phares
      }
   }
}

//
// A_GunFlash
//

void A_GunFlash(Mobj *mo)
{
   player_t *player = mo->player;

   if(!player)
      return;

   P_SetMobjState(mo, player->pclass->altattack);

   A_FireSomething(player, 0);                               // phares
}

//
// WEAPON ATTACKS
//

// haleyjd 09/24/00: Infamous DeHackEd Problem Fix
//   Its been known for years that setting weapons to use am_noammo
//   that normally use non-infinite ammo types causes your max shells
//   to reduce, now I know why:
//
//   player->ammo[weaponinfo[player->readyweapon].ammo]--;
//
//   If weaponinfo[].ammo evaluates to am_noammo, then it is equal
//   to NUMAMMO+1. In the player struct we find:
//
//   int ammo[NUMAMMO];
//   int maxammo[NUMAMMO];
//
//   It is indexing 2 past the end of ammo into maxammo, and the
//   second ammo type just happens to be shells. How funny, eh?
//   All the functions below are fixed to check for this, optioned
//   with demo compatibility.

//
// A_Punch
//
void A_Punch(Mobj *mo)
{
   angle_t angle;
   int slope, damage = (P_Random(pr_punch) % 10 + 1) << 1;
   player_t *player  = mo->player;

   // [CG] FIXME: This desyncs automatically; of course it's resolved by the
   //             correction, but still....

   if(!player)
      return;

   // WEAPON_FIXME: berserk and/or other damage multipliers -> EDF weapon property?
   // WEAPON_FIXME: tracer damage, range, etc possible weapon properties?

   if(player->powers[pw_strength])
      damage *= 10;

   angle = mo->angle;

   // haleyjd 08/05/04: use new function
   angle += P_SubRandom(pr_punchangle) << 18;

  // killough 8/2/98: make autoaiming prefer enemies
   if(demo_version<203 ||
      (slope = P_AimLineAttack(mo, angle, MELEERANGE, MF_FRIEND),
       !clip.linetarget))
      slope = P_AimLineAttack(mo, angle, MELEERANGE, 0);

   P_LineAttack(mo, angle, MELEERANGE, slope, damage);

   if(!clip.linetarget)
      return;

   P_WeaponSound(mo, GameModeInfo->playerSounds[sk_punch]);

   // turn to face target
   mo->angle = P_PointToAngle(mo->x, mo->y, clip.linetarget->x, clip.linetarget->y);
}

//
// A_Saw
//
void A_Saw(Mobj *mo)
{
   // [CG] I guess this isn't used?
   // static int i = 0;
   int slope, damage = 2 * (P_Random(pr_saw) % 10 + 1);
   angle_t angle     = mo->angle;

   // haleyjd 08/05/04: use new function
   angle += P_SubRandom(pr_saw) << 18;

   // Use meleerange + 1 so that the puff doesn't skip the flash

   // killough 8/2/98: make autoaiming prefer enemies
   if(demo_version<203 ||
      (slope = P_AimLineAttack(mo, angle, MELEERANGE+1, MF_FRIEND),
       !clip.linetarget))
      slope = P_AimLineAttack(mo, angle, MELEERANGE+1, 0);

   P_LineAttack(mo, angle, MELEERANGE + 1, slope, damage);

   if(!clip.linetarget)
   {
      P_WeaponSound(mo, sfx_sawful);
      return;
   }

   P_WeaponSound(mo, sfx_sawhit);

   // turn to face target
   angle = P_PointToAngle(mo->x, mo->y, clip.linetarget->x, clip.linetarget->y);

   if(angle - mo->angle > ANG180)
   {
      if(angle - mo->angle < -ANG90/20)
         mo->angle = angle + ANG90/21;
      else
         mo->angle -= ANG90/20;
   }
   else
   {
      if(angle - mo->angle > ANG90/20)
         mo->angle = angle - ANG90/21;
      else
         mo->angle += ANG90/20;
   }

   mo->flags |= MF_JUSTATTACKED;
}

//
// A_FireMissile
//
void A_FireMissile(Mobj *mo)
{
   player_t *player = mo->player;

   if(!player)
      return;

   // [CG] Only servers fire rockets.
   if(!serverside)
      return;

   P_SubtractAmmo(player, 1);
   P_SpawnPlayerMissile(player->mo, E_SafeThingType(MT_ROCKET));
}

//
// A_FireBFG
//

#define BFGBOUNCE 16

void A_FireBFG(Mobj *actor)
{
   Mobj *mo;
   player_t *player = actor->player;

   if(!player)
      return;

   // [CG] Only servers fire BFG.
   if(!serverside)
      return;

   P_SubtractAmmo(player, BFGCELLS);

   mo = P_SpawnPlayerMissile(actor, E_SafeThingType(MT_BFG));
   mo->extradata.bfgcount = BFGBOUNCE;   // for bouncing bfg - redundant
}

//
// A_FireOldBFG
//
// This function emulates Doom's Pre-Beta BFG
// By Lee Killough 6/6/98, 7/11/98, 7/19/98, 8/20/98
//
// This code may not be used in other mods without appropriate credit given.
// Code leeches will be telefragged.
//
void A_FireOldBFG(Mobj *mo)
{
   static int type1 = -1;
   static int type2 = -1;
   int type;
   player_t *player = mo->player;

   if(!player)
      return;

   if(type1 == -1)
   {
      type1 = E_SafeThingType(MT_PLASMA1);
      type2 = E_SafeThingType(MT_PLASMA2);
   }

   type = type1;

   // PCLASS_FIXME: second attack state

   // sf: make sure the player is in firing frame, or it looks silly
   if(demo_version > 300)
      P_SetMobjState(mo, player->pclass->altattack);

   // WEAPON_FIXME: recoil for classic BFG

   if(weapon_recoil && !(mo->flags & MF_NOCLIP))
      P_Thrust(player, ANG180 + mo->angle, 512 * weaponinfo[wp_plasma].recoil);

   // WEAPON_FIXME: ammopershot for classic BFG

   if((demo_version < 329 ||
       weaponinfo[player->readyweapon].ammo < NUMAMMO) &&
      !(player->cheats & CF_INFAMMO)) // haleyjd
   {
      player->ammo[weaponinfo[player->readyweapon].ammo]--;
   }

   if(LevelInfo.useFullBright) // haleyjd
      player->extralight = 2;

   do
   {
      Mobj *th;
      angle_t an = mo->angle;
      angle_t an1 = ((P_Random(pr_bfg) & 127) - 64) * (ANG90 / 768) + an;
      angle_t an2 = ((P_Random(pr_bfg) & 127) - 64) * (ANG90 / 640) + ANG90;
      extern int autoaim;
      fixed_t slope;

      if(autoaim)
      {
         // killough 8/2/98: make autoaiming prefer enemies
         int mask = MF_FRIEND;
         do
         {
            slope = P_AimLineAttack(mo, an, 16 * 64 * FRACUNIT, mask);
            if(!clip.linetarget)
            {
               slope =
                  P_AimLineAttack(mo, an += 1 << 26, 16 * 64 * FRACUNIT, mask);
            }

            if(!clip.linetarget)
            {
               slope =
                  P_AimLineAttack(mo, an -= 2 << 26, 16 * 64 * FRACUNIT, mask);
            }

            if(!clip.linetarget) // sf: looking up/down
            {
               slope =
                  finetangent[(ANG90 - player->pitch) >> ANGLETOFINESHIFT];
               an = mo->angle;
            }
         } while(mask && (mask=0, !clip.linetarget));     // killough 8/2/98

         an1 += an - mo->angle;
         // sf: despite killough's infinite wisdom.. even
         // he is prone to mistakes. seems negative numbers
         // won't survive a bitshift!
         if(slope < 0 && demo_version >= 303)
            an2 -= tantoangle[-slope >> DBITS];
         else
            an2 += tantoangle[slope >> DBITS];
      }
      else
      {
         slope = finetangent[(ANG90-player->pitch) >> ANGLETOFINESHIFT];
         if(slope < 0 && demo_version >= 303)
            an2 -= tantoangle[-slope >> DBITS];
         else
            an2 += tantoangle[slope >> DBITS];
      }

<<<<<<< HEAD
      if(serverside)
      {
         th = P_SpawnMobj(
            mo->x,
            mo->y,
            mo->z + 62 * FRACUNIT - player->psprites[ps_weapon].sy,
            type
         );

         if(CS_SERVER)
            SV_BroadcastActorSpawned(th);

         P_SetTarget<mobj_t>(&th->target, mo);
         if(CS_SERVER)
            SV_BroadcastActorTarget(th, CS_AT_TARGET);
         th->angle = an1;
         th->momx =  finecosine[an1 >> ANGLETOFINESHIFT] * 25;
         th->momy =    finesine[an1 >> ANGLETOFINESHIFT] * 25;
         th->momz = finetangent[an2 >> ANGLETOFINESHIFT] * 25;
         P_CheckMissileSpawn(th);
      }
   } while((type != type2) && (type = type2)); //killough: obfuscated!
=======
      th = P_SpawnMobj(mo->x, mo->y,
                       mo->z + 62*FRACUNIT - player->psprites[ps_weapon].sy,
                       type);

      P_SetTarget<Mobj>(&th->target, mo);
      th->angle = an1;
      th->momx = finecosine[an1>>ANGLETOFINESHIFT] * 25;
      th->momy = finesine[an1>>ANGLETOFINESHIFT] * 25;
      th->momz = finetangent[an2>>ANGLETOFINESHIFT] * 25;
      P_CheckMissileSpawn(th);
   }
   while((type != type2) && (type = type2)); //killough: obfuscated!
>>>>>>> 87e4a192
}

//
// A_FirePlasma
//
void A_FirePlasma(Mobj *mo)
{
   player_t *player = mo->player;

   if(!player)
      return;

   if(serverside)
      P_SubtractAmmo(player, 1);

   A_FireSomething(player, P_Random(pr_plasma) & 1);

   // sf: removed beta
   if(serverside)
      P_SpawnPlayerMissile(mo, E_SafeThingType(MT_PLASMA));
}

static fixed_t bulletslope;

//
// P_BulletSlope
//
// Sets a slope so a near miss is at approximately
// the height of the intended target
//
void P_BulletSlope(Mobj *mo)
{
   angle_t an = mo->angle;    // see which target is to be aimed at

   // killough 8/2/98: make autoaiming prefer enemies
   int mask = demo_version < 203 ? 0 : MF_FRIEND;

   do
   {
      bulletslope = P_AimLineAttack(mo, an, 16 * 64 * FRACUNIT, mask);
      if(!clip.linetarget)
      {
         bulletslope =
            P_AimLineAttack(mo, an += 1 << 26, 16 * 64 * FRACUNIT, mask);
      }

      if(!clip.linetarget)
      {
         bulletslope =
            P_AimLineAttack(mo, an -= 2 << 26, 16 * 64 * FRACUNIT, mask);
      }
   } while (mask && (mask=0, !clip.linetarget));  // killough 8/2/98
}

//
// P_GunShot
//
void P_GunShot(Mobj *mo, boolean accurate)
{
   int damage = 5 * (P_Random(pr_gunshot) % 3 + 1);
   angle_t angle = mo->angle;

   if(!accurate)
      angle += P_SubRandom(pr_misfire) << 18;

   P_LineAttack(mo, angle, MISSILERANGE, bulletslope, damage);
}

//
// A_FirePistol
//
void A_FirePistol(Mobj *mo)
{
   player_t *player = mo->player;

   if(!player)
      return;

   P_WeaponSound(mo, sfx_pistol);

   // PCLASS_FIXME: attack state two

   P_SetMobjState(mo, player->pclass->altattack);

   // [CG] Only servers subtract ammo
   if(serverside)
      P_SubtractAmmo(player, 1);

   A_FireSomething(player, 0); // phares

   if(CS_SERVER)
      SV_StartUnlag(player - players);

   P_BulletSlope(mo);
   P_GunShot(mo, !player->refire);

   if(CS_SERVER)
      SV_EndUnlag(player - players);
}

//
// A_FireShotgun
//
void A_FireShotgun(Mobj *mo)
{
   int i;
   player_t *player = mo->player;

   if(!player)
      return;

   // PCLASS_FIXME: second attack state

   P_WeaponSound(mo, sfx_shotgn);
   P_SetMobjState(mo, player->pclass->altattack);

   // [CG] Only servers subtract ammo
   if(serverside)
      P_SubtractAmmo(player, 1);

   A_FireSomething(player, 0); // phares

   if(CS_SERVER)
      SV_StartUnlag(player - players);

   P_BulletSlope(mo);

   for(i = 0; i < 7; ++i)
      P_GunShot(mo, false);

   if(CS_SERVER)
      SV_EndUnlag(player - players);
}

//
// A_FireShotgun2
//
void A_FireShotgun2(Mobj *mo)
{
   int i;
   int xslope;
   player_t *player = mo->player;

   if(!player)
      return;

   // PCLASS_FIXME: secondary attack state

   P_WeaponSound(mo, sfx_dshtgn);
   P_SetMobjState(mo, player->pclass->altattack);

   // [CG] Only servers subtract ammo
   if(serverside)
      P_SubtractAmmo(player, 2);

   A_FireSomething(player, 0); // phares

   if(CS_SERVER)
      SV_StartUnlag(player - players);

   P_BulletSlope(mo);

   for(i = 0; i < 20; ++i)
   {
      int damage = 5 * (P_Random(pr_shotgun) % 3 + 1);
      angle_t angle = mo->angle;

      angle += P_SubRandom(pr_shotgun) << 19;
      xslope = P_SubRandom(pr_shotgun) << 5;

      P_LineAttack(mo, angle, MISSILERANGE, bulletslope + xslope, damage);
   }

   if(CS_SERVER)
      SV_EndUnlag(player - players);
}

// haleyjd 04/05/07: moved all SSG codepointers here

void A_OpenShotgun2(Mobj *mo)
{
   P_WeaponSound(mo, sfx_dbopn);
}

void A_LoadShotgun2(Mobj *mo)
{
   P_WeaponSound(mo, sfx_dbload);
}

void A_CloseShotgun2(Mobj *mo)
{
   P_WeaponSound(mo, sfx_dbcls);
   A_ReFire(mo);
}

//
// A_FireCGun
//
void A_FireCGun(Mobj *mo)
{
   player_t *player;
   pspdef_t *psp;

   if(!(player = mo->player))
      return;

   psp = &player->psprites[player->curpsprite];

   P_WeaponSound(mo, sfx_chgun);

   if(!player->ammo[weaponinfo[player->readyweapon].ammo])
      return;

   // sf: removed beta

   P_SetMobjState(mo, player->pclass->altattack);

   // [CG] Only servers subtract ammo.
   if(serverside)
      P_SubtractAmmo(player, 1);

   // haleyjd 08/28/03: this is not safe for DeHackEd/EDF, so it
   // needs some modification to be safer
   // haleyjd WEAPON_FIXME: hackish and dangerous for EDF, needs fix.
   if(demo_version < 331 ||
      (psp->state->index >= E_StateNumForDEHNum(S_CHAIN1) &&
       psp->state->index < E_StateNumForDEHNum(S_CHAIN3)))
   {
      // phares
      A_FireSomething(player, psp->state->index - states[E_SafeState(S_CHAIN1)]->index);
   }
   else
   {
      A_FireSomething(player, 0); // new default behavior
   }

   if(CS_SERVER)
      SV_StartUnlag(player - players);

   P_BulletSlope(mo);
   P_GunShot(mo, !player->refire);

   if(CS_SERVER)
      SV_EndUnlag(player - players);
}

void A_Light0(Mobj *mo)
{
   if(!mo->player)
      return;

   mo->player->extralight = 0;
}

void A_Light1(Mobj *mo)
{
   if(!mo->player)
      return;

   if(LevelInfo.useFullBright) // haleyjd
      mo->player->extralight = 1;
}

void A_Light2(Mobj *mo)
{
   if(!mo->player)
      return;

   if(LevelInfo.useFullBright) // haleyjd
      mo->player->extralight = 2;
}

void A_BouncingBFG(Mobj *mo);
void A_BFG11KHit(Mobj *mo);
void A_BFGBurst(Mobj *mo); // haleyjd

//
// A_BFGSpray
//
// Spawn a BFG explosion on every monster in view
//
void A_BFGSpray(Mobj *mo)
{
   int i;
   mobj_t *explosion;

   // [CG] Just like bullet puffs and blood, BFG tracer spray explosions
   //      indicate that something was actually hit serverside, so only servers
   //      should spawn these things.  Consequently it's not really useful to
   //      do any of this stuff clientside.
   if(!serverside)
      return;

   // WEAPON_FIXME: BFG type stuff
   switch(bfgtype)
   {
   case bfg_11k:
      A_BFG11KHit(mo);
      return;
   case bfg_bouncing:
      A_BouncingBFG(mo);
      return;
   case bfg_burst:
      A_BFGBurst(mo);
      return;
   default:
      break;
   }

   if(CS_SERVER && mo->player)
      SV_StartUnlag(mo->player - players);

   for(i = 0; i < 40; i++)  // offset angles from its attack angle
   {
      int j, damage;
      angle_t an = mo->angle - ANG90/2 + ANG90/40*i;

      // mo->target is the originator (player) of the missile

      // killough 8/2/98: make autoaiming prefer enemies
      if(demo_version < 203 ||
         (P_AimLineAttack(mo->target, an, 16*64*FRACUNIT, MF_FRIEND),
         !clip.linetarget))
      {
         P_AimLineAttack(mo->target, an, 16*64*FRACUNIT, 0);
      }

      if(!clip.linetarget)
         continue;

      explosion = P_SpawnMobj(
         clip.linetarget->x,
         clip.linetarget->y,
         clip.linetarget->z + (clip.linetarget->height >> 2),
         E_SafeThingType(MT_EXTRABFG)
      );

      if(CS_SERVER)
         SV_BroadcastActorSpawned(explosion);

      for(damage = j = 0; j < 15; j++)
         damage += (P_Random(pr_bfg) & 7) + 1;

      P_DamageMobj(
         clip.linetarget, mo->target, mo->target, damage, MOD_BFG_SPLASH
      );
   }

   if(CS_SERVER && mo->player)
      SV_EndUnlag(mo->player - players);
}

//
// A_BouncingBFG
//
// haleyjd: The bouncing BFG from SMMU, but fixed to work better.
//
void A_BouncingBFG(Mobj *mo)
{
   int i;
<<<<<<< HEAD
   mobj_t *newmo, *explosion;

   if(!serverside)
      return;

=======
   Mobj *newmo;
   
>>>>>>> 87e4a192
   if(!mo->extradata.bfgcount)
      return;

   if(CS_SERVER && mo->player)
      SV_StartUnlag(mo->player - players);

   for(i = 0; i < 40; i++)  // offset angles from its attack angle
   {
      angle_t an2, an = (ANG360 / 40) * i;
      int dist;

      P_AimLineAttack(mo, an, 16 * 64 * FRACUNIT, 0);

      // haleyjd: track last target with mo->tracer, don't fire
      // at same target more than one time in a row
      if(!clip.linetarget || (mo->tracer && mo->tracer == clip.linetarget))
         continue;

      if(an / 6 == mo->angle / 6)
         continue;

      // don't aim for shooter, or for friends of shooter
      if(clip.linetarget == mo->target ||
         (clip.linetarget->flags & mo->target->flags & MF_FRIEND))
      {
         continue;
      }

      explosion = P_SpawnMobj(
         clip.linetarget->x,
         clip.linetarget->y,
         clip.linetarget->z + (clip.linetarget->height>>2),
         E_SafeThingType(MT_EXTRABFG)
      );

      if(CS_SERVER)
         SV_BroadcastActorSpawned(explosion);

      // spawn new bfg
      // haleyjd: can't use P_SpawnMissile here
      newmo = P_SpawnMobj(mo->x, mo->y, mo->z, E_SafeThingType(MT_BFG));

      S_StartSound(newmo, newmo->info->seesound);
<<<<<<< HEAD
      P_SetTarget<mobj_t>(&newmo->target, mo->target); // pass on the player

      newmo->angle = an2 = P_PointToAngle(
         newmo->x, newmo->y, clip.linetarget->x, clip.linetarget->y
      );

=======
      P_SetTarget<Mobj>(&newmo->target, mo->target); // pass on the player
      an2 = P_PointToAngle(newmo->x, newmo->y, clip.linetarget->x, clip.linetarget->y);
      newmo->angle = an2;
      
>>>>>>> 87e4a192
      an2 >>= ANGLETOFINESHIFT;
      newmo->momx = FixedMul(newmo->info->speed, finecosine[an2]);
      newmo->momy = FixedMul(newmo->info->speed, finesine[an2]);

      dist = P_AproxDistance(
         clip.linetarget->x - newmo->x, clip.linetarget->y - newmo->y
      ) / newmo->info->speed;

      if(dist < 1)
         dist = 1;

      newmo->momz = (
         clip.linetarget->z + (clip.linetarget->height >> 1) - newmo->z
      ) / dist;

      newmo->extradata.bfgcount = mo->extradata.bfgcount - 1; // count down
      P_SetTarget<Mobj>(&newmo->tracer, clip.linetarget); // haleyjd: track target

      P_CheckMissileSpawn(newmo);

      if(CS_SERVER)
      {
         SV_BroadcastActorSpawned(newmo);
         SV_BroadcastActorTarget(newmo, CS_AT_TARGET);
         SV_BroadcastActorTarget(newmo, CS_AT_TRACER);
         SV_BroadcastActorRemoved(mo);
      }

      mo->removeThinker(); // remove the old one

      break; //only spawn 1
   }

   if(CS_SERVER && mo->player)
      SV_EndUnlag(mo->player - players);
}

//
// A_BFG11KHit
//
// Explosion pointer for SMMU BFG11k.
//
void A_BFG11KHit(Mobj *mo)
{
   int i = 0;
   int j, damage;
   int origdist;
   mobj_t *flash;

   if(!serverside)
      return;

   if(!mo->target)
      return;

   if(CS_SERVER && mo->player)
      SV_StartUnlag(mo->player - players);

   // check the originator and hurt them if too close
   origdist = P_AproxDistance(mo->x - getTargetX(mo), mo->y - getTargetY(mo));

   if(origdist < 96 * FRACUNIT)
   {
      // decide on damage
      // damage decreases with distance
      for(damage = j = 0; j < 48 - (origdist / (FRACUNIT * 2)); j++)
         damage += (P_Random(pr_bfg) & 7) + 1;

      // flash
      flash = P_SpawnMobj(
         mo->target->x,
         mo->target->y,
         mo->target->z + (mo->target->height >> 2),
         E_SafeThingType(MT_EXTRABFG)
      );

      if(CS_SERVER)
         SV_BroadcastActorSpawned(flash);

      P_DamageMobj(mo->target, mo, mo->target, damage, MOD_BFG11K_SPLASH);
   }

   // now check everyone else

   for(i = 0; i < 40; i++)  // offset angles from its attack angle
   {
      angle_t an = (ANG360 / 40) * i;

      // mo->target is the originator (player) of the missile

      P_AimLineAttack(mo, an, 16 * 64 * FRACUNIT, 0);

      if(!clip.linetarget)
         continue;

      if(clip.linetarget == mo->target)
         continue;

      // decide on damage
      for(damage = j = 0; j < 20; j++)
         damage += (P_Random(pr_bfg) & 7) + 1;

      // dumbass flash
      flash = P_SpawnMobj(
         clip.linetarget->x,
         clip.linetarget->y,
         clip.linetarget->z + (clip.linetarget->height>>2),
         E_SafeThingType(MT_EXTRABFG)
      );

      if(CS_SERVER)
         SV_BroadcastActorSpawned(flash);

      P_DamageMobj(
         clip.linetarget, mo->target, mo->target, damage, MOD_BFG_SPLASH
      );
   }

   if(CS_SERVER && mo->player)
      SV_EndUnlag(mo->player - players);
}

//
// A_BFGBurst
//
// This implements the projectile burst that was featured
// in Cephaler's unreleased MagDoom port. Much thanks to my
// long lost friend for giving me the source to his port back
// when he stopped working on it. This is a tribute to his bold
// spirit ^_^
//
void A_BFGBurst(Mobj *mo)
{
   int a;
   angle_t an = 0;
   Mobj *th;
   static int plasmaType = -1;

   if(!serverside)
      return;

   if(plasmaType == -1)
      plasmaType = E_SafeThingType(MT_PLASMA3);

   if(CS_SERVER && mo->player)
      SV_StartUnlag(mo->player - players);

   for(a = 0; a < 40; a++)
   {
      an += ANG90 / 10;

      th = P_SpawnMobj(mo->x, mo->y, mo->z, plasmaType);
      P_SetTarget<Mobj>(&th->target, mo->target);

      th->angle = an;
      th->momx = finecosine[an >> ANGLETOFINESHIFT] << 4;
      th->momy = finesine[an >> ANGLETOFINESHIFT] << 4;
      th->momz = FRACUNIT * ((16 - P_Random(pr_bfg)) >> 5);

      if(CS_SERVER)
      {
         SV_BroadcastActorSpawned(th);
         SV_BroadcastActorTarget(th, CS_AT_TARGET);
      }

      P_CheckMissileSpawn(th);
   }

   if(CS_SERVER && mo->player)
      SV_EndUnlag(mo->player - players);
}

//
// A_BFGsound
//
void A_BFGsound(Mobj *mo)
{
   P_WeaponSound(mo, sfx_bfg);
}

//
// P_SetupPsprites
//
// Called at start of level for each player.
//
void P_SetupPsprites(player_t *player)
{
   int i;

   // remove all psprites
   for(i = 0; i < NUMPSPRITES; ++i)
      player->psprites[i].state = NULL;

   // spawn the gun
   player->pendingweapon = player->readyweapon;
   P_BringUpWeapon(player);
}

//
// P_MovePsprites
//
// Called every tic by player thinking routine.
//
void P_MovePsprites(player_t *player)
{
   pspdef_t *psp = player->psprites;
   int i;

   // a null state means not active
   // drop tic count and possibly change state
   // a -1 tic count never changes

   for(i = 0; i < NUMPSPRITES; ++i, ++psp)
   {
      if(psp->state && psp->tics != -1 && !--psp->tics)
         P_SetPsprite(player, i, psp->state->nextstate);
   }

   player->psprites[ps_flash].sx = player->psprites[ps_weapon].sx;
   player->psprites[ps_flash].sy = player->psprites[ps_weapon].sy;
}

//===============================
//
// New Eternity Weapon Functions
//
//===============================

// FIXME/TODO: get rid of this?
void A_FireGrenade(Mobj *mo)
{
}

static const char *kwds_A_FireCustomBullets[] =
{
   "{DUMMY}",           // 0
   "always",            // 1
   "first",             // 2
   "never",             // 3
   "ssg",               // 4
   "monster",           // 5
};

static argkeywd_t fcbkwds =
{
   kwds_A_FireCustomBullets,
   sizeof(kwds_A_FireCustomBullets) / sizeof(const char *)
};

//
// A_FireCustomBullets
//
// A parameterized player bullet weapon code pointer
// Parameters:
// args[0] : sound (dehacked num)
// args[1] : accuracy (always, first fire only, never, ssg, monster)
// args[2] : number of bullets to fire
// args[3] : damage factor of bullets
// args[4] : damage modulus of bullets
//
void A_FireCustomBullets(Mobj *mo)
{
   int i, accurate, numbullets, damage, dmgmod;
   sfxinfo_t *sfx;
   player_t *player;
   pspdef_t *psp;

   if(!(player = mo->player))
      return;

   psp = &player->psprites[player->curpsprite];

   sfx        = E_ArgAsSound(psp->state->args, 0);
   accurate   = E_ArgAsKwd(psp->state->args, 1, &fcbkwds, 0);
   numbullets = E_ArgAsInt(psp->state->args, 2, 0);
   damage     = E_ArgAsInt(psp->state->args, 3, 0);
   dmgmod     = E_ArgAsInt(psp->state->args, 4, 0);

   if(!accurate)
      accurate = 1;

   if(dmgmod < 1)
      dmgmod = 1;
   else if(dmgmod > 256)
      dmgmod = 256;

   P_WeaponSoundInfo(mo, sfx);

   P_SetMobjState(mo, player->pclass->altattack);

   // subtract ammo amount
   if(weaponinfo[player->readyweapon].ammo < NUMAMMO &&
      !(player->cheats & CF_INFAMMO))
   {
      // now settable in weapon, not needed as a parameter here
      if(serverside)
         P_SubtractAmmo(player, -1);
   }

   A_FireSomething(player, 0);

   if(CS_SERVER)
      SV_StartUnlag(player - players);

   P_BulletSlope(mo);

   // loop on numbullets
   for(i = 0; i < numbullets; ++i)
   {
      int dmg = damage * (P_Random(pr_custombullets)%dmgmod + 1);
      angle_t angle = mo->angle;
      fixed_t slope = bulletslope; // haleyjd 01/03/07: bug fix

      if(accurate <= 3 || accurate == 5)
      {
         // if never accurate, monster accurate, or accurate only on
         // refire and player is refiring, add some to the angle
         if(accurate == 3 || accurate == 5 ||
            (accurate == 2 && player->refire))
         {
            int aimshift = ((accurate == 5) ? 20 : 18);
            angle += P_SubRandom(pr_custommisfire) << aimshift;
         }

         P_LineAttack(mo, angle, MISSILERANGE, slope, dmg);
      }
      else if(accurate == 4) // ssg spread
      {
         angle += P_SubRandom(pr_custommisfire) << 19;
         slope += P_SubRandom(pr_custommisfire) << 5;

         P_LineAttack(mo, angle, MISSILERANGE, slope, dmg);
      }
   }

   if(CS_SERVER)
      SV_EndUnlag(player - players);
}

static const char *kwds_A_FirePlayerMissile[] =
{
   "normal",           //  0
   "homing",           //  1
};

static argkeywd_t seekkwds =
{
   kwds_A_FirePlayerMissile,
   sizeof(kwds_A_FirePlayerMissile) / sizeof(const char *)
};

//
// A_FirePlayerMissile
//
// A parameterized code pointer function for custom missiles
// Parameters:
// args[0] : thing type to shoot
// args[1] : whether or not to home at current autoaim target
//           (missile requires homing maintenance pointers, however)
//
void A_FirePlayerMissile(Mobj *actor)
{
   int thingnum;
   Mobj *mo;
   boolean seek;
   player_t *player;
   pspdef_t *psp;

   if(!actor->player)
      return;

   // [CG] Only servers fire player missiles.
   if(!serverside)
      return;

   player = actor->player;
   psp    = &player->psprites[player->curpsprite];

   thingnum = E_ArgAsThingNumG0(psp->state->args, 0);
   seek     = !!E_ArgAsKwd(psp->state->args, 1, &seekkwds, 0);

   // validate thingtype
   if(thingnum < 0 || thingnum == NUMMOBJTYPES)
      return;

   // decrement ammo if appropriate
   if(weaponinfo[player->readyweapon].ammo < NUMAMMO &&
     !(player->cheats & CF_INFAMMO))
   {
      P_SubtractAmmo(player, -1);
   }

   if(CS_SERVER)
      SV_StartUnlag(actor->player - players);

   mo = P_SpawnPlayerMissile(actor, thingnum);

   if(mo && seek)
   {
      P_BulletSlope(actor);

      if(clip.linetarget)
<<<<<<< HEAD
      {
         P_SetTarget<mobj_t>(&mo->tracer, clip.linetarget);
         if(CS_SERVER)
            SV_BroadcastActorTarget(mo, CS_AT_TRACER);
      }
=======
         P_SetTarget<Mobj>(&mo->tracer, clip.linetarget);
>>>>>>> 87e4a192
   }

   if(CS_SERVER)
      SV_EndUnlag(actor->player - players);
}

const char *kwds_A_CustomPlayerMelee[] =
{
   "{DUMMY}",          //  0
   "none",             //  1
   "punch",            //  2
   "chainsaw",         //  3
};

static argkeywd_t cpmkwds =
{
   kwds_A_CustomPlayerMelee,
   sizeof(kwds_A_CustomPlayerMelee) / sizeof(const char *)
};

//
// A_CustomPlayerMelee
//
// A parameterized melee attack codepointer function
// Parameters:
// args[0] : damage factor
// args[1] : damage modulus
// args[2] : berzerk multiplier
// args[3] : angle deflection type (none, punch, chainsaw)
// args[4] : sound to make (dehacked number)
//
void A_CustomPlayerMelee(Mobj *mo)
{
   angle_t angle;
   int slope, damage, dmgfactor, dmgmod, berzerkmul, deftype;
   sfxinfo_t *sfx;
   player_t *player;
   pspdef_t *psp;

   if(!(player = mo->player))
      return;

   psp = &player->psprites[player->curpsprite];

   dmgfactor  = E_ArgAsInt(psp->state->args, 0, 0);
   dmgmod     = E_ArgAsInt(psp->state->args, 1, 0);
   berzerkmul = E_ArgAsInt(psp->state->args, 2, 0);
   deftype    = E_ArgAsKwd(psp->state->args, 3, &cpmkwds, 0);
   sfx        = E_ArgAsSound(psp->state->args, 4);

   // adjust parameters

   if(dmgmod < 1)
      dmgmod = 1;
   else if(dmgmod > 256)
      dmgmod = 256;

   // calculate damage
   damage = dmgfactor * ((P_Random(pr_custompunch)%dmgmod) + 1);

   // apply berzerk multiplier
   if(player->powers[pw_strength])
      damage *= berzerkmul;

   // decrement ammo if appropriate
   if(weaponinfo[player->readyweapon].ammo < NUMAMMO &&
      !(player->cheats & CF_INFAMMO))
   {
      if(serverside)
         P_SubtractAmmo(player, -1);
   }

   // [CG] FIXME: These can't be unlagged because of the "turn to face target"
   //             below.

   angle = player->mo->angle;

   if(deftype == 2 || deftype == 3)
      angle += P_SubRandom(pr_custompunch) << 18;

   if((slope = P_AimLineAttack(mo, angle, MELEERANGE, MF_FRIEND),
      !clip.linetarget))
      slope = P_AimLineAttack(mo, angle, MELEERANGE, 0);

   // WEAPON_FIXME: does this pointer fail to set the player into an attack state?
   // WEAPON_FIXME: check ALL new weapon pointers for this problem.

   P_LineAttack(mo, angle, MELEERANGE, slope, damage);

   if(!clip.linetarget)
   {
      // assume they want sawful on miss if sawhit specified
      if(sfx && sfx->dehackednum == sfx_sawhit)
         P_WeaponSound(mo, sfx_sawful);
      return;
   }

   // start sound
   P_WeaponSoundInfo(mo, sfx);

   // turn to face target
   player->mo->angle =
      P_PointToAngle(mo->x, mo->y, clip.linetarget->x, clip.linetarget->y);

   // apply chainsaw deflection if selected
   if(deftype == 3)
   {
      if(angle - mo->angle > ANG180)
      {
         if(angle - mo->angle < -ANG90/20)
            mo->angle = angle + ANG90/21;
         else
            mo->angle -= ANG90/20;
      }
      else
      {
         if(angle - mo->angle > ANG90/20)
            mo->angle = angle - ANG90/21;
         else
            mo->angle += ANG90/20;
      }

      mo->flags |= MF_JUSTATTACKED;
   }
}

static const char *kwds_A_PlayerThunk1[] =
{
   "noface", // 0
   "face",   // 1
};

static argkeywd_t facekwds = { kwds_A_PlayerThunk1, 2 };

static const char *kwds_A_PlayerThunk2[] =
{
   "attacker",  // 0
   "aimtarget", // 1
};

static argkeywd_t targetkwds = { kwds_A_PlayerThunk2, 2};

static const char *kwds_A_PlayerThunk3[] =
{
   "nouseammo", // 0
   "useammo",   // 1
};

static argkeywd_t ammokwds = { kwds_A_PlayerThunk3, 2 };

//
// A_PlayerThunk
//
// Allows the player's weapons to use a certain class of monster
// codepointers that are deemed safe (these have the BPF_PTHUNK
// flag in the deh_bexptrs array).
// Parameters:
// args[0] : index of codepointer to call (is validated)
// args[1] : boolean, 0 disables the FaceTarget cp for the player
// args[2] : dehacked num of a state to put the player in temporarily
// args[3] : boolean, 1 == set player's target to autoaim target
// args[4] : boolean, 1 == use ammo on current weapon if attack succeeds
//
void A_PlayerThunk(Mobj *mo)
{
   boolean face;
   boolean settarget;
   boolean useammo;
   int cptrnum, statenum;
   state_t *oldstate = 0;
   Mobj *oldtarget = NULL, *localtarget = NULL;
   player_t *player;
   pspdef_t *psp;

   if(!(player = mo->player))
      return;

   psp    = &player->psprites[player->curpsprite];

   cptrnum   =   E_ArgAsBexptr(psp->state->args, 0);
   face      = !!E_ArgAsKwd(psp->state->args, 1, &facekwds, 0);
   statenum  =   E_ArgAsStateNumG0(psp->state->args, 2, NULL);
   settarget = !!E_ArgAsKwd(psp->state->args, 3, &targetkwds, 0);
   useammo   = !!E_ArgAsKwd(psp->state->args, 4, &ammokwds, 0);

   // validate codepointer index
   if(cptrnum < 0)
      return;

   if(CS_SERVER)
      SV_StartUnlag(player - players);

   // set player's target to thing being autoaimed at if this
   // behavior is requested.
   if(serverside && settarget)
   {
      // record old target
      oldtarget = mo->target;
      P_BulletSlope(mo);
      if(clip.linetarget)
      {
<<<<<<< HEAD
         P_SetTarget<mobj_t>(&(mo->target), clip.linetarget);
         if(CS_SERVER)
            SV_BroadcastActorTarget(mo, CS_AT_TARGET);
=======
         P_SetTarget<Mobj>(&(mo->target), clip.linetarget);
>>>>>>> 87e4a192
         localtarget = clip.linetarget;
      }
      else
         return;
   }

   // possibly disable the FaceTarget pointer using MIF_NOFACE
   if(!face)
      mo->intflags |= MIF_NOFACE;

   // If a state has been provided, place the player into it. This
   // allows use of parameterized codepointers.
   if(statenum >= 0 && statenum < NUMSTATES)
   {
      oldstate = mo->state;
      mo->state = states[statenum];
   }

   // if ammo should be used, subtract it now
   if(useammo)
   {
      if(weaponinfo[player->readyweapon].ammo < NUMAMMO &&
         !(player->cheats & CF_INFAMMO))
      {
         if(serverside)
            P_SubtractAmmo(player, -1);
      }
   }

   // execute the codepointer
   deh_bexptrs[cptrnum].cptr(mo);

   // remove MIF_NOFACE
   mo->intflags &= ~MIF_NOFACE;

   if(serverside)
   {
<<<<<<< HEAD
      // restore player's old target if a new one was found & set
      if(settarget && localtarget)
      {
         P_SetTarget<mobj_t>(&(mo->target), oldtarget);
         if(CS_SERVER)
            SV_BroadcastActorTarget(mo, CS_AT_TARGET);
      }
=======
      P_SetTarget<Mobj>(&(mo->target), oldtarget);
>>>>>>> 87e4a192
   }

   // put player back into his normal state
   if(statenum >= 0 && statenum < NUMSTATES)
      mo->state = oldstate;

   if(CS_SERVER)
      SV_EndUnlag(player - players);
}

//----------------------------------------------------------------------------
//
// $Log: p_pspr.c,v $
// Revision 1.13  1998/05/07  00:53:36  killough
// Remove dependence on order of evaluation
//
// Revision 1.12  1998/05/05  16:29:17  phares
// Removed RECOIL and OPT_BOBBING defines
//
// Revision 1.11  1998/05/03  22:35:21  killough
// Fix weapons switch bug again, beautification, headers
//
// Revision 1.10  1998/04/29  10:01:55  killough
// Fix buggy weapons switch code
//
// Revision 1.9  1998/03/28  18:01:38  killough
// Prevent weapon recoil in no-clipping mode
//
// Revision 1.8  1998/03/23  03:28:29  killough
// Move weapons changes to G_BuildTiccmd()
//
// Revision 1.7  1998/03/10  07:14:47  jim
// Initial DEH support added, minus text
//
// Revision 1.6  1998/02/24  08:46:27  phares
// Pushers, recoil, new friction, and over/under work
//
// Revision 1.5  1998/02/17  05:59:41  killough
// Use new RNG calling sequence
//
// Revision 1.4  1998/02/15  02:47:54  phares
// User-defined keys
//
// Revision 1.3  1998/02/09  03:06:15  killough
// Add player weapon preference options
//
// Revision 1.2  1998/01/26  19:24:18  phares
// First rev with no ^Ms
//
// Revision 1.1.1.1  1998/01/19  14:03:00  rand
// Lee's Jan 19 sources
//
//----------------------------------------------------------------------------
<|MERGE_RESOLUTION|>--- conflicted
+++ resolved
@@ -80,13 +80,8 @@
 
 // haleyjd 05/21/08:
 // This global is only asserted while an action function is being dispatched
-<<<<<<< HEAD
 // from inside P_SetPsprite. This allows codepointer functions to behave
-// differently if called by mobj_t's or by player weapons.
-=======
-// from inside P_SetPsprite. This allows codepointer functions to behave 
 // differently if called by Mobj's or by player weapons.
->>>>>>> 87e4a192
 
 int action_from_pspr;
 
@@ -1180,7 +1175,6 @@
             an2 += tantoangle[slope >> DBITS];
       }
 
-<<<<<<< HEAD
       if(serverside)
       {
          th = P_SpawnMobj(
@@ -1193,30 +1187,16 @@
          if(CS_SERVER)
             SV_BroadcastActorSpawned(th);
 
-         P_SetTarget<mobj_t>(&th->target, mo);
+         P_SetTarget<Mobj>(&th->target, mo);
          if(CS_SERVER)
             SV_BroadcastActorTarget(th, CS_AT_TARGET);
          th->angle = an1;
-         th->momx =  finecosine[an1 >> ANGLETOFINESHIFT] * 25;
-         th->momy =    finesine[an1 >> ANGLETOFINESHIFT] * 25;
-         th->momz = finetangent[an2 >> ANGLETOFINESHIFT] * 25;
+         th->momx = finecosine[an1>>ANGLETOFINESHIFT] * 25;
+         th->momy = finesine[an1>>ANGLETOFINESHIFT] * 25;
+         th->momz = finetangent[an2>>ANGLETOFINESHIFT] * 25;
          P_CheckMissileSpawn(th);
       }
-   } while((type != type2) && (type = type2)); //killough: obfuscated!
-=======
-      th = P_SpawnMobj(mo->x, mo->y,
-                       mo->z + 62*FRACUNIT - player->psprites[ps_weapon].sy,
-                       type);
-
-      P_SetTarget<Mobj>(&th->target, mo);
-      th->angle = an1;
-      th->momx = finecosine[an1>>ANGLETOFINESHIFT] * 25;
-      th->momy = finesine[an1>>ANGLETOFINESHIFT] * 25;
-      th->momz = finetangent[an2>>ANGLETOFINESHIFT] * 25;
-      P_CheckMissileSpawn(th);
-   }
-   while((type != type2) && (type = type2)); //killough: obfuscated!
->>>>>>> 87e4a192
+      while((type != type2) && (type = type2)); //killough: obfuscated!
 }
 
 //
@@ -1577,16 +1557,11 @@
 void A_BouncingBFG(Mobj *mo)
 {
    int i;
-<<<<<<< HEAD
-   mobj_t *newmo, *explosion;
+   Mobj *newmo, *explosion;
 
    if(!serverside)
       return;
 
-=======
-   Mobj *newmo;
-   
->>>>>>> 87e4a192
    if(!mo->extradata.bfgcount)
       return;
 
@@ -1630,19 +1605,12 @@
       newmo = P_SpawnMobj(mo->x, mo->y, mo->z, E_SafeThingType(MT_BFG));
 
       S_StartSound(newmo, newmo->info->seesound);
-<<<<<<< HEAD
-      P_SetTarget<mobj_t>(&newmo->target, mo->target); // pass on the player
+      P_SetTarget<Mobj>(&newmo->target, mo->target); // pass on the player
 
       newmo->angle = an2 = P_PointToAngle(
          newmo->x, newmo->y, clip.linetarget->x, clip.linetarget->y
       );
 
-=======
-      P_SetTarget<Mobj>(&newmo->target, mo->target); // pass on the player
-      an2 = P_PointToAngle(newmo->x, newmo->y, clip.linetarget->x, clip.linetarget->y);
-      newmo->angle = an2;
-      
->>>>>>> 87e4a192
       an2 >>= ANGLETOFINESHIFT;
       newmo->momx = FixedMul(newmo->info->speed, finecosine[an2]);
       newmo->momy = FixedMul(newmo->info->speed, finesine[an2]);
@@ -2045,15 +2013,11 @@
       P_BulletSlope(actor);
 
       if(clip.linetarget)
-<<<<<<< HEAD
       {
-         P_SetTarget<mobj_t>(&mo->tracer, clip.linetarget);
+         P_SetTarget<Mobj>(&mo->tracer, clip.linetarget);
          if(CS_SERVER)
             SV_BroadcastActorTarget(mo, CS_AT_TRACER);
       }
-=======
-         P_SetTarget<Mobj>(&mo->tracer, clip.linetarget);
->>>>>>> 87e4a192
    }
 
    if(CS_SERVER)
@@ -2255,13 +2219,9 @@
       P_BulletSlope(mo);
       if(clip.linetarget)
       {
-<<<<<<< HEAD
-         P_SetTarget<mobj_t>(&(mo->target), clip.linetarget);
+         P_SetTarget<Mobj>(&(mo->target), clip.linetarget);
          if(CS_SERVER)
             SV_BroadcastActorTarget(mo, CS_AT_TARGET);
-=======
-         P_SetTarget<Mobj>(&(mo->target), clip.linetarget);
->>>>>>> 87e4a192
          localtarget = clip.linetarget;
       }
       else
@@ -2299,17 +2259,13 @@
 
    if(serverside)
    {
-<<<<<<< HEAD
       // restore player's old target if a new one was found & set
       if(settarget && localtarget)
       {
-         P_SetTarget<mobj_t>(&(mo->target), oldtarget);
+         P_SetTarget<Mobj>(&(mo->target), oldtarget);
          if(CS_SERVER)
             SV_BroadcastActorTarget(mo, CS_AT_TARGET);
       }
-=======
-      P_SetTarget<Mobj>(&(mo->target), oldtarget);
->>>>>>> 87e4a192
    }
 
    // put player back into his normal state
