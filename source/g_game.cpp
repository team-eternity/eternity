--- conflicted
+++ resolved
@@ -743,41 +743,6 @@
 //
 bool G_Responder(event_t* ev)
 {
-<<<<<<< HEAD
-   // allow spy mode changes even during the demo
-   // killough 2/22/98: even during DM demo
-   //
-   // killough 11/98: don't autorepeat spy mode switch
-
-   /* [CG] C/S has the spectate_next and spectate_prev commands which are
-    *      slightly more advanced than key_spy.
-   if(ev->data1 == key_spy && netgame && 
-      (demoplayback || GameType != gt_dm) && gamestate == GS_LEVEL)
-   {
-      if(ev->type == ev_keyup)
-         gamekeydown[key_spy] = false;
-      
-      if(ev->type == ev_keydown && !gamekeydown[key_spy])
-      {
-         gamekeydown[key_spy] = true;
-         do // spy mode
-         {
-            if(++displayplayer >= MAXPLAYERS)
-               displayplayer = 0;
-         }
-         while(!playeringame[displayplayer] && displayplayer != consoleplayer);
-         
-         ST_Start();    // killough 3/7/98: switch status bar views too
-         HU_Start();
-         S_UpdateSounds(players[displayplayer].mo);
-         P_ResetChasecam();
-      }
-      return true;
-   }
-   */
-
-=======
->>>>>>> 58ea84be
    // killough 9/29/98: reformatted
    // [CG] Reformatted again for c/s.
    if(gamestate == GS_LEVEL)
@@ -1911,9 +1876,14 @@
          if(playeringame[i] && players[i].playerstate == PST_REBORN)
          {
             if(CS_SERVER)
-               SV_SpawnPlayer(i, clients[i].spectating);
-            else
-               G_DoReborn(i);
+            {
+               if(clients[i].spectating)
+                  SV_SpawnPlayer(i, true);
+               else
+                  SV_SpawnPlayer(i, false);
+            }
+
+            G_DoReborn(i);
          }
       }
    }
@@ -2266,7 +2236,7 @@
    else if(!bodyquesize)
    {
       if(CS_SERVER)
-         SV_BroadcastActorRemoved(bodyque[bodyqueslot % bodyquesize]);
+         SV_BroadcastActorRemoved(players[playernum].mo);
       players[playernum].mo->removeThinker();
    }
 }
@@ -2499,7 +2469,10 @@
       //      to spawn a player.
       if(CS_SERVER)
       {
-         SV_SpawnPlayer(playernum, clients[playernum].spectating);
+         if(clients[playernum].spectating)
+            SV_SpawnPlayer(playernum, true);
+         else
+            SV_SpawnPlayer(playernum, false);
          return;
       }
 
