<<<<<<< HEAD
// Emacs style mode select -*- C -*- vi:sw=3 ts=3:
=======
// Emacs style mode select   -*- C++ -*-
>>>>>>> 24160616
//-----------------------------------------------------------------------------
//
// Copyright(C) 2000 James Haley
//
// This program is free software; you can redistribute it and/or modify
// it under the terms of the GNU General Public License as published by
// the Free Software Foundation; either version 2 of the License, or
// (at your option) any later version.
//
// This program is distributed in the hope that it will be useful,
// but WITHOUT ANY WARRANTY; without even the implied warranty of
// MERCHANTABILITY or FITNESS FOR A PARTICULAR PURPOSE.  See the
// GNU General Public License for more details.
//
// You should have received a copy of the GNU General Public License
// along with this program; if not, write to the Free Software
// Foundation, Inc., 59 Temple Place, Suite 330, Boston, MA  02111-1307  USA
//
//--------------------------------------------------------------------------
//
// DESCRIPTION:
//
// The heart of DOOM itself -- everything is tied together from
// here. Input, demos, netplay, level loading, exit, savegames --
// there's something pertinent to everything.
//
//-----------------------------------------------------------------------------

#include "z_zone.h"
#include "i_system.h"
#include "d_io.h"
#include "c_io.h"
#include "c_net.h"
#include "c_runcmd.h"
#include "p_info.h"
#include "doomdef.h"
#include "doomstat.h"
#include "f_finale.h"
#include "f_wipe.h"
#include "m_argv.h"
#include "m_misc.h"
#include "m_shots.h"
#include "mn_engin.h"
#include "mn_menus.h"
#include "m_random.h"
#include "p_setup.h"
#include "p_saveg.h"
#include "p_tick.h"
#include "d_main.h"
#include "hu_stuff.h"
#include "hu_frags.h" // haleyjd
#include "st_stuff.h"
#include "am_map.h"
#include "w_wad.h"
#include "w_levels.h" // haleyjd
#include "r_main.h"
#include "r_draw.h"
#include "r_things.h" // haleyjd
#include "p_map.h"
#include "s_sound.h"
#include "dstrings.h"
#include "sounds.h"
#include "p_chase.h"
#include "r_data.h"
#include "r_sky.h"
#include "d_deh.h"              // Ty 3/27/98 deh declarations
#include "p_inter.h"
#include "g_game.h"
#include "c_net.h"
#include "d_net.h"
#include "p_hubs.h"
#include "g_bind.h"
#include "d_dialog.h"
#include "d_gi.h"
#include "in_lude.h"
#include "a_small.h"
#include "g_dmflag.h"
#include "e_states.h"
#include "s_sndseq.h"
#include "acs_intr.h"
#include "metaapi.h"
#include "p_maputl.h"
#include "e_player.h"
#include "version.h"

<<<<<<< HEAD
// [CG] Added
#include "cs_config.h"
#include "cs_hud.h"
#include "cs_main.h"
#include "cs_netid.h"
#include "cs_ctf.h"
#include "cs_wad.h"
#include "cl_main.h"
#include "cl_spec.h"
#include "sv_main.h"
#include "sv_spec.h"

// [CG] Moved to g_game.h
// #define SAVEGAMESIZE  0x20000
#define SAVESTRINGSIZE  24

// haleyjd: new demo format stuff
static char     eedemosig[] = "ETERN";

size_t          savegamesize = SAVEGAMESIZE; // killough
=======
// haleyjd: new demo format stuff
static char     eedemosig[] = "ETERN";

//static size_t   savegamesize = SAVEGAMESIZE; // killough
>>>>>>> 24160616
static char     *demoname;
boolean         netdemo;
static byte     *demobuffer;   // made some static -- killough
static size_t   maxdemosize;
static byte     *demo_p;
static int16_t  consistancy[MAXPLAYERS][BACKUPTICS];

waddir_t *g_dir = &w_GlobalDir;

gameaction_t    gameaction;
gamestate_t     gamestate;
skill_t         gameskill;
boolean         respawnmonsters;
int             gameepisode;
int             gamemap;
// haleyjd: changed to an array
char            gamemapname[9] = { 0,0,0,0,0,0,0,0,0 };
int             paused;
boolean         sendpause;     // send a pause event next tic
boolean         sendsave;      // send a save event next tic
boolean         usergame;      // ok to save / end game
boolean         timingdemo;    // if true, exit with report on completion
boolean         fastdemo;      // if true, run at full speed -- killough
boolean         nodrawers;     // for comparative timing purposes
boolean         noblit;        // for comparative timing purposes
int             startgametic;
int             starttime;     // for comparative timing purposes
boolean         deathmatch;    // only if started as net death
boolean         netgame;       // only true if packets are broadcast
// [CG] Added some booleans for c/s.
boolean         clientside;
boolean         serverside;
boolean         clientserver;
// [CG] See doomstat.h for defense of capitalization, haha.
boolean         CS_HEADLESS;

/*
 * [CG] Dynamically allocating these now.
boolean         playeringame[MAXPLAYERS];
player_t        players[MAXPLAYERS];
 */

player_t        *players;
boolean         *playeringame;
int             consoleplayer; // player taking events and displaying
int             displayplayer; // view being displayed
int             gametic;
int             levelstarttic; // gametic at level start
int             basetic;       // killough 9/29/98: for demo sync
int             totalkills, totalitems, totalsecret;    // for intermission
boolean         demorecording;
boolean         demoplayback;
/*boolean         timedemo_menuscreen;*/
boolean         singledemo;           // quit after playing a demo from cmdline
boolean         precache = true;      // if true, load all graphics at start
wbstartstruct_t wminfo;               // parms for world map / intermission
boolean         haswolflevels = false;// jff 4/18/98 wolf levels present
byte            *savebuffer;
int             autorun = false;      // always running?          // phares
int             runiswalk = false;    // haleyjd 08/23/09
int             automlook = false;
int             bfglook = 1;
int             smooth_turning = 0;   // sf
int             novert;               // haleyjd

// sf: moved sensitivity here
int             mouseSensitivity_horiz; // has default   //  killough
int             mouseSensitivity_vert;  // has default
int             invert_mouse = true;
int             animscreenshot = 0;       // animated screenshots
int             mouseAccel_type = 0;

//
// controls (have defaults)
//

// haleyjd: these keys are not dynamically rebindable

int key_escape = KEYD_ESCAPE;
int key_chat;
int key_teamchat;   // [CG] Added for c/s.
int key_serverchat; // [CG] Added for c/s.
int key_help = KEYD_F1;
int key_spy;
int key_pause;
int destination_keys[MAXPLAYERS];

// haleyjd: mousebfire is now unused -- removed
int mousebstrafe;   // double-clicking either of these buttons
int mousebforward;  // causes a use action, however

// haleyjd: joyb variables are obsolete -- removed

#define MAXPLMOVE      (pc->forwardmove[1])
#define TURBOTHRESHOLD (pc->oforwardmove[1])
#define SLOWTURNTICS   6
#define QUICKREVERSE   32768 // 180 degree reverse                    // phares

boolean gamekeydown[NUMKEYS];
int     turnheld;       // for accelerative turning

boolean mousearray[4];
boolean *mousebuttons = &mousearray[1];    // allow [-1]

// mouse values are used once
int mousex;
int mousey;
int dclicktime;
boolean dclickstate;
int dclicks;
int dclicktime2;
boolean dclickstate2;
int dclicks2;

// joystick values are repeated
int joyxmove;
int joyymove;

int  savegameslot;
char savedescription[32];

//jff 3/24/98 declare startskill external, define defaultskill here
extern skill_t startskill;      //note 0-based
int defaultskill;               //note 1-based

// killough 2/8/98: make corpse queue variable in size
int bodyqueslot, bodyquesize, default_bodyquesize; // killough 2/8/98, 10/98

void *statcopy;       // for statistics driver

int keylookspeed = 5;

int cooldemo = false;
int cooldemo_tics;      // number of tics until changing view

void G_CoolViewPoint();

//
// G_BuildTiccmd
//
// Builds a ticcmd from all of the available inputs
// or reads it from the demo buffer.
// If recording a demo, write it out
//
// NETCODE_FIXME: The ticcmd_t structure will probably need to be
// altered to better support command packing.
//
void G_BuildTiccmd(ticcmd_t *cmd)
{
   boolean strafe;
   boolean bstrafe;
   boolean sendcenterview = false;
   int speed;
   int tspeed;
   int forward;
   int side;
   int newweapon;            // phares
   int look = 0;
   int mlook = 0;
   static int prevmlook = 0;
   ticcmd_t *base;
   int tmousex, tmousey;     // local mousex, mousey
   playerclass_t *pc = players[consoleplayer].pclass;

   base = I_BaseTiccmd();    // empty, or external driver
   memcpy(cmd, base, sizeof(*cmd));

#ifdef CONSHUGE
   // in console mode the whole ticcmd is used
   // to transfer console command chars

   if(gamestate == GS_CONSOLE)
   {
      int i;

      // fill ticcmd with console chars
      for(i = 0; i < sizeof(ticcmd_t); i++)
      {
         ((unsigned char*)cmd)[i] = C_dequeueChatChar();
      }
      return;
   }
#endif

   cmd->consistancy = consistancy[consoleplayer][maketic%BACKUPTICS];

   strafe = !!action_strafe;
   //speed = autorun || action_speed;
   speed = (autorun ? !(runiswalk && action_speed) : action_speed);

   forward = side = 0;

   // use two stage accelerative turning on the keyboard and joystick
   if(joyxmove < 0 || joyxmove > 0 || action_right || action_left)
      turnheld += ticdup;
   else
      turnheld = 0;

   if(turnheld < SLOWTURNTICS)
      tspeed = 2;             // slow turn
   else
      tspeed = speed;

   // turn 180 degrees in one keystroke? -- phares
   if(action_flip)
   {
      cmd->angleturn += (int16_t)QUICKREVERSE;
      action_flip = false;
   }

  // let movement keys cancel each other out
   if(strafe)
   {
      if(action_right)
         side += pc->sidemove[speed];
      if(action_left)
         side -= pc->sidemove[speed];
      if(joyxmove > 0)
         side += pc->sidemove[speed];
      if(joyxmove < 0)
         side -= pc->sidemove[speed];
   }
   else
   {
      if(action_right)
         cmd->angleturn -= (int16_t)pc->angleturn[tspeed];
      if(action_left)
         cmd->angleturn += (int16_t)pc->angleturn[tspeed];
      if(joyxmove > 0)
         cmd->angleturn -= (int16_t)pc->angleturn[tspeed];
      if(joyxmove < 0)
         cmd->angleturn += (int16_t)pc->angleturn[tspeed];
   }

   if(action_forward)
      forward += pc->forwardmove[speed];
   if(action_backward)
      forward -= pc->forwardmove[speed];
   if(joyymove < 0)
      forward += pc->forwardmove[speed];
   if(joyymove > 0)
      forward -= pc->forwardmove[speed];
   if(action_moveright)
      side += pc->sidemove[speed];
   if(action_moveleft)
      side -= pc->sidemove[speed];
   if(action_jump)                    // -- joek 12/22/07
      cmd->actions |= AC_JUMP;
   mlook = allowmlook && (action_mlook || automlook);

   // console commands
   cmd->chatchar = C_dequeueChatChar();

   if(action_attack)
      cmd->buttons |= BT_ATTACK;

   if(action_use)
   {
      cmd->buttons |= BT_USE;
      // clear double clicks if hit use button
      dclicks = 0;
   }

   // phares:
   // Toggle between the top 2 favorite weapons.
   // If not currently aiming one of these, switch to
   // the favorite. Only switch if you possess the weapon.

   // killough 3/22/98:
   //
   // Perform automatic weapons switch here rather than in p_pspr.c,
   // except in demo_compatibility mode.
   //
   // killough 3/26/98, 4/2/98: fix autoswitch when no weapons are left

   //
   // NETCODE_FIXME -- WEAPON_FIXME
   //
   // In order to later support dynamic weapons, the way weapon
   // changes are handled is going to have to be different from
   // either of the old systems. Packing weapon changes into the ticcmd
   // isn't going to be sufficient any more, there's not enough space
   // to support more than 16 weapons.
   //

   if((!demo_compatibility && players[consoleplayer].attackdown &&
       !P_CheckAmmo(&players[consoleplayer])) || action_nextweapon)
   {
      newweapon = P_SwitchWeapon(&players[consoleplayer]); // phares
   }
   else
   {                                 // phares 02/26/98: Added gamemode checks
      newweapon =
        action_weapon1 ? wp_fist :    // killough 5/2/98: reformatted
        action_weapon2 ? wp_pistol :
        action_weapon3 ? wp_shotgun :
        action_weapon4 ? wp_chaingun :
        action_weapon5 ? wp_missile :
        action_weapon6 && GameModeInfo->id != shareware ? wp_plasma :
        action_weapon7 && GameModeInfo->id != shareware ? wp_bfg :
        action_weapon8 ? wp_chainsaw :
        action_weapon9 && enable_ssg ? wp_supershotgun :
        wp_nochange;

      // killough 3/22/98: For network and demo consistency with the
      // new weapons preferences, we must do the weapons switches here
      // instead of in p_user.c. But for old demos we must do it in
      // p_user.c according to the old rules. Therefore demo_compatibility
      // determines where the weapons switch is made.

      // killough 2/8/98:
      // Allow user to switch to fist even if they have chainsaw.
      // Switch to fist or chainsaw based on preferences.
      // Switch to shotgun or SSG based on preferences.
      //
      // killough 10/98: make SG/SSG and Fist/Chainsaw
      // weapon toggles optional

      if(!demo_compatibility && doom_weapon_toggles)
      {
         const player_t *player = &players[consoleplayer];

         // only select chainsaw from '1' if it's owned, it's
         // not already in use, and the player prefers it or
         // the fist is already in use, or the player does not
         // have the berserker strength.

         if(newweapon==wp_fist && player->weaponowned[wp_chainsaw] &&
            player->readyweapon!=wp_chainsaw &&
            (player->readyweapon==wp_fist ||
             !player->powers[pw_strength] ||
             P_WeaponPreferred(wp_chainsaw, wp_fist)))
         {
            newweapon = wp_chainsaw;
         }

         // Select SSG from '3' only if it's owned and the player
         // does not have a shotgun, or if the shotgun is already
         // in use, or if the SSG is not already in use and the
         // player prefers it.

         if(newweapon == wp_shotgun && enable_ssg &&
            player->weaponowned[wp_supershotgun] &&
            (!player->weaponowned[wp_shotgun] ||
             player->readyweapon == wp_shotgun ||
             (player->readyweapon != wp_supershotgun &&
              P_WeaponPreferred(wp_supershotgun, wp_shotgun))))
         {
            newweapon = wp_supershotgun;
         }
      }
      // killough 2/8/98, 3/22/98 -- end of weapon selection changes
   }

   // haleyjd 03/06/09: next/prev weapon actions
   if(action_weaponup)
      newweapon = P_NextWeapon(&players[consoleplayer]);
   else if(action_weapondown)
      newweapon = P_PrevWeapon(&players[consoleplayer]);

   if(newweapon != wp_nochange)
   {
      cmd->buttons |= BT_CHANGE;
      cmd->buttons |= newweapon << BT_WEAPONSHIFT;
   }

   // mouse -- haleyjd: some of this is obsolete now -- removed

   // forward double click -- haleyjd: still allow double clicks
   if(mousebuttons[mousebforward] != dclickstate && dclicktime > 1 )
   {
      dclickstate = mousebuttons[mousebforward];

      if(dclickstate)
         dclicks++;

      if(dclicks == 2)
      {
         cmd->buttons |= BT_USE;
         dclicks = 0;
      }
      else
         dclicktime = 0;
   }
   else if((dclicktime += ticdup) > 20)
   {
      dclicks = 0;
      dclickstate = false;
   }

   // strafe double click

   bstrafe = mousebuttons[mousebstrafe]; // haleyjd: removed joybstrafe
   if(bstrafe != dclickstate2 && dclicktime2 > 1 )
   {
      dclickstate2 = bstrafe;

      if(dclickstate2)
         dclicks2++;

      if(dclicks2 == 2)
      {
         cmd->buttons |= BT_USE;
         dclicks2 = 0;
      }
      else
         dclicktime2 = 0;
   }
   else if((dclicktime2 += ticdup) > 20)
   {
      dclicks2 = 0;
      dclickstate2 = false;
   }

   // sf: smooth out the mouse movement
   // change to use tmousex, y
   // divide by the number of new tics so each gets an equal share

   tmousex = mousex /* / newtics */;
   tmousey = mousey /* / newtics */;

   // we average the mouse movement as well
   // this is most important in smoothing movement
   if(smooth_turning)
   {
      static int oldmousex=0, mousex2;
      static int oldmousey=0, mousey2;

      mousex2 = tmousex; mousey2 = tmousey;
      tmousex = (tmousex + oldmousex)/2;        // average
      oldmousex = mousex2;
      tmousey = (tmousey + oldmousey)/2;        // average
      oldmousey = mousey2;
   }

   // YSHEAR_FIXME: add arrow keylook, joystick look?

   if(mlook)
   {
      // YSHEAR_FIXME: provide separate mlook speed setting?
      int lookval = tmousey * 16 / ticdup;
      if(invert_mouse)
         look -= lookval;
      else
         look += lookval;
   }
   else
   {                // just stopped mlooking?
      // YSHEAR_FIXME: make lookspring configurable
      if(prevmlook)
         sendcenterview = true;

      // haleyjd 10/24/08: novert support
      if(!novert)
         forward += tmousey;
   }

   prevmlook = mlook;

   if(action_lookup)
      look += pc->lookspeed[speed];
   if(action_lookdown)
      look -= pc->lookspeed[speed];
   if(action_center)
      sendcenterview = true;

   // haleyjd: special value for view centering
   if(sendcenterview)
      look = -32768;
   else
   {
      if(look > 32767)
         look = 32767;
      else if(look < -32767)
         look = -32767;
   }

   if(strafe)
      side += tmousex*2;
   else
      cmd->angleturn -= tmousex*0x8;

   if(forward > MAXPLMOVE)
      forward = MAXPLMOVE;
   else if(forward < -MAXPLMOVE)
      forward = -MAXPLMOVE;

   if(side > MAXPLMOVE)
      side = MAXPLMOVE;
   else if(side < -MAXPLMOVE)
      side = -MAXPLMOVE;

   cmd->forwardmove += forward;
   cmd->sidemove += side;
   cmd->look = look;

   // special buttons
   if(sendpause)
   {
      sendpause = false;
      cmd->buttons = BT_SPECIAL | BTS_PAUSE;
   }

   // killough 10/6/98: suppress savegames in demos
   if(sendsave && !demoplayback)
   {
      sendsave = false;
      cmd->buttons = BT_SPECIAL | BTS_SAVEGAME | (savegameslot << BTS_SAVESHIFT);
   }

   mousex = mousey = 0;
}

//
// G_SetGameMap
//
// sf: from gamemapname, get gamemap and gameepisode
//
void G_SetGameMap(void)
{
   gamemap = G_GetMapForName(gamemapname);

   if(!(GameModeInfo->flags & GIF_MAPXY))
   {
      gameepisode = gamemap / 10;
      gamemap = gamemap % 10;
   }
   else
      gameepisode = 1;

   if(gameepisode < 1)
      gameepisode = 1;

   // haleyjd: simplified to use gameModeInfo

   // bound to maximum episode for gamemode
   // (only start episode 1 on shareware, etc)
   if(gameepisode > GameModeInfo->numEpisodes)
      gameepisode = GameModeInfo->numEpisodes;

   if(gamemap < 0)
      gamemap = 0;
   if(gamemap > 9 && !(GameModeInfo->flags & GIF_MAPXY))
      gamemap = 9;
}

//
// G_SetGameMapName
//
// haleyjd: set and normalize gamemapname
//
void G_SetGameMapName(const char *s)
{
   strncpy(gamemapname, s, 8);
   M_Strupr(gamemapname);
}

extern gamestate_t wipegamestate;
extern gamestate_t oldgamestate;

extern void R_InitPortals(void);

//
// G_DoLoadLevel
//
// [CG] Un-static'd.
// static void G_DoLoadLevel(void)
void G_DoLoadLevel(void)
{
   int i;

   levelstarttic = gametic; // for time calculation

   if(!demo_compatibility && demo_version < 203)   // killough 9/29/98
      basetic = gametic;

   if(clientserver)
   {
      // [CG] Load map-specific configuration overrides if in c/s mode.
      if(CS_SERVER)
         CS_LoadMapOverrides(cs_current_map_number);

      if(CS_TEAMS_ENABLED)
         memset(team_scores, 0, sizeof(int) * team_color_max);

      for(i = team_color_none; i < team_color_max; i++)
         CS_RemoveFlagActor(&cs_flags[i]);

      memset(cs_flags, 0, sizeof(flag_t) * team_color_max);
      memset(cs_flag_stands, 0, sizeof(flag_stand_t) * team_color_max);
   }

   // [CG] Clear the Net ID stacks.
   if(!CS_CLIENT)
      CS_ResetNetIDs();

   // haleyjd 07/28/10: Waaaay too early for this.
   //gamestate = GS_LEVEL;

   P_SetupLevel(g_dir, gamemapname, 0, gameskill);

   if(CS_CTF)
   {
      for(i = team_color_none; i < team_color_max; i++)
      {
         if(cs_flag_stands[i].exists)
            CS_ReturnFlag(&cs_flags[i]);
      }
   }

   // [CG] Initialize sector positions.
   if(clientserver)
      CL_SpecInit();

   if(gamestate != GS_LEVEL)       // level load error
   {
      for(i = 0; i < MAXPLAYERS; ++i)
         players[i].playerstate = PST_LIVE;
      return;
   }

   HU_FragsUpdate();

   // [CG] In c/s, consoleplayer is set before this.
   if(!clientserver && (!netgame || demoplayback))
      consoleplayer = 0;

   gameaction = ga_nothing;
   displayplayer = consoleplayer;    // view the guy you are playing
   P_ResetChasecam();    // sf: because displayplayer changed
   Z_CheckHeap();

   // clear cmd building stuff
   memset(gamekeydown, 0, sizeof(gamekeydown));
   joyxmove = joyymove = 0;
   mousex = mousey = 0;
   sendpause = sendsave = false;
   paused = 0;
   memset(mousebuttons, 0, sizeof(mousebuttons));
   G_ClearKeyStates(); // haleyjd 05/20/05: all bindings off

   // killough: make -timedemo work on multilevel demos
   // Move to end of function to minimize noise -- killough 2/22/98:

   //jff 4/26/98 wake up the status bar in case were coming out of a DM demo
   // killough 5/13/98: in case netdemo has consoleplayer other than green
   ST_Start();

   C_Popup();  // pop up the console

   // sf: if loading a hub level, restore position relative to sector
   //  for 'seamless' travel between levels
   if(hub_changelevel)
      P_RestorePlayerPosition();
   else
   {  // sf: no screen wipe while changing hub level
      if(wipegamestate == GS_LEVEL)
         wipegamestate = GS_NOSTATE;             // force a wipe
   }
}

//
// G_Responder
//
// Get info needed to make ticcmd_ts for the players.
//
boolean G_Responder(event_t* ev)
{
   // allow spy mode changes even during the demo
   // killough 2/22/98: even during DM demo
   //
   // killough 11/98: don't autorepeat spy mode switch

   /* [CG] C/S has the spectate_next and spectate_prev commands which are
    *      slightly more advanced than key_spy.
   if(ev->data1 == key_spy && netgame &&
      (demoplayback || GameType != gt_dm) && gamestate == GS_LEVEL)
   {
      if(ev->type == ev_keyup)
         gamekeydown[key_spy] = false;

      if(ev->type == ev_keydown && !gamekeydown[key_spy])
      {
         gamekeydown[key_spy] = true;
         do // spy mode
         {
            if(++displayplayer >= MAXPLAYERS)
               displayplayer = 0;
         }
         while(!playeringame[displayplayer] && displayplayer != consoleplayer);

         ST_Start();    // killough 3/7/98: switch status bar views too
         HU_Start();
         S_UpdateSounds(players[displayplayer].mo);
         P_ResetChasecam();
      }
      return true;
   }
   */

   // killough 9/29/98: reformatted
   // [CG] Reformatted again for c/s.
   if(gamestate == GS_LEVEL)
   {
      if(clientserver)
      {
         if(CS_ChatResponder(ev) || ST_Responder(ev) || AM_Responder(ev))
            return true;
      }
      else
      {
         if(HU_Responder(ev) || // chat ate the event
            ST_Responder(ev) || // status window ate it
            AM_Responder(ev))   // automap ate it
         {
            return true;
         }
      }
   }
   else if(clientserver && gamestate == GS_INTERMISSION)
   {
      if(CS_ChatResponder(ev))
         return true;
   }

   if(G_KeyResponder(ev, kac_cmd))
      return true;

   // any other key pops up menu if in demos
   //
   // killough 8/2/98: enable automap in -timedemo demos
   //
   // killough 9/29/98: make any key pop up menu regardless of
   // which kind of demo, and allow other events during playback

   if(gameaction == ga_nothing && (demoplayback || gamestate == GS_DEMOSCREEN))
   {
      // killough 9/29/98: allow user to pause demos during playback
      if (ev->type == ev_keydown && ev->data1 == key_pause)
      {
         if (paused ^= 2)
            S_PauseSound();
         else
            S_ResumeSound();
         return true;
      }

      // killough 10/98:
      // Don't pop up menu, if paused in middle
      // of demo playback, or if automap active.
      // Don't suck up keys, which may be cheats

      // haleyjd: deobfuscated into an if statement
      // fixed a bug introduced in beta 3 that possibly
      // broke the walkcam

      if(!walkcam_active) // if so, we need to go on below
      {
         if(gamestate == GS_DEMOSCREEN && !(paused & 2) &&
            !automapactive &&
            ((ev->type == ev_keydown) ||
             (ev->type == ev_mouse && ev->data1) ||
             (ev->type == ev_joystick && ev->data1)))
         {
            // popup menu
            MN_StartControlPanel();
            return true;
         }
         else
         {
            return false;
         }
      }
   }

   if(gamestate == GS_FINALE && F_Responder(ev))
      return true;  // finale ate the event

   if(action_autorun)
   {
      action_autorun = 0;
      autorun = !autorun;
   }

   switch(ev->type)
   {
   case ev_keydown:
      if(ev->data1 == key_pause) // phares
      {
         C_RunTextCmd("pause");
      }
      else
      {
         if(ev->data1 < NUMKEYS)
            gamekeydown[ev->data1] = true;
         G_KeyResponder(ev, kac_game); // haleyjd
      }
      return true;    // eat key down events

   case ev_keyup:
      if(ev->data1 < NUMKEYS)
         gamekeydown[ev->data1] = false;
      G_KeyResponder(ev, kac_game);   // haleyjd
      return false;   // always let key up events filter down

   case ev_mouse:
      mousebuttons[0] = !!(ev->data1 & 1);
      mousebuttons[1] = !!(ev->data1 & 2);
      mousebuttons[2] = !!(ev->data1 & 4);

      // SoM: this mimics the doom2 behavior better.
      mousex += (ev->data2 * (mouseSensitivity_horiz + 5) / 10);
      mousey += (ev->data3 * (mouseSensitivity_vert + 5) / 10);
      return true;    // eat events

   case ev_joystick:
      // haleyjd: joybuttons now obsolete -- removed
      joyxmove = ev->data2;
      joyymove = ev->data3;
      return true;    // eat events

   default:
      break;
   }

   return false;
}

//
// DEMO RECORDING
//

<<<<<<< HEAD
// killough 2/28/98: A ridiculously large number
// of players, the most you'll ever need in a demo
// or savegame. This is used to prevent problems, in
// case more players in a game are supported later.

// [CG] FIXME: This is bunk.

#ifdef CLIENTSERVER
#define MIN_MAXPLAYERS 256
#else
#define MIN_MAXPLAYERS 32
#endif

=======
>>>>>>> 24160616
// haleyjd 10/08/06: longtics demo support -- DOOM v1.91 writes 111 into the
// version field of its demos (because it's one more than v1.10 I guess).
#define DOOM_191_VERSION 111

static boolean longtics_demo; // if true, demo playing is longtics format

static char *defdemoname;

//
// G_DemoStartMessage
//
// haleyjd 04/27/10: prints a nice startup message when playing a demo.
//
static void G_DemoStartMessage(const char *basename)
{
   if(demo_version < 200) // Vanilla demos
   {
      C_Printf("Playing demo '%s'\n"
               FC_HI "\tVersion %d.%d\n",
               basename, demo_version / 100, demo_version % 100);
   }
   else if(demo_version >= 200 && demo_version <= 203) // Boom & MBF demos
   {
      C_Printf("Playing demo '%s'\n"
               FC_HI "\tVersion %d.%02d%s\n",
               basename, demo_version / 100, demo_version % 100,
               demo_version >= 200 && demo_version <= 202 ?
                  (compatibility ? "; comp=on" : "; comp=off") : "");
   }
   else // Eternity demos
   {
      C_Printf("Playing demo '%s'\n"
               FC_HI "\tVersion %d.%02d.%02d\n",
               basename, demo_version / 100, demo_version % 100, demo_subversion);
   }
}

//
// complevels
//
// haleyjd 04/10/10: compatibility matrix for properly setting comp vars based
// on the current demoversion. Derived from PrBoom.
//
struct complevel_s
{
   int fix; // first version that contained a fix
   int opt; // first version that made the fix an option
} complevels[] =
{
   { 203, 203 }, // comp_telefrag
   { 203, 203 }, // comp_dropoff
   { 201, 203 }, // comp_vile
   { 201, 203 }, // comp_pain
   { 201, 203 }, // comp_skull
   { 201, 203 }, // comp_blazing
   { 201, 203 }, // comp_doorlight
   { 201, 203 }, // comp_model
   { 201, 203 }, // comp_god
   { 203, 203 }, // comp_falloff
   { 200, 203 }, // comp_floors - FIXME
   { 201, 203 }, // comp_skymap
   { 203, 203 }, // comp_pursuit
   { 202, 203 }, // comp_doorstuck
   { 203, 203 }, // comp_staylift
   { 203, 203 }, // comp_zombie
   { 202, 203 }, // comp_stairs
   { 203, 203 }, // comp_infcheat
   { 201, 203 }, // comp_zerotags
   { 329, 329 }, // comp_terrain
   { 329, 329 }, // comp_respawnfix
   { 329, 329 }, // comp_fallingdmg
   { 329, 329 }, // comp_soul
   { 329, 329 }, // comp_theights
   { 329, 329 }, // comp_overunder
   { 329, 329 }, // comp_planeshoot
   { 335, 335 }, // comp_special
   { 337, 337 }, // comp_ninja
   { 0,   0   }
};

//
// G_SetCompatibility
//
// haleyjd 04/10/10
//
static void G_SetCompatibility(void)
{
   int i = 0;

   while(complevels[i].fix > 0)
   {
      if(demo_version < complevels[i].opt)
         comp[i] = (demo_version < complevels[i].fix);

      ++i;
   }
}

//
// NETCODE_FIXME -- DEMO_FIXME
//
// More demo-related stuff here, for playing back demos. Will need more
// version detection to detect the new non-homogeneous demo format.
// Use of G_ReadOptions also impacts the configuration, netcode,
// console, etc. G_ReadOptions and G_WriteOptions are, as indicated in
// one of Lee's comments, designed to be able to transmit initial
// variable values during netgame arbitration. I don't know if this
// avenue should be pursued but it might be a good idea. The current
// system being used to send them at startup is garbage.
//

static void G_DoPlayDemo(void)
{
   skill_t skill;
   int i, episode, map;
   int demover;
   char basename[9];
   byte *option_p = NULL;      // killough 11/98
   int lumpnum;

   if(gameaction != ga_loadgame)      // killough 12/98: support -loadgame
      basetic = gametic;  // killough 9/29/98

   M_ExtractFileBase(defdemoname, basename);         // killough

   // haleyjd 11/09/09: check ns_demos namespace first, then ns_global
   if((lumpnum = W_CheckNumForNameNSG(basename, lumpinfo_t::ns_demos)) < 0)
   {
      if(singledemo)
         I_Error("G_DoPlayDemo: no such demo %s\n", basename);
      else
      {
         C_Printf(FC_ERROR "G_DoPlayDemo: no such demo %s\n", basename);
         gameaction = ga_nothing;
         D_AdvanceDemo();
      }
      return;
   }

   demobuffer = demo_p = (byte *)(W_CacheLumpNum(lumpnum, PU_STATIC)); // killough

   // killough 2/22/98, 2/28/98: autodetect old demos and act accordingly.
   // Old demos turn on demo_compatibility => compatibility; new demos load
   // compatibility flag, and other flags as well, as a part of the demo.

   // haleyjd: this is the version for DOOM/BOOM/MBF demos; new demos
   // test the signature and then get the new version number after it
   // if the signature matches the eedemosig array declared above.

   // killough 7/19/98: use the version id stored in demo
   demo_version = demover = *demo_p++;

   // Supported demo formats:
   // * 0.99 - 1.2:  first byte is skill level, 0-5; support is minimal.
   // * 1.4  - 1.10: 13-byte header w/version number; 1.9 supported fully.
   // * 1.11:        DOOM 1.91 longtics demo; supported fully.
   // * 2.00 - 2.02: BOOM demos; support poor for maps using BOOM features.
   // * 2.03:        MBF demos; support should be near perfect.
   // * 2.55:        These are EE demos. True version number is stored later.

   // Note that SMMU demos cannot be supported due to the fact that they
   // contain incorrect version numbers. Demo recording was also broken in
   // several versions of the port anyway.

   if(!((demover >=   0 && demover <= 4  ) || // Doom 1.2 or less
        (demover >= 104 && demover <= 111) || // Doom 1.4 - 1.9, 1.10, 1.11
        (demover >= 200 && demover <= 203) || // BOOM, MBF
        (demover == 255)))                    // Eternity
   {
      if(singledemo)
         I_Error("G_DoPlayDemo: unsupported demo format\n");
      else
      {
         C_Printf(FC_ERROR "Unsupported demo format\n");
         gameaction = ga_nothing;
         Z_ChangeTag(demobuffer, PU_CACHE);
         D_AdvanceDemo();
      }
      return;
   }

   if(demover < 200)     // Autodetect old demos
   {
      // haleyjd 10/08/06: longtics support
      longtics_demo = (demover >= DOOM_191_VERSION);

      demo_subversion = 0; // haleyjd: always 0 for old demos

      G_SetCompatibility();

      // haleyjd 03/17/09: in old Heretic demos, some should be false
      if(GameModeInfo->type == Game_Heretic)
      {
         // [CG] FIXME: Terrain types are disabled in c/s mode due to desyncs.
         if(!clientserver)
            comp[comp_terrain]   = 0; // terrain on

         comp[comp_overunder] = 0; // 3D clipping on
      }

      // killough 3/2/98: force these variables to be 0 in demo_compatibility

      variable_friction = 0;

      weapon_recoil = 0;

      allow_pushers = 0;

      monster_infighting = 1;           // killough 7/19/98

      bfgtype = bfg_normal;                  // killough 7/19/98

      dogs = 0;                         // killough 7/19/98
      dog_jumping = 0;                  // killough 10/98

      monster_backing = 0;              // killough 9/8/98

      monster_avoid_hazards = 0;        // killough 9/9/98

      monster_friction = 0;             // killough 10/98
      help_friends = 0;                 // killough 9/9/98
      monkeys = 0;

      // haleyjd 05/23/04: autoaim is sync-critical
      default_autoaim = autoaim;
      autoaim = 1;

      default_allowmlook = allowmlook;
      allowmlook = 0;

      // killough 3/6/98: rearrange to fix savegame bugs (moved fastparm,
      // respawnparm, nomonsters flags to G_LoadOptions()/G_SaveOptions())

      if((skill = (skill_t)demover) >= 100)         // For demos from versions >= 1.4
      {
         skill = (skill_t)(*demo_p++);
         episode = *demo_p++;
         map = *demo_p++;
         deathmatch = !!(*demo_p++);
         respawnparm = !!(*demo_p++);
         fastparm = !!(*demo_p++);
         nomonsters = !!(*demo_p++);
         consoleplayer = *demo_p++;
      }
      else
      {
         episode = *demo_p++;
         map = *demo_p++;
         deathmatch = respawnparm = fastparm = nomonsters = false;
         consoleplayer = 0;
      }
   }
   else    // new versions of demos
   {
      // haleyjd: don't ignore the signature any more -- use it
      // demo_p += 6;               // skip signature;
      if(demo_version == 255 && !strncmp((const char *)demo_p, eedemosig, 5))
      {
         int temp;

         demo_p += 6; // increment past signature

         // reconstruct full version number and reset it
         temp  =        *demo_p++;         // byte one
         temp |= ((int)(*demo_p++)) <<  8; // byte two
         temp |= ((int)(*demo_p++)) << 16; // byte three
         temp |= ((int)(*demo_p++)) << 24; // byte four
         demo_version = demover = temp;

         // get subversion
         demo_subversion = *demo_p++;
      }
      else
      {
         demo_p += 6; // increment past signature

         // subversion is always 0 for demo versions < 329
         demo_subversion = 0;
      }

      compatibility = *demo_p++;       // load old compatibility flag
      skill = (skill_t)(*demo_p++);
      episode = *demo_p++;
      map = *demo_p++;
      deathmatch = !!(*demo_p++);
      consoleplayer = *demo_p++;

      // haleyjd 10/08/06: determine longtics support in new demos
      longtics_demo = (full_demo_version >= make_full_version(333, 50));

      // haleyjd 04/14/03: retrieve dmflags if appropriate version
      if(demo_version >= 331)
      {
         dmflags  = *demo_p++;
         dmflags |= ((unsigned int)(*demo_p++)) << 8;
         dmflags |= ((unsigned int)(*demo_p++)) << 16;
         dmflags |= ((unsigned int)(*demo_p++)) << 24;
      }

      // haleyjd 12/14/01: retrieve gamemapname if in appropriate
      // version
      if(full_demo_version >= make_full_version(329, 5))
      {
         int i;

         for(i = 0; i < 8; i++)
            gamemapname[i] = *demo_p++;

         gamemapname[8] = '\0';
      }

      // killough 11/98: save option pointer for below
      if (demover >= 203)
         option_p = demo_p;

      demo_p = G_ReadOptions(demo_p);  // killough 3/1/98: Read game options

      if(demover == 200)        // killough 6/3/98: partially fix v2.00 demos
         demo_p += 256-GAME_OPTION_SIZE;
   }

   if(demo_compatibility)  // only 4 players can exist in old demos
   {
      for(i=0; i<4; i++)  // intentionally hard-coded 4 -- killough
         playeringame[i] = !!(*demo_p++);
      for(;i < MAXPLAYERS; i++)
         playeringame[i] = 0;
   }
   else
   {
      for(i = 0; i < MAXPLAYERS; ++i)
         playeringame[i] = !!(*demo_p++);

      // [CG] FIXME: This is bunk.
      // [CG] Make sure this is a positive number.
      if (MIN_MAXPLAYERS > MAXPLAYERS)
         demo_p += MIN_MAXPLAYERS - MAXPLAYERS;
   }

   if(playeringame[1])
      netgame = netdemo = true;

   // haleyjd 04/10/03: determine game type
   if(demo_version < 331)
   {
      // note: do NOT set default_dmflags here
      if(deathmatch)
      {
         GameType = gt_dm;
         G_SetDefaultDMFlags(deathmatch, false);
      }
      else
      {
         GameType = (netgame ? gt_coop : gt_single);
         G_SetDefaultDMFlags(0, false);
      }
   }
   else
   {
      // dmflags was already set above,
      // "deathmatch" now holds the game type
      GameType = (gametype_t)deathmatch;
   }

   // don't spend a lot of time in loadlevel

   if(gameaction != ga_loadgame)      // killough 12/98: support -loadgame
   {
      // killough 2/22/98:
      // Do it anyway for timing demos, to reduce timing noise
      precache = timingdemo;

      // haleyjd: choose appropriate G_InitNew based on version
      if(full_demo_version >= make_full_version(329, 5))
         G_InitNew(skill, gamemapname);
      else
         G_InitNewNum(skill, episode, map);

      // killough 11/98: If OPTIONS were loaded from the wad in G_InitNew(),
      // reload any demo sync-critical ones from the demo itself, to be exactly
      // the same as during recording.

      if(option_p)
         G_ReadOptions(option_p);
   }

   precache = true;
   usergame = false;
   demoplayback = true;

   for(i=0; i<MAXPLAYERS;i++)         // killough 4/24/98
      players[i].cheats = 0;

   gameaction = ga_nothing;

   G_DemoStartMessage(basename);

   if(timingdemo)
   {
      static int first = 1;
      if(first)
      {
         starttime = I_GetTime_RealTime();
         startgametic = gametic;
         first = 0;
      }
   }
}

#define DEMOMARKER    0x80

//
// NETCODE_FIXME -- DEMO_FIXME
//
// In order to allow console commands and the such in demos, the demo
// reading system will require major modifications. In order to support
// old demos too, it will probably be necessary to split this function
// off into one that handles the old format and one that handles the
// new. Once demos contain things other than just ticcmds, they get
// a lot more complicated. The new demo format will also have to deal
// with ticcmd packing. It will make demos smaller, but will require
// use of the same functions needed by the netcode to pack/unpack
// ticcmds.
//

static void G_ReadDemoTiccmd(ticcmd_t *cmd)
{
   if(*demo_p == DEMOMARKER)
   {
      G_CheckDemoStatus();      // end of demo data stream
   }
   else
   {
      cmd->forwardmove = ((signed char)*demo_p++);
      cmd->sidemove    = ((signed char)*demo_p++);

      if(longtics_demo) // haleyjd 10/08/06: longtics support
      {
         cmd->angleturn  =  *demo_p++;
         cmd->angleturn |= (*demo_p++) << 8;
      }
      else
         cmd->angleturn = ((unsigned char)*demo_p++)<<8;

      cmd->buttons = (unsigned char)*demo_p++;

      // old Heretic demo?
      if(demo_version <= 4 && GameModeInfo->type == Game_Heretic)
      {
         demo_p++;
         demo_p++;
      }

      if(demo_version >= 335)
         cmd->actions = *demo_p++;
      else
         cmd->actions = 0;

      if(demo_version >= 333)
      {
         cmd->look  =  *demo_p++;
         cmd->look |= (*demo_p++) << 8;
      }
      else if(demo_version >= 329)
      {
         // haleyjd: 329 and 331 store updownangle, but we can't use
         // it any longer. Demos recorded with mlook will desync,
         // but ones without can still play with this here.
         ++demo_p;
         cmd->look = 0;
      }
      else
         cmd->look = 0;

      // killough 3/26/98, 10/98: Ignore savegames in demos
      if(demoplayback &&
         cmd->buttons & BT_SPECIAL && cmd->buttons & BTS_SAVEGAME)
      {
         cmd->buttons &= ~BTS_SAVEGAME;
         doom_printf("Game Saved (Suppressed)");
      }
   }
}

//
// G_WriteDemoTiccmd
//
// Demo limits removed -- killough
//
// NETCODE_FIXME: This will have to change as well, but maintaining
// compatibility is not necessary for demo writing, making this function
// much simpler to handle. Like reading, writing of other types of
// commands and ticcmd packing must be handled here for the new demo
// format. The way the demo buffer grows is also sensitive and will
// have to be changed, otherwise the buffer may be overflowed before
// it checks for another reallocation. zdoom changes this, so I know
// it is an issue.
//
static void G_WriteDemoTiccmd(ticcmd_t *cmd)
{
   unsigned int position = demo_p - demobuffer;
   int i = 0;

   demo_p[i++] = cmd->forwardmove;
   demo_p[i++] = cmd->sidemove;

   // haleyjd 10/08/06: longtics support from Choco Doom.
   // If this is a longtics demo, record in higher resolution
   if(longtics_demo)
   {
      demo_p[i++] =  cmd->angleturn & 0xff;
      demo_p[i++] = (cmd->angleturn >> 8) & 0xff;
   }
   else
      demo_p[i++] = (cmd->angleturn + 128) >> 8;

   demo_p[i++] =  cmd->buttons;

   if(demo_version >= 335)
      demo_p[i++] =  cmd->actions;         //  -- joek 12/22/07

   if(demo_version >= 333)
   {
      demo_p[i++] =  cmd->look & 0xff;
      demo_p[i]   = (cmd->look >> 8) & 0xff;
   }

   if(position + 16 > maxdemosize)   // killough 8/23/98
   {
      // no more space
      maxdemosize += 128*1024;   // add another 128K  -- killough
      demobuffer = (byte *)(realloc(demobuffer, maxdemosize));
      demo_p = position + demobuffer;  // back on track
      // end of main demo limit changes -- killough
   }

   G_ReadDemoTiccmd(cmd); // make SURE it is exactly the same
}

static boolean secretexit;

// haleyjd: true if a script called exitsecret()
boolean scriptSecret = false;

void G_ExitLevel(void)
{
   secretexit = scriptSecret = false;
   gameaction = ga_completed;
}

//
// G_SecretExitLevel
//
// Here's for the german edition.
// IF NO WOLF3D LEVELS, NO SECRET EXIT!
// (unless it's a script secret exit)
//
void G_SecretExitLevel(void)
{
   secretexit =
      !(GameModeInfo->flags & GIF_WOLFHACK) || haswolflevels || scriptSecret;
   gameaction = ga_completed;
}

//
// G_PlayerFinishLevel
//
// Called when a player completes a level.
//
// [CG] Un-static'd
// static void G_PlayerFinishLevel(int player)
void G_PlayerFinishLevel(int player)
{
   player_t *p = &players[player];

   memset(p->powers, 0, sizeof p->powers);
   memset(p->cards, 0, sizeof p->cards);
   p->mo->flags &= ~MF_SHADOW;     // cancel invisibility
   p->mo->flags2 &= ~MF2_DONTDRAW; // haleyjd: cancel total invis.
   p->mo->flags3 &= ~MF3_GHOST;    // haleyjd: cancel ghost
   p->extralight = 0;      // cancel gun flashes
   p->fixedcolormap = 0;   // cancel ir gogles
   p->damagecount = 0;     // no palette changes
   p->bonuscount = 0;
}

//
// G_SetNextMap
//
// haleyjd 07/03/09: Replaces gamemode-dependent exit determination
// functions with interpretation of a rule set held in GameModeInfo.
//
static void G_SetNextMap(void)
{
   exitrule_t *exitrule = GameModeInfo->exitRules;
   exitrule_t *theRule = NULL;

   // find a rule
   for(; exitrule->gameepisode != -2; ++exitrule)
   {
      if((exitrule->gameepisode == -1 || exitrule->gameepisode == gameepisode) &&
         (exitrule->gamemap == -1 || exitrule->gamemap == gamemap) &&
         exitrule->isSecret == secretexit)
      {
         theRule = exitrule;
         break;
      }
   }

   if(theRule)
      wminfo.next = theRule->destmap;
   else if(!secretexit)
      wminfo.next = gamemap;
}

//
// G_DoCompleted
//
// Called upon level completion. Figures out what map is next and
// starts the intermission.
//
// [CG] Un-static'd.
// static void G_DoCompleted(void)
void G_DoCompleted(boolean enter_intermission)
{
   int i;

   gameaction = ga_nothing;

   for(i = 0; i < MAXPLAYERS; ++i)
   {
      if(playeringame[i])
         G_PlayerFinishLevel(i);        // take away cards and stuff
   }

   // clear hubs now
   P_ClearHubs();

   if(automapactive)
      AM_Stop();

   if(!(GameModeInfo->flags & GIF_MAPXY)) // kilough 2/7/98
   {
      switch(gamemap)
      {
      case 8:
         if(!LevelInfo.killFinale) // haleyjd 05/26/10: long-forgotten
         {
            gameaction = ga_victory;
            return;
         }
         break;
      case 9:
         for(i = 0; i < MAXPLAYERS; ++i)
            players[i].didsecret = true;
         break;
      }
   }

   wminfo.gotosecret = secretexit; // haleyjd
   wminfo.didsecret = players[consoleplayer].didsecret;
   wminfo.epsd = gameepisode - 1;
   wminfo.last = gamemap - 1;

   // set the next gamemap
   G_SetNextMap();

   if(clientserver)
   {
      G_SetGameMap();
      wminfo.next = gamemap;
   }
   else
   {
      // haleyjd: override with MapInfo values
      if(!secretexit)
      {
         if(*LevelInfo.nextLevel) // only for normal exit
         {
            wminfo.next = G_GetMapForName(LevelInfo.nextLevel);
            if(!(GameModeInfo->flags & GIF_MAPXY))
               wminfo.next = wminfo.next % 10;
            wminfo.next--;
         }
      }
      else
      {
         if(*LevelInfo.nextSecret) // only for secret exit
         {
            wminfo.next = G_GetMapForName(LevelInfo.nextSecret);
            if(!(GameModeInfo->flags & GIF_MAPXY))
               wminfo.next = wminfo.next % 10;
            wminfo.next--;
         }
      }
   }

   wminfo.maxkills  = totalkills;
   wminfo.maxitems  = totalitems;
   wminfo.maxsecret = totalsecret;
   wminfo.maxfrags  = 0;

   wminfo.partime = LevelInfo.partime; // haleyjd 07/22/04

   wminfo.pnum = consoleplayer;

   for(i = 0; i < MAXPLAYERS; ++i)
   {
      wminfo.plyr[i].in      = playeringame[i];
      wminfo.plyr[i].skills  = players[i].killcount;
      wminfo.plyr[i].sitems  = players[i].itemcount;
      wminfo.plyr[i].ssecret = players[i].secretcount;
      wminfo.plyr[i].stime   = leveltime;
      memcpy(
         wminfo.plyr[i].frags, players[i].frags, sizeof(wminfo.plyr[i].frags)
      );
   }

   automapactive = false;

   if(enter_intermission)
   {
      gamestate = GS_INTERMISSION;
      if(statcopy)
         memcpy(statcopy, &wminfo, sizeof(wminfo));

      IN_Start(&wminfo);
   }

   if(!enter_intermission)
      gamestate = GS_STARTUP;
}

// [CG] Un-static'd.
// static void G_DoWorldDone(void)
void G_DoWorldDone(void)
{
   missioninfo_t *missionInfo = GameModeInfo->missionInfo;

   idmusnum = -1; //jff 3/17/98 allow new level's music to be loaded
   gamestate = GS_LOADING;
   gamemap = wminfo.next+1;

   if(!clientserver || GameType == gt_coop || GameType == gt_single)
   {
      // haleyjd: handle heretic hidden levels
      if((missionInfo->id == hticsosr && gameepisode == 6 && gamemap == 4) ||
         (missionInfo->id == heretic  && gameepisode == 4 && gamemap == 2))
      {
         gamemap--; // return to same level
      }
      
      // haleyjd: customizable secret exits
      if(secretexit)
      {
         if(*LevelInfo.nextSecret)
            G_SetGameMapName(LevelInfo.nextSecret);
         else
            G_SetGameMapName(G_GetNameForMap(gameepisode, gamemap));
      }
      else
      {
         // haleyjd 12/14/01: don't use nextlevel for secret exits here either!
         if(*LevelInfo.nextLevel)
            G_SetGameMapName(LevelInfo.nextLevel);
         else
            G_SetGameMapName(G_GetNameForMap(gameepisode, gamemap));
      }

      // haleyjd 10/24/10: if in Master Levels mode, see if the next map exists
      // in the wad directory, and if so, use it. Otherwise, return to the Master
      // Levels selection menu.
      if(inmasterlevels)
      {
         wadlevel_t *level = W_FindLevelInDir(g_dir, gamemapname);

         if(!level)
         {
            gameaction = ga_nothing;
            inmasterlevels = false;
            W_DoMasterLevels(false);
            return;
         }
      }
   }
   
   hub_changelevel = false;
   G_DoLoadLevel();
   gameaction = ga_nothing;
   AM_clearMarks(); //jff 4/12/98 clear any marks on the automap
   // haleyjd 01/07/07: run deferred ACS scripts
   ACS_RunDeferredScripts();
}

//
// G_ForceFinale
//
// haleyjd 07/01/09: Used by the Hexen Teleport_EndGame special.
// If the map does not have a finale sequence defined, it will be given
// a default sequence.
//
void G_ForceFinale(void)
{
   // in DOOM 2, we want a cast call
   if(GameModeInfo->flags & GIF_SETENDOFGAME)
      LevelInfo.endOfGame = true;

   if(LevelInfo.finaleType == FINALE_TEXT) // modify finale type?
      LevelInfo.finaleType = GameModeInfo->teleEndGameFinaleType;

   // no text defined? make up something.
   if(!LevelInfo.interText)
      LevelInfo.interText = "You have won.";

   // set other variables for consistency
   LevelInfo.killFinale = false;
   LevelInfo.finaleSecretOnly = false;

   gameaction = ga_victory;
}

static char *savename;

//
// killough 5/15/98: add forced loadgames, which allow user to override checks
//

static boolean forced_loadgame = false;
static boolean command_loadgame = false;

void G_ForcedLoadGame(void)
{
   gameaction = ga_loadgame;
   forced_loadgame = true;
}

// killough 3/16/98: add slot info
// killough 5/15/98: add command-line

void G_LoadGame(char *name, int slot, boolean command)
{
   if(savename)
      free(savename);
   savename = strdup(name);
   savegameslot = slot;
   gameaction = ga_loadgame;
   forced_loadgame = false;
   command_loadgame = command;
   hub_changelevel = false;
}

// killough 5/15/98:
// Consistency Error when attempting to load savegame.

static void G_LoadGameErr(char *msg)
{
   Z_Free(savebuffer);           // Free the savegame buffer
   MN_ForcedLoadGame(msg);       // Print message asking for 'Y' to force
   if(command_loadgame)          // If this was a command-line -loadgame
   {
      D_StartTitle();            // Start the title screen
      gamestate = GS_DEMOSCREEN; // And set the game state accordingly
   }
}

//
// G_SaveGame
// Called by the menu task.
// Description is a 24 byte text string
//

void G_SaveGame(int slot, char *description)
{
   savegameslot = slot;
   strcpy(savedescription, description);
   sendsave = true;
   hub_changelevel = false;
}

/*
//
// CheckSaveGame
//
// Lee Killough 1/22/98
// Check for overrun and realloc if necessary
//
void CheckSaveGame(size_t size)
{
   size_t pos = save_p - savebuffer;
   size += 1024;  // breathing room

   if(pos + size > savegamesize)
   {
      // haleyjd: deobfuscated
      savegamesize += (size + 1023) & ~1023;
      savebuffer = (byte *)(realloc(savebuffer, savegamesize));
      save_p = savebuffer + pos;
   }
}
*/

// killough 3/22/98: form savegame name in one location
// (previously code was scattered around in multiple places)

void G_SaveGameName(char *name, size_t len, int slot)
{
   // Ty 05/04/98 - use savegamename variable (see d_deh.c)
   // killough 12/98: add .7 to truncate savegamename

#ifdef EE_CDROM_SUPPORT
   if(cdrom_mode)
      psnprintf(name, len, "c:/doomdata/%.7s%d.dsg",
                savegamename, slot);
   else
#endif
      psnprintf(name, len, "%s/%.7s%d.dsg",
                basesavegame, savegamename, slot);
}

//
// G_Signature
//
// killough 12/98:
// This function returns a signature for the current wad.
// It is used to distinguish between wads, for the purposes
// of savegame compatibility warnings, and options lookups.
//
// killough 12/98: use faster algorithm which has less IO
//
uint64_t G_Signature(waddir_t *dir)
{
   uint64_t s = 0;
   int lump, i;

   // sf: use gamemapname now, not gameepisode and gamemap
   lump = W_CheckNumForNameInDir(dir, gamemapname, lumpinfo_t::ns_global);

   if(lump != -1 && (i = lump + 10) < dir->numlumps)
   {
      do
      {
         s = s * 2 + W_LumpLengthInDir(dir, i);
      }
      while(--i > lump);
   }

   return s;
}

// sf: split into two functions
<<<<<<< HEAD

void G_SaveCurrentLevel(char *filename, char *description)
{
   int  length, i;
   char name2[VERSIONSIZE];
   const char *fn;

   save_p = savebuffer = (byte *)(malloc(savegamesize));

   // haleyjd: somebody got really lax with checking the savegame
   // buffer size on these first few writes -- granted that the
   // buffer starts out large enough by default to handle them,
   // but it should be done properly for safety.

   CheckSaveGame(SAVESTRINGSIZE+VERSIONSIZE+3); // haleyjd: was wrong
   memcpy(save_p, description, SAVESTRINGSIZE);
   save_p += SAVESTRINGSIZE;
   memset(name2, 0, sizeof(name2));

   // killough 2/22/98: "proprietary" version string :-)
   sprintf(name2, VERSIONID, version);

   memcpy(save_p, name2, VERSIONSIZE);
   save_p += VERSIONSIZE;

   // killough 2/14/98: save old compatibility flag:
   *save_p++ = compatibility;

   *save_p++ = gameskill;

   // haleyjd 06/16/10: save "inmasterlevels" state
   *save_p++ = inmasterlevels;

   // sf: use string rather than episode, map
   {
      int i;
      CheckSaveGame(8); // haleyjd: added
      for(i=0; i<8; i++)
         *save_p++ = levelmapname[i];
   }

   // haleyjd 06/16/10: support for saving/loading levels in managed wad
   // directories.
   CheckSaveGame(sizeof(int));
   if((fn = W_GetManagedDirFN(g_dir))) // returns null if g_dir == &w_GlobalDir
   {
      int len = strlen(fn) + 1;

      // save length of managed directory filename string
      memcpy(save_p, &len, sizeof(len));
      save_p += sizeof(len);

      // save managed directory filename string
      CheckSaveGame(len);
      memcpy(save_p, fn, len);
      save_p += len;
   }
   else
   {
      int len = 0;

      // just save 0; there is no name to save
      memcpy(save_p, &len, sizeof(len));
      save_p += sizeof(len);
   }

   {  // killough 3/16/98, 12/98: store lump name checksum
      uint64_t checksum = G_Signature(g_dir);

      CheckSaveGame(sizeof checksum); // haleyjd: added
      memcpy(save_p, &checksum, sizeof checksum);
      save_p += sizeof checksum;
   }

   // killough 3/16/98: store pwad filenames in savegame
   {
      wfileadd_t *file = wadfiles;

      for(*save_p = 0; file->filename; ++file)
      {
         const char *fn = file->filename;
         CheckSaveGame(strlen(fn) + 2);
         strcat(strcat((char *)save_p, fn), "\n");
      }
      save_p += strlen((char *)save_p) + 1;
   }

   CheckSaveGame(GAME_OPTION_SIZE+MIN_MAXPLAYERS+11);

   for(i=0 ; i<MAXPLAYERS ; i++)
      *save_p++ = playeringame[i];

   for(;i<MIN_MAXPLAYERS;i++)         // killough 2/28/98
      *save_p++ = 0;

   // haleyjd: uses 1 (byte 1)
   *save_p++ = idmusnum;               // jff 3/17/98 save idmus state

   // haleyjd 04/14/03: save game type (uses byte 2)
   *save_p++ = GameType;

   save_p = G_WriteOptions(save_p);    // killough 3/1/98: save game options

   // haleyjd: uses 4 (bytes 3-6)
   memcpy(save_p, &leveltime, sizeof(leveltime)); //killough 11/98: save entire word
   save_p += sizeof(leveltime);

   // haleyjd: uses 1 (byte 7)
   // killough 11/98: save revenant tracer state
   *save_p++ = (gametic-basetic) & 255;

   // haleyjd: bytes 8-11
   memcpy(save_p, &dmflags, sizeof(dmflags));
   save_p += sizeof(dmflags);

   // killough 3/22/98: add Z_CheckHeap after each call to ensure consistency
   // haleyjd 07/06/09: just Z_CheckHeap after the end. This stuff works by now.

   P_NumberObjects();    // turn ptrs to numbers

   P_ArchivePlayers();
   P_ArchiveWorld();
   P_ArchivePolyObjects(); // haleyjd 03/27/06
   P_ArchiveThinkers();
   P_ArchiveSpecials();
   P_ArchiveRNG();    // killough 1/18/98: save RNG information
   P_ArchiveMap();    // killough 1/22/98: save automap information
   P_ArchiveScripts();   // sf: archive scripts
   P_ArchiveSoundSequences();
   P_ArchiveButtons();

   P_DeNumberObjects();

   CheckSaveGame(1); // haleyjd

   *save_p++ = 0xe6;   // consistancy marker

   length = save_p - savebuffer;

   Z_CheckHeap();

   if(!M_WriteFile(filename, savebuffer, length))
   {
      const char *str =
         errno ? strerror(errno) : FC_ERROR "Could not save game: Error unknown";
      doom_printf("%s", str);
   }
   else if(!hub_changelevel) // sf: no 'game saved' message for hubs
      doom_printf("%s", DEH_String("GGSAVED"));  // Ty 03/27/98 - externalized

   free(savebuffer);  // killough
   savebuffer = save_p = NULL;
}
=======
// haleyjd 11/27/10: moved all savegame writing to p_saveg.cpp
>>>>>>> 24160616

static void G_DoSaveGame(void)
{
   char *name = NULL;
   size_t len = M_StringAlloca(&name, 2, 26, basesavegame, savegamename);

   G_SaveGameName(name, len, savegameslot);
<<<<<<< HEAD

   G_SaveCurrentLevel(name, savedescription);

=======
   
   P_SaveCurrentLevel(name, savedescription);
   
>>>>>>> 24160616
   gameaction = ga_nothing;
   savedescription[0] = 0;
}

static waddir_t *d_dir;

static void G_DoLoadGame(void)
{
   int i;
   char vcheck[VERSIONSIZE];
   uint64_t checksum;
   int len;

   gameaction = ga_nothing;

   // haleyjd 10/24/06: check for failure
   if(M_ReadFile(savename, &savebuffer) == -1)
   {
      C_Printf(FC_ERROR "Failed to load savegame %s\n", savename);
      C_SetConsole();
      return;
   }

<<<<<<< HEAD
   save_p = savebuffer + SAVESTRINGSIZE;

=======
   //save_p = savebuffer + SAVESTRINGSIZE;
   
>>>>>>> 24160616
   // skip the description field

   // killough 2/22/98: "proprietary" version string :-)
   sprintf(vcheck, VERSIONID, version);

   // killough 2/22/98: Friendly savegame version difference message
   if(!forced_loadgame && strncmp((const char *)save_p, vcheck, VERSIONSIZE))
   {
      G_LoadGameErr("Different Savegame Version!!!\n\nAre you sure?");
      return;
   }

   // [CG] The network ID hashes need to be cleared.
   CS_ResetNetIDs();

   save_p += VERSIONSIZE;

   // killough 2/14/98: load compatibility mode
   compatibility = *save_p++;
   demo_version = version;       // killough 7/19/98: use this version's id
   demo_subversion = subversion; // haleyjd 06/17/01   
   
   gameskill = (skill_t)(*save_p++);

   // haleyjd 06/16/10: reload "inmasterlevels" state
   inmasterlevels = !!(*save_p++);

   // sf: use string rather than episode, map

   {
      int i;

      for(i = 0; i < 8; i++)
         gamemapname[i] = *save_p++;
      gamemapname[8] = '\0';        // ending NULL
   }

   G_SetGameMap();       // get gameepisode, map

   // start out g_dir pointing at w_GlobalDir again
   g_dir = &w_GlobalDir;

   // haleyjd 06/16/10: if the level was saved in a map loaded under a managed
   // directory, we need to restore the managed directory to g_dir when loading
   // the game here. When this is the case, the file name of the managed directory
   // has been saved into the save game.
   memcpy(&len, save_p, sizeof(len));
   save_p += sizeof(len);

   if(len)
   {
      waddir_t *dir;

      // read a name of len bytes
      char *fn = (char *)(calloc(1, len));
      memcpy(fn, save_p, len);
      save_p += len;

      // Try to get an existing managed wad first. If none such exists, try
      // adding it now. If that doesn't work, the normal error message appears
      // for a missing wad.
      // Note: set d_dir as well, so G_InitNew won't overwrite with w_GlobalDir!
      if((dir = W_GetManagedWad(fn)) || (dir = W_AddManagedWad(fn)))
         g_dir = d_dir = dir;

      // done with temporary file name
      free(fn);
   }

   if(!forced_loadgame)
   {
      // killough 3/16/98, 12/98: check lump name checksum
      checksum = G_Signature(g_dir);

      if(memcmp(&checksum, save_p, sizeof checksum))
      {
         char *msg = (char *)(calloc(1, strlen((const char *)(save_p + sizeof checksum)) + 128));
         strcpy(msg,"Incompatible Savegame!!!\n");
         if(save_p[sizeof checksum])
            strcat(strcat(msg,"Wads expected:\n\n"), (char *)(save_p + sizeof checksum));
         strcat(msg, "\nAre you sure?");
         C_Puts(msg);
         G_LoadGameErr(msg);
         free(msg);
         return;
      }
   }

   save_p += sizeof checksum;
   while(*save_p++);

   for(i = 0; i < MAXPLAYERS; ++i)
      playeringame[i] = !!(*save_p++);

   // [CG] FIXME: This is bunk.
   // [CG] This is supposed to ensure a minimum amount of space for players in
   //      savegames, but if MIN_MAXPLAYERS is less than MAXPLAYERS (and for
   //      c/s it is), this will move save_p back and destroy the buffer.  In
   //      this case, there's no need to move save_p forward, MAXPLAYERS is
   //      truly MAXPLAYERS.
   if (MIN_MAXPLAYERS > MAXPLAYERS)
      save_p += MIN_MAXPLAYERS - MAXPLAYERS;         // killough 2/28/98

   // jff 3/17/98 restore idmus music
   // jff 3/18/98 account for unsigned byte
   // killough 11/98: simplify
   idmusnum = *(signed char *) save_p++;

   // haleyjd 04/14/03: game type
   // note: don't set DefaultGameType from save games
   GameType = (gametype_t)(*save_p++);

   /* cph 2001/05/23 - Must read options before we set up the level */
   G_ReadOptions(save_p);

   // load a base level
   // sf: in hubs, use g_doloadlevel instead of g_initnew
   if(hub_changelevel)
      G_DoLoadLevel();
   else
      G_InitNew(gameskill, gamemapname);

   // killough 3/1/98: Read game options
   // killough 11/98: move down to here

   // cph - MBF needs to reread the savegame options because
   // G_InitNew rereads the WAD options. The demo playback code does
   // this too.
   save_p = G_ReadOptions(save_p);

   // get the times
   // killough 11/98: save entire word
   // haleyjd  08/01/09: try sizeof variable, not sizeof pointer!
   memcpy(&leveltime, save_p, sizeof(leveltime));
   save_p += sizeof(leveltime);

   // killough 11/98: load revenant tracer state
   basetic = gametic - (int) *save_p++;

   // haleyjd 04/14/03: load dmflags
   memcpy(&dmflags, save_p, sizeof(dmflags));
   save_p += sizeof(dmflags);

   // haleyjd 07/06/09: prepare ACS for loading
   ACS_PrepareForLoad();

   // dearchive all the modifications
   P_UnArchivePlayers();
   P_UnArchiveWorld();
   P_UnArchivePolyObjects();    // haleyjd 03/27/06
   P_UnArchiveThinkers();
   P_UnArchiveSpecials();
   P_UnArchiveRNG();            // killough 1/18/98: load RNG information
   P_UnArchiveMap();            // killough 1/22/98: load automap information
   P_UnArchiveScripts();        // sf: scripting
   P_UnArchiveSoundSequences();
   P_UnArchiveButtons();
   P_FreeObjTable();

   if(*save_p != 0xe6)
   {
      C_SetConsole();
      C_Printf(FC_ERROR "bad savegame: offset 0x%x is 0x%x\n",
         save_p-savebuffer, *save_p);
      Z_Free(savebuffer);
      return;
   }

   // haleyjd: move up Z_CheckHeap to before Z_Free (safer)
   Z_CheckHeap();

   // done
   Z_Free(savebuffer);

   if (setsizeneeded)
      R_ExecuteSetViewSize();

   // draw the pattern into the back screen
   R_FillBackScreen();

   // haleyjd 02/09/10: wake up status bar again
   ST_Start();

   // killough 12/98: support -recordfrom and -loadgame -playdemo
   if(!command_loadgame)
      singledemo = false;         // Clear singledemo flag if loading from menu
   else if(singledemo)
   {
      gameaction = ga_loadgame; // Mark that we're loading a game before demo
      G_DoPlayDemo();           // This will detect it and won't reinit level
   }
   else       // Loading games from menu isn't allowed during demo recordings,
      if(demorecording) // So this can only possibly be a -recordfrom command.
         G_BeginRecording();// Start the -recordfrom, since the game was loaded.

   // sf: if loading a hub level, restore position relative to sector
   //  for 'seamless' travel between levels
   if(hub_changelevel)
      P_RestorePlayerPosition();

   // haleyjd 01/07/07: run deferred ACS scripts
   ACS_RunDeferredScripts();
}

//
// G_CameraTicker
//
// haleyjd 01/10/2010: SMMU was calling camera tickers too early, so I turned
// it into a separate function to call from below.
//
static void G_CameraTicker(void)
{
   // run special cameras
   if((walkcam_active = (camera == &walkcamera)))
      P_WalkTicker();
   else if((chasecam_active = (camera == &chasecam)))
      P_ChaseTicker();
   else if(camera == &followcam)
      P_FollowCamTicker();

   // cooldemo countdown
   if(demoplayback && cooldemo)
   {
      // force refresh on death of displayed player
      if(players[displayplayer].health <= 0)
         cooldemo_tics = 0;

      if(cooldemo_tics)
         cooldemo_tics--;
      else
         G_CoolViewPoint();
   }
}

//
// G_Ticker
//
// Make ticcmd_ts for the players.
//
void G_Ticker(void)
{
   int i;
   mapthing_t *spawn_point;
   ticcmd_t *cmd;

   // do player reborns if needed
   // [CG] Do things slightly different in c/s.
   for(i = 0; i < MAXPLAYERS; i++)
   {
      if(playeringame[i] && players[i].playerstate == PST_REBORN)
      {
         if(!clientserver)
            G_DoReborn(i);

         if(CS_SERVER)
         {
            spawn_point = CS_SpawnPlayerCorrectly(i, clients[i].spectating);
            SV_BroadcastPlayerSpawned(spawn_point, i);
         }
      }
   }

   // do things to change the game state
   while (gameaction != ga_nothing)
   {
      switch (gameaction)
      {
      case ga_loadlevel:
         G_DoLoadLevel();
         break;
      case ga_newgame:
         G_DoNewGame();
         break;
      case ga_loadgame:
         G_DoLoadGame();
         break;
      case ga_savegame:
         G_DoSaveGame();
         break;
      case ga_playdemo:
         G_DoPlayDemo();
         break;
      case ga_completed:
         // [CG] Only servers do this here.
         if(serverside)
         {
            if(CS_SERVER)
            {
               SV_AdvanceMapList();
               SV_BroadcastMapCompleted(true);
            }
            G_SetGameMapName(cs_maps[cs_current_map_number].name);
            G_DoCompleted(true);
         }
         else
            gameaction = ga_nothing;
         break;
      case ga_victory:
         F_StartFinale();
         break;
      case ga_worlddone:
         // [CG] C/S has its own version of G_DoWorldDone.
         if(CS_CLIENT)
            gameaction = ga_nothing;
         else if(CS_SERVER)
            CS_DoWorldDone();
         else
            G_DoWorldDone();
         break;
      case ga_disconnect:
         if(CS_CLIENT)
            CL_Disconnect();
         else if(CS_SERVER)
            I_Error("Disconnected.\n");
         break;
      case ga_screenshot:
         M_ScreenShot();
         gameaction = ga_nothing;
         break;
      default:  // killough 9/29/98
         gameaction = ga_nothing;
         break;
      }
   }

   if(animscreenshot)    // animated screen shots
   {
      if(gametic % 16 == 0)
      {
         animscreenshot--;
         M_ScreenShot();
      }
   }

   // killough 10/6/98: allow games to be saved during demo
   // playback, by the playback user (not by demo itself)

   if (demoplayback && sendsave)
   {
      sendsave = false;
      G_DoSaveGame();
   }

   // killough 9/29/98: Skip some commands while pausing during demo
   // playback, or while menu is active.
   //
   // We increment basetic and skip processing if a demo being played
   // back is paused or if the menu is active while a non-net game is
   // being played, to maintain sync while allowing pauses.
   //
   // P_Ticker() does not stop netgames if a menu is activated, so
   // we do not need to stop if a menu is pulled up during netgames.
   // [CG] Added !clientserver, because you can't pause a c/s game even
   //      by activating the menu or console.

   if((paused & 2) || (
      !demoplayback &&
      (menuactive || consoleactive) &&
      !netgame &&
      !clientserver))
   {
      basetic++;  // For revenant tracers and RNG -- we must maintain sync
   }
   else
   {
      // get commands, check consistancy, and build new consistancy check
      int buf = (gametic / ticdup) % BACKUPTICS;

      // [CG] None of this stuff really applies in c/s.
      if(!clientserver)
      {
         for(i = 0; i < MAXPLAYERS; i++)
         {
            if(playeringame[i])
            {
               cmd = &players[i].cmd;
               playerclass_t *pc = players[i].pclass;

               memcpy(cmd, &netcmds[i][buf], sizeof *cmd);

               if(demoplayback)
                  G_ReadDemoTiccmd(cmd);

               if(demorecording)
                  G_WriteDemoTiccmd(cmd);

               /*
               if(isconsoletic && netgame)
                  continue;
               */

               // check for turbo cheats
               // killough 2/14/98, 2/20/98 -- only warn in netgames and demos

               if((netgame || demoplayback) &&
                  cmd->forwardmove > TURBOTHRESHOLD &&
                  !(gametic & 31) && ((gametic >> 5) & 3) == i)
               {
                  doom_printf("%s is turbo!", players[i].name); // killough 9/29/98
               }

               if(netgame && /*!isconsoletic &&*/ !netdemo &&
                  !(gametic % ticdup))
               {
                  if(gametic > BACKUPTICS &&
                     consistancy[i][buf] != cmd->consistancy)
                  {
                     D_QuitNetGame();
                     C_Printf(FC_ERROR "consistency failure");
                     C_Printf(FC_ERROR "(%i should be %i)",
                                 cmd->consistancy, consistancy[i][buf]);
                  }

                  // sf: include y as well as x
                  if(players[i].mo)
                     consistancy[i][buf] = (int16_t)(players[i].mo->x + players[i].mo->y);
                  else
                     consistancy[i][buf] = 0; // killough 2/14/98
               }
            }
         }

         // check for special buttons
         for(i = 0; i < MAXPLAYERS; i++)
         {
            if(playeringame[i] && players[i].cmd.buttons & BT_SPECIAL)
            {
               // killough 9/29/98: allow multiple special buttons
               if(players[i].cmd.buttons & BTS_PAUSE)
               {
                  if((paused ^= 1))
                     S_PauseSound();
                  else
                     S_ResumeSound();
               }

               if(players[i].cmd.buttons & BTS_SAVEGAME)
               {
                  if(!savedescription[0])
                     strcpy(savedescription, "NET GAME");
                  savegameslot =
                     (players[i].cmd.buttons & BTS_SAVEMASK)>>BTS_SAVESHIFT;
                  gameaction = ga_savegame;
               }
            }
         }
      }
      else
      {
         cmd = &players[consoleplayer].cmd;
         if(serverside)
         {
            cmd->buttons = 0; // [CG] Servers never press any buttons.
         }
         else if(clients[consoleplayer].spectating)
         {
            // [CG] Spectators can only press the USE button.
            if((cmd->buttons & BT_USE) == BT_USE)
               cmd->buttons = BT_USE;
            else
               cmd->buttons = 0;
         }
      }
   }

   // do main actions

   // killough 9/29/98: split up switch statement
   // into pauseable and unpauseable parts.

   // call other tickers
   C_NetTicker();        // sf: console network commands
   if(inwipe)
      Wipe_Ticker();

#ifndef EE_NO_SMALL_SUPPORT
   // haleyjd 03/15/03: execute scheduled Small callbacks
   SM_ExecuteCallbacks();
#endif

   if(gamestate == GS_LEVEL)
   {
      P_Ticker();
      CS_CTFTicker();
      G_CameraTicker(); // haleyjd: move cameras
      ST_Ticker();
      AM_Ticker();
      HU_Ticker();
   }
   else if(!(paused & 2)) // haleyjd: refactored
   {
      switch(gamestate)
      {
      case GS_INTERMISSION:
         IN_Ticker();
         break;
      case GS_FINALE:
         F_Ticker();
         break;
      case GS_DEMOSCREEN:
         D_PageTicker();
         break;
      default:
         break;
      }
   }
}

//
// PLAYER STRUCTURE FUNCTIONS
// also see P_SpawnPlayer in P_Things
//

//
// G_PlayerReborn
//
// Called after a player dies
// almost everything is cleared and initialized
//
void G_PlayerReborn(int player)
{
   player_t *p;
   int i;
   int frags[MAXPLAYERS];
   int totalfrags;
   int killcount;
   int itemcount;
   int secretcount;
   char playername[20];
   int playercolour;
   skin_t *playerskin;
   playerclass_t *playerclass;

   memcpy(frags, players[player].frags, sizeof(int) * MAXPLAYERS);
   killcount = players[player].killcount;
   itemcount = players[player].itemcount;
   secretcount = players[player].secretcount;
   strncpy(playername, players[player].name, 20);
   playercolour = players[player].colormap;
   totalfrags = players[player].totalfrags;
   playerskin = players[player].skin;
   playerclass = players[player].pclass; // haleyjd: playerclass

   p = &players[player];

   // killough 3/10/98,3/21/98: preserve cheats across idclev
   {
      int cheats = p->cheats;
      memset(p, 0, sizeof(*p));
      p->cheats = cheats;
   }

   memcpy(players[player].frags, frags, sizeof(int) * MAXPLAYERS);
   players[player].colormap = playercolour;
   strcpy(players[player].name, playername);
   players[player].killcount = killcount;
   players[player].itemcount = itemcount;
   players[player].secretcount = secretcount;
   players[player].totalfrags = totalfrags;
   players[player].skin = playerskin;
   players[player].pclass = playerclass; // haleyjd: playerclass

   p->usedown = p->attackdown = true;  // don't do anything immediately
   p->playerstate = PST_LIVE;
   p->health = initial_health;  // Ty 03/12/98 - use dehacked values
   p->quake = 0;                // haleyjd 01/21/07

   // WEAPON_FIXME: default reborn weapon
   // PCLASS_FIXME: default reborn weapon
   p->readyweapon = p->pendingweapon = wp_pistol;

   // WEAPON_FIXME: revive "weaponowned" feature?
   // sf: different weapons owned
   memcpy(p->weaponowned, default_weaponowned, sizeof(p->weaponowned));

   // WEAPON_FIXME: always owned weapons
   // PCLASS_FIXME: always owned weapons
   p->weaponowned[wp_fist] = true;     // always fist and pistol
   p->weaponowned[wp_pistol] = true;

   // WEAPON_FIXME: default ammo stuff
   // PCLASS_FIXME: default ammo stuff
   p->ammo[am_clip] = initial_bullets; // Ty 03/12/98 - use dehacked values

   for(i = 0; i < NUMAMMO; i++)
      p->maxammo[i] = maxammo[i];
}

void P_SpawnPlayer(mapthing_t *mthing);

// [CG] Broke out of G_CheckSpot.
void G_FlushCorpse(int playernum)
{
   // flush an old corpse if needed
   // killough 2/8/98: make corpse queue have an adjustable limit
   // killough 8/1/98: Fix bugs causing strange crashes
   if(bodyquesize > 0)
   {
      static mobj_t **bodyque;
      static size_t queuesize;

      if(queuesize < (unsigned int)bodyquesize)
      {
         bodyque = (mobj_t **)(realloc(
            bodyque, bodyquesize * sizeof(*bodyque)
         ));
         memset(
            bodyque + queuesize,
            0,
            (bodyquesize - queuesize) * sizeof(*bodyque)
         );
         queuesize = bodyquesize;
      }

      if(bodyqueslot >= bodyquesize)
      {
         if(CS_SERVER)
            SV_BroadcastActorRemoved(bodyque[bodyqueslot % bodyquesize]);
         bodyque[bodyqueslot % bodyquesize]->Remove();
      }

      bodyque[bodyqueslot++ % bodyquesize] = players[playernum].mo;
   }
   else if(!bodyquesize)
   {
      if(CS_SERVER)
         SV_BroadcastActorRemoved(players[playernum].mo);
      players[playernum].mo->Remove();
   }
}

// [CG] Broke out of G_CheckSpot.
mobj_t* G_SpawnFog(fixed_t x, fixed_t y, angle_t angle)
{
   fixed_t mtcos, mtsin;
   subsector_t *ss;
   unsigned an;
   angle_t mtangle;

   // spawn a teleport fog
   ss = R_PointInSubsector(x,y);

   // haleyjd: There was a weird bug with this statement:
   //
   // an = (ANG45 * (mthing->angle/45)) >> ANGLETOFINESHIFT;
   //
   // Even though this code stores the result into an unsigned variable, most
   // compilers seem to ignore that fact in the optimizer and use the resulting
   // value directly in a lea instruction. This causes the signed mapthing_t
   // angle value to generate an out-of-bounds access into the fine trig
   // lookups. In vanilla, this accesses the finetangent table and other parts
   // of the finesine table, and the result is what I call the "ninja spawn,"
   // which is missing the fog and sound, as it spawns somewhere out in the
   // far reaches of the void.

   if(!comp[comp_ninja])
   {
      an = ANG45 * (angle_t)(angle / 45);
      mtcos = finecosine[an >> ANGLETOFINESHIFT];
      mtsin = finesine[an >> ANGLETOFINESHIFT];
   }
   else
   {
      // emulate out-of-bounds access to finecosine / finesine tables
      mtangle = (angle_t)(angle / 45);

      an = ANG45 * mtangle;

      switch(mtangle)
      {
      case 4: // 180 degrees (0x80000000 >> 19 == -4096)
         mtcos = finetangent[2048];
         mtsin = finetangent[0];
         break;
      case 5: // 225 degrees (0xA0000000 >> 19 == -3072)
         mtcos = finetangent[3072];
         mtsin = finetangent[1024];
         break;
      case 6: // 270 degrees (0xC0000000 >> 19 == -2048)
         mtcos = finesine[0];
         mtsin = finetangent[2048];
         break;
      case 7: // 315 degrees (0xE0000000 >> 19 == -1024)
         mtcos = finesine[1024];
         mtsin = finetangent[3072];
         break;
      default: // everything else works properly
         mtcos = finecosine[an >> ANGLETOFINESHIFT];
         mtsin = finesine[an >> ANGLETOFINESHIFT];
         break;
      }
   }

   return P_SpawnMobj(
      x + 20 * mtcos,
      y + 20 * mtsin,
      ss->sector->floorheight + GameModeInfo->teleFogHeight,
      GameModeInfo->teleFogType
   );
}

//
// G_CheckSpot
//
// Returns false if the player cannot be respawned
// at the given mapthing_t spot
// because something is occupying it
//
static boolean G_CheckSpot(int playernum, mapthing_t *mthing, mobj_t **fog)
{
   fixed_t     x, y;
   mobj_t      *mo;
   int         i;

   if(!players[playernum].mo)
   {
      // first spawn of level, before corpses
      for(i = 0; i < playernum; i++)
      {
         if(players[i].mo->x == mthing->x << FRACBITS &&
            players[i].mo->y == mthing->y << FRACBITS)
            return false;
      }
      return true;
   }

   x = mthing->x << FRACBITS;
   y = mthing->y << FRACBITS;

   // killough 4/2/98: fix bug where P_CheckPosition() uses a non-solid
   // corpse to detect collisions with other players in DM starts
   //
   // Old code:
   // if (!P_CheckPosition (players[playernum].mo, x, y))
   //    return false;

   players[playernum].mo->flags |=  MF_SOLID;
   i = P_CheckPosition(players[playernum].mo, x, y);
   players[playernum].mo->flags &= ~MF_SOLID;
   if(!i)
      return false;

   // [CG] Broke out into G_FlushCorpse.
   G_FlushCorpse(playernum);

   // [CG] Broke out into G_SpawnFog.
   mo = G_SpawnFog(x, y, mthing->angle);

   // haleyjd: There was a hack here trying to avoid playing the sound on the
   // "first frame"; but if this is done, then you miss your own spawn sound
   // quite often, due to the fact your sound origin hasn't been moved yet.
   // So instead, I'll return the fog in *fog and play the sound at the caller.
   if(fog)
      *fog = mo;

   return true;
}

//
// G_ClosestDMSpot
//
// haleyjd 02/16/10: finds the closest deathmatch start to a given
// location. Returns -1 if a spot wasn't found.
//
// Will not return the spot marked in "notspot" if notspot is >= 0.
//
int G_ClosestDMSpot(fixed_t x, fixed_t y, int notspot)
{
   int j, numspots = deathmatch_p - deathmatchstarts;
   int closestspot = -1;
   fixed_t closestdist = 32767*FRACUNIT;

   if(numspots <= 0)
      return -1;

   for(j = 0; j < numspots; ++j)
   {
      fixed_t dist = P_AproxDistance(x - deathmatchstarts[j].x * FRACUNIT,
                                     y - deathmatchstarts[j].y * FRACUNIT);

      if(dist < closestdist && j != notspot)
      {
         closestdist = dist;
         closestspot = j;
      }
   }

   return closestspot;
}

extern const char *level_error;

//
// G_DeathMatchSpawnPlayer
//
// Spawns a player at one of the random death match spots
// called at level load and each death
//
void G_DeathMatchSpawnPlayer(int playernum)
{
   int j, selections = deathmatch_p - deathmatchstarts;
   mobj_t *fog = NULL;

   // if(selections < MAXPLAYERS)
   if(selections < VANILLA_MAXPLAYERS)
   {
      static char errormsg[64];
      psnprintf(errormsg, sizeof(errormsg),
                "Only %d deathmatch spots, %d required",
                selections, VANILLA_MAXPLAYERS);
      level_error = errormsg;
      return;
   }

   for(j = 0; j < 20; j++)
   {
      int i = P_Random(pr_dmspawn) % selections;

      if(G_CheckSpot(playernum, &deathmatchstarts[i], &fog))
      {
         deathmatchstarts[i].type = playernum + 1;
         P_SpawnPlayer(&deathmatchstarts[i]);
         if(fog)
            S_StartSound(fog, GameModeInfo->teleSound);
         return;
      }
   }

   // no good spot, so the player will probably get stuck
   P_SpawnPlayer(&playerstarts[playernum]);
}

//
// G_DoReborn
//
void G_DoReborn(int playernum)
{
   hub_changelevel = false;

   if(GameType == gt_single) // haleyjd 04/10/03
   {
      // reload level from scratch
      // sf: use P_HubReborn, so that if in a hub, we restart from the
      // last time we entered this level
      // normal levels are unaffected
      P_HubReborn();
   }
   else
   {                               // respawn at the start
      int i;
      mobj_t *fog = NULL;

      // first dissasociate the corpse
      if(players[playernum].mo != NULL)
         players[playernum].mo->player = NULL;

      // [CG] If we're a c/s client, don't do anything.  On the other
      //      hand, c/s servers need to use slightly different logic
      //      when determining where to spawn a player.
      if(CS_CLIENT)
         return;

      if(CS_SERVER)
      {
         mapthing_t *spawn_point = CS_SpawnPlayerCorrectly(
            playernum, clients[playernum].spectating
         );

         SV_BroadcastPlayerSpawned(spawn_point, playernum);
         return;
      }

      // spawn at random spot if in deathmatch
      if(GameType == gt_dm)
      {
         G_DeathMatchSpawnPlayer(playernum);

         // haleyjd: G_DeathMatchSpawnPlayer may set level_error
         if(level_error)
         {
            C_Printf(FC_ERROR "G_DeathMatchSpawnPlayer: %s\a\n", level_error);
            C_SetConsole();
         }

         return;
      }

      if(G_CheckSpot(playernum, &playerstarts[playernum], &fog))
      {
         P_SpawnPlayer(&playerstarts[playernum]);
         if(fog)
            S_StartSound(fog, GameModeInfo->teleSound);
         return;
      }

      // try to spawn at one of the other players spots
      for(i = 0; i < VANILLA_MAXPLAYERS; i++)
      {
         mobj_t *fog = NULL;

         if(G_CheckSpot(playernum, &playerstarts[i], &fog))
         {
            playerstarts[i].type = playernum + 1; // fake as other player
            P_SpawnPlayer(&playerstarts[i]);
            if(fog)
               S_StartSound(fog, GameModeInfo->teleSound);
            playerstarts[i].type = i+1;   // restore
            return;
         }
         // he's going to be inside something.  Too bad.
      }
      P_SpawnPlayer(&playerstarts[playernum]);
   }
}

void G_ScreenShot(void)
{
   gameaction = ga_screenshot;
}

// DOOM Par Times
int pars[4][10] =
{
   {0},
   {0,30,75,120,90,165,180,180,30,165},
   {0,90,90,90,120,90,360,240,30,170},
   {0,90,45,90,150,90,90,165,30,135}
};

// DOOM II Par Times
int cpars[34] =
{
   30,90,120,120,90,150,120,120,270,90,  //  1-10
   210,150,150,150,210,150,420,150,210,150,  // 11-20
   240,150,180,150,150,300,330,420,300,180,  // 21-30
   120,30,30,30          // 31-34
};

//
// G_WorldDone
//
void G_WorldDone(void)
{
   gameaction = ga_worlddone;

   // haleyjd 10/24/10: if in Master Levels mode, just return from here now.
   // The choice of whether to go to another level or show the Master Levels
   // menu is taken care of in G_DoWorldDone.
   if(inmasterlevels)
      return;

   if(secretexit)
      players[consoleplayer].didsecret = true;

   // [CG] Don't do the finale thing if we're in c/s mode.
   if(!clientserver && (LevelInfo.interText && !LevelInfo.killFinale &&
                        (!LevelInfo.finaleSecretOnly || secretexit)))
   {
      F_StartFinale();
   }
}

static skill_t   d_skill;
static int       d_episode;
static int       d_map;
static char      d_mapname[10];

int G_GetMapForName(const char *name)
{
   // haleyjd 03/17/02: do not write back into argument!
   char normName[9];
   int episode, map;

   strncpy(normName, name, 9);

   M_Strupr(normName);

   if(GameModeInfo->flags & GIF_MAPXY)
   {
      map = isMAPxy(normName) ?
         10 * (normName[3]-'0') + (normName[4]-'0') : 0;
      return map;
   }
   else
   {
      if(isExMy(normName))
      {
         episode = normName[1] - '0';
         map = normName[3] - '0';
      }
      else
      {
         episode = 1;
         map = 0;
      }
      return (episode*10) + map;
   }
}

char *G_GetNameForMap(int episode, int map)
{
   static char levelname[9];

   memset(levelname, 0, 9);

   if(GameModeInfo->flags & GIF_MAPXY)
   {
      sprintf(levelname, "MAP%02d", map);
   }
   else
   {
      sprintf(levelname, "E%01dM%01d", episode, map);
   }

   return levelname;
}

void G_DeferedInitNewNum(skill_t skill, int episode, int map)
{
   G_DeferedInitNew(skill, G_GetNameForMap(episode, map) );
}

void G_DeferedInitNew(skill_t skill, const char *levelname)
{
   strncpy(d_mapname, levelname, 8);
   d_map = G_GetMapForName(levelname);

   if(!(GameModeInfo->flags & GIF_MAPXY))
   {
      d_episode = d_map / 10;
      d_map = d_map % 10;
   }
   else
      d_episode = 1;

   d_skill = skill;

   // haleyjd 06/16/10: default to NULL
   d_dir = NULL;
   inmasterlevels = false;

   gameaction = ga_newgame;
}

//
// G_DeferedInitNewFromDir
//
// haleyjd 06/16/10: Calls G_DeferedInitNew and sets d_dir to the provided wad
// directory, for use when loading the level.
//
void G_DeferedInitNewFromDir(skill_t skill, const char *levelname, waddir_t *dir)
{
   G_DeferedInitNew(skill, levelname);
   d_dir = dir;
}

// killough 7/19/98: Marine's best friend :)
static int G_GetHelpers(void)
{
   int j = M_CheckParm ("-dog");

   if(!j)
      j = M_CheckParm ("-dogs");

   return j ? ((j+1 < myargc) ? atoi(myargv[j+1]) : 1) : default_dogs;
}

// killough 3/1/98: function to reload all the default parameter
// settings before a new game begins

void G_ReloadDefaults(void)
{
   // killough 3/1/98: Initialize options based on config file
   // (allows functions above to load different values for demos
   // and savegames without messing up defaults).

   // [CG] These things are taken care of elsewhere in c/s.
   if(clientserver)
   {
      CS_ReloadDefaults();
      return;
   }

   weapon_recoil = default_weapon_recoil;    // weapon recoil

   player_bobbing = default_player_bobbing;  // haleyjd: readded

   variable_friction = allow_pushers = true;

   monsters_remember = default_monsters_remember;   // remember former enemies

   monster_infighting = default_monster_infighting; // killough 7/19/98

   // dogs = netgame ? 0 : G_GetHelpers();             // killough 7/19/98
   if(GameType == gt_single) // haleyjd 04/10/03
      dogs = G_GetHelpers();
   else
      dogs = 0;

   dog_jumping = default_dog_jumping;

   distfriend = default_distfriend;                 // killough 8/8/98

   monster_backing = default_monster_backing;     // killough 9/8/98

   monster_avoid_hazards = default_monster_avoid_hazards; // killough 9/9/98

   monster_friction = default_monster_friction;     // killough 10/98

   help_friends = default_help_friends;             // killough 9/9/98

   autoaim = default_autoaim;

   allowmlook = default_allowmlook;

   monkeys = default_monkeys;

   bfgtype = default_bfgtype;               // killough 7/19/98

   // jff 1/24/98 reset play mode to command line spec'd version
   // killough 3/1/98: moved to here
   respawnparm = clrespawnparm;
   fastparm = clfastparm;
   nomonsters = clnomonsters;

   //jff 3/24/98 set startskill from defaultskill in config file, unless
   // it has already been set by a -skill parameter
   if(startskill == sk_none)
      startskill = (skill_t)(defaultskill - 1);

   demoplayback = false;
   singledemo = false; // haleyjd: restore from MBF
   netdemo = false;

   // killough 2/21/98:
   memset(playeringame+1, 0, sizeof(*playeringame)*(MAXPLAYERS-1));

   consoleplayer = 0;

   compatibility = false;     // killough 10/98: replaced by comp[] vector
   memcpy(comp, default_comp, sizeof comp);

   demo_version = version;       // killough 7/19/98: use this version's id
   demo_subversion = subversion; // haleyjd 06/17/01

   // killough 3/31/98, 4/5/98: demo sync insurance
   demo_insurance = default_demo_insurance == 1;

   G_ScrambleRand();
}

        // sf: seperate function
void G_ScrambleRand()
{                            // killough 3/26/98: shuffle random seed
   // haleyjd: restored MBF code
   // SoM 3/13/2002: New SMMU code actually compiles in VC++
   // sf: simpler
   rngseed = (unsigned int) time(NULL);
}

void G_DoNewGame (void)
{
   //G_StopDemo();
   G_ReloadDefaults();            // killough 3/1/98
   P_ClearHubs();                 // sf: clear hubs when starting new game

   netgame  = false;              // killough 3/29/98
   GameType = DefaultGameType;    // haleyjd  4/10/03
   dmflags  = default_dmflags;    // haleyjd  4/15/03
   basetic  = gametic;            // killough 9/29/98

   G_InitNew(d_skill, d_mapname);
   gameaction = ga_nothing;
}

// haleyjd 07/13/03: -fast projectile information list

class MetaSpeedSet : public MetaObject
{
protected:
   int mobjType;            // the type this speedset is for
   int normalSpeed;         // the normal speed of this thing type
   int fastSpeed;           // -fast speed

public:
   // Constructor
   MetaSpeedSet(int pMobjType, int pNormalSpeed, int pFastSpeed) 
      : MetaObject("MetaSpeedSet", "speedset"), mobjType(pMobjType), 
        normalSpeed(pNormalSpeed), fastSpeed(pFastSpeed)
   {
   }

   // Copy Constructor
   MetaSpeedSet(const MetaSpeedSet &other) : MetaObject(other) 
   {
      this->mobjType    = other.mobjType;
      this->normalSpeed = other.normalSpeed;
      this->fastSpeed   = other.fastSpeed;
   }

   // Virtual Methods
   virtual MetaObject *clone() const { return new MetaSpeedSet(*this); }
   virtual const char *toString() const
   {
      static char buf[128];
      int ns = normalSpeed;
      int fs = fastSpeed;

      if(ns >= FRACUNIT)
         ns >>= FRACBITS;
      if(fs >= FRACUNIT)
         fs >>= FRACBITS;

      psnprintf(buf, sizeof(buf), "type: %d, normal: %d, fast: %d", 
                mobjType, ns, fs);

      return buf;
   }

   // Accessors
   int getMobjType()    const { return mobjType;    }
   int getNormalSpeed() const { return normalSpeed; }
   int getFastSpeed()   const { return fastSpeed;   }

   int setNormalSpeed(int i)   { normalSpeed = i; }
   int setFastSpeed(int i)     { fastSpeed   = i; }
   
   int setSpeeds(int normal, int fast) { normalSpeed = normal; fastSpeed = fast; }
};

void G_SpeedSetAddThing(int thingtype, int nspeed, int fspeed)
{
   MetaObject *o;
   mobjinfo_t *mi = &mobjinfo[thingtype];

   if((o = mi->meta->getObjectKeyAndType("speedset", METATYPE(MetaSpeedSet))))
   {
<<<<<<< HEAD
      MetaRegisterTypeEx(&metaSpeedSetType,
                         METATYPE(speedset_t), sizeof(speedset_t),
                         METATYPE(metaobject_t), &speedSetMethods);
   }

   if((o = MetaGetObjectKeyAndType(mi->meta, "speedset", METATYPE(speedset_t))))
   {
      speedset_t *ss  = (speedset_t *)(o->object);
      ss->normalSpeed = nspeed;
      ss->fastSpeed   = fspeed;
   }
   else
   {
      speedset_t *newSpeedSet = (speedset_t *)(calloc(1, sizeof(speedset_t)));

      newSpeedSet->mobjType    = thingtype;
      newSpeedSet->normalSpeed = nspeed;
      newSpeedSet->fastSpeed   = fspeed;

      MetaAddObject(mi->meta, "speedset", &newSpeedSet->parent, newSpeedSet,
                    METATYPE(speedset_t));
   }
=======
      static_cast<MetaSpeedSet *>(o)->setSpeeds(nspeed, fspeed);
   }
   else
      mi->meta->addObject(new MetaSpeedSet(thingtype, nspeed, fspeed));
>>>>>>> 24160616
}

// killough 4/10/98: New function to fix bug which caused Doom
// lockups when idclev was used in conjunction with -fast.

void G_SetFastParms(int fast_pending)
{
   static int fast = 0;            // remembers fast state
   int i;
   MetaObject *o;

   // TODO: Heretic support?
   // EDF FIXME: demon frame speedup difficult to generalize
   int demonRun1  = E_SafeState(S_SARG_RUN1);
   int demonPain2 = E_SafeState(S_SARG_PAIN2);

   if(fast != fast_pending)       // only change if necessary
   {
      if((fast = fast_pending))
      {
         for(i = demonRun1; i <= demonPain2; i++)
         {
            // killough 4/10/98
            // don't change 1->0 since it causes cycles
            if(states[i]->tics != 1 || demo_compatibility)
               states[i]->tics >>= 1;
         }

         for(i = 0; i < NUMMOBJTYPES; ++i)
         {
<<<<<<< HEAD
            if((o = MetaGetObjectKeyAndType(mobjinfo[i].meta, "speedset",
                                            METATYPE(speedset_t))))
=======
            MetaTable *meta = mobjinfo[i].meta;
            if((o = meta->getObjectKeyAndType("speedset", METATYPE(MetaSpeedSet))))
>>>>>>> 24160616
            {
               mobjinfo[i].speed = static_cast<MetaSpeedSet *>(o)->getFastSpeed();
            }
         }
      }
      else
      {
         for(i = demonRun1; i <= demonPain2; i++)
            states[i]->tics <<= 1;

         for(i = 0; i < NUMMOBJTYPES; ++i)
         {
<<<<<<< HEAD
            if((o = MetaGetObjectKeyAndType(mobjinfo[i].meta, "speedset",
                                            METATYPE(speedset_t))))
=======
            MetaTable *meta = mobjinfo[i].meta;
            if((o = meta->getObjectKeyAndType("speedset", METATYPE(MetaSpeedSet))))
>>>>>>> 24160616
            {
               mobjinfo[i].speed = static_cast<MetaSpeedSet *>(o)->getNormalSpeed();
            }
         }
      }
   }
}


void G_InitNewNum(skill_t skill, int episode, int map)
{
   G_InitNew(skill, G_GetNameForMap(episode, map) );
}

//
// G_InitNew
//
// Can be called by the startup code or the menu task,
// consoleplayer, displayplayer, playeringame[] should be set.
//
void G_InitNew(skill_t skill, char *name)
{
   int i;

   // ACS_FIXME: For now, call ACS_NewGame from here. This may not suffice once
   // hubs are working, but then, pretty much all the level transfer code needs
   // to be rewritten for that to work smoothly anyways.
   ACS_NewGame();

   if(paused)
   {
      paused = 0;
      S_ResumeSound();
   }

   hub_changelevel = false;  // sf

   if(skill > sk_nightmare)
      skill = sk_nightmare;

   G_SetFastParms(fastparm || skill == sk_nightmare);  // killough 4/10/98

   M_ClearRandom();

   respawnmonsters =
      (GameModeInfo->flags & GIF_SKILL5RESPAWN && skill == sk_nightmare)
      || respawnparm;

   // [CG] Omit this for c/s.
   if(!clientserver)
   {
      // force players to be initialized upon first level load
      for(i = 0; i < MAXPLAYERS; i++)
         players[i].playerstate = PST_REBORN;
   }

   usergame = true;                // will be set false if a demo
   paused = 0;

   if(demoplayback)
   {
      netgame = false;
      displayplayer = consoleplayer = 0;
      P_ResetChasecam();      // sf: displayplayer changed
   }

   demoplayback = false;

   //G_StopDemo();

   automapactive = false;
   gameskill = skill;

   G_SetGameMapName(name);

   G_SetGameMap();  // sf

   //jff 4/16/98 force marks on automap cleared every new level start
   AM_clearMarks();

   if(demo_version >= 203)
      M_LoadOptions();     // killough 11/98: read OPTIONS lump from wad

   //G_StopDemo();

   // haleyjd 06/16/04: set g_dir to d_dir if it is valid, or else restore it
   // to the default value.
   g_dir = d_dir ? d_dir : &w_GlobalDir;
   d_dir = NULL;

   G_DoLoadLevel();
}

//
// G_RecordDemo
//
// NETCODE_FIXME -- DEMO_FIXME: See the comment above where demos
// are read. Some of the same issues may apply here.
//
void G_RecordDemo(char *name)
{
   int i;

   demo_insurance = (default_demo_insurance != 0); // killough 12/98

   usergame = false;

   if(demoname)
      free(demoname);
   demoname = (char *)(malloc(strlen(name) + 8));

   M_AddDefaultExtension(strcpy(demoname, name), ".lmp");  // 1/18/98 killough

   i = M_CheckParm("-maxdemo");

   if(i && i<myargc-1)
      maxdemosize = atoi(myargv[i+1]) * 1024;

   if(maxdemosize < 0x20000)  // killough
      maxdemosize = 0x20000;

   demobuffer = (byte *)(malloc(maxdemosize)); // killough

   demorecording = true;
}

// These functions are used to read and write game-specific options in demos
// and savegames so that demo sync is preserved and savegame restoration is
// complete. Not all options (for example "compatibility"), however, should
// be loaded and saved here. It is extremely important to use the same
// positions as before for the variables, so if one becomes obsolete, the
// byte(s) should still be skipped over or padded with 0's.
// Lee Killough 3/1/98

// NETCODE_FIXME -- DEMO_FIXME -- SAVEGAME_FIXME: G_ReadOptions/G_WriteOptions
// These functions are going to be very important. The way they work may
// need to be altered for the new demo format too, although this must be
// done carefully so as to preserve demo compatibility with previous
// versions.

byte *G_WriteOptions(byte *demoptr)
{
   byte *target = demoptr + GAME_OPTION_SIZE;

   *demoptr++ = monsters_remember;  // part of monster AI -- byte 1

   *demoptr++ = variable_friction;  // ice & mud -- byte 2

   *demoptr++ = weapon_recoil;      // weapon recoil -- byte 3

   *demoptr++ = allow_pushers;      // PUSH Things -- byte 4

   *demoptr++ = 0;                  // ??? unused -- byte 5

   *demoptr++ = player_bobbing;     // whether player bobs or not -- byte 6

   // killough 3/6/98: add parameters to savegame, move around some in demos
   *demoptr++ = respawnparm; // byte 7
   *demoptr++ = fastparm;    // byte 8
   *demoptr++ = nomonsters;  // byte 9

   *demoptr++ = demo_insurance;        // killough 3/31/98 -- byte 10

   // killough 3/26/98: Added rngseed. 3/31/98: moved here
   *demoptr++ = (byte)((rngseed >> 24) & 0xff); // byte 11
   *demoptr++ = (byte)((rngseed >> 16) & 0xff); // byte 12
   *demoptr++ = (byte)((rngseed >>  8) & 0xff); // byte 13
   *demoptr++ = (byte)( rngseed        & 0xff); // byte 14

   // Options new to v2.03 begin here
   *demoptr++ = monster_infighting;   // killough 7/19/98 -- byte 15

   *demoptr++ = dogs;                 // killough 7/19/98 -- byte 16

   *demoptr++ = bfgtype;              // killough 7/19/98 -- byte 17

   *demoptr++ = 0;                    // unused - (beta mode) -- byte 18

   *demoptr++ = (distfriend >> 8) & 0xff;  // killough 8/8/98 -- byte 19
   *demoptr++ =  distfriend       & 0xff;  // killough 8/8/98 -- byte 20

   *demoptr++ = monster_backing;           // killough 9/8/98 -- byte 21

   *demoptr++ = monster_avoid_hazards;     // killough 9/9/98 -- byte 22

   *demoptr++ = monster_friction;          // killough 10/98  -- byte 23

   *demoptr++ = help_friends;              // killough 9/9/98 -- byte 24

   *demoptr++ = dog_jumping; // byte 25

   *demoptr++ = monkeys;     // byte 26

   {   // killough 10/98: a compatibility vector now
      int i;
      for(i = 0; i < COMP_TOTAL; i++)
         *demoptr++ = comp[i] != 0;
   }
   // bytes 27 - 58 : comp

   // haleyjd 05/23/04: autoaim is sync critical
   *demoptr++ = autoaim; // byte 59

   // haleyjd 04/06/05: allowmlook is sync critical
   *demoptr++ = allowmlook; // byte 60

   // CURRENT BYTES LEFT: 3

   //----------------
   // Padding at end
   //----------------
   while(demoptr < target)
      *demoptr++ = 0;

   if(demoptr != target)
      I_Error("G_WriteOptions: GAME_OPTION_SIZE is too small\n");

   return target;
}

// Same, but read instead of write

byte *G_ReadOptions(byte *demoptr)
{
   byte *target = demoptr + GAME_OPTION_SIZE;

   monsters_remember = *demoptr++;

   variable_friction = *demoptr;  // ice & mud
   demoptr++;

   weapon_recoil = *demoptr;      // weapon recoil
   demoptr++;

   allow_pushers = *demoptr;      // PUSH Things
   demoptr++;

   demoptr++;

   // haleyjd: restored bobbing to proper sync critical status
   player_bobbing = *demoptr;     // whether player bobs or not
   demoptr++;

   // killough 3/6/98: add parameters to savegame, move from demo
   respawnparm = !!(*demoptr++);
   fastparm    = !!(*demoptr++);
   nomonsters  = !!(*demoptr++);

   demo_insurance = *demoptr++;              // killough 3/31/98

   // killough 3/26/98: Added rngseed to demos; 3/31/98: moved here

   rngseed  = *demoptr++ & 0xff;
   rngseed <<= 8;
   rngseed += *demoptr++ & 0xff;
   rngseed <<= 8;
   rngseed += *demoptr++ & 0xff;
   rngseed <<= 8;
   rngseed += *demoptr++ & 0xff;

   // Options new to v2.03
   if(demo_version >= 203)
   {
      monster_infighting = *demoptr++;   // killough 7/19/98

      dogs = *demoptr++;                 // killough 7/19/98

      bfgtype = (bfg_t)(*demoptr++);     // killough 7/19/98
      demoptr++;                         // sf: where beta was

      distfriend = *demoptr++ << 8;      // killough 8/8/98
      distfriend+= *demoptr++;

      monster_backing = *demoptr++;      // killough 9/8/98

      monster_avoid_hazards = *demoptr++; // killough 9/9/98

      monster_friction = *demoptr++;     // killough 10/98

      help_friends = *demoptr++;         // killough 9/9/98

      dog_jumping = *demoptr++;          // killough 10/98

      monkeys = *demoptr++;

      {   // killough 10/98: a compatibility vector now
         int i;
         for(i = 0; i < COMP_TOTAL; ++i)
            comp[i] = *demoptr++;
      }

      G_SetCompatibility();

      // Options new to v2.04, etc.

      // haleyjd 05/23/04: autoaim is sync-critical
      if(full_demo_version >= make_full_version(331, 8))
         autoaim = *demoptr++;

      if(demo_version >= 333)
      {
         // haleyjd 04/06/05: allowmlook is sync-critical
         allowmlook = *demoptr; // Remember: ADD INCREMENT :)
      }
   }
   else  // defaults for versions <= 2.02
   {
      int i;  // killough 10/98: a compatibility vector now
      for(i = 0; i <= comp_zerotags; ++i)
         comp[i] = compatibility;

      G_SetCompatibility();

      monster_infighting = 1;           // killough 7/19/98

      monster_backing = 0;              // killough 9/8/98

      monster_avoid_hazards = 0;        // killough 9/9/98

      monster_friction = 0;             // killough 10/98

      help_friends = 0;                 // killough 9/9/98

      bfgtype = bfg_normal;             // killough 7/19/98

      dogs = 0;                         // killough 7/19/98
      dog_jumping = 0;                  // killough 10/98
      monkeys = 0;

      default_autoaim = autoaim;
      autoaim = 1;

      default_allowmlook = allowmlook;
      allowmlook = 0;
   }

   return target;
}

//
// G_SetOldDemoOptions
//
// haleyjd 02/21/10: Configure everything to run for an old demo.
//
static void G_SetOldDemoOptions(void)
{
   int i;

   compatibility = 1;

   for(i = 0; i < COMP_TOTAL; ++i)
      comp[i] = 1;

   monsters_remember     = 0;
   variable_friction     = 0;
   weapon_recoil         = 0;
   allow_pushers         = 0;
   player_bobbing        = 1;
   demo_insurance        = 0;
   monster_infighting    = 1;
   monster_backing       = 0;
   monster_avoid_hazards = 0;
   monster_friction      = 0;
   help_friends          = 0;
   bfgtype               = bfg_normal;
   dogs                  = 0;
   dog_jumping           = 0;
   monkeys               = 0;
   default_autoaim       = autoaim;
   autoaim               = 1;
   default_allowmlook    = allowmlook;
   allowmlook            = 0;
}

//
// G_BeginRecordingOld
//
// haleyjd 02/21/10: Support recording of vanilla demos.
//
static void G_BeginRecordingOld(void)
{
   int i;

   // support -longtics when recording vanilla format demos
   longtics_demo = (M_CheckParm("-longtics") != 0);

   // set demo version appropriately
   if(longtics_demo)
      demo_version = DOOM_191_VERSION; // v1.91 (unofficial patch)
   else
      demo_version = 109;              // v1.9

   demo_subversion = 0;

   G_SetOldDemoOptions();

   demo_p = demobuffer;

   *demo_p++ = demo_version;
   *demo_p++ = gameskill;
   *demo_p++ = gameepisode;
   *demo_p++ = gamemap;
   *demo_p++ = (GameType == gt_dm);
   *demo_p++ = respawnparm;
   *demo_p++ = fastparm;
   *demo_p++ = nomonsters;
   *demo_p++ = consoleplayer;
   // [CG] I suppose this should always be VANILLA_MAXPLAYERS here.
   // for(i = 0; i < MAXPLAYERS; ++i)
   for(i = 0; i < VANILLA_MAXPLAYERS; ++i)
      *demo_p++ = playeringame[i];
}

/*
  haleyjd 06/17/01: new demo format changes

  1. The old version field is now always written as 255
  2. The signature has been changed to the null-term'd string ETERN
  3. The version and new subversion are written immediately following
     the signature
  4. cmd->updownangle is now recorded and read back appropriately

  12/14/01:
  5. gamemapname is recorded and will be used on loading demos

  Note that the demo-reading code still handles the "sacred" formats
  for DOOM, BOOM and MBF, so purists don't need to have heart attacks.
  However, only new Eternity-format demos can be written, and these
  will not be compatible with other engines.
*/
// NETCODE_FIXME -- DEMO_FIXME: Yet more demo writing.

void G_BeginRecording(void)
{
   int i;

   // haleyjd 02/21/10: -vanilla will record v1.9-format demos
   if(M_CheckParm("-vanilla"))
   {
      G_BeginRecordingOld();
      return;
   }

   demo_p = demobuffer;

   longtics_demo = true;

   //*demo_p++ = version;
   // haleyjd 06/17/01: always write 255 for Eternity-format demos,
   // since VERSION is now > 255 -- version setting is now handled
   // immediately after the new signature below.
   *demo_p++ = 255;

   // signature -- haleyjd: updated to use new Eternity signature
   *demo_p++ = eedemosig[0]; //0x1d;
   *demo_p++ = eedemosig[1]; //'M';
   *demo_p++ = eedemosig[2]; //'B';
   *demo_p++ = eedemosig[3]; //'F';
   *demo_p++ = eedemosig[4]; //0xe6;
   *demo_p++ = '\0';

   // haleyjd: write appropriate version and subversion numbers
   // write the WHOLE version number :P
   *demo_p++ =  version & 255;
   *demo_p++ = (version >> 8 ) & 255;
   *demo_p++ = (version >> 16) & 255;
   *demo_p++ = (version >> 24) & 255;

   *demo_p++ = subversion; // always ranges from 0 to 255

   // killough 2/22/98: save compatibility flag in new demos
   *demo_p++ = compatibility;       // killough 2/22/98

   demo_version = version;       // killough 7/19/98: use this version's id
   demo_subversion = subversion; // haleyjd 06/17/01

   *demo_p++ = gameskill;
   *demo_p++ = gameepisode;
   *demo_p++ = gamemap;
   *demo_p++ = GameType; // haleyjd 04/10/03
   *demo_p++ = consoleplayer;

   // haleyjd 04/14/03: save dmflags
   *demo_p++ = (unsigned char)(dmflags & 255);
   *demo_p++ = (unsigned char)((dmflags >> 8 ) & 255);
   *demo_p++ = (unsigned char)((dmflags >> 16) & 255);
   *demo_p++ = (unsigned char)((dmflags >> 24) & 255);

   // haleyjd 12/14/01: write gamemapname in new demos -- this will
   // enable demos to be recorded for arbitrarily-named levels
   for(i = 0; i < 8; i++)
      *demo_p++ = gamemapname[i];

   demo_p = G_WriteOptions(demo_p); // killough 3/1/98: Save game options

   for(i = 0; i < MAXPLAYERS; i++)
      *demo_p++ = playeringame[i];

   // killough 2/28/98:
   // We always store at least MIN_MAXPLAYERS bytes in demo, to
   // support enhancements later w/o losing demo compatibility

   for(; i < MIN_MAXPLAYERS; i++)
      *demo_p++ = 0;
}

//
// G_DeferedPlayDemo
//
void G_DeferedPlayDemo(const char *name)
{
   // haleyjd: removed SMMU cruft in attempt to fix
   if(defdemoname)
      free(defdemoname);
   defdemoname = strdup(name);
   gameaction = ga_playdemo;
}

//
// G_TimeDemo - sf
//
void G_TimeDemo(const char *name, boolean showmenu)
{
   // haleyjd 10/19/01: hoo boy this had problems
   // It was using a variable called "name" from who knows where --
   // neither I nor Visual C++ could find a variable called name
   // that was in scope for this function -- now name is a
   // parameter, not s. I've also made some other adjustments.

   if(W_CheckNumForNameNSG(name, lumpinfo_t::ns_demos) == -1)
   {
      C_Printf("%s: demo not found\n", name);
      return;
   }

   //G_StopDemo();         // stop any previous demos

   if(defdemoname)
      free(defdemoname);
   defdemoname = strdup(name);
   gameaction = ga_playdemo;
   singledemo = true;      // sf: moved from reloaddefaults

   singletics = true;
   timingdemo = true;      // show stats after quit
}

//
// G_CheckDemoStatus
//
// Called after a death or level completion to allow demos to be cleaned up
// Returns true if a new demo loop action will take place
//
boolean G_CheckDemoStatus(void)
{
   if(demorecording)
   {
      demorecording = false;
      *demo_p++ = DEMOMARKER;

      if(!M_WriteFile(demoname, demobuffer, demo_p - demobuffer))
      {
         // killough 11/98
         I_Error("Error recording demo %s: %s\n", demoname,
                 errno ? strerror(errno) : "(Unknown Error)");
      }

      free(demobuffer);
      demobuffer = NULL;  // killough
      I_ExitWithMessage("Demo %s recorded\n", demoname);
      return false;  // killough
   }

   if(timingdemo)
   {
      int endtime = I_GetTime_RealTime();

      // killough -- added fps information and made it work for longer demos:
      unsigned int realtics = endtime - starttime;
      I_Error("Timed %u gametics in %u realtics = %-.1f frames per second\n",
              (unsigned int)(gametic), realtics,
              (unsigned int)(gametic) * (double) TICRATE / realtics);
   }

   if(demoplayback)
   {
      if(singledemo)
      {
         demoplayback = false;
         C_SetConsole();
         return false;
      }

      Z_ChangeTag(demobuffer, PU_CACHE);
      G_ReloadDefaults();    // killough 3/1/98
      netgame = false;       // killough 3/29/98
      D_AdvanceDemo();
      return true;
   }
   return false;
}

void G_StopDemo(void)
{
   extern boolean advancedemo;

   if(!demorecording && !demoplayback)
      return;

   G_CheckDemoStatus();
   advancedemo = false;
   C_SetConsole();
}

// killough 1/22/98: this is a "Doom printf" for messages. I've gotten
// tired of using players->message=... and so I've added this doom_printf.
//
// killough 3/6/98: Made limit static to allow z_zone functions to call
// this function, without calling realloc(), which seems to cause problems.

// sf: changed to run console command instead

#define MAX_MESSAGE_SIZE 1024

void doom_printf(const char *s, ...)
{
   static char msg[MAX_MESSAGE_SIZE];
   va_list v;

   va_start(v, s);
   pvsnprintf(msg, sizeof(msg), s, v); // print message in buffer
   va_end(v);

   C_Puts(msg);  // set new message
   HU_PlayerMsg(msg);
}

//
// player_printf
//
// sf: printf to a particular player only
// to make up for the loss of player->msg = ...
//
void player_printf(player_t *player, const char *s, ...)
{
   static char msg[MAX_MESSAGE_SIZE];
   va_list v;

   va_start(v, s);
   pvsnprintf(msg, sizeof(msg), s, v); // print message in buffer
   va_end(v);

   if(player == &players[consoleplayer])
   {
      C_Puts(msg);  // set new message
      HU_PlayerMsg(msg);
   }
}

extern camera_t intercam;

//
// G_CoolViewPoint
//
// Change to new viewpoint
//
void G_CoolViewPoint(void)
{
   int viewtype;
   int old_displayplayer = displayplayer;

   viewtype = M_Random() % 3;

   // pick the next player
   do
   {
      displayplayer++;
      if(displayplayer == MAXPLAYERS)
         displayplayer = 0;
   } while(!playeringame[displayplayer]);

   if(displayplayer != old_displayplayer)
   {
      ST_Start();
      HU_Start();
      S_UpdateSounds(players[displayplayer].mo);
      P_ResetChasecam();      // reset the chasecam
   }

   if(players[displayplayer].health <= 0)
      viewtype = 1; // use chasecam when player is dead

   // turn off the chasecam?
   if(chasecam_active && viewtype != 1)
   {
      chasecam_active = false;
      P_ChaseEnd();
   }

   // turn off followcam
   P_FollowCamOff();
   if(camera == &followcam)
      camera = NULL;

   if(viewtype == 1)  // view from the chasecam
   {
      chasecam_active = true;
      P_ChaseStart();
   }
   else if(viewtype == 2) // camera view
   {
      // sometimes check out the player's enemies
      mobj_t *spot = players[displayplayer].attacker;

      // no enemy? check out the player's current location then.
      if(!spot || spot->health <= 0)
         spot = players[displayplayer].mo;

      P_SetFollowCam(spot->x, spot->y, players[displayplayer].mo);

      camera = &followcam;
   }

   // pic a random number of tics until changing the viewpoint
   cooldemo_tics = (6 + M_Random() % 4) * TICRATE;
}

#ifndef EE_NO_SMALL_SUPPORT

//
// Small native functions
//


static cell AMX_NATIVE_CALL sm_exitlevel(AMX *amx, cell *params)
{
   if(gamestate != GS_LEVEL)
   {
      amx_RaiseError(amx, SC_ERR_GAMEMODE | SC_ERR_MASK);
      return -1;
   }

   G_ExitLevel();
   return 0;
}

static cell AMX_NATIVE_CALL sm_exitsecret(AMX *amx, cell *params)
{
   if(gamestate != GS_LEVEL)
   {
      amx_RaiseError(amx, SC_ERR_GAMEMODE | SC_ERR_MASK);
      return -1;
   }

   scriptSecret = true;
   G_SecretExitLevel();

   return 0;
}

//
// sm_startgame
//
// Implements StartGame(skill, levelname)
//
static cell AMX_NATIVE_CALL sm_startgame(AMX *amx, cell *params)
{
   int err;
   skill_t skill;
   char *levelname;

   // note: user view of skill is 1 - 5, internal view is 0 - 4
   skill = (skill_t)(params[1] - 1);

   // get level name
   if((err = SM_GetSmallString(amx, &levelname, params[2])) != AMX_ERR_NONE)
   {
      amx_RaiseError(amx, err);
      return 0;
   }

   G_DeferedInitNew(skill, levelname);

   Z_Free(levelname);

   return 0;
}

static cell AMX_NATIVE_CALL sm_gameskill(AMX *amx, cell *params)
{
   return gameskill + 1;
}

static cell AMX_NATIVE_CALL sm_gametype(AMX *amx, cell *params)
{
   return (cell)GameType;
}

AMX_NATIVE_INFO game_Natives[] =
{
   { "_ExitLevel",  sm_exitlevel },
   { "_ExitSecret", sm_exitsecret },
   { "_StartGame",  sm_startgame },
   { "_GameSkill",  sm_gameskill },
   { "_GameType",   sm_gametype },
   { NULL, NULL }
};

#endif

//----------------------------------------------------------------------------
//
// $Log: g_game.c,v $
// Revision 1.59  1998/06/03  20:23:10  killough
// fix v2.00 demos
//
// Revision 1.58  1998/05/16  09:16:57  killough
// Make loadgame checksum friendlier
//
// Revision 1.57  1998/05/15  00:32:28  killough
// Remove unnecessary crash hack
//
// Revision 1.56  1998/05/13  22:59:23  killough
// Restore Doom bug compatibility for demos, fix multiplayer status bar
//
// Revision 1.55  1998/05/12  12:46:16  phares
// Removed OVER_UNDER code
//
// Revision 1.54  1998/05/07  00:48:51  killough
// Avoid displaying uncalled for precision
//
// Revision 1.53  1998/05/06  15:32:24  jim
// document g_game.c, change externals
//
// Revision 1.52  1998/05/05  16:29:06  phares
// Removed RECOIL and OPT_BOBBING defines
//
// Revision 1.51  1998/05/04  22:00:33  thldrmn
// savegamename globalization
//
// Revision 1.50  1998/05/03  22:15:19  killough
// beautification, decls & headers, net consistency fix
//
// Revision 1.49  1998/04/27  17:30:12  jim
// Fix DM demo/newgame status, remove IDK (again)
//
// Revision 1.48  1998/04/25  12:03:44  jim
// Fix secret level fix
//
// Revision 1.46  1998/04/24  12:09:01  killough
// Clear player cheats before demo starts
//
// Revision 1.45  1998/04/19  19:24:19  jim
// Improved IWAD search
//
// Revision 1.44  1998/04/16  16:17:09  jim
// Fixed disappearing marks after new level
//
// Revision 1.43  1998/04/14  10:55:13  phares
// Recoil, Bobbing, Monsters Remember changes in Setup now take effect immediately
//
// Revision 1.42  1998/04/13  21:36:12  phares
// Cemented ESC and F1 in place
//
// Revision 1.41  1998/04/13  10:40:58  stan
// Now synch up all items identified by Lee Killough as essential to
// game synch (including bobbing, recoil, rngseed).  Commented out
// code in g_game.c so rndseed is always set even in netgame.
//
// Revision 1.40  1998/04/13  00:39:29  jim
// Fix automap marks carrying over thru levels
//
// Revision 1.39  1998/04/10  06:33:00  killough
// Fix -fast parameter bugs
//
// Revision 1.38  1998/04/06  04:51:32  killough
// Allow demo_insurance=2
//
// Revision 1.37  1998/04/05  00:50:48  phares
// Joystick support, Main Menu re-ordering
//
// Revision 1.36  1998/04/02  16:15:24  killough
// Fix weapons switch
//
// Revision 1.35  1998/04/02  04:04:27  killough
// Fix DM respawn sticking problem
//
// Revision 1.34  1998/04/02  00:47:19  killough
// Fix net consistency errors
//
// Revision 1.33  1998/03/31  10:36:41  killough
// Fix crash caused by last change, add new RNG options
//
// Revision 1.32  1998/03/28  19:15:48  killough
// fix DM spawn bug (Stan's fix)
//
// Revision 1.31  1998/03/28  17:55:06  killough
// Fix weapons switch bug, improve RNG while maintaining sync
//
// Revision 1.30  1998/03/28  15:49:47  jim
// Fixed merge glitches in d_main.c and g_game.c
//
// Revision 1.29  1998/03/28  05:32:00  jim
// Text enabling changes for DEH
//
// Revision 1.28  1998/03/27  21:27:00  jim
// Fixed sky bug for Ultimate DOOM
//
// Revision 1.27  1998/03/27  16:11:43  stan
// (SG) Commented out lines in G_ReloadDefaults that reset netgame and
//      deathmatch to zero.
//
// Revision 1.26  1998/03/25  22:51:25  phares
// Fixed headsecnode bug trashing memory
//
// Revision 1.25  1998/03/24  15:59:17  jim
// Added default_skill parameter to config file
//
// Revision 1.24  1998/03/23  15:23:39  phares
// Changed pushers to linedef control
//
// Revision 1.23  1998/03/23  03:14:27  killough
// Fix savegame checksum, net/demo consistency w.r.t. weapon switch
//
// Revision 1.22  1998/03/20  00:29:39  phares
// Changed friction to linedef control
//
// Revision 1.21  1998/03/18  16:16:47  jim
// Fix to idmusnum handling
//
// Revision 1.20  1998/03/17  20:44:14  jim
// fixed idmus non-restore, space bug
//
// Revision 1.19  1998/03/16  12:29:14  killough
// Add savegame checksum test
//
// Revision 1.18  1998/03/14  17:17:24  jim
// Fixes to deh
//
// Revision 1.17  1998/03/11  17:48:01  phares
// New cheats, clean help code, friction fix
//
// Revision 1.16  1998/03/09  18:29:17  phares
// Created separately bound automap and menu keys
//
// Revision 1.15  1998/03/09  07:09:20  killough
// Avoid realloc() in doom_printf(), fix savegame -nomonsters bug
//
// Revision 1.14  1998/03/02  11:27:45  killough
// Forward and backward demo sync compatibility
//
// Revision 1.13  1998/02/27  08:09:22  phares
// Added gamemode checks to weapon selection
//
// Revision 1.12  1998/02/24  08:45:35  phares
// Pushers, recoil, new friction, and over/under work
//
// Revision 1.11  1998/02/23  04:19:35  killough
// Fix Internal and v1.9 Demo sync problems
//
// Revision 1.10  1998/02/20  22:50:51  killough
// Fix doom_printf for multiplayer games
//
// Revision 1.9  1998/02/20  06:15:08  killough
// Turn turbo messages on in demo playbacks
//
// Revision 1.8  1998/02/17  05:53:41  killough
// Suppress "green is turbo" in non-net games
// Remove dependence on RNG for net consistency (intereferes with RNG)
// Use new RNG calling method, with keys assigned to blocks
// Friendlier savegame version difference message (instead of nothing)
// Remove futile attempt to make Boom v1.9-savegame-compatibile
//
// Revision 1.7  1998/02/15  02:47:41  phares
// User-defined keys
//
// Revision 1.6  1998/02/09  02:57:08  killough
// Make player corpse limit user-configurable
// Fix ExM8 level endings
// Stop 'q' from ending demo recordings
//
// Revision 1.5  1998/02/02  13:44:45  killough
// Fix doom_printf and CheckSaveGame realloc bugs
//
// Revision 1.4  1998/01/26  19:23:18  phares
// First rev with no ^Ms
//
// Revision 1.3  1998/01/24  21:03:07  jim
// Fixed disappearence of nomonsters, respawn, or fast mode after demo play or IDCLEV
//
// Revision 1.1.1.1  1998/01/19  14:02:54  rand
// Lee's Jan 19 sources
//
//----------------------------------------------------------------------------<|MERGE_RESOLUTION|>--- conflicted
+++ resolved
@@ -1,8 +1,4 @@
-<<<<<<< HEAD
-// Emacs style mode select -*- C -*- vi:sw=3 ts=3:
-=======
-// Emacs style mode select   -*- C++ -*-
->>>>>>> 24160616
+// Emacs style mode select -*- C++ -*- vi:sw=3 ts=3:
 //-----------------------------------------------------------------------------
 //
 // Copyright(C) 2000 James Haley
@@ -88,7 +84,6 @@
 #include "e_player.h"
 #include "version.h"
 
-<<<<<<< HEAD
 // [CG] Added
 #include "cs_config.h"
 #include "cs_hud.h"
@@ -101,20 +96,10 @@
 #include "sv_main.h"
 #include "sv_spec.h"
 
-// [CG] Moved to g_game.h
-// #define SAVEGAMESIZE  0x20000
-#define SAVESTRINGSIZE  24
-
 // haleyjd: new demo format stuff
 static char     eedemosig[] = "ETERN";
 
-size_t          savegamesize = SAVEGAMESIZE; // killough
-=======
-// haleyjd: new demo format stuff
-static char     eedemosig[] = "ETERN";
-
 //static size_t   savegamesize = SAVEGAMESIZE; // killough
->>>>>>> 24160616
 static char     *demoname;
 boolean         netdemo;
 static byte     *demobuffer;   // made some static -- killough
@@ -947,22 +932,6 @@
 // DEMO RECORDING
 //
 
-<<<<<<< HEAD
-// killough 2/28/98: A ridiculously large number
-// of players, the most you'll ever need in a demo
-// or savegame. This is used to prevent problems, in
-// case more players in a game are supported later.
-
-// [CG] FIXME: This is bunk.
-
-#ifdef CLIENTSERVER
-#define MIN_MAXPLAYERS 256
-#else
-#define MIN_MAXPLAYERS 32
-#endif
-
-=======
->>>>>>> 24160616
 // haleyjd 10/08/06: longtics demo support -- DOOM v1.91 writes 111 into the
 // version field of its demos (because it's one more than v1.10 I guess).
 #define DOOM_191_VERSION 111
@@ -1295,11 +1264,7 @@
    {
       for(i = 0; i < MAXPLAYERS; ++i)
          playeringame[i] = !!(*demo_p++);
-
-      // [CG] FIXME: This is bunk.
-      // [CG] Make sure this is a positive number.
-      if (MIN_MAXPLAYERS > MAXPLAYERS)
-         demo_p += MIN_MAXPLAYERS - MAXPLAYERS;
+      demo_p += MIN_MAXPLAYERS - MAXPLAYERS;
    }
 
    if(playeringame[1])
@@ -1913,163 +1878,7 @@
 }
 
 // sf: split into two functions
-<<<<<<< HEAD
-
-void G_SaveCurrentLevel(char *filename, char *description)
-{
-   int  length, i;
-   char name2[VERSIONSIZE];
-   const char *fn;
-
-   save_p = savebuffer = (byte *)(malloc(savegamesize));
-
-   // haleyjd: somebody got really lax with checking the savegame
-   // buffer size on these first few writes -- granted that the
-   // buffer starts out large enough by default to handle them,
-   // but it should be done properly for safety.
-
-   CheckSaveGame(SAVESTRINGSIZE+VERSIONSIZE+3); // haleyjd: was wrong
-   memcpy(save_p, description, SAVESTRINGSIZE);
-   save_p += SAVESTRINGSIZE;
-   memset(name2, 0, sizeof(name2));
-
-   // killough 2/22/98: "proprietary" version string :-)
-   sprintf(name2, VERSIONID, version);
-
-   memcpy(save_p, name2, VERSIONSIZE);
-   save_p += VERSIONSIZE;
-
-   // killough 2/14/98: save old compatibility flag:
-   *save_p++ = compatibility;
-
-   *save_p++ = gameskill;
-
-   // haleyjd 06/16/10: save "inmasterlevels" state
-   *save_p++ = inmasterlevels;
-
-   // sf: use string rather than episode, map
-   {
-      int i;
-      CheckSaveGame(8); // haleyjd: added
-      for(i=0; i<8; i++)
-         *save_p++ = levelmapname[i];
-   }
-
-   // haleyjd 06/16/10: support for saving/loading levels in managed wad
-   // directories.
-   CheckSaveGame(sizeof(int));
-   if((fn = W_GetManagedDirFN(g_dir))) // returns null if g_dir == &w_GlobalDir
-   {
-      int len = strlen(fn) + 1;
-
-      // save length of managed directory filename string
-      memcpy(save_p, &len, sizeof(len));
-      save_p += sizeof(len);
-
-      // save managed directory filename string
-      CheckSaveGame(len);
-      memcpy(save_p, fn, len);
-      save_p += len;
-   }
-   else
-   {
-      int len = 0;
-
-      // just save 0; there is no name to save
-      memcpy(save_p, &len, sizeof(len));
-      save_p += sizeof(len);
-   }
-
-   {  // killough 3/16/98, 12/98: store lump name checksum
-      uint64_t checksum = G_Signature(g_dir);
-
-      CheckSaveGame(sizeof checksum); // haleyjd: added
-      memcpy(save_p, &checksum, sizeof checksum);
-      save_p += sizeof checksum;
-   }
-
-   // killough 3/16/98: store pwad filenames in savegame
-   {
-      wfileadd_t *file = wadfiles;
-
-      for(*save_p = 0; file->filename; ++file)
-      {
-         const char *fn = file->filename;
-         CheckSaveGame(strlen(fn) + 2);
-         strcat(strcat((char *)save_p, fn), "\n");
-      }
-      save_p += strlen((char *)save_p) + 1;
-   }
-
-   CheckSaveGame(GAME_OPTION_SIZE+MIN_MAXPLAYERS+11);
-
-   for(i=0 ; i<MAXPLAYERS ; i++)
-      *save_p++ = playeringame[i];
-
-   for(;i<MIN_MAXPLAYERS;i++)         // killough 2/28/98
-      *save_p++ = 0;
-
-   // haleyjd: uses 1 (byte 1)
-   *save_p++ = idmusnum;               // jff 3/17/98 save idmus state
-
-   // haleyjd 04/14/03: save game type (uses byte 2)
-   *save_p++ = GameType;
-
-   save_p = G_WriteOptions(save_p);    // killough 3/1/98: save game options
-
-   // haleyjd: uses 4 (bytes 3-6)
-   memcpy(save_p, &leveltime, sizeof(leveltime)); //killough 11/98: save entire word
-   save_p += sizeof(leveltime);
-
-   // haleyjd: uses 1 (byte 7)
-   // killough 11/98: save revenant tracer state
-   *save_p++ = (gametic-basetic) & 255;
-
-   // haleyjd: bytes 8-11
-   memcpy(save_p, &dmflags, sizeof(dmflags));
-   save_p += sizeof(dmflags);
-
-   // killough 3/22/98: add Z_CheckHeap after each call to ensure consistency
-   // haleyjd 07/06/09: just Z_CheckHeap after the end. This stuff works by now.
-
-   P_NumberObjects();    // turn ptrs to numbers
-
-   P_ArchivePlayers();
-   P_ArchiveWorld();
-   P_ArchivePolyObjects(); // haleyjd 03/27/06
-   P_ArchiveThinkers();
-   P_ArchiveSpecials();
-   P_ArchiveRNG();    // killough 1/18/98: save RNG information
-   P_ArchiveMap();    // killough 1/22/98: save automap information
-   P_ArchiveScripts();   // sf: archive scripts
-   P_ArchiveSoundSequences();
-   P_ArchiveButtons();
-
-   P_DeNumberObjects();
-
-   CheckSaveGame(1); // haleyjd
-
-   *save_p++ = 0xe6;   // consistancy marker
-
-   length = save_p - savebuffer;
-
-   Z_CheckHeap();
-
-   if(!M_WriteFile(filename, savebuffer, length))
-   {
-      const char *str =
-         errno ? strerror(errno) : FC_ERROR "Could not save game: Error unknown";
-      doom_printf("%s", str);
-   }
-   else if(!hub_changelevel) // sf: no 'game saved' message for hubs
-      doom_printf("%s", DEH_String("GGSAVED"));  // Ty 03/27/98 - externalized
-
-   free(savebuffer);  // killough
-   savebuffer = save_p = NULL;
-}
-=======
 // haleyjd 11/27/10: moved all savegame writing to p_saveg.cpp
->>>>>>> 24160616
 
 static void G_DoSaveGame(void)
 {
@@ -2077,15 +1886,9 @@
    size_t len = M_StringAlloca(&name, 2, 26, basesavegame, savegamename);
 
    G_SaveGameName(name, len, savegameslot);
-<<<<<<< HEAD
-
-   G_SaveCurrentLevel(name, savedescription);
-
-=======
-   
+
    P_SaveCurrentLevel(name, savedescription);
-   
->>>>>>> 24160616
+
    gameaction = ga_nothing;
    savedescription[0] = 0;
 }
@@ -2109,13 +1912,8 @@
       return;
    }
 
-<<<<<<< HEAD
-   save_p = savebuffer + SAVESTRINGSIZE;
-
-=======
    //save_p = savebuffer + SAVESTRINGSIZE;
-   
->>>>>>> 24160616
+
    // skip the description field
 
    // killough 2/22/98: "proprietary" version string :-)
@@ -2209,15 +2007,7 @@
 
    for(i = 0; i < MAXPLAYERS; ++i)
       playeringame[i] = !!(*save_p++);
-
-   // [CG] FIXME: This is bunk.
-   // [CG] This is supposed to ensure a minimum amount of space for players in
-   //      savegames, but if MIN_MAXPLAYERS is less than MAXPLAYERS (and for
-   //      c/s it is), this will move save_p back and destroy the buffer.  In
-   //      this case, there's no need to move save_p forward, MAXPLAYERS is
-   //      truly MAXPLAYERS.
-   if (MIN_MAXPLAYERS > MAXPLAYERS)
-      save_p += MIN_MAXPLAYERS - MAXPLAYERS;         // killough 2/28/98
+   save_p += MIN_MAXPLAYERS - MAXPLAYERS;         // killough 2/28/98
 
    // jff 3/17/98 restore idmus music
    // jff 3/18/98 account for unsigned byte
@@ -3352,36 +3142,9 @@
    mobjinfo_t *mi = &mobjinfo[thingtype];
 
    if((o = mi->meta->getObjectKeyAndType("speedset", METATYPE(MetaSpeedSet))))
-   {
-<<<<<<< HEAD
-      MetaRegisterTypeEx(&metaSpeedSetType,
-                         METATYPE(speedset_t), sizeof(speedset_t),
-                         METATYPE(metaobject_t), &speedSetMethods);
-   }
-
-   if((o = MetaGetObjectKeyAndType(mi->meta, "speedset", METATYPE(speedset_t))))
-   {
-      speedset_t *ss  = (speedset_t *)(o->object);
-      ss->normalSpeed = nspeed;
-      ss->fastSpeed   = fspeed;
-   }
-   else
-   {
-      speedset_t *newSpeedSet = (speedset_t *)(calloc(1, sizeof(speedset_t)));
-
-      newSpeedSet->mobjType    = thingtype;
-      newSpeedSet->normalSpeed = nspeed;
-      newSpeedSet->fastSpeed   = fspeed;
-
-      MetaAddObject(mi->meta, "speedset", &newSpeedSet->parent, newSpeedSet,
-                    METATYPE(speedset_t));
-   }
-=======
       static_cast<MetaSpeedSet *>(o)->setSpeeds(nspeed, fspeed);
-   }
    else
       mi->meta->addObject(new MetaSpeedSet(thingtype, nspeed, fspeed));
->>>>>>> 24160616
 }
 
 // killough 4/10/98: New function to fix bug which caused Doom
@@ -3412,15 +3175,11 @@
 
          for(i = 0; i < NUMMOBJTYPES; ++i)
          {
-<<<<<<< HEAD
-            if((o = MetaGetObjectKeyAndType(mobjinfo[i].meta, "speedset",
-                                            METATYPE(speedset_t))))
-=======
             MetaTable *meta = mobjinfo[i].meta;
             if((o = meta->getObjectKeyAndType("speedset", METATYPE(MetaSpeedSet))))
->>>>>>> 24160616
             {
-               mobjinfo[i].speed = static_cast<MetaSpeedSet *>(o)->getFastSpeed();
+               mobjinfo[i].speed =
+                  static_cast<MetaSpeedSet *>(o)->getFastSpeed();
             }
          }
       }
@@ -3431,15 +3190,11 @@
 
          for(i = 0; i < NUMMOBJTYPES; ++i)
          {
-<<<<<<< HEAD
-            if((o = MetaGetObjectKeyAndType(mobjinfo[i].meta, "speedset",
-                                            METATYPE(speedset_t))))
-=======
             MetaTable *meta = mobjinfo[i].meta;
             if((o = meta->getObjectKeyAndType("speedset", METATYPE(MetaSpeedSet))))
->>>>>>> 24160616
             {
-               mobjinfo[i].speed = static_cast<MetaSpeedSet *>(o)->getNormalSpeed();
+               mobjinfo[i].speed =
+                  static_cast<MetaSpeedSet *>(o)->getNormalSpeed();
             }
          }
       }
