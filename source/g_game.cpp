--- conflicted
+++ resolved
@@ -2088,12 +2088,8 @@
 
    // call other tickers
    C_NetTicker();        // sf: console network commands
-<<<<<<< HEAD
-   // C_CommandBatchTicker(); // [CG] Run command batches as well.
-=======
    G_InputActionTicker();  // [CG] Tick input actions.
    C_CommandBatchTicker(); // [CG] Tick command batches.
->>>>>>> 245cff67
    if(inwipe)
       Wipe_Ticker();
 
