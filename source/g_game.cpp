// Emacs style mode select -*- C -*- vi:sw=3 ts=3:
//-----------------------------------------------------------------------------
//
// Copyright(C) 2000 James Haley
//
// This program is free software; you can redistribute it and/or modify
// it under the terms of the GNU General Public License as published by
// the Free Software Foundation; either version 2 of the License, or
// (at your option) any later version.
//
// This program is distributed in the hope that it will be useful,
// but WITHOUT ANY WARRANTY; without even the implied warranty of
// MERCHANTABILITY or FITNESS FOR A PARTICULAR PURPOSE.  See the
// GNU General Public License for more details.
//
// You should have received a copy of the GNU General Public License
// along with this program; if not, write to the Free Software
// Foundation, Inc., 59 Temple Place, Suite 330, Boston, MA  02111-1307  USA
//
//--------------------------------------------------------------------------
//
// DESCRIPTION:
//
// The heart of DOOM itself -- everything is tied together from
// here. Input, demos, netplay, level loading, exit, savegames --
// there's something pertinent to everything.
//
//-----------------------------------------------------------------------------

#include <time.h>
#include <stdarg.h>
#include <errno.h>

#include "d_io.h"
#include "c_io.h"
#include "c_net.h"
#include "c_runcmd.h"
#include "p_info.h"
#include "doomdef.h"
#include "doomstat.h"
#include "f_finale.h"
#include "f_wipe.h"
#include "m_argv.h"
#include "m_misc.h"
#include "m_shots.h"
#include "mn_engin.h"
#include "mn_menus.h"
#include "m_random.h"
#include "p_setup.h"
#include "p_saveg.h"
#include "p_tick.h"
#include "d_main.h"
#include "hu_stuff.h"
#include "hu_frags.h" // haleyjd
#include "st_stuff.h"
#include "am_map.h"
#include "w_wad.h"
#include "w_levels.h" // haleyjd
#include "r_main.h"
#include "r_draw.h"
#include "r_things.h" // haleyjd
#include "p_map.h"
#include "s_sound.h"
#include "dstrings.h"
#include "sounds.h"
#include "p_chase.h"
#include "r_data.h"
#include "r_sky.h"
#include "d_deh.h"              // Ty 3/27/98 deh declarations
#include "p_inter.h"
#include "g_game.h"
#include "c_net.h"
#include "d_net.h"
#include "p_hubs.h"
#include "g_bind.h"
#include "d_dialog.h"
#include "d_gi.h"
#include "in_lude.h"
#include "a_small.h"
#include "g_dmflag.h"
#include "e_states.h"
#include "s_sndseq.h"
#include "acs_intr.h"
#include "metaapi.h"
#include "p_maputl.h"

// [CG] Added
#include "cs_config.h"
#include "cs_hud.h"
#include "cs_main.h"
#include "cs_netid.h"
#include "cs_ctf.h"
#include "cs_wad.h"
#include "cl_main.h"
#include "cl_spec.h"
#include "sv_main.h"
#include "sv_spec.h"

// [CG] Moved to g_game.h
// #define SAVEGAMESIZE  0x20000
#define SAVESTRINGSIZE  24

// haleyjd: new demo format stuff
static char     eedemosig[] = "ETERN";

size_t          savegamesize = SAVEGAMESIZE; // killough
static char     *demoname;
boolean         netdemo;
static byte     *demobuffer;   // made some static -- killough
static size_t   maxdemosize;
static byte     *demo_p;
static int16_t  consistancy[MAXPLAYERS][BACKUPTICS];
static waddir_t *g_dir = &w_GlobalDir;

gameaction_t    gameaction;
gamestate_t     gamestate;
skill_t         gameskill;
boolean         respawnmonsters;
int             gameepisode;
int             gamemap;
// haleyjd: changed to an array
<<<<<<< HEAD
char            gamemapname[9] = { 0,0,0,0,0,0,0,0,0 };
boolean         paused;
=======
char            gamemapname[9] = { 0,0,0,0,0,0,0,0,0 }; 
int             paused;
>>>>>>> b7a9c6ed
boolean         sendpause;     // send a pause event next tic
boolean         sendsave;      // send a save event next tic
boolean         usergame;      // ok to save / end game
boolean         timingdemo;    // if true, exit with report on completion
boolean         fastdemo;      // if true, run at full speed -- killough
boolean         nodrawers;     // for comparative timing purposes
boolean         noblit;        // for comparative timing purposes
int             startgametic;
int             starttime;     // for comparative timing purposes
boolean         deathmatch;    // only if started as net death
boolean         netgame;       // only true if packets are broadcast
// [CG] Added some booleans for c/s.
boolean         clientside;
boolean         serverside;
boolean         clientserver;
// [CG] See doomstat.h for defense of capitalization, haha.
boolean         CS_HEADLESS;

/*
 * [CG] Dynamically allocating these now.
boolean         playeringame[MAXPLAYERS];
player_t        players[MAXPLAYERS];
 */

player_t        *players;
boolean         *playeringame;
int             consoleplayer; // player taking events and displaying
int             displayplayer; // view being displayed
int             gametic;
int             levelstarttic; // gametic at level start
int             basetic;       // killough 9/29/98: for demo sync
int             totalkills, totalitems, totalsecret;    // for intermission
boolean         demorecording;
boolean         demoplayback;
/*boolean         timedemo_menuscreen;*/
boolean         singledemo;           // quit after playing a demo from cmdline
boolean         precache = true;      // if true, load all graphics at start
wbstartstruct_t wminfo;               // parms for world map / intermission
boolean         haswolflevels = false;// jff 4/18/98 wolf levels present
byte            *savebuffer;
int             autorun = false;      // always running?          // phares
int             runiswalk = false;    // haleyjd 08/23/09
int             automlook = false;
int             bfglook = 1;
int             smooth_turning = 0;   // sf
int             novert;               // haleyjd

// sf: moved sensitivity here
int             mouseSensitivity_horiz; // has default   //  killough
int             mouseSensitivity_vert;  // has default
int             invert_mouse = true;
int             animscreenshot = 0;       // animated screenshots
int             mouseAccel_type = 0;

//
// controls (have defaults)
//

// haleyjd: these keys are not dynamically rebindable

int key_escape = KEYD_ESCAPE;
int key_chat;
int key_teamchat;   // [CG] Added for c/s.
int key_serverchat; // [CG] Added for c/s.
int key_help = KEYD_F1;
int key_spy;
int key_pause;
int destination_keys[MAXPLAYERS];

// haleyjd: mousebfire is now unused -- removed
int mousebstrafe;   // double-clicking either of these buttons
int mousebforward;  // causes a use action, however

// haleyjd: joyb variables are obsolete -- removed

#define MAXPLMOVE      (pc->forwardmove[1])
#define TURBOTHRESHOLD (pc->oforwardmove[1])
#define SLOWTURNTICS   6
#define QUICKREVERSE   32768 // 180 degree reverse                    // phares

boolean gamekeydown[NUMKEYS];
int     turnheld;       // for accelerative turning

boolean mousearray[4];
boolean *mousebuttons = &mousearray[1];    // allow [-1]

// mouse values are used once
int mousex;
int mousey;
int dclicktime;
boolean dclickstate;
int dclicks;
int dclicktime2;
boolean dclickstate2;
int dclicks2;

// joystick values are repeated
int joyxmove;
int joyymove;

int  savegameslot;
char savedescription[32];

//jff 3/24/98 declare startskill external, define defaultskill here
extern skill_t startskill;      //note 0-based
int defaultskill;               //note 1-based

// killough 2/8/98: make corpse queue variable in size
int bodyqueslot, bodyquesize, default_bodyquesize; // killough 2/8/98, 10/98

void *statcopy;       // for statistics driver

int keylookspeed = 5;

int cooldemo = false;
int cooldemo_tics;      // number of tics until changing view

void G_CoolViewPoint();

//
// G_BuildTiccmd
//
// Builds a ticcmd from all of the available inputs
// or reads it from the demo buffer.
// If recording a demo, write it out
//
// NETCODE_FIXME: The ticcmd_t structure will probably need to be
// altered to better support command packing.
//
void G_BuildTiccmd(ticcmd_t *cmd)
{
   boolean strafe;
   boolean bstrafe;
   boolean sendcenterview = false;
   int speed;
   int tspeed;
   int forward;
   int side;
   int newweapon;            // phares
   int look = 0;
   int mlook = 0;
   static int prevmlook = 0;
   ticcmd_t *base;
   int tmousex, tmousey;     // local mousex, mousey
   playerclass_t *pc = players[consoleplayer].pclass;

   base = I_BaseTiccmd();    // empty, or external driver
   memcpy(cmd, base, sizeof(*cmd));

#ifdef CONSHUGE
   // in console mode the whole ticcmd is used
   // to transfer console command chars

   if(gamestate == GS_CONSOLE)
   {
      int i;

      // fill ticcmd with console chars
      for(i = 0; i < sizeof(ticcmd_t); i++)
      {
         ((unsigned char*)cmd)[i] = C_dequeueChatChar();
      }
      return;
   }
#endif

   cmd->consistancy = consistancy[consoleplayer][maketic%BACKUPTICS];

   strafe = !!action_strafe;
   //speed = autorun || action_speed;
   speed = (autorun ? !(runiswalk && action_speed) : action_speed);

   forward = side = 0;

   // use two stage accelerative turning on the keyboard and joystick
   if(joyxmove < 0 || joyxmove > 0 || action_right || action_left)
      turnheld += ticdup;
   else
      turnheld = 0;

   if(turnheld < SLOWTURNTICS)
      tspeed = 2;             // slow turn
   else
      tspeed = speed;

   // turn 180 degrees in one keystroke? -- phares
   if(action_flip)
   {
      cmd->angleturn += (int16_t)QUICKREVERSE;
      action_flip = false;
   }

  // let movement keys cancel each other out
   if(strafe)
   {
      if(action_right)
         side += pc->sidemove[speed];
      if(action_left)
         side -= pc->sidemove[speed];
      if(joyxmove > 0)
         side += pc->sidemove[speed];
      if(joyxmove < 0)
         side -= pc->sidemove[speed];
   }
   else
   {
      if(action_right)
         cmd->angleturn -= (int16_t)pc->angleturn[tspeed];
      if(action_left)
         cmd->angleturn += (int16_t)pc->angleturn[tspeed];
      if(joyxmove > 0)
         cmd->angleturn -= (int16_t)pc->angleturn[tspeed];
      if(joyxmove < 0)
         cmd->angleturn += (int16_t)pc->angleturn[tspeed];
   }

   if(action_forward)
      forward += pc->forwardmove[speed];
   if(action_backward)
      forward -= pc->forwardmove[speed];
   if(joyymove < 0)
      forward += pc->forwardmove[speed];
   if(joyymove > 0)
      forward -= pc->forwardmove[speed];
   if(action_moveright)
      side += pc->sidemove[speed];
   if(action_moveleft)
      side -= pc->sidemove[speed];
   if(action_jump)                    // -- joek 12/22/07
      cmd->actions |= AC_JUMP;
   mlook = allowmlook && (action_mlook || automlook);

   // console commands
   cmd->chatchar = C_dequeueChatChar();

   if(action_attack)
      cmd->buttons |= BT_ATTACK;

   if(action_use)
   {
      cmd->buttons |= BT_USE;
      // clear double clicks if hit use button
      dclicks = 0;
   }

   // phares:
   // Toggle between the top 2 favorite weapons.
   // If not currently aiming one of these, switch to
   // the favorite. Only switch if you possess the weapon.

   // killough 3/22/98:
   //
   // Perform automatic weapons switch here rather than in p_pspr.c,
   // except in demo_compatibility mode.
   //
   // killough 3/26/98, 4/2/98: fix autoswitch when no weapons are left

   //
   // NETCODE_FIXME -- WEAPON_FIXME
   //
   // In order to later support dynamic weapons, the way weapon
   // changes are handled is going to have to be different from
   // either of the old systems. Packing weapon changes into the ticcmd
   // isn't going to be sufficient any more, there's not enough space
   // to support more than 16 weapons.
   //

   if((!demo_compatibility && players[consoleplayer].attackdown &&
       !P_CheckAmmo(&players[consoleplayer])) || action_nextweapon)
   {
      newweapon = P_SwitchWeapon(&players[consoleplayer]); // phares
   }
   else
   {                                 // phares 02/26/98: Added gamemode checks
      newweapon =
        action_weapon1 ? wp_fist :    // killough 5/2/98: reformatted
        action_weapon2 ? wp_pistol :
        action_weapon3 ? wp_shotgun :
        action_weapon4 ? wp_chaingun :
        action_weapon5 ? wp_missile :
        action_weapon6 && GameModeInfo->id != shareware ? wp_plasma :
        action_weapon7 && GameModeInfo->id != shareware ? wp_bfg :
        action_weapon8 ? wp_chainsaw :
        action_weapon9 && enable_ssg ? wp_supershotgun :
        wp_nochange;

      // killough 3/22/98: For network and demo consistency with the
      // new weapons preferences, we must do the weapons switches here
      // instead of in p_user.c. But for old demos we must do it in
      // p_user.c according to the old rules. Therefore demo_compatibility
      // determines where the weapons switch is made.

      // killough 2/8/98:
      // Allow user to switch to fist even if they have chainsaw.
      // Switch to fist or chainsaw based on preferences.
      // Switch to shotgun or SSG based on preferences.
      //
      // killough 10/98: make SG/SSG and Fist/Chainsaw
      // weapon toggles optional

      if(!demo_compatibility && doom_weapon_toggles)
      {
         const player_t *player = &players[consoleplayer];

         // only select chainsaw from '1' if it's owned, it's
         // not already in use, and the player prefers it or
         // the fist is already in use, or the player does not
         // have the berserker strength.

         if(newweapon==wp_fist && player->weaponowned[wp_chainsaw] &&
            player->readyweapon!=wp_chainsaw &&
            (player->readyweapon==wp_fist ||
             !player->powers[pw_strength] ||
             P_WeaponPreferred(wp_chainsaw, wp_fist)))
         {
            newweapon = wp_chainsaw;
         }

         // Select SSG from '3' only if it's owned and the player
         // does not have a shotgun, or if the shotgun is already
         // in use, or if the SSG is not already in use and the
         // player prefers it.

         if(newweapon == wp_shotgun && enable_ssg &&
            player->weaponowned[wp_supershotgun] &&
            (!player->weaponowned[wp_shotgun] ||
             player->readyweapon == wp_shotgun ||
             (player->readyweapon != wp_supershotgun &&
              P_WeaponPreferred(wp_supershotgun, wp_shotgun))))
         {
            newweapon = wp_supershotgun;
         }
      }
      // killough 2/8/98, 3/22/98 -- end of weapon selection changes
   }

   // haleyjd 03/06/09: next/prev weapon actions
   if(action_weaponup)
      newweapon = P_NextWeapon(&players[consoleplayer]);
   else if(action_weapondown)
      newweapon = P_PrevWeapon(&players[consoleplayer]);

   if(newweapon != wp_nochange)
   {
      cmd->buttons |= BT_CHANGE;
      cmd->buttons |= newweapon << BT_WEAPONSHIFT;
   }

   // mouse -- haleyjd: some of this is obsolete now -- removed

   // forward double click -- haleyjd: still allow double clicks
   if(mousebuttons[mousebforward] != dclickstate && dclicktime > 1 )
   {
      dclickstate = mousebuttons[mousebforward];

      if(dclickstate)
         dclicks++;

      if(dclicks == 2)
      {
         cmd->buttons |= BT_USE;
         dclicks = 0;
      }
      else
         dclicktime = 0;
   }
   else if((dclicktime += ticdup) > 20)
   {
      dclicks = 0;
      dclickstate = false;
   }

   // strafe double click

   bstrafe = mousebuttons[mousebstrafe]; // haleyjd: removed joybstrafe
   if(bstrafe != dclickstate2 && dclicktime2 > 1 )
   {
      dclickstate2 = bstrafe;

      if(dclickstate2)
         dclicks2++;

      if(dclicks2 == 2)
      {
         cmd->buttons |= BT_USE;
         dclicks2 = 0;
      }
      else
         dclicktime2 = 0;
   }
   else if((dclicktime2 += ticdup) > 20)
   {
      dclicks2 = 0;
      dclickstate2 = false;
   }

   // sf: smooth out the mouse movement
   // change to use tmousex, y
   // divide by the number of new tics so each gets an equal share

   tmousex = mousex /* / newtics */;
   tmousey = mousey /* / newtics */;

   // we average the mouse movement as well
   // this is most important in smoothing movement
   if(smooth_turning)
   {
      static int oldmousex=0, mousex2;
      static int oldmousey=0, mousey2;

      mousex2 = tmousex; mousey2 = tmousey;
      tmousex = (tmousex + oldmousex)/2;        // average
      oldmousex = mousex2;
      tmousey = (tmousey + oldmousey)/2;        // average
      oldmousey = mousey2;
   }

   // YSHEAR_FIXME: add arrow keylook, joystick look?

   if(mlook)
   {
      // YSHEAR_FIXME: provide separate mlook speed setting?
      int lookval = tmousey * 16 / ticdup;
      if(invert_mouse)
         look -= lookval;
      else
         look += lookval;
   }
   else
   {                // just stopped mlooking?
      // YSHEAR_FIXME: make lookspring configurable
      if(prevmlook)
         sendcenterview = true;

      // haleyjd 10/24/08: novert support
      if(!novert)
         forward += tmousey;
   }

   prevmlook = mlook;

   if(action_lookup)
      look += pc->lookspeed[speed];
   if(action_lookdown)
      look -= pc->lookspeed[speed];
   if(action_center)
      sendcenterview = true;

   // haleyjd: special value for view centering
   if(sendcenterview)
      look = -32768;
   else
   {
      if(look > 32767)
         look = 32767;
      else if(look < -32767)
         look = -32767;
   }

   if(strafe)
      side += tmousex*2;
   else
      cmd->angleturn -= tmousex*0x8;

   if(forward > MAXPLMOVE)
      forward = MAXPLMOVE;
   else if(forward < -MAXPLMOVE)
      forward = -MAXPLMOVE;

   if(side > MAXPLMOVE)
      side = MAXPLMOVE;
   else if(side < -MAXPLMOVE)
      side = -MAXPLMOVE;

   cmd->forwardmove += forward;
   cmd->sidemove += side;
   cmd->look = look;

   // special buttons
   if(sendpause)
   {
      sendpause = false;
      cmd->buttons = BT_SPECIAL | BTS_PAUSE;
   }

   // killough 10/6/98: suppress savegames in demos
   if(sendsave && !demoplayback)
   {
      sendsave = false;
      cmd->buttons = BT_SPECIAL | BTS_SAVEGAME | (savegameslot << BTS_SAVESHIFT);
   }

   mousex = mousey = 0;
}

//
// G_SetGameMap
//
// sf: from gamemapname, get gamemap and gameepisode
//
void G_SetGameMap(void)
{
   gamemap = G_GetMapForName(gamemapname);

   if(!(GameModeInfo->flags & GIF_MAPXY))
   {
      gameepisode = gamemap / 10;
      gamemap = gamemap % 10;
   }
   else
      gameepisode = 1;

   if(gameepisode < 1)
      gameepisode = 1;

   // haleyjd: simplified to use gameModeInfo

   // bound to maximum episode for gamemode
   // (only start episode 1 on shareware, etc)
   if(gameepisode > GameModeInfo->numEpisodes)
      gameepisode = GameModeInfo->numEpisodes;

   if(gamemap < 0)
      gamemap = 0;
   if(gamemap > 9 && !(GameModeInfo->flags & GIF_MAPXY))
      gamemap = 9;
}

//
// G_SetGameMapName
//
// haleyjd: set and normalize gamemapname
//
void G_SetGameMapName(const char *s)
{
   strncpy(gamemapname, s, 8);
   M_Strupr(gamemapname);
}

extern gamestate_t wipegamestate;
extern gamestate_t oldgamestate;

extern void R_InitPortals(void);

//
// G_DoLoadLevel
//
// [CG] Un-static'd.
// static void G_DoLoadLevel(void)
void G_DoLoadLevel(void)
{
   int i;

   levelstarttic = gametic; // for time calculation

   if(!demo_compatibility && demo_version < 203)   // killough 9/29/98
      basetic = gametic;

   if(clientserver)
   {
      // [CG] Load map-specific configuration overrides if in c/s mode.
      if(CS_SERVER)
         CS_LoadMapOverrides(cs_current_map_number);

      if(CS_TEAMS_ENABLED)
         memset(team_scores, 0, sizeof(int) * team_color_max);

      for(i = team_color_none; i < team_color_max; i++)
         CS_RemoveFlagActor(&cs_flags[i]);

      memset(cs_flags, 0, sizeof(flag_t) * team_color_max);
      memset(cs_flag_stands, 0, sizeof(flag_stand_t) * team_color_max);
   }

   // [CG] Clear the Net ID stacks.
   if(!CS_CLIENT)
      CS_ResetNetIDs();

   // haleyjd 07/28/10: Waaaay too early for this.
   //gamestate = GS_LEVEL;

   P_SetupLevel(g_dir, gamemapname, 0, gameskill);

   if(CS_CTF)
   {
      for(i = team_color_none; i < team_color_max; i++)
      {
         if(cs_flag_stands[i].exists)
            CS_ReturnFlag(&cs_flags[i]);
      }
   }

   // [CG] Initialize sector positions.
   if(clientserver)
      CL_SpecInit();

   if(gamestate != GS_LEVEL)       // level load error
   {
      for(i = 0; i < MAXPLAYERS; ++i)
         players[i].playerstate = PST_LIVE;
      return;
   }

   HU_FragsUpdate();

   // [CG] In c/s, consoleplayer is set before this.
   if(!clientserver && (!netgame || demoplayback))
      consoleplayer = 0;

   gameaction = ga_nothing;
   displayplayer = consoleplayer;    // view the guy you are playing
   P_ResetChasecam();    // sf: because displayplayer changed
   Z_CheckHeap();

   // clear cmd building stuff
   memset(gamekeydown, 0, sizeof(gamekeydown));
   joyxmove = joyymove = 0;
   mousex = mousey = 0;
   sendpause = sendsave = false;
   paused = 0;
   memset(mousebuttons, 0, sizeof(mousebuttons));
   G_ClearKeyStates(); // haleyjd 05/20/05: all bindings off

   // killough: make -timedemo work on multilevel demos
   // Move to end of function to minimize noise -- killough 2/22/98:

   //jff 4/26/98 wake up the status bar in case were coming out of a DM demo
   // killough 5/13/98: in case netdemo has consoleplayer other than green
   ST_Start();

   C_Popup();  // pop up the console

   // sf: if loading a hub level, restore position relative to sector
   //  for 'seamless' travel between levels
   if(hub_changelevel)
      P_RestorePlayerPosition();
   else
   {  // sf: no screen wipe while changing hub level
      if(wipegamestate == GS_LEVEL)
         wipegamestate = GS_NOSTATE;             // force a wipe
   }
}

//
// G_Responder
//
// Get info needed to make ticcmd_ts for the players.
//
boolean G_Responder(event_t* ev)
{
   // allow spy mode changes even during the demo
   // killough 2/22/98: even during DM demo
   //
   // killough 11/98: don't autorepeat spy mode switch

   /* [CG] C/S has the spectate_next and spectate_prev commands which are
    *      slightly more advanced than key_spy.
   if(ev->data1 == key_spy && netgame &&
      (demoplayback || GameType != gt_dm) && gamestate == GS_LEVEL)
   {
      if(ev->type == ev_keyup)
         gamekeydown[key_spy] = false;

      if(ev->type == ev_keydown && !gamekeydown[key_spy])
      {
         gamekeydown[key_spy] = true;
         do // spy mode
         {
            if(++displayplayer >= MAXPLAYERS)
               displayplayer = 0;
         }
         while(!playeringame[displayplayer] && displayplayer != consoleplayer);

         ST_Start();    // killough 3/7/98: switch status bar views too
         HU_Start();
         S_UpdateSounds(players[displayplayer].mo);
         P_ResetChasecam();
      }
      return true;
   }
   */

   // killough 9/29/98: reformatted
   // [CG] Reformatted again for c/s.
   if(gamestate == GS_LEVEL)
   {
      if(clientserver)
      {
         if(CS_ChatResponder(ev) || ST_Responder(ev) || AM_Responder(ev))
            return true;
      }
      else
      {
         if(HU_Responder(ev) || // chat ate the event
            ST_Responder(ev) || // status window ate it
            AM_Responder(ev))   // automap ate it
         {
            return true;
         }
      }
   }
   else if(clientserver && gamestate == GS_INTERMISSION)
   {
      if(CS_ChatResponder(ev))
         return true;
   }

   if(G_KeyResponder(ev, kac_cmd))
      return true;

   // any other key pops up menu if in demos
   //
   // killough 8/2/98: enable automap in -timedemo demos
   //
   // killough 9/29/98: make any key pop up menu regardless of
   // which kind of demo, and allow other events during playback

   if(gameaction == ga_nothing && (demoplayback || gamestate == GS_DEMOSCREEN))
   {
      // killough 9/29/98: allow user to pause demos during playback
      if (ev->type == ev_keydown && ev->data1 == key_pause)
      {
         if (paused ^= 2)
            S_PauseSound();
         else
            S_ResumeSound();
         return true;
      }

      // killough 10/98:
      // Don't pop up menu, if paused in middle
      // of demo playback, or if automap active.
      // Don't suck up keys, which may be cheats

      // haleyjd: deobfuscated into an if statement
      // fixed a bug introduced in beta 3 that possibly
      // broke the walkcam

      if(!walkcam_active) // if so, we need to go on below
      {
         if(gamestate == GS_DEMOSCREEN && !(paused & 2) &&
            !automapactive &&
            ((ev->type == ev_keydown) ||
             (ev->type == ev_mouse && ev->data1) ||
             (ev->type == ev_joystick && ev->data1)))
         {
            // popup menu
            MN_StartControlPanel();
            return true;
         }
         else
         {
            return false;
         }
      }
   }

   if(gamestate == GS_FINALE && F_Responder(ev))
      return true;  // finale ate the event

   if(action_autorun)
   {
      action_autorun = 0;
      autorun = !autorun;
   }

   switch(ev->type)
   {
   case ev_keydown:
      if(ev->data1 == key_pause) // phares
      {
         C_RunTextCmd("pause");
      }
      else
      {
         if(ev->data1 < NUMKEYS)
            gamekeydown[ev->data1] = true;
         G_KeyResponder(ev, kac_game); // haleyjd
      }
      return true;    // eat key down events

   case ev_keyup:
      if(ev->data1 < NUMKEYS)
         gamekeydown[ev->data1] = false;
      G_KeyResponder(ev, kac_game);   // haleyjd
      return false;   // always let key up events filter down

   case ev_mouse:
      mousebuttons[0] = !!(ev->data1 & 1);
      mousebuttons[1] = !!(ev->data1 & 2);
      mousebuttons[2] = !!(ev->data1 & 4);

      // SoM: this mimics the doom2 behavior better.
      mousex += (ev->data2 * (mouseSensitivity_horiz + 5) / 10);
      mousey += (ev->data3 * (mouseSensitivity_vert + 5) / 10);
      return true;    // eat events

   case ev_joystick:
      // haleyjd: joybuttons now obsolete -- removed
      joyxmove = ev->data2;
      joyymove = ev->data3;
      return true;    // eat events

   default:
      break;
   }

   return false;
}

//
// DEMO RECORDING
//

// killough 2/28/98: A ridiculously large number
// of players, the most you'll ever need in a demo
// or savegame. This is used to prevent problems, in
// case more players in a game are supported later.

// [CG] FIXME: This is bunk.

#ifdef CLIENTSERVER
#define MIN_MAXPLAYERS 256
#else
#define MIN_MAXPLAYERS 32
#endif

// haleyjd 10/08/06: longtics demo support -- DOOM v1.91 writes 111 into the
// version field of its demos (because it's one more than v1.10 I guess).
#define DOOM_191_VERSION 111

static boolean longtics_demo; // if true, demo playing is longtics format

static char *defdemoname;

//
// G_DemoStartMessage
//
// haleyjd 04/27/10: prints a nice startup message when playing a demo.
//
static void G_DemoStartMessage(const char *basename)
{
   if(demo_version < 200) // Vanilla demos
   {
      C_Printf("Playing demo '%s'\n"
               FC_HI "\tVersion %d.%d\n",
               basename, demo_version / 100, demo_version % 100);
   }
   else if(demo_version >= 200 && demo_version <= 203) // Boom & MBF demos
   {
      C_Printf("Playing demo '%s'\n"
               FC_HI "\tVersion %d.%02d%s\n",
               basename, demo_version / 100, demo_version % 100,
               demo_version >= 200 && demo_version <= 202 ?
                  (compatibility ? "; comp=on" : "; comp=off") : "");
   }
   else // Eternity demos
   {
      C_Printf("Playing demo '%s'\n"
               FC_HI "\tVersion %d.%02d.%02d\n",
               basename, demo_version / 100, demo_version % 100, demo_subversion);
   }
}

//
// complevels
//
// haleyjd 04/10/10: compatibility matrix for properly setting comp vars based
// on the current demoversion. Derived from PrBoom.
//
struct complevel_s
{
   int fix; // first version that contained a fix
   int opt; // first version that made the fix an option
} complevels[] =
{
   { 203, 203 }, // comp_telefrag
   { 203, 203 }, // comp_dropoff
   { 201, 203 }, // comp_vile
   { 201, 203 }, // comp_pain
   { 201, 203 }, // comp_skull
   { 201, 203 }, // comp_blazing
   { 201, 203 }, // comp_doorlight
   { 201, 203 }, // comp_model
   { 201, 203 }, // comp_god
   { 203, 203 }, // comp_falloff
   { 200, 203 }, // comp_floors - FIXME
   { 201, 203 }, // comp_skymap
   { 203, 203 }, // comp_pursuit
   { 202, 203 }, // comp_doorstuck
   { 203, 203 }, // comp_staylift
   { 203, 203 }, // comp_zombie
   { 202, 203 }, // comp_stairs
   { 203, 203 }, // comp_infcheat
   { 201, 203 }, // comp_zerotags
   { 329, 329 }, // comp_terrain
   { 329, 329 }, // comp_respawnfix
   { 329, 329 }, // comp_fallingdmg
   { 329, 329 }, // comp_soul
   { 329, 329 }, // comp_theights
   { 329, 329 }, // comp_overunder
   { 329, 329 }, // comp_planeshoot
   { 335, 335 }, // comp_special
   { 337, 337 }, // comp_ninja
   { 0,   0   }
};

//
// G_SetCompatibility
//
// haleyjd 04/10/10
//
static void G_SetCompatibility(void)
{
   int i = 0;

   while(complevels[i].fix > 0)
   {
      if(demo_version < complevels[i].opt)
         comp[i] = (demo_version < complevels[i].fix);

      ++i;
   }
}

//
// NETCODE_FIXME -- DEMO_FIXME
//
// More demo-related stuff here, for playing back demos. Will need more
// version detection to detect the new non-homogeneous demo format.
// Use of G_ReadOptions also impacts the configuration, netcode,
// console, etc. G_ReadOptions and G_WriteOptions are, as indicated in
// one of Lee's comments, designed to be able to transmit initial
// variable values during netgame arbitration. I don't know if this
// avenue should be pursued but it might be a good idea. The current
// system being used to send them at startup is garbage.
//

static void G_DoPlayDemo(void)
{
   skill_t skill;
   int i, episode, map;
   int demover;
   char basename[9];
   byte *option_p = NULL;      // killough 11/98
   int lumpnum;

   if(gameaction != ga_loadgame)      // killough 12/98: support -loadgame
      basetic = gametic;  // killough 9/29/98

   M_ExtractFileBase(defdemoname, basename);         // killough

   // haleyjd 11/09/09: check ns_demos namespace first, then ns_global
   if((lumpnum = W_CheckNumForNameNSG(basename, lumpinfo_t::ns_demos)) < 0)
   {
      if(singledemo)
         I_Error("G_DoPlayDemo: no such demo %s\n", basename);
      else
      {
         C_Printf(FC_ERROR "G_DoPlayDemo: no such demo %s\n", basename);
         gameaction = ga_nothing;
         D_AdvanceDemo();
      }
      return;
   }

   demobuffer = demo_p = (byte *)(W_CacheLumpNum(lumpnum, PU_STATIC)); // killough

   // killough 2/22/98, 2/28/98: autodetect old demos and act accordingly.
   // Old demos turn on demo_compatibility => compatibility; new demos load
   // compatibility flag, and other flags as well, as a part of the demo.

   // haleyjd: this is the version for DOOM/BOOM/MBF demos; new demos
   // test the signature and then get the new version number after it
   // if the signature matches the eedemosig array declared above.

   // killough 7/19/98: use the version id stored in demo
   demo_version = demover = *demo_p++;

   // Supported demo formats:
   // * 0.99 - 1.2:  first byte is skill level, 0-5; support is minimal.
   // * 1.4  - 1.10: 13-byte header w/version number; 1.9 supported fully.
   // * 1.11:        DOOM 1.91 longtics demo; supported fully.
   // * 2.00 - 2.02: BOOM demos; support poor for maps using BOOM features.
   // * 2.03:        MBF demos; support should be near perfect.
   // * 2.55:        These are EE demos. True version number is stored later.

   // Note that SMMU demos cannot be supported due to the fact that they
   // contain incorrect version numbers. Demo recording was also broken in
   // several versions of the port anyway.

   if(!((demover >=   0 && demover <= 4  ) || // Doom 1.2 or less
        (demover >= 104 && demover <= 111) || // Doom 1.4 - 1.9, 1.10, 1.11
        (demover >= 200 && demover <= 203) || // BOOM, MBF
        (demover == 255)))                    // Eternity
   {
      if(singledemo)
         I_Error("G_DoPlayDemo: unsupported demo format\n");
      else
      {
         C_Printf(FC_ERROR "Unsupported demo format\n");
         gameaction = ga_nothing;
         Z_ChangeTag(demobuffer, PU_CACHE);
         D_AdvanceDemo();
      }
      return;
   }

   if(demover < 200)     // Autodetect old demos
   {
      // haleyjd 10/08/06: longtics support
      longtics_demo = (demover >= DOOM_191_VERSION);

      demo_subversion = 0; // haleyjd: always 0 for old demos

      G_SetCompatibility();

      // haleyjd 03/17/09: in old Heretic demos, some should be false
      if(GameModeInfo->type == Game_Heretic)
      {
         // [CG] FIXME: Terrain types are disabled in c/s mode due to desyncs.
         if(!clientserver)
            comp[comp_terrain]   = 0; // terrain on

         comp[comp_overunder] = 0; // 3D clipping on
      }

      // killough 3/2/98: force these variables to be 0 in demo_compatibility

      variable_friction = 0;

      weapon_recoil = 0;

      allow_pushers = 0;

      monster_infighting = 1;           // killough 7/19/98

      bfgtype = bfg_normal;                  // killough 7/19/98

      dogs = 0;                         // killough 7/19/98
      dog_jumping = 0;                  // killough 10/98

      monster_backing = 0;              // killough 9/8/98

      monster_avoid_hazards = 0;        // killough 9/9/98

      monster_friction = 0;             // killough 10/98
      help_friends = 0;                 // killough 9/9/98
      monkeys = 0;

      // haleyjd 05/23/04: autoaim is sync-critical
      default_autoaim = autoaim;
      autoaim = 1;

      default_allowmlook = allowmlook;
      allowmlook = 0;

      // killough 3/6/98: rearrange to fix savegame bugs (moved fastparm,
      // respawnparm, nomonsters flags to G_LoadOptions()/G_SaveOptions())

      if((skill = (skill_t)demover) >= 100)         // For demos from versions >= 1.4
      {
         skill = (skill_t)(*demo_p++);
         episode = *demo_p++;
         map = *demo_p++;
         deathmatch = !!(*demo_p++);
         respawnparm = !!(*demo_p++);
         fastparm = !!(*demo_p++);
         nomonsters = !!(*demo_p++);
         consoleplayer = *demo_p++;
      }
      else
      {
         episode = *demo_p++;
         map = *demo_p++;
         deathmatch = respawnparm = fastparm = nomonsters = false;
         consoleplayer = 0;
      }
   }
   else    // new versions of demos
   {
      // haleyjd: don't ignore the signature any more -- use it
      // demo_p += 6;               // skip signature;
      if(demo_version == 255 && !strncmp((const char *)demo_p, eedemosig, 5))
      {
         int temp;

         demo_p += 6; // increment past signature

         // reconstruct full version number and reset it
         temp  =        *demo_p++;         // byte one
         temp |= ((int)(*demo_p++)) <<  8; // byte two
         temp |= ((int)(*demo_p++)) << 16; // byte three
         temp |= ((int)(*demo_p++)) << 24; // byte four
         demo_version = demover = temp;

         // get subversion
         demo_subversion = *demo_p++;
      }
      else
      {
         demo_p += 6; // increment past signature

         // subversion is always 0 for demo versions < 329
         demo_subversion = 0;
      }

      compatibility = *demo_p++;       // load old compatibility flag
      skill = (skill_t)(*demo_p++);
      episode = *demo_p++;
      map = *demo_p++;
      deathmatch = !!(*demo_p++);
      consoleplayer = *demo_p++;

      // haleyjd 10/08/06: determine longtics support in new demos
      longtics_demo = (full_demo_version >= make_full_version(333, 50));

      // haleyjd 04/14/03: retrieve dmflags if appropriate version
      if(demo_version >= 331)
      {
         dmflags  = *demo_p++;
         dmflags |= ((unsigned int)(*demo_p++)) << 8;
         dmflags |= ((unsigned int)(*demo_p++)) << 16;
         dmflags |= ((unsigned int)(*demo_p++)) << 24;
      }

      // haleyjd 12/14/01: retrieve gamemapname if in appropriate
      // version
      if(full_demo_version >= make_full_version(329, 5))
      {
         int i;

         for(i = 0; i < 8; i++)
            gamemapname[i] = *demo_p++;

         gamemapname[8] = '\0';
      }

      // killough 11/98: save option pointer for below
      if (demover >= 203)
         option_p = demo_p;

      demo_p = G_ReadOptions(demo_p);  // killough 3/1/98: Read game options

      if(demover == 200)        // killough 6/3/98: partially fix v2.00 demos
         demo_p += 256-GAME_OPTION_SIZE;
   }

   if(demo_compatibility)  // only 4 players can exist in old demos
   {
      for(i=0; i<4; i++)  // intentionally hard-coded 4 -- killough
         playeringame[i] = !!(*demo_p++);
      for(;i < MAXPLAYERS; i++)
         playeringame[i] = 0;
   }
   else
   {
      for(i = 0; i < MAXPLAYERS; ++i)
<<<<<<< HEAD
         playeringame[i] = *demo_p++;

      // [CG] FIXME: This is bunk.
      // [CG] Make sure this is a positive number.
      if (MIN_MAXPLAYERS > MAXPLAYERS)
         demo_p += MIN_MAXPLAYERS - MAXPLAYERS;
=======
         playeringame[i] = !!(*demo_p++);
      demo_p += MIN_MAXPLAYERS - MAXPLAYERS;
>>>>>>> b7a9c6ed
   }

   if(playeringame[1])
      netgame = netdemo = true;

   // haleyjd 04/10/03: determine game type
   if(demo_version < 331)
   {
      // note: do NOT set default_dmflags here
      if(deathmatch)
      {
         GameType = gt_dm;
         G_SetDefaultDMFlags(deathmatch, false);
      }
      else
      {
         GameType = (netgame ? gt_coop : gt_single);
         G_SetDefaultDMFlags(0, false);
      }
   }
   else
   {
      // dmflags was already set above,
      // "deathmatch" now holds the game type
      GameType = (gametype_t)deathmatch;
   }

   // don't spend a lot of time in loadlevel

   if(gameaction != ga_loadgame)      // killough 12/98: support -loadgame
   {
      // killough 2/22/98:
      // Do it anyway for timing demos, to reduce timing noise
      precache = timingdemo;

      // haleyjd: choose appropriate G_InitNew based on version
      if(full_demo_version >= make_full_version(329, 5))
         G_InitNew(skill, gamemapname);
      else
         G_InitNewNum(skill, episode, map);

      // killough 11/98: If OPTIONS were loaded from the wad in G_InitNew(),
      // reload any demo sync-critical ones from the demo itself, to be exactly
      // the same as during recording.

      if(option_p)
         G_ReadOptions(option_p);
   }

   precache = true;
   usergame = false;
   demoplayback = true;

   for(i=0; i<MAXPLAYERS;i++)         // killough 4/24/98
      players[i].cheats = 0;

   gameaction = ga_nothing;

   G_DemoStartMessage(basename);

   if(timingdemo)
   {
      static int first = 1;
      if(first)
      {
         starttime = I_GetTime_RealTime();
         startgametic = gametic;
         first = 0;
      }
   }
}

#define DEMOMARKER    0x80

//
// NETCODE_FIXME -- DEMO_FIXME
//
// In order to allow console commands and the such in demos, the demo
// reading system will require major modifications. In order to support
// old demos too, it will probably be necessary to split this function
// off into one that handles the old format and one that handles the
// new. Once demos contain things other than just ticcmds, they get
// a lot more complicated. The new demo format will also have to deal
// with ticcmd packing. It will make demos smaller, but will require
// use of the same functions needed by the netcode to pack/unpack
// ticcmds.
//

static void G_ReadDemoTiccmd(ticcmd_t *cmd)
{
   if(*demo_p == DEMOMARKER)
   {
      G_CheckDemoStatus();      // end of demo data stream
   }
   else
   {
      cmd->forwardmove = ((signed char)*demo_p++);
      cmd->sidemove    = ((signed char)*demo_p++);

      if(longtics_demo) // haleyjd 10/08/06: longtics support
      {
         cmd->angleturn  =  *demo_p++;
         cmd->angleturn |= (*demo_p++) << 8;
      }
      else
         cmd->angleturn = ((unsigned char)*demo_p++)<<8;

      cmd->buttons = (unsigned char)*demo_p++;

      // old Heretic demo?
      if(demo_version <= 4 && GameModeInfo->type == Game_Heretic)
      {
         demo_p++;
         demo_p++;
      }

      if(demo_version >= 335)
         cmd->actions = *demo_p++;
      else
         cmd->actions = 0;

      if(demo_version >= 333)
      {
         cmd->look  =  *demo_p++;
         cmd->look |= (*demo_p++) << 8;
      }
      else if(demo_version >= 329)
      {
         // haleyjd: 329 and 331 store updownangle, but we can't use
         // it any longer. Demos recorded with mlook will desync,
         // but ones without can still play with this here.
         ++demo_p;
         cmd->look = 0;
      }
      else
         cmd->look = 0;

      // killough 3/26/98, 10/98: Ignore savegames in demos
      if(demoplayback &&
         cmd->buttons & BT_SPECIAL && cmd->buttons & BTS_SAVEGAME)
      {
         cmd->buttons &= ~BTS_SAVEGAME;
         doom_printf("Game Saved (Suppressed)");
      }
   }
}

//
// G_WriteDemoTiccmd
//
// Demo limits removed -- killough
//
// NETCODE_FIXME: This will have to change as well, but maintaining
// compatibility is not necessary for demo writing, making this function
// much simpler to handle. Like reading, writing of other types of
// commands and ticcmd packing must be handled here for the new demo
// format. The way the demo buffer grows is also sensitive and will
// have to be changed, otherwise the buffer may be overflowed before
// it checks for another reallocation. zdoom changes this, so I know
// it is an issue.
//
static void G_WriteDemoTiccmd(ticcmd_t *cmd)
{
   unsigned int position = demo_p - demobuffer;
   int i = 0;

   demo_p[i++] = cmd->forwardmove;
   demo_p[i++] = cmd->sidemove;

   // haleyjd 10/08/06: longtics support from Choco Doom.
   // If this is a longtics demo, record in higher resolution
   if(longtics_demo)
   {
      demo_p[i++] =  cmd->angleturn & 0xff;
      demo_p[i++] = (cmd->angleturn >> 8) & 0xff;
   }
   else
      demo_p[i++] = (cmd->angleturn + 128) >> 8;

   demo_p[i++] =  cmd->buttons;

   if(demo_version >= 335)
      demo_p[i++] =  cmd->actions;         //  -- joek 12/22/07

   if(demo_version >= 333)
   {
      demo_p[i++] =  cmd->look & 0xff;
      demo_p[i]   = (cmd->look >> 8) & 0xff;
   }

   if(position + 16 > maxdemosize)   // killough 8/23/98
   {
      // no more space
      maxdemosize += 128*1024;   // add another 128K  -- killough
      demobuffer = (byte *)(realloc(demobuffer, maxdemosize));
      demo_p = position + demobuffer;  // back on track
      // end of main demo limit changes -- killough
   }

   G_ReadDemoTiccmd(cmd); // make SURE it is exactly the same
}

static boolean secretexit;

// haleyjd: true if a script called exitsecret()
boolean scriptSecret = false;

void G_ExitLevel(void)
{
   secretexit = scriptSecret = false;
   gameaction = ga_completed;
}

//
// G_SecretExitLevel
//
// Here's for the german edition.
// IF NO WOLF3D LEVELS, NO SECRET EXIT!
// (unless it's a script secret exit)
//
void G_SecretExitLevel(void)
{
   secretexit =
      !(GameModeInfo->flags & GIF_WOLFHACK) || haswolflevels || scriptSecret;
   gameaction = ga_completed;
}

//
// G_PlayerFinishLevel
//
// Called when a player completes a level.
//
// [CG] Un-static'd
// static void G_PlayerFinishLevel(int player)
void G_PlayerFinishLevel(int player)
{
   player_t *p = &players[player];

   memset(p->powers, 0, sizeof p->powers);
   memset(p->cards, 0, sizeof p->cards);
   p->mo->flags &= ~MF_SHADOW;     // cancel invisibility
   p->mo->flags2 &= ~MF2_DONTDRAW; // haleyjd: cancel total invis.
   p->mo->flags3 &= ~MF3_GHOST;    // haleyjd: cancel ghost
   p->extralight = 0;      // cancel gun flashes
   p->fixedcolormap = 0;   // cancel ir gogles
   p->damagecount = 0;     // no palette changes
   p->bonuscount = 0;
}

//
// G_SetNextMap
//
// haleyjd 07/03/09: Replaces gamemode-dependent exit determination
// functions with interpretation of a rule set held in GameModeInfo.
//
static void G_SetNextMap(void)
{
   exitrule_t *exitrule = GameModeInfo->exitRules;
   exitrule_t *theRule = NULL;

   // find a rule
   for(; exitrule->gameepisode != -2; ++exitrule)
   {
      if((exitrule->gameepisode == -1 || exitrule->gameepisode == gameepisode) &&
         (exitrule->gamemap == -1 || exitrule->gamemap == gamemap) &&
         exitrule->isSecret == secretexit)
      {
         theRule = exitrule;
         break;
      }
   }

   if(theRule)
      wminfo.next = theRule->destmap;
   else if(!secretexit)
      wminfo.next = gamemap;
}

//
// G_DoCompleted
//
// Called upon level completion. Figures out what map is next and
// starts the intermission.
//
// [CG] Un-static'd.
// static void G_DoCompleted(void)
void G_DoCompleted(boolean enter_intermission)
{
   int i;

   gameaction = ga_nothing;

   for(i = 0; i < MAXPLAYERS; ++i)
   {
      if(playeringame[i])
         G_PlayerFinishLevel(i);        // take away cards and stuff
   }

   // clear hubs now
   P_ClearHubs();

   if(automapactive)
      AM_Stop();

   if(!(GameModeInfo->flags & GIF_MAPXY)) // kilough 2/7/98
   {
      switch(gamemap)
      {
      case 8:
         if(!LevelInfo.killFinale) // haleyjd 05/26/10: long-forgotten
         {
            gameaction = ga_victory;
            return;
         }
         break;
      case 9:
         for(i = 0; i < MAXPLAYERS; ++i)
            players[i].didsecret = true;
         break;
      }
   }

   wminfo.gotosecret = secretexit; // haleyjd
   wminfo.didsecret = players[consoleplayer].didsecret;
   wminfo.epsd = gameepisode - 1;
   wminfo.last = gamemap - 1;

   // set the next gamemap
   G_SetNextMap();

   if(clientserver)
   {
      G_SetGameMap();
      wminfo.next = gamemap;
   }
   else
   {
      // haleyjd: override with MapInfo values
      if(!secretexit)
      {
         if(*LevelInfo.nextLevel) // only for normal exit
         {
            wminfo.next = G_GetMapForName(LevelInfo.nextLevel);
            if(!(GameModeInfo->flags & GIF_MAPXY))
               wminfo.next = wminfo.next % 10;
            wminfo.next--;
         }
      }
      else
      {
         if(*LevelInfo.nextSecret) // only for secret exit
         {
            wminfo.next = G_GetMapForName(LevelInfo.nextSecret);
            if(!(GameModeInfo->flags & GIF_MAPXY))
               wminfo.next = wminfo.next % 10;
            wminfo.next--;
         }
      }
   }

   wminfo.maxkills  = totalkills;
   wminfo.maxitems  = totalitems;
   wminfo.maxsecret = totalsecret;
   wminfo.maxfrags  = 0;

   wminfo.partime = LevelInfo.partime; // haleyjd 07/22/04

   wminfo.pnum = consoleplayer;

   for(i = 0; i < MAXPLAYERS; ++i)
   {
      wminfo.plyr[i].in      = playeringame[i];
      wminfo.plyr[i].skills  = players[i].killcount;
      wminfo.plyr[i].sitems  = players[i].itemcount;
      wminfo.plyr[i].ssecret = players[i].secretcount;
      wminfo.plyr[i].stime   = leveltime;
      memcpy(
         wminfo.plyr[i].frags, players[i].frags, sizeof(wminfo.plyr[i].frags)
      );
   }

   automapactive = false;

   if(enter_intermission)
   {
      gamestate = GS_INTERMISSION;
      if(statcopy)
         memcpy(statcopy, &wminfo, sizeof(wminfo));

      IN_Start(&wminfo);
   }

   if(!enter_intermission)
      gamestate = GS_STARTUP;
}

// [CG] Un-static'd.
// static void G_DoWorldDone(void)
void G_DoWorldDone(void)
{
   missioninfo_t *missionInfo = GameModeInfo->missionInfo;

   idmusnum = -1; //jff 3/17/98 allow new level's music to be loaded
   gamestate = GS_LOADING;
   gamemap = wminfo.next+1;

   if(!clientserver || GameType == gt_coop || GameType == gt_single)
   {
      // haleyjd: handle heretic hidden levels
      if((missionInfo->id == hticsosr && gameepisode == 6 && gamemap == 4) ||
         (missionInfo->id == heretic  && gameepisode == 4 && gamemap == 2))
      {
         gamemap--; // return to same level
      }
      
      // haleyjd: customizable secret exits
      if(secretexit)
      {
         if(*LevelInfo.nextSecret)
            G_SetGameMapName(LevelInfo.nextSecret);
         else
            G_SetGameMapName(G_GetNameForMap(gameepisode, gamemap));
      }
      else
      {
         // haleyjd 12/14/01: don't use nextlevel for secret exits here either!
         if(*LevelInfo.nextLevel)
            G_SetGameMapName(LevelInfo.nextLevel);
         else
            G_SetGameMapName(G_GetNameForMap(gameepisode, gamemap));
      }

      // haleyjd 10/24/10: if in Master Levels mode, see if the next map exists
      // in the wad directory, and if so, use it. Otherwise, return to the Master
      // Levels selection menu.
      if(inmasterlevels)
      {
         wadlevel_t *level = W_FindLevelInDir(g_dir, gamemapname);

         if(!level)
         {
            gameaction = ga_nothing;
            inmasterlevels = false;
            W_DoMasterLevels(false);
            return;
         }
      }
   }
   
   hub_changelevel = false;
   G_DoLoadLevel();
   gameaction = ga_nothing;
   AM_clearMarks(); //jff 4/12/98 clear any marks on the automap
   // haleyjd 01/07/07: run deferred ACS scripts
   ACS_RunDeferredScripts();
}

//
// G_ForceFinale
//
// haleyjd 07/01/09: Used by the Hexen Teleport_EndGame special.
// If the map does not have a finale sequence defined, it will be given
// a default sequence.
//
void G_ForceFinale(void)
{
   // in DOOM 2, we want a cast call
   if(GameModeInfo->flags & GIF_SETENDOFGAME)
      LevelInfo.endOfGame = true;

   if(LevelInfo.finaleType == FINALE_TEXT) // modify finale type?
      LevelInfo.finaleType = GameModeInfo->teleEndGameFinaleType;

   // no text defined? make up something.
   if(!LevelInfo.interText)
      LevelInfo.interText = "You have won.";

   // set other variables for consistency
   LevelInfo.killFinale = false;
   LevelInfo.finaleSecretOnly = false;

   gameaction = ga_victory;
}

#define VERSIONSIZE   16

// killough 2/22/98: version id string format for savegames
#define VERSIONID "MBF %d"

static char *savename;

//
// killough 5/15/98: add forced loadgames, which allow user to override checks
//

static boolean forced_loadgame = false;
static boolean command_loadgame = false;

void G_ForcedLoadGame(void)
{
   gameaction = ga_loadgame;
   forced_loadgame = true;
}

// killough 3/16/98: add slot info
// killough 5/15/98: add command-line

void G_LoadGame(char *name, int slot, boolean command)
{
   if(savename)
      free(savename);
   savename = strdup(name);
   savegameslot = slot;
   gameaction = ga_loadgame;
   forced_loadgame = false;
   command_loadgame = command;
   hub_changelevel = false;
}

// killough 5/15/98:
// Consistency Error when attempting to load savegame.

static void G_LoadGameErr(char *msg)
{
   Z_Free(savebuffer);           // Free the savegame buffer
   MN_ForcedLoadGame(msg);       // Print message asking for 'Y' to force
   if(command_loadgame)          // If this was a command-line -loadgame
   {
      D_StartTitle();            // Start the title screen
      gamestate = GS_DEMOSCREEN; // And set the game state accordingly
   }
}

//
// G_SaveGame
// Called by the menu task.
// Description is a 24 byte text string
//

void G_SaveGame(int slot, char *description)
{
   savegameslot = slot;
   strcpy(savedescription, description);
   sendsave = true;
   hub_changelevel = false;
}

//
// CheckSaveGame
//
// Lee Killough 1/22/98
// Check for overrun and realloc if necessary
//
void CheckSaveGame(size_t size)
{
   size_t pos = save_p - savebuffer;
   size += 1024;  // breathing room

   if(pos + size > savegamesize)
   {
      // haleyjd: deobfuscated
      savegamesize += (size + 1023) & ~1023;
      savebuffer = (byte *)(realloc(savebuffer, savegamesize));
      save_p = savebuffer + pos;
   }
}

// killough 3/22/98: form savegame name in one location
// (previously code was scattered around in multiple places)

void G_SaveGameName(char *name, size_t len, int slot)
{
   // Ty 05/04/98 - use savegamename variable (see d_deh.c)
   // killough 12/98: add .7 to truncate savegamename

#ifdef EE_CDROM_SUPPORT
   if(cdrom_mode)
      psnprintf(name, len, "c:/doomdata/%.7s%d.dsg",
                savegamename, slot);
   else
#endif
      psnprintf(name, len, "%s/%.7s%d.dsg",
                basesavegame, savegamename, slot);
}

//
// G_Signature
//
// killough 12/98:
// This function returns a signature for the current wad.
// It is used to distinguish between wads, for the purposes
// of savegame compatibility warnings, and options lookups.
//
// killough 12/98: use faster algorithm which has less IO
//
static uint64_t G_Signature(waddir_t *dir)
{
   uint64_t s = 0;
   int lump, i;

   // sf: use gamemapname now, not gameepisode and gamemap
   lump = W_CheckNumForNameInDir(dir, gamemapname, lumpinfo_t::ns_global);

   if(lump != -1 && (i = lump + 10) < dir->numlumps)
   {
      do
      {
         s = s * 2 + W_LumpLengthInDir(dir, i);
      }
      while(--i > lump);
   }

   return s;
}

extern wfileadd_t *wadfiles;       // killough 11/98

// sf: split into two functions

void G_SaveCurrentLevel(char *filename, char *description)
{
   int  length, i;
   char name2[VERSIONSIZE];
   const char *fn;

   save_p = savebuffer = (byte *)(malloc(savegamesize));

   // haleyjd: somebody got really lax with checking the savegame
   // buffer size on these first few writes -- granted that the
   // buffer starts out large enough by default to handle them,
   // but it should be done properly for safety.

   CheckSaveGame(SAVESTRINGSIZE+VERSIONSIZE+3); // haleyjd: was wrong
   memcpy(save_p, description, SAVESTRINGSIZE);
   save_p += SAVESTRINGSIZE;
   memset(name2, 0, sizeof(name2));

   // killough 2/22/98: "proprietary" version string :-)
   sprintf(name2, VERSIONID, version);

   memcpy(save_p, name2, VERSIONSIZE);
   save_p += VERSIONSIZE;

   // killough 2/14/98: save old compatibility flag:
   *save_p++ = compatibility;

   *save_p++ = gameskill;

   // haleyjd 06/16/10: save "inmasterlevels" state
   *save_p++ = inmasterlevels;

   // sf: use string rather than episode, map
   {
      int i;
      CheckSaveGame(8); // haleyjd: added
      for(i=0; i<8; i++)
         *save_p++ = levelmapname[i];
   }

   // haleyjd 06/16/10: support for saving/loading levels in managed wad
   // directories.
   CheckSaveGame(sizeof(int));
   if((fn = W_GetManagedDirFN(g_dir))) // returns null if g_dir == &w_GlobalDir
   {
      int len = strlen(fn) + 1;

      // save length of managed directory filename string
      memcpy(save_p, &len, sizeof(len));
      save_p += sizeof(len);

      // save managed directory filename string
      CheckSaveGame(len);
      memcpy(save_p, fn, len);
      save_p += len;
   }
   else
   {
      int len = 0;

      // just save 0; there is no name to save
      memcpy(save_p, &len, sizeof(len));
      save_p += sizeof(len);
   }

   {  // killough 3/16/98, 12/98: store lump name checksum
      uint64_t checksum = G_Signature(g_dir);

      CheckSaveGame(sizeof checksum); // haleyjd: added
      memcpy(save_p, &checksum, sizeof checksum);
      save_p += sizeof checksum;
   }

   // killough 3/16/98: store pwad filenames in savegame
   {
      wfileadd_t *file = wadfiles;

      for(*save_p = 0; file->filename; ++file)
      {
         const char *fn = file->filename;
         CheckSaveGame(strlen(fn) + 2);
         strcat(strcat((char *)save_p, fn), "\n");
      }
      save_p += strlen((char *)save_p) + 1;
   }

   CheckSaveGame(GAME_OPTION_SIZE+MIN_MAXPLAYERS+11);

   for(i=0 ; i<MAXPLAYERS ; i++)
      *save_p++ = playeringame[i];

   for(;i<MIN_MAXPLAYERS;i++)         // killough 2/28/98
      *save_p++ = 0;

   // haleyjd: uses 1 (byte 1)
   *save_p++ = idmusnum;               // jff 3/17/98 save idmus state

   // haleyjd 04/14/03: save game type (uses byte 2)
   *save_p++ = GameType;

   save_p = G_WriteOptions(save_p);    // killough 3/1/98: save game options

   // haleyjd: uses 4 (bytes 3-6)
   memcpy(save_p, &leveltime, sizeof(leveltime)); //killough 11/98: save entire word
   save_p += sizeof(leveltime);

   // haleyjd: uses 1 (byte 7)
   // killough 11/98: save revenant tracer state
   *save_p++ = (gametic-basetic) & 255;

   // haleyjd: bytes 8-11
   memcpy(save_p, &dmflags, sizeof(dmflags));
   save_p += sizeof(dmflags);

   // killough 3/22/98: add Z_CheckHeap after each call to ensure consistency
   // haleyjd 07/06/09: just Z_CheckHeap after the end. This stuff works by now.

   P_NumberObjects();    // turn ptrs to numbers

   P_ArchivePlayers();
   P_ArchiveWorld();
   P_ArchivePolyObjects(); // haleyjd 03/27/06
   P_ArchiveThinkers();
   P_ArchiveSpecials();
   P_ArchiveRNG();    // killough 1/18/98: save RNG information
   P_ArchiveMap();    // killough 1/22/98: save automap information
   P_ArchiveScripts();   // sf: archive scripts
   P_ArchiveSoundSequences();
   P_ArchiveButtons();

   P_DeNumberObjects();

   CheckSaveGame(1); // haleyjd

   *save_p++ = 0xe6;   // consistancy marker

   length = save_p - savebuffer;

   Z_CheckHeap();

   if(!M_WriteFile(filename, savebuffer, length))
   {
      const char *str =
         errno ? strerror(errno) : FC_ERROR "Could not save game: Error unknown";
      doom_printf("%s", str);
   }
   else if(!hub_changelevel) // sf: no 'game saved' message for hubs
      doom_printf("%s", DEH_String("GGSAVED"));  // Ty 03/27/98 - externalized

   free(savebuffer);  // killough
   savebuffer = save_p = NULL;
}

static void G_DoSaveGame(void)
{
   char *name = NULL;
   size_t len = M_StringAlloca(&name, 2, 26, basesavegame, savegamename);

   G_SaveGameName(name, len, savegameslot);

   G_SaveCurrentLevel(name, savedescription);

   gameaction = ga_nothing;
   savedescription[0] = 0;
}

static waddir_t *d_dir;

static void G_DoLoadGame(void)
{
   int i;
   char vcheck[VERSIONSIZE];
   uint64_t checksum;
   int len;

   gameaction = ga_nothing;

   // haleyjd 10/24/06: check for failure
   if(M_ReadFile(savename, &savebuffer) == -1)
   {
      C_Printf(FC_ERROR "Failed to load savegame %s\n", savename);
      C_SetConsole();
      return;
   }

   save_p = savebuffer + SAVESTRINGSIZE;

   // skip the description field

   // killough 2/22/98: "proprietary" version string :-)
   sprintf(vcheck, VERSIONID, version);

   // killough 2/22/98: Friendly savegame version difference message
   if(!forced_loadgame && strncmp((const char *)save_p, vcheck, VERSIONSIZE))
   {
      G_LoadGameErr("Different Savegame Version!!!\n\nAre you sure?");
      return;
   }

   // [CG] The network ID hashes need to be cleared.
   CS_ResetNetIDs();

   save_p += VERSIONSIZE;

   // killough 2/14/98: load compatibility mode
   compatibility = *save_p++;
   demo_version = version;       // killough 7/19/98: use this version's id
   demo_subversion = subversion; // haleyjd 06/17/01   
   
   gameskill = (skill_t)(*save_p++);

   // haleyjd 06/16/10: reload "inmasterlevels" state
<<<<<<< HEAD
   inmasterlevels = *save_p++;

=======
   inmasterlevels = !!(*save_p++);
   
>>>>>>> b7a9c6ed
   // sf: use string rather than episode, map

   {
      int i;

      for(i = 0; i < 8; i++)
         gamemapname[i] = *save_p++;
      gamemapname[8] = '\0';        // ending NULL
   }

   G_SetGameMap();       // get gameepisode, map

   // start out g_dir pointing at w_GlobalDir again
   g_dir = &w_GlobalDir;

   // haleyjd 06/16/10: if the level was saved in a map loaded under a managed
   // directory, we need to restore the managed directory to g_dir when loading
   // the game here. When this is the case, the file name of the managed directory
   // has been saved into the save game.
   memcpy(&len, save_p, sizeof(len));
   save_p += sizeof(len);

   if(len)
   {
      waddir_t *dir;

<<<<<<< HEAD
      // read a name of len bytes
      char *fn = calloc(1, len);
=======
      // read a name of len bytes 
      char *fn = (char *)(calloc(1, len));
>>>>>>> b7a9c6ed
      memcpy(fn, save_p, len);
      save_p += len;

      // Try to get an existing managed wad first. If none such exists, try
      // adding it now. If that doesn't work, the normal error message appears
      // for a missing wad.
      // Note: set d_dir as well, so G_InitNew won't overwrite with w_GlobalDir!
      if((dir = W_GetManagedWad(fn)) || (dir = W_AddManagedWad(fn)))
         g_dir = d_dir = dir;

      // done with temporary file name
      free(fn);
   }

   if(!forced_loadgame)
   {
      // killough 3/16/98, 12/98: check lump name checksum
      checksum = G_Signature(g_dir);

      if(memcmp(&checksum, save_p, sizeof checksum))
      {
         char *msg = (char *)(calloc(1, strlen((const char *)(save_p + sizeof checksum)) + 128));
         strcpy(msg,"Incompatible Savegame!!!\n");
         if(save_p[sizeof checksum])
            strcat(strcat(msg,"Wads expected:\n\n"), (char *)(save_p + sizeof checksum));
         strcat(msg, "\nAre you sure?");
         C_Puts(msg);
         G_LoadGameErr(msg);
         free(msg);
         return;
      }
   }

   save_p += sizeof checksum;
   while(*save_p++);

   for(i = 0; i < MAXPLAYERS; ++i)
<<<<<<< HEAD
      playeringame[i] = *save_p++;

   // [CG] FIXME: This is bunk.
   // [CG] This is supposed to ensure a minimum amount of space for players in
   //      savegames, but if MIN_MAXPLAYERS is less than MAXPLAYERS (and for
   //      c/s it is), this will move save_p back and destroy the buffer.  In
   //      this case, there's no need to move save_p forward, MAXPLAYERS is
   //      truly MAXPLAYERS.
   if (MIN_MAXPLAYERS > MAXPLAYERS)
      save_p += MIN_MAXPLAYERS - MAXPLAYERS;         // killough 2/28/98
=======
      playeringame[i] = !!(*save_p++);
   save_p += MIN_MAXPLAYERS-MAXPLAYERS;         // killough 2/28/98
>>>>>>> b7a9c6ed

   // jff 3/17/98 restore idmus music
   // jff 3/18/98 account for unsigned byte
   // killough 11/98: simplify
   idmusnum = *(signed char *) save_p++;

   // haleyjd 04/14/03: game type
   // note: don't set DefaultGameType from save games
   GameType = (gametype_t)(*save_p++);

   /* cph 2001/05/23 - Must read options before we set up the level */
   G_ReadOptions(save_p);

   // load a base level
   // sf: in hubs, use g_doloadlevel instead of g_initnew
   if(hub_changelevel)
      G_DoLoadLevel();
   else
      G_InitNew(gameskill, gamemapname);

   // killough 3/1/98: Read game options
   // killough 11/98: move down to here

   // cph - MBF needs to reread the savegame options because
   // G_InitNew rereads the WAD options. The demo playback code does
   // this too.
   save_p = G_ReadOptions(save_p);

   // get the times
   // killough 11/98: save entire word
   // haleyjd  08/01/09: try sizeof variable, not sizeof pointer!
   memcpy(&leveltime, save_p, sizeof(leveltime));
   save_p += sizeof(leveltime);

   // killough 11/98: load revenant tracer state
   basetic = gametic - (int) *save_p++;

   // haleyjd 04/14/03: load dmflags
   memcpy(&dmflags, save_p, sizeof(dmflags));
   save_p += sizeof(dmflags);

   // haleyjd 07/06/09: prepare ACS for loading
   ACS_PrepareForLoad();

   // dearchive all the modifications
   P_UnArchivePlayers();
   P_UnArchiveWorld();
   P_UnArchivePolyObjects();    // haleyjd 03/27/06
   P_UnArchiveThinkers();
   P_UnArchiveSpecials();
   P_UnArchiveRNG();            // killough 1/18/98: load RNG information
   P_UnArchiveMap();            // killough 1/22/98: load automap information
   P_UnArchiveScripts();        // sf: scripting
   P_UnArchiveSoundSequences();
   P_UnArchiveButtons();
   P_FreeObjTable();

   if(*save_p != 0xe6)
   {
      C_SetConsole();
      C_Printf(FC_ERROR "bad savegame: offset 0x%x is 0x%x\n",
         save_p-savebuffer, *save_p);
      Z_Free(savebuffer);
      return;
   }

   // haleyjd: move up Z_CheckHeap to before Z_Free (safer)
   Z_CheckHeap();

   // done
   Z_Free(savebuffer);

   if (setsizeneeded)
      R_ExecuteSetViewSize();

   // draw the pattern into the back screen
   R_FillBackScreen();

   // haleyjd 02/09/10: wake up status bar again
   ST_Start();

   // killough 12/98: support -recordfrom and -loadgame -playdemo
   if(!command_loadgame)
      singledemo = false;         // Clear singledemo flag if loading from menu
   else if(singledemo)
   {
      gameaction = ga_loadgame; // Mark that we're loading a game before demo
      G_DoPlayDemo();           // This will detect it and won't reinit level
   }
   else       // Loading games from menu isn't allowed during demo recordings,
      if(demorecording) // So this can only possibly be a -recordfrom command.
         G_BeginRecording();// Start the -recordfrom, since the game was loaded.

   // sf: if loading a hub level, restore position relative to sector
   //  for 'seamless' travel between levels
   if(hub_changelevel)
      P_RestorePlayerPosition();

   // haleyjd 01/07/07: run deferred ACS scripts
   ACS_RunDeferredScripts();
}

//
// G_CameraTicker
//
// haleyjd 01/10/2010: SMMU was calling camera tickers too early, so I turned
// it into a separate function to call from below.
//
static void G_CameraTicker(void)
{
   // run special cameras
   if((walkcam_active = (camera == &walkcamera)))
      P_WalkTicker();
   else if((chasecam_active = (camera == &chasecam)))
      P_ChaseTicker();
   else if(camera == &followcam)
      P_FollowCamTicker();

   // cooldemo countdown
   if(demoplayback && cooldemo)
   {
      // force refresh on death of displayed player
      if(players[displayplayer].health <= 0)
         cooldemo_tics = 0;

      if(cooldemo_tics)
         cooldemo_tics--;
      else
         G_CoolViewPoint();
   }
}

//
// G_Ticker
//
// Make ticcmd_ts for the players.
//
void G_Ticker(void)
{
   int i;
   mapthing_t *spawn_point;
   ticcmd_t *cmd;

   // do player reborns if needed
   // [CG] Do things slightly different in c/s.
   for(i = 0; i < MAXPLAYERS; i++)
   {
      if(playeringame[i] && players[i].playerstate == PST_REBORN)
      {
         if(!clientserver)
            G_DoReborn(i);

         if(CS_SERVER)
         {
            spawn_point = CS_SpawnPlayerCorrectly(i, clients[i].spectating);
            SV_BroadcastPlayerSpawned(spawn_point, i);
         }
      }
   }

   // do things to change the game state
   while (gameaction != ga_nothing)
   {
      switch (gameaction)
      {
      case ga_loadlevel:
         G_DoLoadLevel();
         break;
      case ga_newgame:
         G_DoNewGame();
         break;
      case ga_loadgame:
         G_DoLoadGame();
         break;
      case ga_savegame:
         G_DoSaveGame();
         break;
      case ga_playdemo:
         G_DoPlayDemo();
         break;
      case ga_completed:
         // [CG] Only servers do this here.
         if(serverside)
         {
            if(CS_SERVER)
            {
               SV_AdvanceMapList();
               SV_BroadcastMapCompleted(true);
            }
            G_SetGameMapName(cs_maps[cs_current_map_number].name);
            G_DoCompleted(true);
         }
         else
            gameaction = ga_nothing;
         break;
      case ga_victory:
         F_StartFinale();
         break;
      case ga_worlddone:
         // [CG] C/S has its own version of G_DoWorldDone.
         if(CS_CLIENT)
            gameaction = ga_nothing;
         else if(CS_SERVER)
            CS_DoWorldDone();
         else
            G_DoWorldDone();
         break;
      case ga_disconnect:
         if(CS_CLIENT)
            CL_Disconnect();
         else if(CS_SERVER)
            I_Error("Disconnected.\n");
         break;
      case ga_screenshot:
         M_ScreenShot();
         gameaction = ga_nothing;
         break;
      default:  // killough 9/29/98
         gameaction = ga_nothing;
         break;
      }
   }

   if(animscreenshot)    // animated screen shots
   {
      if(gametic % 16 == 0)
      {
         animscreenshot--;
         M_ScreenShot();
      }
   }

   // killough 10/6/98: allow games to be saved during demo
   // playback, by the playback user (not by demo itself)

   if (demoplayback && sendsave)
   {
      sendsave = false;
      G_DoSaveGame();
   }

   // killough 9/29/98: Skip some commands while pausing during demo
   // playback, or while menu is active.
   //
   // We increment basetic and skip processing if a demo being played
   // back is paused or if the menu is active while a non-net game is
   // being played, to maintain sync while allowing pauses.
   //
   // P_Ticker() does not stop netgames if a menu is activated, so
   // we do not need to stop if a menu is pulled up during netgames.
<<<<<<< HEAD
   // [CG] Added !clientserver, because you can't pause a c/s game even
   //      by activating the menu or console.

   if(paused & 2 || (
      !demoplayback &&
      (menuactive || consoleactive) &&
      !netgame &&
      !clientserver))
=======

   if((paused & 2) || (!demoplayback && (menuactive || consoleactive) && !netgame))
>>>>>>> b7a9c6ed
   {
      basetic++;  // For revenant tracers and RNG -- we must maintain sync
   }
   else
   {
      // get commands, check consistancy, and build new consistancy check
      int buf = (gametic / ticdup) % BACKUPTICS;

      // [CG] None of this stuff really applies in c/s.
      if(!clientserver)
      {
         for(i = 0; i < MAXPLAYERS; i++)
         {
            if(playeringame[i])
            {
               cmd = &players[i].cmd;
               playerclass_t *pc = players[i].pclass;

               memcpy(cmd, &netcmds[i][buf], sizeof *cmd);

               if(demoplayback)
                  G_ReadDemoTiccmd(cmd);

               if(demorecording)
                  G_WriteDemoTiccmd(cmd);

               /*
               if(isconsoletic && netgame)
                  continue;
               */

               // check for turbo cheats
               // killough 2/14/98, 2/20/98 -- only warn in netgames and demos

               if((netgame || demoplayback) &&
                  cmd->forwardmove > TURBOTHRESHOLD &&
                  !(gametic & 31) && ((gametic >> 5) & 3) == i)
               {
                  doom_printf("%s is turbo!", players[i].name); // killough 9/29/98
               }

               if(netgame && /*!isconsoletic &&*/ !netdemo &&
                  !(gametic % ticdup))
               {
                  if(gametic > BACKUPTICS &&
                     consistancy[i][buf] != cmd->consistancy)
                  {
                     D_QuitNetGame();
                     C_Printf(FC_ERROR "consistency failure");
                     C_Printf(FC_ERROR "(%i should be %i)",
                                 cmd->consistancy, consistancy[i][buf]);
                  }

                  // sf: include y as well as x
                  if(players[i].mo)
                     consistancy[i][buf] = (int16_t)(players[i].mo->x + players[i].mo->y);
                  else
                     consistancy[i][buf] = 0; // killough 2/14/98
               }
            }
         }

         // check for special buttons
         for(i = 0; i < MAXPLAYERS; i++)
         {
            if(playeringame[i] && players[i].cmd.buttons & BT_SPECIAL)
            {
               // killough 9/29/98: allow multiple special buttons
               if(players[i].cmd.buttons & BTS_PAUSE)
               {
                  if((paused ^= 1))
                     S_PauseSound();
                  else
                     S_ResumeSound();
               }

               if(players[i].cmd.buttons & BTS_SAVEGAME)
               {
                  if(!savedescription[0])
                     strcpy(savedescription, "NET GAME");
                  savegameslot =
                     (players[i].cmd.buttons & BTS_SAVEMASK)>>BTS_SAVESHIFT;
                  gameaction = ga_savegame;
               }
            }
         }
      }
      else
      {
         cmd = &players[consoleplayer].cmd;
         if(serverside)
         {
            cmd->buttons = 0; // [CG] Servers never press any buttons.
         }
         else if(clients[consoleplayer].spectating)
         {
            // [CG] Spectators can only press the USE button.
            if((cmd->buttons & BT_USE) == BT_USE)
               cmd->buttons = BT_USE;
            else
               cmd->buttons = 0;
         }
      }
   }

   // do main actions

   // killough 9/29/98: split up switch statement
   // into pauseable and unpauseable parts.

   // call other tickers
   C_NetTicker();        // sf: console network commands
   if(inwipe)
      Wipe_Ticker();

#ifndef EE_NO_SMALL_SUPPORT
   // haleyjd 03/15/03: execute scheduled Small callbacks
   SM_ExecuteCallbacks();
#endif

   if(gamestate == GS_LEVEL)
   {
      P_Ticker();
      CS_CTFTicker();
      G_CameraTicker(); // haleyjd: move cameras
      ST_Ticker();
      AM_Ticker();
      HU_Ticker();
   }
   else if(!(paused & 2)) // haleyjd: refactored
   {
      switch(gamestate)
      {
      case GS_INTERMISSION:
         IN_Ticker();
         break;
      case GS_FINALE:
         F_Ticker();
         break;
      case GS_DEMOSCREEN:
         D_PageTicker();
         break;
      default:
         break;
      }
   }
}

//
// PLAYER STRUCTURE FUNCTIONS
// also see P_SpawnPlayer in P_Things
//

//
// G_PlayerReborn
//
// Called after a player dies
// almost everything is cleared and initialized
//
void G_PlayerReborn(int player)
{
   player_t *p;
   int i;
   int frags[MAXPLAYERS];
   int totalfrags;
   int killcount;
   int itemcount;
   int secretcount;
   char playername[20];
   int playercolour;
   skin_t *playerskin;
   playerclass_t *playerclass;

   memcpy(frags, players[player].frags, sizeof(int) * MAXPLAYERS);
   killcount = players[player].killcount;
   itemcount = players[player].itemcount;
   secretcount = players[player].secretcount;
   strncpy(playername, players[player].name, 20);
   playercolour = players[player].colormap;
   totalfrags = players[player].totalfrags;
   playerskin = players[player].skin;
   playerclass = players[player].pclass; // haleyjd: playerclass

   p = &players[player];

   // killough 3/10/98,3/21/98: preserve cheats across idclev
   {
      int cheats = p->cheats;
      memset(p, 0, sizeof(*p));
      p->cheats = cheats;
   }

   memcpy(players[player].frags, frags, sizeof(int) * MAXPLAYERS);
   players[player].colormap = playercolour;
   strcpy(players[player].name, playername);
   players[player].killcount = killcount;
   players[player].itemcount = itemcount;
   players[player].secretcount = secretcount;
   players[player].totalfrags = totalfrags;
   players[player].skin = playerskin;
   players[player].pclass = playerclass; // haleyjd: playerclass

   p->usedown = p->attackdown = true;  // don't do anything immediately
   p->playerstate = PST_LIVE;
   p->health = initial_health;  // Ty 03/12/98 - use dehacked values
   p->quake = 0;                // haleyjd 01/21/07

   // WEAPON_FIXME: default reborn weapon
   // PCLASS_FIXME: default reborn weapon
   p->readyweapon = p->pendingweapon = wp_pistol;

   // WEAPON_FIXME: revive "weaponowned" feature?
   // sf: different weapons owned
   memcpy(p->weaponowned, default_weaponowned, sizeof(p->weaponowned));

   // WEAPON_FIXME: always owned weapons
   // PCLASS_FIXME: always owned weapons
   p->weaponowned[wp_fist] = true;     // always fist and pistol
   p->weaponowned[wp_pistol] = true;

   // WEAPON_FIXME: default ammo stuff
   // PCLASS_FIXME: default ammo stuff
   p->ammo[am_clip] = initial_bullets; // Ty 03/12/98 - use dehacked values

   for(i = 0; i < NUMAMMO; i++)
      p->maxammo[i] = maxammo[i];
}

void P_SpawnPlayer(mapthing_t *mthing);

// [CG] Broke out of G_CheckSpot.
void G_FlushCorpse(int playernum)
{
   // flush an old corpse if needed
   // killough 2/8/98: make corpse queue have an adjustable limit
   // killough 8/1/98: Fix bugs causing strange crashes
   if(bodyquesize > 0)
   {
      static mobj_t **bodyque;
      static size_t queuesize;

      if(queuesize < (unsigned int)bodyquesize)
      {
         bodyque = (mobj_t **)(realloc(
            bodyque, bodyquesize * sizeof(*bodyque)
         ));
         memset(
            bodyque + queuesize,
            0,
            (bodyquesize - queuesize) * sizeof(*bodyque)
         );
         queuesize = bodyquesize;
      }

      if(bodyqueslot >= bodyquesize)
      {
         if(CS_SERVER)
            SV_BroadcastActorRemoved(bodyque[bodyqueslot % bodyquesize]);
         P_RemoveMobj(bodyque[bodyqueslot % bodyquesize]);
      }

      bodyque[bodyqueslot++ % bodyquesize] = players[playernum].mo;
   }
   else if(!bodyquesize)
   {
      if(CS_SERVER)
         SV_BroadcastActorRemoved(players[playernum].mo);
      P_RemoveMobj(players[playernum].mo);
   }
}

// [CG] Broke out of G_CheckSpot.
mobj_t* G_SpawnFog(fixed_t x, fixed_t y, angle_t angle)
{
   fixed_t mtcos, mtsin;
   subsector_t *ss;
   unsigned an;
   angle_t mtangle;

   // spawn a teleport fog
   ss = R_PointInSubsector(x,y);

   // haleyjd: There was a weird bug with this statement:
   //
   // an = (ANG45 * (mthing->angle/45)) >> ANGLETOFINESHIFT;
   //
   // Even though this code stores the result into an unsigned variable, most
   // compilers seem to ignore that fact in the optimizer and use the resulting
   // value directly in a lea instruction. This causes the signed mapthing_t
   // angle value to generate an out-of-bounds access into the fine trig
   // lookups. In vanilla, this accesses the finetangent table and other parts
   // of the finesine table, and the result is what I call the "ninja spawn,"
   // which is missing the fog and sound, as it spawns somewhere out in the
   // far reaches of the void.

   if(!comp[comp_ninja])
   {
      an = ANG45 * (angle_t)(angle / 45);
      mtcos = finecosine[an >> ANGLETOFINESHIFT];
      mtsin = finesine[an >> ANGLETOFINESHIFT];
   }
   else
   {
      // emulate out-of-bounds access to finecosine / finesine tables
      mtangle = (angle_t)(angle / 45);

      an = ANG45 * mtangle;

      switch(mtangle)
      {
      case 4: // 180 degrees (0x80000000 >> 19 == -4096)
         mtcos = finetangent[2048];
         mtsin = finetangent[0];
         break;
      case 5: // 225 degrees (0xA0000000 >> 19 == -3072)
         mtcos = finetangent[3072];
         mtsin = finetangent[1024];
         break;
      case 6: // 270 degrees (0xC0000000 >> 19 == -2048)
         mtcos = finesine[0];
         mtsin = finetangent[2048];
         break;
      case 7: // 315 degrees (0xE0000000 >> 19 == -1024)
         mtcos = finesine[1024];
         mtsin = finetangent[3072];
         break;
      default: // everything else works properly
         mtcos = finecosine[an >> ANGLETOFINESHIFT];
         mtsin = finesine[an >> ANGLETOFINESHIFT];
         break;
      }
   }

   return P_SpawnMobj(
      x + 20 * mtcos,
      y + 20 * mtsin,
      ss->sector->floorheight + GameModeInfo->teleFogHeight,
      GameModeInfo->teleFogType
   );
}

//
// G_CheckSpot
//
// Returns false if the player cannot be respawned
// at the given mapthing_t spot
// because something is occupying it
//
static boolean G_CheckSpot(int playernum, mapthing_t *mthing, mobj_t **fog)
{
   fixed_t     x, y;
   mobj_t      *mo;
   int         i;

   if(!players[playernum].mo)
   {
      // first spawn of level, before corpses
      for(i = 0; i < playernum; i++)
      {
         if(players[i].mo->x == mthing->x << FRACBITS &&
            players[i].mo->y == mthing->y << FRACBITS)
            return false;
      }
      return true;
   }

   x = mthing->x << FRACBITS;
   y = mthing->y << FRACBITS;

   // killough 4/2/98: fix bug where P_CheckPosition() uses a non-solid
   // corpse to detect collisions with other players in DM starts
   //
   // Old code:
   // if (!P_CheckPosition (players[playernum].mo, x, y))
   //    return false;

   players[playernum].mo->flags |=  MF_SOLID;
   i = P_CheckPosition(players[playernum].mo, x, y);
   players[playernum].mo->flags &= ~MF_SOLID;
   if(!i)
      return false;

   // [CG] Broke out into G_FlushCorpse.
   G_FlushCorpse(playernum);

   // [CG] Broke out into G_SpawnFog.
   mo = G_SpawnFog(x, y, mthing->angle);

   // haleyjd: There was a hack here trying to avoid playing the sound on the
   // "first frame"; but if this is done, then you miss your own spawn sound
   // quite often, due to the fact your sound origin hasn't been moved yet.
   // So instead, I'll return the fog in *fog and play the sound at the caller.
   if(fog)
      *fog = mo;

   return true;
}

//
// G_ClosestDMSpot
//
// haleyjd 02/16/10: finds the closest deathmatch start to a given
// location. Returns -1 if a spot wasn't found.
//
// Will not return the spot marked in "notspot" if notspot is >= 0.
//
int G_ClosestDMSpot(fixed_t x, fixed_t y, int notspot)
{
   int j, numspots = deathmatch_p - deathmatchstarts;
   int closestspot = -1;
   fixed_t closestdist = 32767*FRACUNIT;

   if(numspots <= 0)
      return -1;

   for(j = 0; j < numspots; ++j)
   {
      fixed_t dist = P_AproxDistance(x - deathmatchstarts[j].x * FRACUNIT,
                                     y - deathmatchstarts[j].y * FRACUNIT);

      if(dist < closestdist && j != notspot)
      {
         closestdist = dist;
         closestspot = j;
      }
   }

   return closestspot;
}

extern const char *level_error;

//
// G_DeathMatchSpawnPlayer
//
// Spawns a player at one of the random death match spots
// called at level load and each death
//
void G_DeathMatchSpawnPlayer(int playernum)
{
   int j, selections = deathmatch_p - deathmatchstarts;
   mobj_t *fog = NULL;

   // if(selections < MAXPLAYERS)
   if(selections < VANILLA_MAXPLAYERS)
   {
      static char errormsg[64];
      psnprintf(errormsg, sizeof(errormsg),
                "Only %d deathmatch spots, %d required",
                selections, VANILLA_MAXPLAYERS);
      level_error = errormsg;
      return;
   }

   for(j = 0; j < 20; j++)
   {
      int i = P_Random(pr_dmspawn) % selections;

      if(G_CheckSpot(playernum, &deathmatchstarts[i], &fog))
      {
         deathmatchstarts[i].type = playernum + 1;
         P_SpawnPlayer(&deathmatchstarts[i]);
         if(fog)
            S_StartSound(fog, GameModeInfo->teleSound);
         return;
      }
   }

   // no good spot, so the player will probably get stuck
   P_SpawnPlayer(&playerstarts[playernum]);
}

//
// G_DoReborn
//
void G_DoReborn(int playernum)
{
   hub_changelevel = false;

   if(GameType == gt_single) // haleyjd 04/10/03
   {
      // reload level from scratch
      // sf: use P_HubReborn, so that if in a hub, we restart from the
      // last time we entered this level
      // normal levels are unaffected
      P_HubReborn();
   }
   else
   {                               // respawn at the start
      int i;
      mobj_t *fog = NULL;

      // first dissasociate the corpse
      if(players[playernum].mo != NULL)
         players[playernum].mo->player = NULL;

      // [CG] If we're a c/s client, don't do anything.  On the other
      //      hand, c/s servers need to use slightly different logic
      //      when determining where to spawn a player.
      if(CS_CLIENT)
         return;

      if(CS_SERVER)
      {
         mapthing_t *spawn_point = CS_SpawnPlayerCorrectly(
            playernum, clients[playernum].spectating
         );

         SV_BroadcastPlayerSpawned(spawn_point, playernum);
         return;
      }

      // spawn at random spot if in deathmatch
      if(GameType == gt_dm)
      {
         G_DeathMatchSpawnPlayer(playernum);

         // haleyjd: G_DeathMatchSpawnPlayer may set level_error
         if(level_error)
         {
            C_Printf(FC_ERROR "G_DeathMatchSpawnPlayer: %s\a\n", level_error);
            C_SetConsole();
         }

         return;
      }

      if(G_CheckSpot(playernum, &playerstarts[playernum], &fog))
      {
         P_SpawnPlayer(&playerstarts[playernum]);
         if(fog)
            S_StartSound(fog, GameModeInfo->teleSound);
         return;
      }

      // try to spawn at one of the other players spots
      for(i = 0; i < VANILLA_MAXPLAYERS; i++)
      {
         mobj_t *fog = NULL;

         if(G_CheckSpot(playernum, &playerstarts[i], &fog))
         {
            playerstarts[i].type = playernum + 1; // fake as other player
            P_SpawnPlayer(&playerstarts[i]);
            if(fog)
               S_StartSound(fog, GameModeInfo->teleSound);
            playerstarts[i].type = i+1;   // restore
            return;
         }
         // he's going to be inside something.  Too bad.
      }
      P_SpawnPlayer(&playerstarts[playernum]);
   }
}

void G_ScreenShot(void)
{
   gameaction = ga_screenshot;
}

// DOOM Par Times
int pars[4][10] =
{
   {0},
   {0,30,75,120,90,165,180,180,30,165},
   {0,90,90,90,120,90,360,240,30,170},
   {0,90,45,90,150,90,90,165,30,135}
};

// DOOM II Par Times
int cpars[34] =
{
   30,90,120,120,90,150,120,120,270,90,  //  1-10
   210,150,150,150,210,150,420,150,210,150,  // 11-20
   240,150,180,150,150,300,330,420,300,180,  // 21-30
   120,30,30,30          // 31-34
};

//
// G_WorldDone
//
void G_WorldDone(void)
{
   gameaction = ga_worlddone;

   // haleyjd 10/24/10: if in Master Levels mode, just return from here now.
   // The choice of whether to go to another level or show the Master Levels
   // menu is taken care of in G_DoWorldDone.
   if(inmasterlevels)
      return;

   if(secretexit)
      players[consoleplayer].didsecret = true;

   // [CG] Don't do the finale thing if we're in c/s mode.
   if(!clientserver && (LevelInfo.interText && !LevelInfo.killFinale &&
                        (!LevelInfo.finaleSecretOnly || secretexit)))
   {
      F_StartFinale();
   }
}

static skill_t   d_skill;
static int       d_episode;
static int       d_map;
static char      d_mapname[10];

int G_GetMapForName(const char *name)
{
   // haleyjd 03/17/02: do not write back into argument!
   char normName[9];
   int episode, map;

   strncpy(normName, name, 9);

   M_Strupr(normName);

   if(GameModeInfo->flags & GIF_MAPXY)
   {
      map = isMAPxy(normName) ?
         10 * (normName[3]-'0') + (normName[4]-'0') : 0;
      return map;
   }
   else
   {
      if(isExMy(normName))
      {
         episode = normName[1] - '0';
         map = normName[3] - '0';
      }
      else
      {
         episode = 1;
         map = 0;
      }
      return (episode*10) + map;
   }
}

char *G_GetNameForMap(int episode, int map)
{
   static char levelname[9];

   memset(levelname, 0, 9);

   if(GameModeInfo->flags & GIF_MAPXY)
   {
      sprintf(levelname, "MAP%02d", map);
   }
   else
   {
      sprintf(levelname, "E%01dM%01d", episode, map);
   }

   return levelname;
}

void G_DeferedInitNewNum(skill_t skill, int episode, int map)
{
   G_DeferedInitNew(skill, G_GetNameForMap(episode, map) );
}

void G_DeferedInitNew(skill_t skill, const char *levelname)
{
   strncpy(d_mapname, levelname, 8);
   d_map = G_GetMapForName(levelname);

   if(!(GameModeInfo->flags & GIF_MAPXY))
   {
      d_episode = d_map / 10;
      d_map = d_map % 10;
   }
   else
      d_episode = 1;

   d_skill = skill;

   // haleyjd 06/16/10: default to NULL
   d_dir = NULL;
   inmasterlevels = false;

   gameaction = ga_newgame;
}

//
// G_DeferedInitNewFromDir
//
// haleyjd 06/16/10: Calls G_DeferedInitNew and sets d_dir to the provided wad
// directory, for use when loading the level.
//
void G_DeferedInitNewFromDir(skill_t skill, const char *levelname, waddir_t *dir)
{
   G_DeferedInitNew(skill, levelname);
   d_dir = dir;
}

// killough 7/19/98: Marine's best friend :)
static int G_GetHelpers(void)
{
   int j = M_CheckParm ("-dog");

   if(!j)
      j = M_CheckParm ("-dogs");

   return j ? ((j+1 < myargc) ? atoi(myargv[j+1]) : 1) : default_dogs;
}

// killough 3/1/98: function to reload all the default parameter
// settings before a new game begins

void G_ReloadDefaults(void)
{
   // killough 3/1/98: Initialize options based on config file
   // (allows functions above to load different values for demos
   // and savegames without messing up defaults).

   // [CG] These things are taken care of elsewhere in c/s.
   if(clientserver)
   {
      CS_ReloadDefaults();
      return;
   }

   weapon_recoil = default_weapon_recoil;    // weapon recoil

   player_bobbing = default_player_bobbing;  // haleyjd: readded

   variable_friction = allow_pushers = true;

   monsters_remember = default_monsters_remember;   // remember former enemies

   monster_infighting = default_monster_infighting; // killough 7/19/98

   // dogs = netgame ? 0 : G_GetHelpers();             // killough 7/19/98
   if(GameType == gt_single) // haleyjd 04/10/03
      dogs = G_GetHelpers();
   else
      dogs = 0;

   dog_jumping = default_dog_jumping;

   distfriend = default_distfriend;                 // killough 8/8/98

   monster_backing = default_monster_backing;     // killough 9/8/98

   monster_avoid_hazards = default_monster_avoid_hazards; // killough 9/9/98

   monster_friction = default_monster_friction;     // killough 10/98

   help_friends = default_help_friends;             // killough 9/9/98

   autoaim = default_autoaim;

   allowmlook = default_allowmlook;

   monkeys = default_monkeys;

   bfgtype = default_bfgtype;               // killough 7/19/98

   // jff 1/24/98 reset play mode to command line spec'd version
   // killough 3/1/98: moved to here
   respawnparm = clrespawnparm;
   fastparm = clfastparm;
   nomonsters = clnomonsters;

   //jff 3/24/98 set startskill from defaultskill in config file, unless
   // it has already been set by a -skill parameter
   if(startskill == sk_none)
      startskill = (skill_t)(defaultskill - 1);

   demoplayback = false;
   singledemo = false; // haleyjd: restore from MBF
   netdemo = false;

   // killough 2/21/98:
   memset(playeringame+1, 0, sizeof(*playeringame)*(MAXPLAYERS-1));

   consoleplayer = 0;

   compatibility = false;     // killough 10/98: replaced by comp[] vector
   memcpy(comp, default_comp, sizeof comp);

   demo_version = version;       // killough 7/19/98: use this version's id
   demo_subversion = subversion; // haleyjd 06/17/01

   // killough 3/31/98, 4/5/98: demo sync insurance
   demo_insurance = default_demo_insurance == 1;

   G_ScrambleRand();
}

        // sf: seperate function
void G_ScrambleRand()
{                            // killough 3/26/98: shuffle random seed
   // haleyjd: restored MBF code
   // SoM 3/13/2002: New SMMU code actually compiles in VC++
   // sf: simpler
   rngseed = (unsigned int) time(NULL);

}

void G_DoNewGame (void)
{
   //G_StopDemo();
   G_ReloadDefaults();            // killough 3/1/98
   P_ClearHubs();                 // sf: clear hubs when starting new game

   netgame  = false;              // killough 3/29/98
   GameType = DefaultGameType;    // haleyjd  4/10/03
   dmflags  = default_dmflags;    // haleyjd  4/15/03
   basetic  = gametic;            // killough 9/29/98

   G_InitNew(d_skill, d_mapname);
   gameaction = ga_nothing;
}

// haleyjd 07/13/03: -fast projectile information list

typedef struct speedset_s
{
   metaobject_t parent;     // metatable link
   int mobjType;            // the type this speedset is for
   int normalSpeed;         // the normal speed of this thing type
   int fastSpeed;           // -fast speed
} speedset_t;

static const char *speedSetToString(metatype_t *t, void *obj)
{
   static char buf[128];
   speedset_t *speedset = (speedset_t *)obj;
   int normalSpeed, fastSpeed;

   normalSpeed = speedset->normalSpeed;
   fastSpeed   = speedset->fastSpeed;

   if(normalSpeed >= FRACUNIT)
      normalSpeed >>= FRACBITS;
   if(fastSpeed >= FRACUNIT)
      fastSpeed >>= FRACBITS;

   psnprintf(buf, sizeof(buf), "type: %d, normal: %d, fast: %d",
             speedset->mobjType, normalSpeed, fastSpeed);

   return buf;
}

static metatype_t metaSpeedSetType;
static metatype_i speedSetMethods = { NULL, NULL, NULL, speedSetToString };

void G_SpeedSetAddThing(int thingtype, int nspeed, int fspeed)
{
   metaobject_t *o;
   mobjinfo_t   *mi = &mobjinfo[thingtype];

   // first time, register a metatype for speedsets
   if(!metaSpeedSetType.isinit)
   {
      MetaRegisterTypeEx(&metaSpeedSetType,
                         METATYPE(speedset_t), sizeof(speedset_t),
                         METATYPE(metaobject_t), &speedSetMethods);
   }

   if((o = MetaGetObjectKeyAndType(mi->meta, "speedset", METATYPE(speedset_t))))
   {
      speedset_t *ss  = (speedset_t *)(o->object);
      ss->normalSpeed = nspeed;
      ss->fastSpeed   = fspeed;
   }
   else
   {
      speedset_t *newSpeedSet = (speedset_t *)(calloc(1, sizeof(speedset_t)));

      newSpeedSet->mobjType    = thingtype;
      newSpeedSet->normalSpeed = nspeed;
      newSpeedSet->fastSpeed   = fspeed;

      MetaAddObject(mi->meta, "speedset", &newSpeedSet->parent, newSpeedSet,
                    METATYPE(speedset_t));
   }
}

// killough 4/10/98: New function to fix bug which caused Doom
// lockups when idclev was used in conjunction with -fast.

void G_SetFastParms(int fast_pending)
{
   static int fast = 0;            // remembers fast state
   int i;
   metaobject_t *o;

   // TODO: Heretic support?
   // EDF FIXME: demon frame speedup difficult to generalize
   int demonRun1  = E_SafeState(S_SARG_RUN1);
   int demonPain2 = E_SafeState(S_SARG_PAIN2);

   if(fast != fast_pending)       // only change if necessary
   {
      if((fast = fast_pending))
      {
         for(i = demonRun1; i <= demonPain2; i++)
         {
            // killough 4/10/98
            // don't change 1->0 since it causes cycles
            if(states[i]->tics != 1 || demo_compatibility)
               states[i]->tics >>= 1;
         }

         for(i = 0; i < NUMMOBJTYPES; ++i)
         {
            if((o = MetaGetObjectKeyAndType(mobjinfo[i].meta, "speedset",
                                            METATYPE(speedset_t))))
            {
               mobjinfo[i].speed = ((speedset_t *)o->object)->fastSpeed;
            }
         }
      }
      else
      {
         for(i = demonRun1; i <= demonPain2; i++)
            states[i]->tics <<= 1;

         for(i = 0; i < NUMMOBJTYPES; ++i)
         {
            if((o = MetaGetObjectKeyAndType(mobjinfo[i].meta, "speedset",
                                            METATYPE(speedset_t))))
            {
               mobjinfo[i].speed = ((speedset_t *)o->object)->normalSpeed;
            }
         }
      }
   }
}


void G_InitNewNum(skill_t skill, int episode, int map)
{
   G_InitNew(skill, G_GetNameForMap(episode, map) );
}

//
// G_InitNew
//
// Can be called by the startup code or the menu task,
// consoleplayer, displayplayer, playeringame[] should be set.
//
void G_InitNew(skill_t skill, char *name)
{
   int i;

   // ACS_FIXME: For now, call ACS_NewGame from here. This may not suffice once
   // hubs are working, but then, pretty much all the level transfer code needs
   // to be rewritten for that to work smoothly anyways.
   ACS_NewGame();

   if(paused)
   {
      paused = 0;
      S_ResumeSound();
   }

   hub_changelevel = false;  // sf

   if(skill > sk_nightmare)
      skill = sk_nightmare;

   G_SetFastParms(fastparm || skill == sk_nightmare);  // killough 4/10/98

   M_ClearRandom();

   respawnmonsters =
      (GameModeInfo->flags & GIF_SKILL5RESPAWN && skill == sk_nightmare)
      || respawnparm;

   // [CG] Omit this for c/s.
   if(!clientserver)
   {
      // force players to be initialized upon first level load
      for(i = 0; i < MAXPLAYERS; i++)
         players[i].playerstate = PST_REBORN;
   }

   usergame = true;                // will be set false if a demo
   paused = 0;

   if(demoplayback)
   {
      netgame = false;
      displayplayer = consoleplayer = 0;
      P_ResetChasecam();      // sf: displayplayer changed
   }

   demoplayback = false;

   //G_StopDemo();

   automapactive = false;
   gameskill = skill;

   G_SetGameMapName(name);

   G_SetGameMap();  // sf

   //jff 4/16/98 force marks on automap cleared every new level start
   AM_clearMarks();

   if(demo_version >= 203)
      M_LoadOptions();     // killough 11/98: read OPTIONS lump from wad

   //G_StopDemo();

   // haleyjd 06/16/04: set g_dir to d_dir if it is valid, or else restore it
   // to the default value.
   g_dir = d_dir ? d_dir : &w_GlobalDir;
   d_dir = NULL;

   G_DoLoadLevel();
}

//
// G_RecordDemo
//
// NETCODE_FIXME -- DEMO_FIXME: See the comment above where demos
// are read. Some of the same issues may apply here.
//
void G_RecordDemo(char *name)
{
   int i;

   demo_insurance = (default_demo_insurance != 0); // killough 12/98

   usergame = false;

   if(demoname)
      free(demoname);
   demoname = (char *)(malloc(strlen(name) + 8));

   M_AddDefaultExtension(strcpy(demoname, name), ".lmp");  // 1/18/98 killough

   i = M_CheckParm("-maxdemo");

   if(i && i<myargc-1)
      maxdemosize = atoi(myargv[i+1]) * 1024;

   if(maxdemosize < 0x20000)  // killough
      maxdemosize = 0x20000;

   demobuffer = (byte *)(malloc(maxdemosize)); // killough

   demorecording = true;
}

// These functions are used to read and write game-specific options in demos
// and savegames so that demo sync is preserved and savegame restoration is
// complete. Not all options (for example "compatibility"), however, should
// be loaded and saved here. It is extremely important to use the same
// positions as before for the variables, so if one becomes obsolete, the
// byte(s) should still be skipped over or padded with 0's.
// Lee Killough 3/1/98

// NETCODE_FIXME -- DEMO_FIXME -- SAVEGAME_FIXME: G_ReadOptions/G_WriteOptions
// These functions are going to be very important. The way they work may
// need to be altered for the new demo format too, although this must be
// done carefully so as to preserve demo compatibility with previous
// versions.

byte *G_WriteOptions(byte *demoptr)
{
   byte *target = demoptr + GAME_OPTION_SIZE;

   *demoptr++ = monsters_remember;  // part of monster AI -- byte 1

   *demoptr++ = variable_friction;  // ice & mud -- byte 2

   *demoptr++ = weapon_recoil;      // weapon recoil -- byte 3

   *demoptr++ = allow_pushers;      // PUSH Things -- byte 4

   *demoptr++ = 0;                  // ??? unused -- byte 5

   *demoptr++ = player_bobbing;     // whether player bobs or not -- byte 6

   // killough 3/6/98: add parameters to savegame, move around some in demos
   *demoptr++ = respawnparm; // byte 7
   *demoptr++ = fastparm;    // byte 8
   *demoptr++ = nomonsters;  // byte 9

   *demoptr++ = demo_insurance;        // killough 3/31/98 -- byte 10

   // killough 3/26/98: Added rngseed. 3/31/98: moved here
   *demoptr++ = (byte)((rngseed >> 24) & 0xff); // byte 11
   *demoptr++ = (byte)((rngseed >> 16) & 0xff); // byte 12
   *demoptr++ = (byte)((rngseed >>  8) & 0xff); // byte 13
   *demoptr++ = (byte)( rngseed        & 0xff); // byte 14

   // Options new to v2.03 begin here
   *demoptr++ = monster_infighting;   // killough 7/19/98 -- byte 15

   *demoptr++ = dogs;                 // killough 7/19/98 -- byte 16

   *demoptr++ = bfgtype;              // killough 7/19/98 -- byte 17

   *demoptr++ = 0;                    // unused - (beta mode) -- byte 18

   *demoptr++ = (distfriend >> 8) & 0xff;  // killough 8/8/98 -- byte 19
   *demoptr++ =  distfriend       & 0xff;  // killough 8/8/98 -- byte 20

   *demoptr++ = monster_backing;           // killough 9/8/98 -- byte 21

   *demoptr++ = monster_avoid_hazards;     // killough 9/9/98 -- byte 22

   *demoptr++ = monster_friction;          // killough 10/98  -- byte 23

   *demoptr++ = help_friends;              // killough 9/9/98 -- byte 24

   *demoptr++ = dog_jumping; // byte 25

   *demoptr++ = monkeys;     // byte 26

   {   // killough 10/98: a compatibility vector now
      int i;
      for(i = 0; i < COMP_TOTAL; i++)
         *demoptr++ = comp[i] != 0;
   }
   // bytes 27 - 58 : comp

   // haleyjd 05/23/04: autoaim is sync critical
   *demoptr++ = autoaim; // byte 59

   // haleyjd 04/06/05: allowmlook is sync critical
   *demoptr++ = allowmlook; // byte 60

   // CURRENT BYTES LEFT: 3

   //----------------
   // Padding at end
   //----------------
   while(demoptr < target)
      *demoptr++ = 0;

   if(demoptr != target)
      I_Error("G_WriteOptions: GAME_OPTION_SIZE is too small\n");

   return target;
}

// Same, but read instead of write

byte *G_ReadOptions(byte *demoptr)
{
   byte *target = demoptr + GAME_OPTION_SIZE;

   monsters_remember = *demoptr++;

   variable_friction = *demoptr;  // ice & mud
   demoptr++;

   weapon_recoil = *demoptr;      // weapon recoil
   demoptr++;

   allow_pushers = *demoptr;      // PUSH Things
   demoptr++;

   demoptr++;

   // haleyjd: restored bobbing to proper sync critical status
   player_bobbing = *demoptr;     // whether player bobs or not
   demoptr++;

   // killough 3/6/98: add parameters to savegame, move from demo
   respawnparm = !!(*demoptr++);
   fastparm    = !!(*demoptr++);
   nomonsters  = !!(*demoptr++);

   demo_insurance = *demoptr++;              // killough 3/31/98

   // killough 3/26/98: Added rngseed to demos; 3/31/98: moved here

   rngseed  = *demoptr++ & 0xff;
   rngseed <<= 8;
   rngseed += *demoptr++ & 0xff;
   rngseed <<= 8;
   rngseed += *demoptr++ & 0xff;
   rngseed <<= 8;
   rngseed += *demoptr++ & 0xff;

   // Options new to v2.03
   if(demo_version >= 203)
   {
      monster_infighting = *demoptr++;   // killough 7/19/98

      dogs = *demoptr++;                 // killough 7/19/98
<<<<<<< HEAD

      bfgtype = *demoptr++;              // killough 7/19/98
=======
      
      bfgtype = (bfg_t)(*demoptr++);     // killough 7/19/98
>>>>>>> b7a9c6ed
      demoptr++;                         // sf: where beta was

      distfriend = *demoptr++ << 8;      // killough 8/8/98
      distfriend+= *demoptr++;

      monster_backing = *demoptr++;      // killough 9/8/98

      monster_avoid_hazards = *demoptr++; // killough 9/9/98

      monster_friction = *demoptr++;     // killough 10/98

      help_friends = *demoptr++;         // killough 9/9/98

      dog_jumping = *demoptr++;          // killough 10/98

      monkeys = *demoptr++;

      {   // killough 10/98: a compatibility vector now
         int i;
         for(i = 0; i < COMP_TOTAL; ++i)
            comp[i] = *demoptr++;
      }

      G_SetCompatibility();

      // Options new to v2.04, etc.

      // haleyjd 05/23/04: autoaim is sync-critical
      if(full_demo_version >= make_full_version(331, 8))
         autoaim = *demoptr++;

      if(demo_version >= 333)
      {
         // haleyjd 04/06/05: allowmlook is sync-critical
         allowmlook = *demoptr; // Remember: ADD INCREMENT :)
      }
   }
   else  // defaults for versions <= 2.02
   {
      int i;  // killough 10/98: a compatibility vector now
      for(i = 0; i <= comp_zerotags; ++i)
         comp[i] = compatibility;

      G_SetCompatibility();

      monster_infighting = 1;           // killough 7/19/98

      monster_backing = 0;              // killough 9/8/98

      monster_avoid_hazards = 0;        // killough 9/9/98

      monster_friction = 0;             // killough 10/98

      help_friends = 0;                 // killough 9/9/98

      bfgtype = bfg_normal;             // killough 7/19/98

      dogs = 0;                         // killough 7/19/98
      dog_jumping = 0;                  // killough 10/98
      monkeys = 0;

      default_autoaim = autoaim;
      autoaim = 1;

      default_allowmlook = allowmlook;
      allowmlook = 0;
   }

   return target;
}

//
// G_SetOldDemoOptions
//
// haleyjd 02/21/10: Configure everything to run for an old demo.
//
static void G_SetOldDemoOptions(void)
{
   int i;

   compatibility = 1;

   for(i = 0; i < COMP_TOTAL; ++i)
      comp[i] = 1;

   monsters_remember     = 0;
   variable_friction     = 0;
   weapon_recoil         = 0;
   allow_pushers         = 0;
   player_bobbing        = 1;
   demo_insurance        = 0;
   monster_infighting    = 1;
   monster_backing       = 0;
   monster_avoid_hazards = 0;
   monster_friction      = 0;
   help_friends          = 0;
   bfgtype               = bfg_normal;
   dogs                  = 0;
   dog_jumping           = 0;
   monkeys               = 0;
   default_autoaim       = autoaim;
   autoaim               = 1;
   default_allowmlook    = allowmlook;
   allowmlook            = 0;
}

//
// G_BeginRecordingOld
//
// haleyjd 02/21/10: Support recording of vanilla demos.
//
static void G_BeginRecordingOld(void)
{
   int i;

   // support -longtics when recording vanilla format demos
   longtics_demo = (M_CheckParm("-longtics") != 0);

   // set demo version appropriately
   if(longtics_demo)
      demo_version = DOOM_191_VERSION; // v1.91 (unofficial patch)
   else
      demo_version = 109;              // v1.9

   demo_subversion = 0;

   G_SetOldDemoOptions();

   demo_p = demobuffer;

   *demo_p++ = demo_version;
   *demo_p++ = gameskill;
   *demo_p++ = gameepisode;
   *demo_p++ = gamemap;
   *demo_p++ = (GameType == gt_dm);
   *demo_p++ = respawnparm;
   *demo_p++ = fastparm;
   *demo_p++ = nomonsters;
   *demo_p++ = consoleplayer;
   // [CG] I suppose this should always be VANILLA_MAXPLAYERS here.
   // for(i = 0; i < MAXPLAYERS; ++i)
   for(i = 0; i < VANILLA_MAXPLAYERS; ++i)
      *demo_p++ = playeringame[i];
}

/*
  haleyjd 06/17/01: new demo format changes

  1. The old version field is now always written as 255
  2. The signature has been changed to the null-term'd string ETERN
  3. The version and new subversion are written immediately following
     the signature
  4. cmd->updownangle is now recorded and read back appropriately

  12/14/01:
  5. gamemapname is recorded and will be used on loading demos

  Note that the demo-reading code still handles the "sacred" formats
  for DOOM, BOOM and MBF, so purists don't need to have heart attacks.
  However, only new Eternity-format demos can be written, and these
  will not be compatible with other engines.
*/
// NETCODE_FIXME -- DEMO_FIXME: Yet more demo writing.

void G_BeginRecording(void)
{
   int i;

   // haleyjd 02/21/10: -vanilla will record v1.9-format demos
   if(M_CheckParm("-vanilla"))
   {
      G_BeginRecordingOld();
      return;
   }

   demo_p = demobuffer;

   longtics_demo = true;

   //*demo_p++ = version;
   // haleyjd 06/17/01: always write 255 for Eternity-format demos,
   // since VERSION is now > 255 -- version setting is now handled
   // immediately after the new signature below.
   *demo_p++ = 255;

   // signature -- haleyjd: updated to use new Eternity signature
   *demo_p++ = eedemosig[0]; //0x1d;
   *demo_p++ = eedemosig[1]; //'M';
   *demo_p++ = eedemosig[2]; //'B';
   *demo_p++ = eedemosig[3]; //'F';
   *demo_p++ = eedemosig[4]; //0xe6;
   *demo_p++ = '\0';

   // haleyjd: write appropriate version and subversion numbers
   // write the WHOLE version number :P
   *demo_p++ =  version & 255;
   *demo_p++ = (version >> 8 ) & 255;
   *demo_p++ = (version >> 16) & 255;
   *demo_p++ = (version >> 24) & 255;

   *demo_p++ = subversion; // always ranges from 0 to 255

   // killough 2/22/98: save compatibility flag in new demos
   *demo_p++ = compatibility;       // killough 2/22/98

   demo_version = version;       // killough 7/19/98: use this version's id
   demo_subversion = subversion; // haleyjd 06/17/01

   *demo_p++ = gameskill;
   *demo_p++ = gameepisode;
   *demo_p++ = gamemap;
   *demo_p++ = GameType; // haleyjd 04/10/03
   *demo_p++ = consoleplayer;

   // haleyjd 04/14/03: save dmflags
   *demo_p++ = (unsigned char)(dmflags & 255);
   *demo_p++ = (unsigned char)((dmflags >> 8 ) & 255);
   *demo_p++ = (unsigned char)((dmflags >> 16) & 255);
   *demo_p++ = (unsigned char)((dmflags >> 24) & 255);

   // haleyjd 12/14/01: write gamemapname in new demos -- this will
   // enable demos to be recorded for arbitrarily-named levels
   for(i = 0; i < 8; i++)
      *demo_p++ = gamemapname[i];

   demo_p = G_WriteOptions(demo_p); // killough 3/1/98: Save game options

   for(i = 0; i < MAXPLAYERS; i++)
      *demo_p++ = playeringame[i];

   // killough 2/28/98:
   // We always store at least MIN_MAXPLAYERS bytes in demo, to
   // support enhancements later w/o losing demo compatibility

   for(; i < MIN_MAXPLAYERS; i++)
      *demo_p++ = 0;
}

//
// G_DeferedPlayDemo
//
void G_DeferedPlayDemo(const char *name)
{
   // haleyjd: removed SMMU cruft in attempt to fix
   if(defdemoname)
      free(defdemoname);
   defdemoname = strdup(name);
   gameaction = ga_playdemo;
}

//
// G_TimeDemo - sf
//
void G_TimeDemo(const char *name, boolean showmenu)
{
   // haleyjd 10/19/01: hoo boy this had problems
   // It was using a variable called "name" from who knows where --
   // neither I nor Visual C++ could find a variable called name
   // that was in scope for this function -- now name is a
   // parameter, not s. I've also made some other adjustments.

   if(W_CheckNumForNameNSG(name, lumpinfo_t::ns_demos) == -1)
   {
      C_Printf("%s: demo not found\n", name);
      return;
   }

   //G_StopDemo();         // stop any previous demos

   if(defdemoname)
      free(defdemoname);
   defdemoname = strdup(name);
   gameaction = ga_playdemo;
   singledemo = true;      // sf: moved from reloaddefaults

   singletics = true;
   timingdemo = true;      // show stats after quit
}

//
// G_CheckDemoStatus
//
// Called after a death or level completion to allow demos to be cleaned up
// Returns true if a new demo loop action will take place
//
boolean G_CheckDemoStatus(void)
{
   if(demorecording)
   {
      demorecording = false;
      *demo_p++ = DEMOMARKER;

      if(!M_WriteFile(demoname, demobuffer, demo_p - demobuffer))
      {
         // killough 11/98
         I_Error("Error recording demo %s: %s\n", demoname,
                 errno ? strerror(errno) : "(Unknown Error)");
      }

      free(demobuffer);
      demobuffer = NULL;  // killough
      I_ExitWithMessage("Demo %s recorded\n", demoname);
      return false;  // killough
   }

   if(timingdemo)
   {
      int endtime = I_GetTime_RealTime();

      // killough -- added fps information and made it work for longer demos:
      unsigned int realtics = endtime - starttime;
      I_Error("Timed %u gametics in %u realtics = %-.1f frames per second\n",
              (unsigned int)(gametic), realtics,
              (unsigned int)(gametic) * (double) TICRATE / realtics);
   }

   if(demoplayback)
   {
      if(singledemo)
      {
         demoplayback = false;
         C_SetConsole();
         return false;
      }

      Z_ChangeTag(demobuffer, PU_CACHE);
      G_ReloadDefaults();    // killough 3/1/98
      netgame = false;       // killough 3/29/98
      D_AdvanceDemo();
      return true;
   }
   return false;
}

void G_StopDemo(void)
{
   extern boolean advancedemo;

   if(!demorecording && !demoplayback)
      return;

   G_CheckDemoStatus();
   advancedemo = false;
   C_SetConsole();
}

// killough 1/22/98: this is a "Doom printf" for messages. I've gotten
// tired of using players->message=... and so I've added this doom_printf.
//
// killough 3/6/98: Made limit static to allow z_zone functions to call
// this function, without calling realloc(), which seems to cause problems.

// sf: changed to run console command instead

#define MAX_MESSAGE_SIZE 1024

void doom_printf(const char *s, ...)
{
   static char msg[MAX_MESSAGE_SIZE];
   va_list v;

   va_start(v, s);
   pvsnprintf(msg, sizeof(msg), s, v); // print message in buffer
   va_end(v);

   C_Puts(msg);  // set new message
   HU_PlayerMsg(msg);
}

//
// player_printf
//
// sf: printf to a particular player only
// to make up for the loss of player->msg = ...
//
void player_printf(player_t *player, const char *s, ...)
{
   static char msg[MAX_MESSAGE_SIZE];
   va_list v;

   va_start(v, s);
   pvsnprintf(msg, sizeof(msg), s, v); // print message in buffer
   va_end(v);

   if(player == &players[consoleplayer])
   {
      C_Puts(msg);  // set new message
      HU_PlayerMsg(msg);
   }
}

extern camera_t intercam;

//
// G_CoolViewPoint
//
// Change to new viewpoint
//
void G_CoolViewPoint(void)
{
   int viewtype;
   int old_displayplayer = displayplayer;

   viewtype = M_Random() % 3;

   // pick the next player
   do
   {
      displayplayer++;
      if(displayplayer == MAXPLAYERS)
         displayplayer = 0;
   } while(!playeringame[displayplayer]);

   if(displayplayer != old_displayplayer)
   {
      ST_Start();
      HU_Start();
      S_UpdateSounds(players[displayplayer].mo);
      P_ResetChasecam();      // reset the chasecam
   }

   if(players[displayplayer].health <= 0)
      viewtype = 1; // use chasecam when player is dead

   // turn off the chasecam?
   if(chasecam_active && viewtype != 1)
   {
      chasecam_active = false;
      P_ChaseEnd();
   }

   // turn off followcam
   P_FollowCamOff();
   if(camera == &followcam)
      camera = NULL;

   if(viewtype == 1)  // view from the chasecam
   {
      chasecam_active = true;
      P_ChaseStart();
   }
   else if(viewtype == 2) // camera view
   {
      // sometimes check out the player's enemies
      mobj_t *spot = players[displayplayer].attacker;

      // no enemy? check out the player's current location then.
      if(!spot || spot->health <= 0)
         spot = players[displayplayer].mo;

      P_SetFollowCam(spot->x, spot->y, players[displayplayer].mo);

      camera = &followcam;
   }

   // pic a random number of tics until changing the viewpoint
   cooldemo_tics = (6 + M_Random() % 4) * TICRATE;
}

#ifndef EE_NO_SMALL_SUPPORT

//
// Small native functions
//


static cell AMX_NATIVE_CALL sm_exitlevel(AMX *amx, cell *params)
{
   if(gamestate != GS_LEVEL)
   {
      amx_RaiseError(amx, SC_ERR_GAMEMODE | SC_ERR_MASK);
      return -1;
   }

   G_ExitLevel();
   return 0;
}

static cell AMX_NATIVE_CALL sm_exitsecret(AMX *amx, cell *params)
{
   if(gamestate != GS_LEVEL)
   {
      amx_RaiseError(amx, SC_ERR_GAMEMODE | SC_ERR_MASK);
      return -1;
   }

   scriptSecret = true;
   G_SecretExitLevel();

   return 0;
}

//
// sm_startgame
//
// Implements StartGame(skill, levelname)
//
static cell AMX_NATIVE_CALL sm_startgame(AMX *amx, cell *params)
{
   int err;
   skill_t skill;
   char *levelname;

   // note: user view of skill is 1 - 5, internal view is 0 - 4
   skill = (skill_t)(params[1] - 1);

   // get level name
   if((err = SM_GetSmallString(amx, &levelname, params[2])) != AMX_ERR_NONE)
   {
      amx_RaiseError(amx, err);
      return 0;
   }

   G_DeferedInitNew(skill, levelname);

   Z_Free(levelname);

   return 0;
}

static cell AMX_NATIVE_CALL sm_gameskill(AMX *amx, cell *params)
{
   return gameskill + 1;
}

static cell AMX_NATIVE_CALL sm_gametype(AMX *amx, cell *params)
{
   return (cell)GameType;
}

AMX_NATIVE_INFO game_Natives[] =
{
   { "_ExitLevel",  sm_exitlevel },
   { "_ExitSecret", sm_exitsecret },
   { "_StartGame",  sm_startgame },
   { "_GameSkill",  sm_gameskill },
   { "_GameType",   sm_gametype },
   { NULL, NULL }
};

#endif

//----------------------------------------------------------------------------
//
// $Log: g_game.c,v $
// Revision 1.59  1998/06/03  20:23:10  killough
// fix v2.00 demos
//
// Revision 1.58  1998/05/16  09:16:57  killough
// Make loadgame checksum friendlier
//
// Revision 1.57  1998/05/15  00:32:28  killough
// Remove unnecessary crash hack
//
// Revision 1.56  1998/05/13  22:59:23  killough
// Restore Doom bug compatibility for demos, fix multiplayer status bar
//
// Revision 1.55  1998/05/12  12:46:16  phares
// Removed OVER_UNDER code
//
// Revision 1.54  1998/05/07  00:48:51  killough
// Avoid displaying uncalled for precision
//
// Revision 1.53  1998/05/06  15:32:24  jim
// document g_game.c, change externals
//
// Revision 1.52  1998/05/05  16:29:06  phares
// Removed RECOIL and OPT_BOBBING defines
//
// Revision 1.51  1998/05/04  22:00:33  thldrmn
// savegamename globalization
//
// Revision 1.50  1998/05/03  22:15:19  killough
// beautification, decls & headers, net consistency fix
//
// Revision 1.49  1998/04/27  17:30:12  jim
// Fix DM demo/newgame status, remove IDK (again)
//
// Revision 1.48  1998/04/25  12:03:44  jim
// Fix secret level fix
//
// Revision 1.46  1998/04/24  12:09:01  killough
// Clear player cheats before demo starts
//
// Revision 1.45  1998/04/19  19:24:19  jim
// Improved IWAD search
//
// Revision 1.44  1998/04/16  16:17:09  jim
// Fixed disappearing marks after new level
//
// Revision 1.43  1998/04/14  10:55:13  phares
// Recoil, Bobbing, Monsters Remember changes in Setup now take effect immediately
//
// Revision 1.42  1998/04/13  21:36:12  phares
// Cemented ESC and F1 in place
//
// Revision 1.41  1998/04/13  10:40:58  stan
// Now synch up all items identified by Lee Killough as essential to
// game synch (including bobbing, recoil, rngseed).  Commented out
// code in g_game.c so rndseed is always set even in netgame.
//
// Revision 1.40  1998/04/13  00:39:29  jim
// Fix automap marks carrying over thru levels
//
// Revision 1.39  1998/04/10  06:33:00  killough
// Fix -fast parameter bugs
//
// Revision 1.38  1998/04/06  04:51:32  killough
// Allow demo_insurance=2
//
// Revision 1.37  1998/04/05  00:50:48  phares
// Joystick support, Main Menu re-ordering
//
// Revision 1.36  1998/04/02  16:15:24  killough
// Fix weapons switch
//
// Revision 1.35  1998/04/02  04:04:27  killough
// Fix DM respawn sticking problem
//
// Revision 1.34  1998/04/02  00:47:19  killough
// Fix net consistency errors
//
// Revision 1.33  1998/03/31  10:36:41  killough
// Fix crash caused by last change, add new RNG options
//
// Revision 1.32  1998/03/28  19:15:48  killough
// fix DM spawn bug (Stan's fix)
//
// Revision 1.31  1998/03/28  17:55:06  killough
// Fix weapons switch bug, improve RNG while maintaining sync
//
// Revision 1.30  1998/03/28  15:49:47  jim
// Fixed merge glitches in d_main.c and g_game.c
//
// Revision 1.29  1998/03/28  05:32:00  jim
// Text enabling changes for DEH
//
// Revision 1.28  1998/03/27  21:27:00  jim
// Fixed sky bug for Ultimate DOOM
//
// Revision 1.27  1998/03/27  16:11:43  stan
// (SG) Commented out lines in G_ReloadDefaults that reset netgame and
//      deathmatch to zero.
//
// Revision 1.26  1998/03/25  22:51:25  phares
// Fixed headsecnode bug trashing memory
//
// Revision 1.25  1998/03/24  15:59:17  jim
// Added default_skill parameter to config file
//
// Revision 1.24  1998/03/23  15:23:39  phares
// Changed pushers to linedef control
//
// Revision 1.23  1998/03/23  03:14:27  killough
// Fix savegame checksum, net/demo consistency w.r.t. weapon switch
//
// Revision 1.22  1998/03/20  00:29:39  phares
// Changed friction to linedef control
//
// Revision 1.21  1998/03/18  16:16:47  jim
// Fix to idmusnum handling
//
// Revision 1.20  1998/03/17  20:44:14  jim
// fixed idmus non-restore, space bug
//
// Revision 1.19  1998/03/16  12:29:14  killough
// Add savegame checksum test
//
// Revision 1.18  1998/03/14  17:17:24  jim
// Fixes to deh
//
// Revision 1.17  1998/03/11  17:48:01  phares
// New cheats, clean help code, friction fix
//
// Revision 1.16  1998/03/09  18:29:17  phares
// Created separately bound automap and menu keys
//
// Revision 1.15  1998/03/09  07:09:20  killough
// Avoid realloc() in doom_printf(), fix savegame -nomonsters bug
//
// Revision 1.14  1998/03/02  11:27:45  killough
// Forward and backward demo sync compatibility
//
// Revision 1.13  1998/02/27  08:09:22  phares
// Added gamemode checks to weapon selection
//
// Revision 1.12  1998/02/24  08:45:35  phares
// Pushers, recoil, new friction, and over/under work
//
// Revision 1.11  1998/02/23  04:19:35  killough
// Fix Internal and v1.9 Demo sync problems
//
// Revision 1.10  1998/02/20  22:50:51  killough
// Fix doom_printf for multiplayer games
//
// Revision 1.9  1998/02/20  06:15:08  killough
// Turn turbo messages on in demo playbacks
//
// Revision 1.8  1998/02/17  05:53:41  killough
// Suppress "green is turbo" in non-net games
// Remove dependence on RNG for net consistency (intereferes with RNG)
// Use new RNG calling method, with keys assigned to blocks
// Friendlier savegame version difference message (instead of nothing)
// Remove futile attempt to make Boom v1.9-savegame-compatibile
//
// Revision 1.7  1998/02/15  02:47:41  phares
// User-defined keys
//
// Revision 1.6  1998/02/09  02:57:08  killough
// Make player corpse limit user-configurable
// Fix ExM8 level endings
// Stop 'q' from ending demo recordings
//
// Revision 1.5  1998/02/02  13:44:45  killough
// Fix doom_printf and CheckSaveGame realloc bugs
//
// Revision 1.4  1998/01/26  19:23:18  phares
// First rev with no ^Ms
//
// Revision 1.3  1998/01/24  21:03:07  jim
// Fixed disappearence of nomonsters, respawn, or fast mode after demo play or IDCLEV
//
// Revision 1.1.1.1  1998/01/19  14:02:54  rand
// Lee's Jan 19 sources
//
//----------------------------------------------------------------------------<|MERGE_RESOLUTION|>--- conflicted
+++ resolved
@@ -119,13 +119,8 @@
 int             gameepisode;
 int             gamemap;
 // haleyjd: changed to an array
-<<<<<<< HEAD
 char            gamemapname[9] = { 0,0,0,0,0,0,0,0,0 };
-boolean         paused;
-=======
-char            gamemapname[9] = { 0,0,0,0,0,0,0,0,0 }; 
 int             paused;
->>>>>>> b7a9c6ed
 boolean         sendpause;     // send a pause event next tic
 boolean         sendsave;      // send a save event next tic
 boolean         usergame;      // ok to save / end game
@@ -1284,17 +1279,12 @@
    else
    {
       for(i = 0; i < MAXPLAYERS; ++i)
-<<<<<<< HEAD
-         playeringame[i] = *demo_p++;
+         playeringame[i] = !!(*demo_p++);
 
       // [CG] FIXME: This is bunk.
       // [CG] Make sure this is a positive number.
       if (MIN_MAXPLAYERS > MAXPLAYERS)
          demo_p += MIN_MAXPLAYERS - MAXPLAYERS;
-=======
-         playeringame[i] = !!(*demo_p++);
-      demo_p += MIN_MAXPLAYERS - MAXPLAYERS;
->>>>>>> b7a9c6ed
    }
 
    if(playeringame[1])
@@ -2126,13 +2116,8 @@
    gameskill = (skill_t)(*save_p++);
 
    // haleyjd 06/16/10: reload "inmasterlevels" state
-<<<<<<< HEAD
-   inmasterlevels = *save_p++;
-
-=======
    inmasterlevels = !!(*save_p++);
-   
->>>>>>> b7a9c6ed
+
    // sf: use string rather than episode, map
 
    {
@@ -2159,13 +2144,8 @@
    {
       waddir_t *dir;
 
-<<<<<<< HEAD
       // read a name of len bytes
-      char *fn = calloc(1, len);
-=======
-      // read a name of len bytes 
       char *fn = (char *)(calloc(1, len));
->>>>>>> b7a9c6ed
       memcpy(fn, save_p, len);
       save_p += len;
 
@@ -2203,8 +2183,7 @@
    while(*save_p++);
 
    for(i = 0; i < MAXPLAYERS; ++i)
-<<<<<<< HEAD
-      playeringame[i] = *save_p++;
+      playeringame[i] = !!(*save_p++);
 
    // [CG] FIXME: This is bunk.
    // [CG] This is supposed to ensure a minimum amount of space for players in
@@ -2214,10 +2193,6 @@
    //      truly MAXPLAYERS.
    if (MIN_MAXPLAYERS > MAXPLAYERS)
       save_p += MIN_MAXPLAYERS - MAXPLAYERS;         // killough 2/28/98
-=======
-      playeringame[i] = !!(*save_p++);
-   save_p += MIN_MAXPLAYERS-MAXPLAYERS;         // killough 2/28/98
->>>>>>> b7a9c6ed
 
    // jff 3/17/98 restore idmus music
    // jff 3/18/98 account for unsigned byte
@@ -2468,19 +2443,14 @@
    //
    // P_Ticker() does not stop netgames if a menu is activated, so
    // we do not need to stop if a menu is pulled up during netgames.
-<<<<<<< HEAD
    // [CG] Added !clientserver, because you can't pause a c/s game even
    //      by activating the menu or console.
 
-   if(paused & 2 || (
+   if((paused & 2) || (
       !demoplayback &&
       (menuactive || consoleactive) &&
       !netgame &&
       !clientserver))
-=======
-
-   if((paused & 2) || (!demoplayback && (menuactive || consoleactive) && !netgame))
->>>>>>> b7a9c6ed
    {
       basetic++;  // For revenant tracers and RNG -- we must maintain sync
    }
@@ -3672,13 +3642,8 @@
       monster_infighting = *demoptr++;   // killough 7/19/98
 
       dogs = *demoptr++;                 // killough 7/19/98
-<<<<<<< HEAD
-
-      bfgtype = *demoptr++;              // killough 7/19/98
-=======
-      
+
       bfgtype = (bfg_t)(*demoptr++);     // killough 7/19/98
->>>>>>> b7a9c6ed
       demoptr++;                         // sf: where beta was
 
       distfriend = *demoptr++ << 8;      // killough 8/8/98
