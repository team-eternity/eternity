// Emacs style mode select -*- C++ -*-
//-----------------------------------------------------------------------------
//
// Copyright (C) 2013 James Haley et al.
//
// This program is free software: you can redistribute it and/or modify
// it under the terms of the GNU General Public License as published by
// the Free Software Foundation, either version 3 of the License, or
// (at your option) any later version.
//
// This program is distributed in the hope that it will be useful,
// but WITHOUT ANY WARRANTY; without even the implied warranty of
// MERCHANTABILITY or FITNESS FOR A PARTICULAR PURPOSE.  See the
// GNU General Public License for more details.
//
// You should have received a copy of the GNU General Public License
// along with this program.  If not, see http://www.gnu.org/licenses/
//
//--------------------------------------------------------------------------
//
// New menu
//
// The menu engine. All the menus themselves are in mn_menus.c
//
// By Simon Howard
//
//-----------------------------------------------------------------------------

#include "z_zone.h"
#include "i_system.h"

#include "c_io.h"
#include "c_runcmd.h"
#include "d_dehtbl.h"
#include "d_event.h"
#include "d_gi.h"      // haleyjd: global game mode info
#include "d_io.h"
#include "d_main.h"
#include "doomdef.h"
#include "doomstat.h"
#include "e_fonts.h"
#include "g_bind.h"    // haleyjd: dynamic key bindings
#include "g_game.h"
#include "hu_over.h"
#include "i_video.h"
#include "m_collection.h"
#include "m_swap.h"
#include "mn_engin.h"
#include "mn_emenu.h"
#include "mn_htic.h"
#include "mn_items.h"
#include "mn_menus.h"
#include "mn_misc.h"
#include "r_defs.h"
#include "r_draw.h"
#include "r_patch.h"
#include "s_sound.h"
#include "v_font.h"
#include "v_misc.h"
#include "v_patchfmt.h"
#include "v_video.h"
#include "w_wad.h"

//=============================================================================
//
// Global Variables
//

bool inhelpscreens; // indicates we are in or just left a help screen

// menu error message
char menu_error_message[128];
int menu_error_time = 0;

// haleyjd 02/12/06: option to allow the toggle menu action to back up 
// through menus instead of exiting directly, to emulate ports like zdoom.
bool menu_toggleisback; 

// input for typing in new value
command_t *input_command = NULL;       // NULL if not typing in
int input_cmdtype = c_typed;           // haleyjd 07/15/09

// haleyjd 04/29/02: needs to be unsigned
unsigned char input_buffer[1024] = "";

vfont_t *menu_font;
vfont_t *menu_font_big;
vfont_t *menu_font_normal;

// haleyjd 08/25/09
char *mn_background;
const char *mn_background_flat;

//=============================================================================
//
// Static Declarations and Data
//

static void MN_PageMenu(menu_t *newpage);

menu_t *drawing_menu; // menu currently being drawn

<<<<<<< HEAD
//static int skulls[2]; // skull pointer

=======
>>>>>>> 234b3c6f
// haleyjd 02/04/06: small menu pointer
#define NUMSMALLPTRS 8
static int smallptrs[NUMSMALLPTRS];
static int16_t smallptr_dims[2]; // 0 = width, 1 = height
static int smallptr_idx;
static int smallptr_coords[2][2];

//=============================================================================
// 
// Menu Drawing - Utilities
//

#define SKULL_HEIGHT 19
#define BLINK_TIME 8

//
// MN_DrawSmallPtr
//
// An external routine for other modules that need to draw a small menu
// pointer for purposes other than its normal use.
//
void MN_DrawSmallPtr(int x, int y)
{
   V_DrawPatch(x, y, &subscreen43, 
               PatchLoader::CacheNum(wGlobalDir, smallptrs[smallptr_idx], PU_CACHE));
}

//
// MN_GetItemVariable
//
void MN_GetItemVariable(menuitem_t *item)
{
   // get variable if neccesary
   if(!item->var)
   {
      command_t *cmd;

      // use data for variable name
      if(!(cmd = C_GetCmdForName(item->data)))
      {
         C_Printf(FC_ERROR "variable not found: %s\n", item->data);
         item->type = it_info;   // turn into normal unselectable text
         item->var = NULL;
         return;
      }

      item->var = cmd->variable;
   }
}

//
// MN_FindFirstSelectable
//
// haleyjd 09/18/08: Finds the first selectable item in the menu,
// and returns the index of the item in the menuitem array.
//
static int MN_FindFirstSelectable(menu_t *menu)
{
   int i = 0, ret = 0;

   for(; menu->menuitems[i].type != it_end; ++i)
   {
      if(!is_a_gap(&menu->menuitems[i]))
      {
         ret = i;
         break;
      }
   }

   return ret;
}

//
// MN_FindLastSelectable
//
// haleyjd 09/18/08: Finds the last selectable item in the menu,
// and returns the index of the item in the menuitem array.
//
static int MN_FindLastSelectable(menu_t *menu)
{
   int i = 0, ret = 0;

   // first, find end
   for(; menu->menuitems[i].type != it_end; ++i)
      ; /* do nothing loop */
   
   // back up one, but not beyond the beginning
   if(i > 0)
      --i;

   // search backward
   for(; i >= 0; --i)
   {
      if(!is_a_gap(&menu->menuitems[i]))
      {
         ret = i;
         break;
      }
   }

   return ret;
}

//
// MN_CalcWidestWidth
//
// haleyjd 03/22/09: A fix for LALIGNED menus: the menu item values will
// all draw at a fixed position from the widest description string.
//
static void MN_CalcWidestWidth(menu_t *menu)
{
   int itemnum;

   if(menu->widest_width) // do only once
      return;

   for(itemnum = 0; menu->menuitems[itemnum].type != it_end; ++itemnum)
   {
      menuitem_t *item = &(menu->menuitems[itemnum]);

      // only LALIGNED items are taken into account
      if(item->flags & MENUITEM_LALIGNED)
      {
         int desc_width = 
            item->flags & MENUITEM_BIGFONT ?
               V_FontStringWidth(menu_font_big, item->description) 
               : MN_StringWidth(item->description);

         if(desc_width > menu->widest_width)
            menu->widest_width = desc_width;
      }
   }
}

// 
// MN_propagateBigFontFlag
//
// haleyjd 05/08/13: If a menu has mf_bigfont, set MENUITEM_BIGFONT on all its
// items.
//
static void MN_propagateBigFontFlag(menu_t *menu)
{
   int itemnum = 0;
   menuitem_t *item;

   for(; (item = &menu->menuitems[itemnum])->type != it_end; itemnum++)
      item->flags |= MENUITEM_BIGFONT;
}

//
// MN_initializeMenu
//
// haleyjd 05/08/13: Perform all first-time menu initialization tasks here.
//
static void MN_initializeMenu(menu_t *menu)
{
   if(menu->flags & mf_initialized)
      return;

   // propagate big font flag
   if(menu->flags & mf_bigfont)
      MN_propagateBigFontFlag(menu);

   // mark as initialized
   menu->flags |= mf_initialized;
}

//
// MN_DrawMenuItem
//
// draw a menu item. returns the height in pixels
//
static int MN_DrawMenuItem(menuitem_t *item, int x, int y, int color)
{
   int desc_width = 0;
   int alignment;
   int item_height = menu_font->cy; // haleyjd: most items are the size of one text line
   MenuItem *menuItemClass = MenuItemInstanceForType[item->type];

   // haleyjd: determine alignment
   if(drawing_menu->flags & mf_centeraligned)
      alignment = ALIGNMENT_CENTER;
   else if(drawing_menu->flags & (mf_skullmenu | mf_leftaligned))
      alignment = ALIGNMENT_LEFT;
   else
      alignment = ALIGNMENT_RIGHT;

   item->x = x; item->y = y;        // save x,y to item
   item->flags |= MENUITEM_POSINIT; // haleyjd 04/14/03

   // skip drawing if a gap
   if(item->type == it_gap)
   {
      // haleyjd 08/30/06: emulated menus have fixed item size
      if(drawing_menu->flags & mf_emulated)
         item_height = EMULATED_ITEM_SIZE;

      // haleyjd 10/09/05: gap size override for menus
      if(drawing_menu->gap_override)
         item_height = drawing_menu->gap_override;

      return item_height;
   }
 
   // draw an alternate patch?

   // haleyjd: gamemodes that use big menu font don't use pics, ever
   if(item->patch && !(GameModeInfo->flags & GIF_MNBIGFONT) &&
      menuItemClass->drawPatchForItem(item, item_height, alignment))
   {
      // haleyjd 05/16/04: hack for traditional menu support;
      // this was hard-coded in the old system
      if(drawing_menu->flags & mf_emulated)
         item_height = EMULATED_ITEM_SIZE; 

      return item_height; // if returned true, we are done.
   }

   // draw description text
   menuItemClass->drawDescription(item, item_height, desc_width, alignment, color);

   // draw other data: variable data etc.
   menuItemClass->drawData(item, color, alignment, desc_width);

   if(drawing_menu->flags & mf_emulated)
      item_height = EMULATED_ITEM_SIZE;

   return item_height;
}

//=============================================================================
//
// Menu Drawing
//

//
// MN_SetLeftSmallPtr
//
// Set the location of the menu small left pointer
//
void MN_SetLeftSmallPtr(int x, int y, int height)
{
   smallptr_coords[0][0] = x - (smallptr_dims[0] + 1);
   smallptr_coords[0][1] = y + ((height - smallptr_dims[1]) / 2);
}

//
// MN_SetRightSmallPtr
//
// Set the location of the menu small right pointer
//
void MN_SetRightSmallPtr(int x, int y, int width, int height)
{
   smallptr_coords[1][0] = x + width + 2;
   smallptr_coords[1][1] = y + ((height - smallptr_dims[1]) / 2);
}

//
// MN_drawPointer
//
// Utility for MN_DrawMenu - draws the appropriate pointer for the currently
// selected menu item.
//
static void MN_drawPointer(menu_t *menu, int y, int itemnum, int item_height)
{
   if(menu->flags & mf_skullmenu)
   {      
      int item_x = menu->x - 30;                         // 30 left
      int item_y = y + (item_height - SKULL_HEIGHT) / 2; // midpoint

      // haleyjd 05/16/04: hack for traditional menu support
      if(menu->flags & mf_emulated)
      {
         item_x = menu->x - 32;
         item_y = menu->y - 5 + itemnum * 16; // fixed-height items
      }

      gimenucursor_t *cursor = GameModeInfo->menuCursor;
      const char *patch = cursor->patches[(menutime / cursor->blinktime) % cursor->numpatches];

      V_DrawPatch(item_x, item_y, &subscreen43, PatchLoader::CacheName(wGlobalDir, patch, PU_CACHE));
   }
   else
   {
      // haleyjd 02/04/06: draw small pointers

      // draw left pointer
      V_DrawPatch(smallptr_coords[0][0], smallptr_coords[0][1], &subscreen43,
         PatchLoader::CacheNum(wGlobalDir, smallptrs[smallptr_idx], PU_CACHE));

      // draw right pointer
      V_DrawPatch(smallptr_coords[1][0], smallptr_coords[1][1], &subscreen43, 
         PatchLoader::CacheNum(wGlobalDir, 
                               smallptrs[(NUMSMALLPTRS - smallptr_idx) % NUMSMALLPTRS],
                               PU_CACHE));
   }
}

//
// MN_drawPageIndicator
//
// Draws a prev or next page indicator near the bottom of the screen for
// multipage menus.
// Pass false to draw a prev indicator, or true to draw a next indicator.
//
static void MN_drawPageIndicator(bool next)
{
   char msgbuffer[64];
   const char *actionname, *speckeyname, *replkeyname, *fmtstr, *key;
   
   if(next) // drawing a next indicator
   {
      actionname  = "menu_pagedown"; // name of action
      speckeyname = "pgdn";          // special default key to check for
      replkeyname = "page down";     // pretty name to replace with
      fmtstr      = "%s ->";         // format string for indicator
   }
   else     // drawing a prev indicator
   {
      actionname  = "menu_pageup";
      speckeyname = "pgup";
      replkeyname = "page up";
      fmtstr      = "<- %s";
   }

   // get name of first key bound to the prev or next menu action
   key = G_FirstBoundKey(actionname);

   // replace pgup / pgdn with prettier names, since they are the defaults
   if(!strcasecmp(key, speckeyname))
      key = replkeyname;

   psnprintf(msgbuffer, sizeof(msgbuffer), fmtstr, key);

   MN_WriteTextColored(msgbuffer, CR_GOLD, 
                       next ? 310 - MN_StringWidth(msgbuffer) : 10, 
                       SCREENHEIGHT - (2 * menu_font->absh + 1));
}

//
// MN_drawStatusText
//
// Draws the help and error messages centered at the bottom of options menus.
//
static void MN_drawStatusText(const char *text, int color)
{
   int x, y;

   // haleyjd: fix y coordinate to use appropriate text metrics
   x = 160 - MN_StringWidth(text) / 2;
   y = SCREENHEIGHT - menu_font->absh;

   MN_WriteTextColored(text, color, x, y);
}

//
// MN_DrawMenu
//
// MAIN FUNCTION
//
// Draw a menu.
//
void MN_DrawMenu(menu_t *menu)
{
   int y;
   int itemnum;

   if(!menu) // haleyjd 04/20/03
      return;

   drawing_menu = menu; // needed by DrawMenuItem
   y = menu->y; 
      
   // draw background

   if(menu->flags & mf_background)
   {
      // haleyjd 04/04/10: draw menus higher in some game modes
      y -= GameModeInfo->menuOffset;
      V_DrawBackground(mn_background_flat, &vbscreen);
   }

   // haleyjd: calculate widest width for LALIGNED flag
   MN_CalcWidestWidth(menu);

   // menu-specific drawer function, if any

   if(menu->drawer)
      menu->drawer();

   // draw items in menu

   for(itemnum = 0; menu->menuitems[itemnum].type != it_end; ++itemnum)
   {
      menuitem_t *mi = &menu->menuitems[itemnum];
      int item_height;
      int item_color;

      // choose item colour based on selected item
      if(mi->type == it_info)
         item_color = GameModeInfo->infoColor;
      else
      {
         if(menu->selected == itemnum && !(menu->flags & mf_skullmenu))
            item_color = GameModeInfo->selectColor;
         else
            item_color = GameModeInfo->unselectColor;
      }
      
      // draw item
      item_height = MN_DrawMenuItem(mi, menu->x, y, item_color);
      
      // if selected item, draw skull / pointer next to it
      if(menu->selected == itemnum)
         MN_drawPointer(menu, y, itemnum, item_height);
      
      // go down by item height
      y += item_height;
   }

   if(menu->flags & mf_skullmenu)
      return; // no help msg in skull menu

   // choose help message to print
   
   if(menu_error_time) // error message takes priority
   {
      // make it flash
      if((menu_error_time / 8) % 2)
         MN_drawStatusText(menu_error_message, CR_TAN);
   }
   else
   {
      char msgbuffer[64];
      const char *helpmsg;
      menuitem_t *menuitem;

      // write some help about the item
      menuitem = &menu->menuitems[menu->selected];
      
      MenuItem *menuItemClass = MenuItemInstanceForType[menuitem->type];
      helpmsg = menuItemClass->getHelpString(menuitem, msgbuffer);

      MN_drawStatusText(helpmsg, CR_GOLD);
   }

   // haleyjd 10/07/05: draw next/prev messages for menus that
   // have multiple pages.
   if(menu->prevpage)
      MN_drawPageIndicator(false);

   if(menu->nextpage)
      MN_drawPageIndicator(true);
}

//
// MN_CheckFullScreen
//
// Called by D_Drawer to see if the menu is in full-screen mode --
// this allows the game to skip all other drawing, keeping the
// framerate at 35 fps.
//
bool MN_CheckFullScreen(void)
{
   if(!menuactive || !current_menu)
      return false;

   if(!(current_menu->flags & mf_background) || hide_menu ||
      (current_menuwidget && !current_menuwidget->fullscreen))
      return false;

   return true;
}

//=============================================================================
//
// Menu Module Functions
//
// Drawer, ticker etc.
//

#define MENU_HISTORY 128

bool menuactive = false;             // menu active?
menu_t *current_menu;   // the current menu_t being displayed
static menu_t *menu_history[MENU_HISTORY];   // previously selected menus
static int menu_history_num;                 // location in history
int hide_menu = 0;      // hide the menu for a duration of time
int menutime = 0;

// menu widget for alternate drawer + responder
menuwidget_t *current_menuwidget = NULL;
static PODCollection<menuwidget_t *> menuwidget_stack;

int quickSaveSlot;  // haleyjd 02/23/02: restored from MBF

static void MN_InitFonts(void);

//
// MN_PushWidget
//
// Push a new widget onto the widget stack
//
void MN_PushWidget(menuwidget_t *widget)
{
   menuwidget_stack.add(widget);
   if(current_menuwidget)
      widget->prev = current_menuwidget;
   current_menuwidget = widget;
}

//
// MN_PopWidget
//
// Back up one widget on the stack
//
void MN_PopWidget()
{
   size_t len;

   // Pop the top widget off.
   if(menuwidget_stack.getLength() > 0)
      menuwidget_stack.pop();

   if(current_menuwidget)
      current_menuwidget->prev = NULL;

   // If there's still an active widget, return to it.
   // Otherwise, cancel out.
   if((len = menuwidget_stack.getLength()) > 0)
      current_menuwidget = menuwidget_stack[len - 1];
   else
      current_menuwidget = NULL;
}

//
// MN_ClearWidgetStack
//
// Called when the menu system is closing. Let's make sure all widgets have
// been popped before then, since they won't be there when we come back to
// the menus later.
//
void MN_ClearWidgetStack()
{
   menuwidget_stack.clear();
   current_menuwidget = NULL;
}

//
// MN_NumActiveWidgets
//
// Return the number of widgets currently on the stack.
//
size_t MN_NumActiveWidgets()
{
   return menuwidget_stack.getLength();
}

//
// MN_SetBackground
//
// Called to change the menu background.
//
static void MN_SetBackground()
{
   // TODO: allow BEX string replacement?
   if(mn_background && mn_background[0] && strcmp(mn_background, "default") &&
      R_CheckForFlat(mn_background) != -1)
   {
      mn_background_flat = mn_background;
   }
   else
      mn_background_flat = GameModeInfo->menuBackground;
}

//
// MN_Init
//
// Primary menu initialization. Called at startup.
//
void MN_Init()
{
   int i;

   // haleyjd 02/04/06: load small pointer
   for(i = 0; i < NUMSMALLPTRS; i++)
   {
      char name[9];

      psnprintf(name, 9, "EEMNPTR%d", i);

      smallptrs[i] = W_GetNumForName(name);
   }

   // get width and height from first patch
   {
      patch_t *ptr0 = PatchLoader::CacheNum(wGlobalDir, smallptrs[0], PU_CACHE);
      smallptr_dims[0] = ptr0->width;
      smallptr_dims[1] = ptr0->height;
   }
      
   quickSaveSlot = -1; // haleyjd: -1 == no slot selected yet

   // haleyjd: init heretic stuff if appropriate
   if(GameModeInfo->type == Game_Heretic)
      MN_HInitSkull(); // initialize spinning skulls
   
   MN_InitMenus();     // create menu commands in mn_menus.c
   MN_InitFonts();     // create menu fonts
   MN_SetBackground(); // set background

   // haleyjd 07/03/09: sync up mn_classic_menus
   MN_LinkClassicMenus(mn_classic_menus);
}

//////////////////////////////////
// ticker

void MN_Ticker()
{
   if(menu_error_time)
      menu_error_time--;
   if(hide_menu)                   // count down hide_menu
      hide_menu--;
   menutime++;

   // haleyjd 02/04/06: determine small pointer index
   if((menutime & 3) == 0)
      smallptr_idx = (smallptr_idx + 1) % NUMSMALLPTRS;

   // haleyjd 05/29/06: tick for any widgets
   if(current_menuwidget && current_menuwidget->ticker)
      current_menuwidget->ticker();
}

////////////////////////////////
// drawer

void MN_Drawer()
{ 
   // activate menu if displaying widget
   if(current_menuwidget && !menuactive)
      MN_StartControlPanel();
      
   if(current_menuwidget)
   {
      // alternate drawer
      if(current_menuwidget->drawer)
         current_menuwidget->drawer();
      return;
   }

   // haleyjd: moved down to here
   if(!menuactive || hide_menu) 
      return;
 
   MN_DrawMenu(current_menu);
}

static void MN_ShowContents(void);

extern const char *shiftxform;

//
// MN_Responder
//
// haleyjd 07/03/04: rewritten to use enhanced key binding system
//
bool MN_Responder(event_t *ev)
{
   // haleyjd 04/29/02: these need to be unsigned
   unsigned char tempstr[128];
   unsigned char ch;
   int *menuSounds = GameModeInfo->menuSounds; // haleyjd
   static bool ctrldown = false;
   static bool shiftdown = false;
   static bool altdown = false;

   memset(tempstr, 0, sizeof(tempstr));

   // haleyjd 07/03/04: call G_KeyResponder with kac_menu to filter
   // for menu-class actions
   int action = G_KeyResponder(ev, kac_menu);

   // haleyjd 10/07/05
   if(ev->data1 == KEYD_RCTRL)
      ctrldown = (ev->type == ev_keydown);

   // haleyjd 03/11/06
   if(ev->data1 == KEYD_RSHIFT)
      shiftdown = (ev->type == ev_keydown);

   // haleyjd 07/05/10
   if(ev->data1 == KEYD_RALT)
      altdown = (ev->type == ev_keydown);

   // menu doesn't want keyup events
   if(ev->type == ev_keyup)
      return false;

   // are we displaying a widget?
   if(current_menuwidget)
   {
      current_menuwidget->responder(ev, action);
      return true;
   }

   // are we inputting a new value into a variable?
   if(ev->type == ev_keydown && input_command)
   {
      unsigned char ich = 0;
      variable_t *var = input_command->variable;
      
      if(action == ka_menu_toggle) // cancel input
         input_command = NULL;      
      else if(action == ka_menu_confirm)
      {
         if(input_buffer[0] || (input_command->flags & cf_allowblank))
         {
            if(input_buffer[0])
            {
               // place " marks round the new value
               // FIXME/TODO: use qstring for input_buffer
               char *temp = Z_Strdupa((const char *)input_buffer);
               psnprintf((char *)input_buffer, sizeof(input_buffer), "\"%s\"", temp);
            }
            else
            {
               input_buffer[0] = '*';
               input_buffer[1] = '\0';
            }

            // set the command
            Console.cmdtype = input_cmdtype;
            C_RunCommand(input_command, (const char *)input_buffer);
            input_command = NULL;
            input_cmdtype = c_typed;
            return true; // eat key
         }
      }
      // check for backspace
      else if(ev->data1 == KEYD_BACKSPACE && input_buffer[0])
      {
         input_buffer[strlen((char *)input_buffer)-1] = '\0';
         return true; // eatkey
      }
      
      // probably just a normal character
      
      // only care about valid characters
      // dont allow too many characters on one command line

      if(ev->character)
         ich = (unsigned char)(ev->character);
      else if(ev->data1 > 31 && ev->data1 < 127)
         ich = shiftdown ? shiftxform[ev->data1] : ev->data1; // shifted?

      if(ich > 31 && ich < 127)
      {
         if(strlen((char *)input_buffer) <=
            ((var->type == vt_string) ? (unsigned int)var->max :
             (var->type == vt_int || var->type == vt_toggle) ? 33 : 20))
         {
            input_buffer[strlen((char *)input_buffer) + 1] = 0;
            input_buffer[strlen((char *)input_buffer)] = ich;
         }
      }
      
      return true;
   } 

   if(devparm && ev->data1 == key_help)
   {
      G_ScreenShot();
      return true;
   }
  
   if(action == ka_menu_toggle)
   {
      // start up main menu or kill menu
      if(menuactive)
      {
         if(menu_toggleisback) // haleyjd 02/12/06: allow zdoom-style navigation
            MN_PrevMenu();
         else
         {
            MN_ClearMenus();
            S_StartInterfaceSound(menuSounds[MN_SND_DEACTIVATE]);
         }
      }
      else 
         MN_StartControlPanel();      
      
      return true;
   }

   if(action == ka_menu_help)
   {
      C_RunTextCmd("help");
      return true;
   }

   if(action == ka_menu_setup)
   {
      C_RunTextCmd("mn_options");
      return true;
   }
   
   // not interested in other keys if not in menu
   if(!menuactive)
      return false;

   if(action == ka_menu_up)
   {
      bool cancelsnd = false;

      // skip gaps
      do
      {
         if(--current_menu->selected < 0)
         {
            int i;
            
            if(!ctrldown) // 3/13/09: control cancels these behaviors
            {
               // haleyjd: in paged menus, go to the previous page
               if(current_menu->prevpage)
               {
                  // set selected item to the first selectable item
                  current_menu->selected = MN_FindFirstSelectable(current_menu);
                  cancelsnd = true; // paging makes a sound already, so remember this
                  MN_PageMenu(current_menu->prevpage); // modifies current_menu!
               }
               else if(current_menu->nextpage)
               {
                  // 03/13/09: don't do normal wrap behavior on first page
                  current_menu->selected = MN_FindFirstSelectable(current_menu);
                  cancelsnd = true; // cancel the sound cuz we didn't do anything
                  break; // exit the loop
               }               
            }
            
            // jump to end of menu
            for(i = 0; current_menu->menuitems[i].type != it_end; i++)
               ; /* do-nothing loop */
            current_menu->selected = i - 1;
         }
      }
      while(is_a_gap(&current_menu->menuitems[current_menu->selected]));
      
      if(!cancelsnd)
         S_StartInterfaceSound(menuSounds[MN_SND_KEYUPDOWN]); // make sound
      
      return true;  // eatkey
   }
  
   if(action == ka_menu_down)
   {
      bool cancelsnd = false;
      
      do
      {
         ++current_menu->selected;
         if(current_menu->menuitems[current_menu->selected].type == it_end)
         {
            if(!ctrldown) // 03/13/09: control cancels these behaviors
            {
               // haleyjd: in paged menus, go to the next page               
               if(current_menu->nextpage)
               {
                  // set selected item to the last selectable item
                  current_menu->selected = MN_FindLastSelectable(current_menu);
                  cancelsnd = true;             // don't make a double sound below
                  MN_PageMenu(current_menu->nextpage); // modifies current_menu!
               }
               else if(current_menu->prevpage)
               {
                  // don't wrap the pointer when on the last page
                  current_menu->selected = MN_FindLastSelectable(current_menu);
                  cancelsnd = true; // cancel the sound cuz we didn't do anything
                  break; // exit the loop
               }
            }
            
            current_menu->selected = 0;     // jump back to start
         }
      }
      while(is_a_gap(&current_menu->menuitems[current_menu->selected]));
      
      if(!cancelsnd)
         S_StartInterfaceSound(menuSounds[MN_SND_KEYUPDOWN]); // make sound

      return true;  // eatkey
   }
   
   if(action == ka_menu_confirm)
   {
      menuitem_t *menuItem      = &current_menu->menuitems[current_menu->selected];
      MenuItem   *menuItemClass = MenuItemInstanceForType[menuItem->type];
     
      menuItemClass->onConfirm(menuItem);
      return true;
   }
  
   if(action == ka_menu_previous)
   {
      MN_PrevMenu();
      return true;
   }
   
   // decrease value of variable
   if(action == ka_menu_left)
   {
      // haleyjd 10/07/05: if ctrl is down, go to previous menu
      if(ctrldown)
      {
         if(current_menu->prevpage)
            MN_PageMenu(current_menu->prevpage);
         else
            S_StartInterfaceSound(GameModeInfo->c_BellSound);
         
         return true;
      }
      
      menuitem_t *menuItem      = &current_menu->menuitems[current_menu->selected];
      MenuItem   *menuItemClass = MenuItemInstanceForType[menuItem->type];
      
      menuItemClass->onLeft(menuItem, altdown, shiftdown);
      return true;
   }
  
   // increase value of variable
   if(action == ka_menu_right)
   {
      // haleyjd 10/07/05: if ctrl is down, go to next menu
      if(ctrldown)
      {
         if(current_menu->nextpage)
            MN_PageMenu(current_menu->nextpage);
         else
            S_StartInterfaceSound(GameModeInfo->c_BellSound);
         
         return true;
      }
      
      menuitem_t *menuItem      = &current_menu->menuitems[current_menu->selected];
      MenuItem   *menuItemClass = MenuItemInstanceForType[menuItem->type];
      
      menuItemClass->onRight(menuItem, altdown, shiftdown);      
      return true;
   }

   // haleyjd 10/07/05: page up action -- return to previous page
   if(action == ka_menu_pageup)
   {
      if(current_menu->prevpage)
         MN_PageMenu(current_menu->prevpage);
      else
         S_StartInterfaceSound(GameModeInfo->c_BellSound);
      
      return true;
   }

   // haleyjd 10/07/05: page down action -- go to next page
   if(action == ka_menu_pagedown)
   {
      if(current_menu->nextpage)
         MN_PageMenu(current_menu->nextpage);
      else
         S_StartInterfaceSound(GameModeInfo->c_BellSound);

      return true;
   }

   // haleyjd 10/15/05: table of contents widget!
   if(action == ka_menu_contents)
   {
      if(current_menu->content_names && current_menu->content_pages)
         MN_ShowContents();
      else
         S_StartInterfaceSound(GameModeInfo->c_BellSound);

      return true;
   }

   // search for matching item in menu

   if(ev->character)
      ch = ectype::toLower(ev->character);
   else
      ch = ectype::toLower(ev->data1);
   
   if(ev->type == ev_keydown && ectype::isLower(ch))
   {  
      // sf: experimented with various algorithms for this
      //     this one seems to work as it should

      int n = current_menu->selected;
      
      do
      {
         n++;
         if(current_menu->menuitems[n].type == it_end) 
            n = 0; // loop round

         // ignore unselectables
         if(!is_a_gap(&current_menu->menuitems[n])) 
         {
            if(ectype::toLower(current_menu->menuitems[n].description[0]) == ch)
            {
               // found a matching item!
               current_menu->selected = n;
               return true; // eat key
            }
         }
      } while(n != current_menu->selected);
   }
   
   return true; 
}

///////////////////////////////////////////////////////////////////////////
//
// Other Menu Functions
//

//
// MN_ActivateMenu
//
// make menu 'clunk' sound on opening
//
void MN_ActivateMenu()
{
   if(!menuactive)  // activate menu if not already
   {
      menuactive = true;
      S_StartInterfaceSound(GameModeInfo->menuSounds[MN_SND_ACTIVATE]);
   }
}

//
// MN_StartMenu
//
// Start a menu
//
void MN_StartMenu(menu_t *menu)
{
   if(!menuactive)
   {
      MN_ActivateMenu();
      current_menu = menu;      
      menu_history_num = 0;  // reset history
   }
   else
   {
      menu_history[menu_history_num++] = current_menu;
      current_menu = menu;
   }

   // haleyjd 10/02/06: if the menu being activated has a curpage set, 
   // redirect to that page now; this allows us to return to whatever
   // page the user was last viewing.
   if(current_menu->curpage)
      current_menu = current_menu->curpage;

   // haleyjd 05/09/13: perform initialization tasks on the menu
   MN_initializeMenu(current_menu);

   menu_error_time = 0;      // clear error message

   // haleyjd 11/12/09: custom menu open actions
   if(current_menu->open)
      current_menu->open(current_menu);
}

//
// MN_PageMenu
//
// haleyjd 10/07/05: sets the menu engine to a new menu page.
//
static void MN_PageMenu(menu_t *newpage)
{
   if(!menuactive)
      return;

   current_menu = newpage;

   // haleyjd 10/02/06: if this page has a rootpage, set the rootpage's
   // curpage value to this page, in order to remember what page we're on.
   if(current_menu->rootpage)
      current_menu->rootpage->curpage = current_menu;

   menu_error_time = 0;

   S_StartInterfaceSound(GameModeInfo->menuSounds[MN_SND_KEYUPDOWN]);
}

//
// MN_PrevMenu
//
// go back to a previous menu
//
void MN_PrevMenu()
{
   if(--menu_history_num < 0)
      MN_ClearMenus();
   else
      current_menu = menu_history[menu_history_num];
   
   menu_error_time = 0;          // clear errors

   S_StartInterfaceSound(GameModeInfo->menuSounds[MN_SND_PREVIOUS]);
}

//
// MN_ClearMenus
//
// turn off menus
//
void MN_ClearMenus()
{
   Console.enabled = true; // haleyjd 03/11/06: re-enable console
   menuactive = false;
   MN_ClearWidgetStack();  // haleyjd 08/31/12: make sure widget stack is empty
}

CONSOLE_COMMAND(mn_clearmenus, 0)
{
   MN_ClearMenus();
}

CONSOLE_COMMAND(mn_prevmenu, 0)
{
   MN_PrevMenu();
}

CONSOLE_COMMAND(forceload, cf_hidden)
{
   G_ForcedLoadGame();
   MN_ClearMenus();
}

void MN_ForcedLoadGame(char *msg)
{
   MN_Question(msg, "forceload");
}

//
// MN_ErrorMsg
//
// display error msg in popup display at bottom of screen
//
void MN_ErrorMsg(const char *s, ...)
{
   va_list args;
   
   va_start(args, s);
   pvsnprintf(menu_error_message, sizeof(menu_error_message), s, args);
   va_end(args);
   
   menu_error_time = 140;
}

//
// MN_StartControlPanel
//
// activate main menu
//
void MN_StartControlPanel(void)
{
   // haleyjd 08/31/06: not if menu is already active
   if(menuactive)
      return;

   // haleyjd 05/16/04: traditional DOOM main menu support
   // haleyjd 08/31/06: support for all of DOOM's original menus
   MN_StartMenu(GameModeInfo->mainMenu);
}

//=============================================================================
//
// Menu Font Drawing
//
// copy of V_* functions
// these do not leave a 1 pixel-gap between chars, I think it looks
// better for the menu
//
// haleyjd: duplicate code eliminated via use of vfont engine.
//

// haleyjd 02/25/09: font names set by EDF:
char *mn_fontname;
char *mn_normalfontname;
char *mn_bigfontname;

//
// MN_InitFonts
//
// Called at startup from MN_Init. Sets global references to the menu fonts
// defined via EDF.
//
static void MN_InitFonts(void)
{
   if(!(menu_font = E_FontForName(mn_fontname)))
      I_Error("MN_InitFonts: bad EDF font name %s\n", mn_fontname);

   if(!(menu_font_big = E_FontForName(mn_bigfontname)))
      I_Error("MN_InitFonts: bad EDF font name %s\n", mn_bigfontname);

   if(!(menu_font_normal = E_FontForName(mn_normalfontname)))
      I_Error("MN_InitFonts: bad EDF font name %s\n", mn_normalfontname);
}

//
// MN_WriteText
//
// haleyjd: This is now just a thunk for convenience's sake.
//
void MN_WriteText(const char *s, int x, int y)
{
   V_FontWriteText(menu_font, s, x, y, &subscreen43);
}

//
// MN_WriteTextColored
//
// haleyjd: Ditto.
//   05/02/10: finally renamed from MN_WriteTextColoured. Sorry fraggle ;)
//
void MN_WriteTextColored(const char *s, int colour, int x, int y)
{
   V_FontWriteTextColored(menu_font, s, colour, x, y, &subscreen43);
}

//
// MN_StringWidth
//
// haleyjd: And this too.
//
int MN_StringWidth(const char *s)
{
   return V_FontStringWidth(menu_font, s);
}

//
// MN_StringHeight
//
int MN_StringHeight(const char *s)
{
   return V_FontStringHeight(menu_font, s);
}

//=============================================================================
// 
// Box Widget
//
// haleyjd 10/15/05: Generalized code for box widgets.
//

//
// box_widget_t
//
// "Inherits" from menuwidget_t and extends it to contain a list of commands
// or menu pages.
//
typedef struct box_widget_s
{
   menuwidget_t widget;      // the actual menu widget object

   const char *title;        // title string

   const char **item_names;  // item strings for box

   int        type;          // type: either contents or cmds

   menu_t     **pages;       // menu pages array for contents box
   const char **cmds;        // commands for command box

   int        width;         // precalculated width
   int        height;        // precalculated height
   int        selection_idx; // currently selected item index
   int        maxidx;        // precalculated maximum index value
} box_widget_t;

//
// MN_BoxSetDimensions
//
// Calculates the box width, height, and maxidx by considering all
// strings contained in the box.
//
static void MN_BoxSetDimensions(box_widget_t *box)
{
   int width, i = 0;
   const char *curname = box->item_names[0];

   box->width  = -1;
   box->height =  0;

   while(curname)
   {
      width = MN_StringWidth(curname);

      if(width > box->width)
         box->width = width;

      // add string height + 1 for every string in box
      box->height += V_FontStringHeight(menu_font_normal, curname) + 1;

      curname = box->item_names[++i];
   }

   // set maxidx
   box->maxidx = i - 1;

   // account for title
   width = MN_StringWidth(box->title);
   if(width > box->width)
      box->width = width;

   // leave a gap after title
   box->height += V_FontStringHeight(menu_font_normal, box->title) + 8;

   // add 9 to width and 8 to height to account for box border
   box->width  += 9;
   box->height += 8;

   // 04/22/06: add space for a small menu ptr
   box->width += smallptr_dims[0] + 2;
}

//
// MN_BoxWidgetDrawer
//
// Draw a menu box widget.
//
static void MN_BoxWidgetDrawer()
{
   int x, y, i = 0;
   const char *curname;
   box_widget_t *box;

   // get a pointer to the box_widget
   box = (box_widget_t *)current_menuwidget;

   // draw the menu in the background
   MN_DrawMenu(current_menu);
   
   x = (SCREENWIDTH  - box->width ) >> 1;
   y = (SCREENHEIGHT - box->height) >> 1;

   // draw box background
   V_DrawBox(x, y, box->width, box->height);

   curname = box->item_names[0];

   // step out from borders (room was left in width, height calculations)
   x += 4 + smallptr_dims[0] + 2;
   y += 4;

   // write title
   MN_WriteTextColored(box->title, CR_GOLD, x, y);

   // leave a gap
   y += V_FontStringHeight(menu_font_normal, box->title) + 8;

   // write text in box
   while(curname)
   {
      int color = GameModeInfo->unselectColor;
      int height = V_FontStringHeight(menu_font_normal, curname);
      
      if(box->selection_idx == i)
      {
         color = GameModeInfo->selectColor;

         // draw small pointer
         MN_DrawSmallPtr(x - (smallptr_dims[0] + 1), 
                         y + ((height - smallptr_dims[1]) >> 1));
      }

      MN_WriteTextColored(curname, color, x, y);

      y += height + 1;
      
      curname = box->item_names[++i];
   }
}

//
// MN_BoxWidgetResponder
//
// Handle events to a menu box widget.
//
static bool MN_BoxWidgetResponder(event_t *ev, int action)
{
   // get a pointer to the box widget
   box_widget_t *box = (box_widget_t *)current_menuwidget;

   // toggle and previous dismiss the widget
   if(action == ka_menu_toggle || action == ka_menu_previous)
   {
      MN_PopWidget();
      S_StartInterfaceSound(GameModeInfo->menuSounds[MN_SND_DEACTIVATE]); // cha!
      return true;
   }

   // up/left: move selection to previous item with wrap
   if(action == ka_menu_up || action == ka_menu_left)
   {
      if(--box->selection_idx < 0)
         box->selection_idx = box->maxidx;
      S_StartInterfaceSound(GameModeInfo->menuSounds[MN_SND_KEYUPDOWN]);
      return true;
   }

   // down/right: move selection to next item with wrap
   if(action == ka_menu_down || action == ka_menu_right)
   {
      if(++box->selection_idx > box->maxidx)
         box->selection_idx = 0;
      S_StartInterfaceSound(GameModeInfo->menuSounds[MN_SND_KEYUPDOWN]);
      return true;
   }

   // confirm: clear widget and set menu page or run command
   if(action == ka_menu_confirm)
   {
      MN_PopWidget();

      switch(box->type)
      {
      case 0: // menu page widget
         if(box->pages)
            MN_PageMenu(box->pages[box->selection_idx]);
         break;
      case 1: // command widget
         if(box->cmds)
            C_RunTextCmd(box->cmds[box->selection_idx]);
         break;
      default:
         break;
      }
      
      S_StartInterfaceSound(GameModeInfo->menuSounds[MN_SND_COMMAND]); // pow!
      return true;
   }

   return false;
}

//
// Global box widget object. There can only be one box widget active at a
// time, unless the type was to be made global and initialized via a different
// routine. There's not any need for that currently.
//
static box_widget_t menu_box_widget =
{
   // widget:
   {
      MN_BoxWidgetDrawer,
      MN_BoxWidgetResponder,
      NULL,
      true // is fullscreen, draws current menu in background
   },

   // all other fields are set dynamically
};

//
// MN_SetupBoxWidget
//
// Sets up the menu_box_widget object above to show specific information.
//
void MN_SetupBoxWidget(const char *title, const char **item_names,
                       int type, menu_t **pages, const char **cmds)
{
   menu_box_widget.title = title;
   menu_box_widget.item_names = item_names;
   menu_box_widget.type = type;
   
   switch(type)
   {
   case 0: // menu page widget
      menu_box_widget.pages = pages;
      menu_box_widget.cmds  = NULL;
      break;
   case 1: // command widget
      menu_box_widget.pages = NULL;
      menu_box_widget.cmds  = cmds;
      break;
   default:
      break;
   }

   menu_box_widget.selection_idx = 0;

   MN_BoxSetDimensions(&menu_box_widget);
}

//
// MN_ShowBoxWidget
//
// For external access.
//
void MN_ShowBoxWidget(void)
{
   MN_PushWidget(&(menu_box_widget.widget));
}

//
// MN_ShowContents
//
// Sets up the menu box widget to display the contents box for the
// current menu. Code in MN_Responder already verifies that the menu
// defines table of contents information before calling this function.
// This allows ease of access to all pages in a multipage menu.
//
static void MN_ShowContents(void)
{
   int i = 0;
   menu_t *rover;

   if(!menuactive)
      return;

   MN_SetupBoxWidget("contents", current_menu->content_names, 0,
                     current_menu->content_pages, NULL);

   // haleyjd 05/02/10: try to find the current menu in the list of pages
   // (it should be there unless something really screwy is going on).

   rover = current_menu->content_pages[0];

   while(rover)
   {
      if(rover == current_menu)
         break; // found it

      // try next one
      rover = current_menu->content_pages[++i];
   }

   if(rover) // only if valid (should always be...)
      menu_box_widget.selection_idx = i;

   MN_PushWidget(&(menu_box_widget.widget));

   S_StartInterfaceSound(GameModeInfo->menuSounds[MN_SND_KEYLEFTRIGHT]);
}


//=============================================================================
//
// Console Commands
//

VARIABLE_TOGGLE(menu_toggleisback, NULL, yesno);
CONSOLE_VARIABLE(mn_toggleisback, menu_toggleisback, 0) {}

VARIABLE_STRING(mn_background, NULL, 8);
CONSOLE_VARIABLE(mn_background, mn_background, 0)
{
   MN_SetBackground();
}

// EOF<|MERGE_RESOLUTION|>--- conflicted
+++ resolved
@@ -100,11 +100,6 @@
 
 menu_t *drawing_menu; // menu currently being drawn
 
-<<<<<<< HEAD
-//static int skulls[2]; // skull pointer
-
-=======
->>>>>>> 234b3c6f
 // haleyjd 02/04/06: small menu pointer
 #define NUMSMALLPTRS 8
 static int smallptrs[NUMSMALLPTRS];
