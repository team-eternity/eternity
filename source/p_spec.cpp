--- conflicted
+++ resolved
@@ -1,4 +1,4 @@
-// Emacs style mode select   -*- C++ -*- vi:ts=3 sw=3:
+// Emacs style mode select   -*- C++ -*- vi:sw=3 ts=3:
 //-----------------------------------------------------------------------------
 //
 // Copyright(C) 2000 James Haley
@@ -49,6 +49,7 @@
 #include "e_states.h"
 #include "e_things.h"
 #include "e_ttypes.h"
+#include "g_dmflag.h" // [CG] 09/18/11
 #include "g_game.h"
 #include "hu_stuff.h"
 #include "p_info.h"
@@ -56,7 +57,6 @@
 #include "p_map.h"
 #include "p_maputl.h"
 #include "p_portal.h"
-#include "g_dmflag.h" // [CG] Added.
 #include "p_saveg.h"
 #include "p_setup.h"
 #include "p_skin.h"
@@ -81,9 +81,8 @@
 #include "v_video.h"
 #include "w_wad.h"
 
-// [CG] Added.
-#include "cs_main.h"
-#include "cs_team.h"
+#include "cs_main.h" // [CG] 09/18/11
+#include "cs_team.h" // [CG] 09/18/11
 
 //
 // Animating textures and planes
@@ -2388,10 +2387,9 @@
 
    // Has hit ground
 
+   // killough 12/98: nukage disabling cheat
    // haleyjd 12/31/08: generalized sector damage engine
-   // killough 12/98: nukage disabling cheat
-   // [CG] Added a c/s dmflag for this as well.
-   //      TODO: Replace enable_nuke console stuff with the dmflag stuff.
+   // [CG] 09/18/11: Added a c/s dmflag for this.
    if((sector->damage > 0) &&
       ((clientserver && (dmflags2 & dmf_enable_nukage)) ||
        (!clientserver && enable_nuke)))
@@ -2485,7 +2483,7 @@
 
 int             levelTimeLimit;
 int             levelFragLimit; // Ty 03/18/98 Added -frags support
-int             levelScoreLimit; // [CG] Added score limit support
+int             levelScoreLimit; // [CG] 09/18/11 Added score limit support.
 
 void P_UpdateSpecials(void)
 {
@@ -2502,6 +2500,7 @@
    //  array somewhere, but until they are...
    if(levelFragLimit)  // we used -frags so compare count
    {
+      int i;
       for(i = 0; i < MAXPLAYERS; ++i)
       {
          if(!playeringame[i])
@@ -2515,13 +2514,10 @@
    }
 
    if(levelScoreLimit)
-   {
-      for(i = 1; i <= cs_settings->number_of_teams; i++)
-      {
+      for(i = team_color_red; i < cs_settings->number_of_teams; i++)
          if(team_scores[i] >= levelScoreLimit)
             G_ExitLevel();
-      }
-   }
+
    // Animate flats and textures globally
    for(anim = anims; anim < lastanim; ++anim)
    {
@@ -2694,7 +2690,7 @@
          
       case 14:
          // door raise in 5 minutes
-         P_SpawnDoorRaiseIn5Mins(sector, i);
+         P_SpawnDoorRaiseIn5Mins(sector);
          break;
 
       case 16:
@@ -4211,13 +4207,8 @@
    int count;
    attachedsurface_t *list;
 
-<<<<<<< HEAD
-   boolean ok = true;
-
-=======
    bool ok = true;
    
->>>>>>> d9611a97
    if(ceiling)
    {
       count = sector->c_asurfacecount;
@@ -4233,17 +4224,13 @@
    {
       if(list[i].type & AS_CEILING)
       {
-         P_SetCeilingHeight(
-            list[i].sector, list[i].sector->ceilingheight + delta
-         );
+         P_SetCeilingHeight(list[i].sector, list[i].sector->ceilingheight + delta);
          if(P_CheckSector(list[i].sector, crush, delta, 1))
             ok = false;
       }
       else if(list[i].type & AS_MIRRORCEILING)
       {
-         P_SetCeilingHeight(
-            list[i].sector, list[i].sector->ceilingheight - delta
-         );
+         P_SetCeilingHeight(list[i].sector, list[i].sector->ceilingheight - delta);
          if(P_CheckSector(list[i].sector, crush, -delta, 1))
             ok = false;
       }
