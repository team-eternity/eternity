// Emacs style mode select   -*- C++ -*-
//-----------------------------------------------------------------------------
//
// Copyright (C) 2013 James Haley et al.
//
// This program is free software: you can redistribute it and/or modify
// it under the terms of the GNU General Public License as published by
// the Free Software Foundation, either version 3 of the License, or
// (at your option) any later version.
//
// This program is distributed in the hope that it will be useful,
// but WITHOUT ANY WARRANTY; without even the implied warranty of
// MERCHANTABILITY or FITNESS FOR A PARTICULAR PURPOSE.  See the
// GNU General Public License for more details.
//
// You should have received a copy of the GNU General Public License
// along with this program.  If not, see http://www.gnu.org/licenses/
//
//-----------------------------------------------------------------------------
//
// DESCRIPTION:
//   -Loads and initializes texture and flat animation sequences
//   -Implements utility functions for all linedef/sector special handlers
//   -Dispatches walkover and gun line triggers
//   -Initializes and implements special sector types
//   -Implements donut linedef triggers
//   -Initializes and implements BOOM linedef triggers for
//     Friction
//
// haleyjd 10/13/2011: TODO - module is oversized; split up.
//
//-----------------------------------------------------------------------------

#include "z_zone.h"
#include "i_system.h"

#include "a_small.h"
#include "acs_intr.h"
#include "c_io.h"
#include "c_runcmd.h"
#include "d_deh.h"
#include "d_dehtbl.h"
#include "d_englsh.h"
#include "d_gi.h"
#include "d_mod.h"
#include "doomstat.h"
#include "e_exdata.h"
#include "e_states.h"
#include "e_things.h"
#include "e_ttypes.h"
#include "ev_sectors.h"
#include "ev_specials.h"
#include "g_game.h"
#include "hu_stuff.h"
#include "p_info.h"
#include "p_inter.h"
#include "p_map.h"
#include "p_maputl.h"
#include "p_portal.h"
#include "p_pushers.h"
#include "p_saveg.h"
#include "p_scroll.h"
#include "p_setup.h"
#include "p_skin.h"
#include "p_slopes.h"
#include "p_spec.h"
#include "p_things.h"
#include "p_tick.h"
#include "p_user.h"
#include "polyobj.h"
#include "m_argv.h"
#include "m_bbox.h"                                         // phares 3/20/98
#include "m_random.h"
#include "m_swap.h"
#include "r_defs.h"
#include "r_main.h"
#include "r_plane.h"    // killough 10/98
#include "r_portal.h"
#include "r_ripple.h"
#include "r_state.h"
#include "s_sound.h"
#include "sounds.h"
#include "v_misc.h"
#include "v_video.h"
#include "w_wad.h"

//
// Animating textures and planes
// There is another anim_t used in wi_stuff, unrelated.
//
typedef struct anim_s
{
  bool        istexture;
  int         picnum;
  int         basepic;
  int         numpics;
  int         speed;
} anim_t;

//
//      source animation definition
//
#if defined(_MSC_VER) || defined(__GNUC__)
#pragma pack(push, 1)
#endif

struct animdef_t
{
   uint8_t istexture;      // 0xff terminates; if false, it is a flat
   char    endname[9];           
   char    startname[9];
   int     speed;
}; //jff 3/23/98 pack to read from memory

#if defined(_MSC_VER) || defined(__GNUC__)
#pragma pack(pop)
#endif

#define MAXANIMS 32                   // no longer a strict limit -- killough
static anim_t *lastanim, *anims;      // new structure w/o limits -- killough
static size_t maxanims;

// killough 3/7/98: Initialize generalized scrolling
static void P_SpawnFriction();    // phares 3/16/98

extern int allow_pushers;
extern int variable_friction;     // phares 3/20/98

// haleyjd 01/24/04: portals
typedef enum
{
   portal_plane,
   portal_horizon,
   portal_skybox,
   portal_anchored,
   portal_twoway,
   portal_linked
} portal_type;

typedef enum
{
   portal_ceiling,
   portal_floor,
   portal_both,
   portal_lineonly, // SoM: Added for linked line-line portals.
} portal_effect;

static void P_SpawnPortal(line_t *, int);

//
// P_InitPicAnims
//
// Load the table of animation definitions, checking for existence of
// the start and end of each frame. If the start doesn't exist the sequence
// is skipped, if the last doesn't exist, BOOM exits.
//
// Wall/Flat animation sequences, defined by name of first and last frame,
// The full animation sequence is given using all lumps between the start
// and end entry, in the order found in the WAD file.
//
// This routine modified to read its data from a predefined lump or
// PWAD lump called ANIMATED rather than a static table in this module to
// allow wad designers to insert or modify animation sequences.
//
// Lump format is an array of byte packed animdef_t structures, terminated
// by a structure with istexture == -1. The lump can be generated from a
// text source file using SWANTBLS.EXE, distributed with the BOOM utils.
// The standard list of switches and animations is contained in the example
// source text file DEFSWANI.DAT also in the BOOM util distribution.
//
void P_InitPicAnims(void)
{
   int         i, p;
   animdef_t   *animdefs; //jff 3/23/98 pointer to animation lump
   int         flags;
   
   //  Init animation
   //jff 3/23/98 read from predefined or wad lump instead of table
   animdefs = (animdef_t *)wGlobalDir.cacheLumpName("ANIMATED", PU_STATIC);

   lastanim = anims;
   for(i = 0; animdefs[i].istexture != 0xff; i++)
   {
      flags = TF_ANIMATED;
      
      // 1/11/98 killough -- removed limit by array-doubling
      if(lastanim >= anims + maxanims)
      {
         size_t newmax = maxanims ? maxanims*2 : MAXANIMS;
         anims = erealloc(anim_t *, anims, newmax*sizeof(*anims)); // killough
         lastanim = anims + maxanims;
         maxanims = newmax;
      }

      if(animdefs[i].istexture)
      {
         // different episode ?
         if(R_CheckForWall(animdefs[i].startname) == -1)
            continue;
         
         lastanim->picnum = R_FindWall(animdefs[i].endname);
         lastanim->basepic = R_FindWall(animdefs[i].startname);
      }
      else
      {
         if(R_CheckForFlat(animdefs[i].startname) == -1)
            continue;
         
         lastanim->picnum = R_FindFlat(animdefs[i].endname);
         lastanim->basepic = R_FindFlat(animdefs[i].startname);
      }
      
      lastanim->istexture = !!animdefs[i].istexture;
      lastanim->numpics = lastanim->picnum - lastanim->basepic + 1;
      lastanim->speed = SwapLong(animdefs[i].speed); // killough 5/5/98: add LONG()

      // SoM: just to make sure
      if(lastanim->numpics <= 0)
         continue;

      // sf: include support for swirly water hack
      if(lastanim->speed < 65536 && lastanim->numpics != 1)
      {
         if(lastanim->numpics < 2)
         {
            I_Error("P_InitPicAnims: bad cycle from %s to %s\n",
                     animdefs[i].startname,
                     animdefs[i].endname);
         }
      }
      else
      {
         // SoM: it's swirly water
         flags |= TF_SWIRLY;
      }
      
      // SoM: add flags
      for(p = lastanim->basepic; p <= lastanim->picnum; p++)
         textures[p]->flags |= flags;

      lastanim++;
   }

   Z_ChangeTag(animdefs, PU_CACHE); //jff 3/23/98 allow table to be freed
}

//=============================================================================
//
// Linedef and Sector Special Implementation Utility Functions
//

//
// getSide()
//
// Will return a side_t*
//  given the number of the current sector,
//  the line number, and the side (0/1) that you want.
//
// Note: if side=1 is specified, it must exist or results undefined
//
side_t *getSide(int currentSector, int line, int side)
{
   return &sides[sectors[currentSector].lines[line]->sidenum[side]];
}

//
// getSector()
//
// Will return a sector_t*
//  given the number of the current sector,
//  the line number and the side (0/1) that you want.
//
// Note: if side=1 is specified, it must exist or results undefined
//
sector_t *getSector(int currentSector, int line, int side)
{
   return 
     sides[sectors[currentSector].lines[line]->sidenum[side]].sector;
}

//
// twoSided()
//
// Given the sector number and the line number,
//  it will tell you whether the line is two-sided or not.
//
// modified to return actual two-sidedness rather than presence
// of 2S flag unless compatibility optioned
//
// killough 11/98: reformatted
//
int twoSided(int sector, int line)
{
   //jff 1/26/98 return what is actually needed, whether the line
   //has two sidedefs, rather than whether the 2S flag is set
   
   return 
      comp[comp_model] ? 
         sectors[sector].lines[line]->flags & ML_TWOSIDED :
         sectors[sector].lines[line]->sidenum[1] != -1;
}

//
// getNextSector()
//
// Return sector_t * of sector next to current across line.
//
// Note: returns NULL if not two-sided line, or both sides refer to sector
//
// killough 11/98: reformatted
//
sector_t *getNextSector(const line_t *line, const sector_t *sec)
{
   //jff 1/26/98 check unneeded since line->backsector already
   //returns NULL if the line is not two sided, and does so from
   //the actual two-sidedness of the line, rather than its 2S flag
   //
   //jff 5/3/98 don't retn sec unless compatibility
   // fixes an intra-sector line breaking functions
   // like floor->highest floor

   return 
      comp[comp_model] && !(line->flags & ML_TWOSIDED) ? 
         NULL :
         line->frontsector == sec ? 
            comp[comp_model] || line->backsector != sec ?
               line->backsector : 
               NULL : 
            line->frontsector;
}

//
// P_FindLowestFloorSurrounding()
//
// Returns the fixed point value of the lowest floor height
// in the sector passed or its surrounding sectors.
//
// killough 11/98: reformatted
//
fixed_t P_FindLowestFloorSurrounding(const sector_t* sec)
{
   fixed_t floor = sec->floorheight;
   const sector_t *other;
   int i;
   
   for(i = 0; i < sec->linecount; i++)
   {
      if((other = getNextSector(sec->lines[i], sec)) &&
         other->floorheight < floor)
         floor = other->floorheight;
   }
   
   return floor;
}

//
// P_FindHighestFloorSurrounding()
//
// Passed a sector, returns the fixed point value of the largest
// floor height in the surrounding sectors, not including that passed
//
// NOTE: if no surrounding sector exists -32000*FRACUINT is returned
//       if compatibility then -500*FRACUNIT is the smallest return possible
//
// killough 11/98: reformatted
//
fixed_t P_FindHighestFloorSurrounding(const sector_t *sec)
{
   fixed_t floor = -500*FRACUNIT;
   const sector_t *other;
   int i;

   //jff 1/26/98 Fix initial value for floor to not act differently
   //in sections of wad that are below -500 units
   
   if(!comp[comp_model])          //jff 3/12/98 avoid ovf
      floor = -32000*FRACUNIT;      // in height calculations

   for(i = 0; i < sec->linecount; i++)
   {
      if((other = getNextSector(sec->lines[i],sec)) &&
         other->floorheight > floor)
         floor = other->floorheight;
   }
   
   return floor;
}

//
// P_FindNextHighestFloor()
//
// Passed a sector and a floor height, returns the fixed point value
// of the smallest floor height in a surrounding sector larger than
// the floor height passed. If no such height exists the floorheight
// passed is returned.
//
// Rewritten by Lee Killough to avoid fixed array and to be faster
//
fixed_t P_FindNextHighestFloor(const sector_t *sec, int currentheight)
{
   sector_t *other;
   int i;
   
   for(i=0; i < sec->linecount; i++)
   {
      if((other = getNextSector(sec->lines[i],sec)) &&
         other->floorheight > currentheight)
      {
         int height = other->floorheight;
         while (++i < sec->linecount)
         {
            if((other = getNextSector(sec->lines[i],sec)) &&
               other->floorheight < height &&
               other->floorheight > currentheight)
               height = other->floorheight;
         }
         return height;
      }
   }
   return currentheight;
}

//
// P_FindNextLowestFloor()
//
// Passed a sector and a floor height, returns the fixed point value
// of the largest floor height in a surrounding sector smaller than
// the floor height passed. If no such height exists the floorheight
// passed is returned.
//
// jff 02/03/98 Twiddled Lee's P_FindNextHighestFloor to make this
//
fixed_t P_FindNextLowestFloor(const sector_t *sec, int currentheight)
{
   sector_t *other;
   int i;
   
   for(i=0; i < sec->linecount; i++)
   {
      if((other = getNextSector(sec->lines[i],sec)) &&
         other->floorheight < currentheight)
      {
         int height = other->floorheight;
         while (++i < sec->linecount)
         {
            if((other = getNextSector(sec->lines[i],sec)) &&
               other->floorheight > height &&
               other->floorheight < currentheight)
               height = other->floorheight;
         }
         return height;
      }
   }
   return currentheight;
}

//
// P_FindNextLowestCeiling()
//
// Passed a sector and a ceiling height, returns the fixed point value
// of the largest ceiling height in a surrounding sector smaller than
// the ceiling height passed. If no such height exists the ceiling height
// passed is returned.
//
// jff 02/03/98 Twiddled Lee's P_FindNextHighestFloor to make this
//
fixed_t P_FindNextLowestCeiling(const sector_t *sec, int currentheight)
{
   sector_t *other;
   int i;
   
   for(i=0 ;i < sec->linecount ; i++)
   {
      if((other = getNextSector(sec->lines[i],sec)) &&
         other->ceilingheight < currentheight)
      {
         int height = other->ceilingheight;
         while (++i < sec->linecount)
         {
            if((other = getNextSector(sec->lines[i],sec)) &&
               other->ceilingheight > height &&
               other->ceilingheight < currentheight)
               height = other->ceilingheight;
         }
        return height;
      }
   }
   return currentheight;
}

//
// P_FindNextHighestCeiling()
//
// Passed a sector and a ceiling height, returns the fixed point value
// of the smallest ceiling height in a surrounding sector larger than
// the ceiling height passed. If no such height exists the ceiling height
// passed is returned.
//
// jff 02/03/98 Twiddled Lee's P_FindNextHighestFloor to make this
//
fixed_t P_FindNextHighestCeiling(const sector_t *sec, int currentheight)
{
   sector_t *other;
   int i;
   
   for(i=0; i < sec->linecount; i++)
   {
      if((other = getNextSector(sec->lines[i],sec)) &&
         other->ceilingheight > currentheight)
      {
         int height = other->ceilingheight;
         while (++i < sec->linecount)
         {
            if((other = getNextSector(sec->lines[i],sec)) &&
               other->ceilingheight < height &&
               other->ceilingheight > currentheight)
               height = other->ceilingheight;
         }
         return height;
      }
   }
   return currentheight;
}

//
// P_FindLowestCeilingSurrounding()
//
// Passed a sector, returns the fixed point value of the smallest
// ceiling height in the surrounding sectors, not including that passed
//
// NOTE: if no surrounding sector exists 32000*FRACUINT is returned
//       but if compatibility then MAXINT is the return
//
// killough 11/98: reformatted
//
fixed_t P_FindLowestCeilingSurrounding(const sector_t* sec)
{
   const sector_t *other;
   fixed_t height = D_MAXINT;
   int i;

   if(!comp[comp_model])
      height = 32000*FRACUNIT; //jff 3/12/98 avoid ovf in height calculations

   if(demo_version >= 333)
   {
      // SoM: ignore attached sectors.
      for(i = 0; i < sec->linecount; i++)
      {
         if((other = getNextSector(sec->lines[i],sec)) &&
            other->ceilingheight < height)
         {
            int j;

            for(j = 0; j < sec->c_asurfacecount; j++)
               if(sec->c_asurfaces[j].sector == other)
                  break;
            
            if(j == sec->c_asurfacecount)
               height = other->ceilingheight;
         }
      }
   }
   else
   {      
      for(i = 0; i < sec->linecount; i++)
      {
         if((other = getNextSector(sec->lines[i],sec)) && other->ceilingheight < height)
            height = other->ceilingheight;
      }
   }

   return height;
}

//
// P_FindHighestCeilingSurrounding()
//
// Passed a sector, returns the fixed point value of the largest
// ceiling height in the surrounding sectors, not including that passed
//
// NOTE: if no surrounding sector exists -32000*FRACUINT is returned
//       but if compatibility then 0 is the smallest return possible
//
// killough 11/98: reformatted
//
fixed_t P_FindHighestCeilingSurrounding(const sector_t* sec)
{
   const sector_t *other;
   fixed_t height = 0;
   int i;

   //jff 1/26/98 Fix initial value for floor to not act differently
   //in sections of wad that are below 0 units

   if(!comp[comp_model])
      height = -32000*FRACUNIT; //jff 3/12/98 avoid ovf in
   
   // height calculations
   for(i=0; i < sec->linecount; i++)
      if((other = getNextSector(sec->lines[i],sec)) &&
         other->ceilingheight > height)
         height = other->ceilingheight;
      
   return height;
}

//
// P_FindShortestTextureAround()
//
// Passed a sector number, returns the shortest lower texture on a
// linedef bounding the sector.
//
// Note: If no lower texture exists 32000*FRACUNIT is returned.
//       but if compatibility then MAXINT is returned
//
// jff 02/03/98 Add routine to find shortest lower texture
//
// killough 11/98: reformatted
//
fixed_t P_FindShortestTextureAround(int secnum)
{
   const sector_t *sec = &sectors[secnum];
   int i, minsize = D_MAXINT;

   // haleyjd 05/07/04: repair texture comparison error that was
   // fixed in BOOM v2.02 but missed in MBF -- texture #0 is used
   // for "-", meaning no texture, but if used as an index, will get
   // the height of the first "garbage" texture (ie. AASTINKY)
   int lowtexnum = (demo_version == 202 || demo_version >= 331);

   if(!comp[comp_model])
      minsize = 32000<<FRACBITS; //jff 3/13/98 prevent overflow in height calcs
   
   for(i = 0; i < sec->linecount; i++)
   {
      if(twoSided(secnum, i))
      {
         const side_t *side;
         if((side = getSide(secnum,i,0))->bottomtexture >= lowtexnum &&
            textures[side->bottomtexture]->heightfrac < minsize)
            minsize = textures[side->bottomtexture]->heightfrac;
         if((side = getSide(secnum,i,1))->bottomtexture >= lowtexnum &&
            textures[side->bottomtexture]->heightfrac < minsize)
            minsize = textures[side->bottomtexture]->heightfrac;
      }
   }
   
   return minsize;
}

//
// P_FindShortestUpperAround()
//
// Passed a sector number, returns the shortest upper texture on a
// linedef bounding the sector.
//
// Note: If no upper texture exists 32000*FRACUNIT is returned.
//       but if compatibility then MAXINT is returned
//
// jff 03/20/98 Add routine to find shortest upper texture
//
// killough 11/98: reformatted
//
fixed_t P_FindShortestUpperAround(int secnum)
{
   const sector_t *sec = &sectors[secnum];
   int i, minsize = D_MAXINT;

   // haleyjd 05/07/04: repair texture comparison error that was
   // fixed in BOOM v2.02 but missed in MBF -- texture #0 is used
   // for "-", meaning no texture, but if used as an index, will get
   // the height of the first "garbage" texture (ie. AASTINKY)
   int lowtexnum = (demo_version == 202 || demo_version >= 331);

   if(!comp[comp_model])
      minsize = 32000<<FRACBITS; //jff 3/13/98 prevent overflow in height calcs

   for(i = 0; i < sec->linecount; i++)
   {
      if(twoSided(secnum, i))
      {
         const side_t *side;
         if((side = getSide(secnum,i,0))->toptexture >= lowtexnum)
            if(textures[side->toptexture]->heightfrac < minsize)
               minsize = textures[side->toptexture]->heightfrac;
         if((side = getSide(secnum,i,1))->toptexture >= lowtexnum)
            if(textures[side->toptexture]->heightfrac < minsize)
               minsize = textures[side->toptexture]->heightfrac;
      }
   }

   return minsize;
}

//
// P_FindModelFloorSector()
//
// Passed a floor height and a sector number, return a pointer to a
// a sector with that floor height across the lowest numbered two sided
// line surrounding the sector.
//
// Note: If no sector at that height bounds the sector passed, return NULL
//
// jff 02/03/98 Add routine to find numeric model floor
//  around a sector specified by sector number
// jff 3/14/98 change first parameter to plain height to allow call
//  from routine not using FloorMoveThinker
//
// killough 11/98: reformatted
// 
sector_t *P_FindModelFloorSector(fixed_t floordestheight, int secnum)
{
   sector_t *sec = &sectors[secnum]; //jff 3/2/98 woops! better do this

   //jff 5/23/98 don't disturb sec->linecount while searching
   // but allow early exit in old demos

   int i, lineCount = sec->linecount;
   
   for(i = 0; 
       i < (demo_compatibility && sec->linecount < lineCount ? sec->linecount : lineCount); 
       i++)
   {
      if(twoSided(secnum, i) &&
         (sec = getSector(secnum, i,
          getSide(secnum,i,0)->sector-sectors == secnum))->floorheight == floordestheight)
      {
         return sec;
      }
   }
      
   return NULL;
}

//
// P_FindModelCeilingSector()
//
// Passed a ceiling height and a sector number, return a pointer to a
// a sector with that ceiling height across the lowest numbered two sided
// line surrounding the sector.
//
// Note: If no sector at that height bounds the sector passed, return NULL
//
// jff 02/03/98 Add routine to find numeric model ceiling
//  around a sector specified by sector number
//  used only from generalized ceiling types
// jff 3/14/98 change first parameter to plain height to allow call
//  from routine not using CeilingThinker
//
// killough 11/98: reformatted
// haleyjd 09/23/02: reformatted again

sector_t *P_FindModelCeilingSector(fixed_t ceildestheight, int secnum)
{
   sector_t *sec = &sectors[secnum]; //jff 3/2/98 woops! better do this

   //jff 5/23/98 don't disturb sec->linecount while searching
   // but allow early exit in old demos

   int i, lineCount = sec->linecount;

   for(i = 0; 
       i < (demo_compatibility && sec->linecount < lineCount ? sec->linecount : lineCount); 
       i++)
   {
      if(twoSided(secnum, i) &&
         (sec = getSector(secnum, i,
          getSide(secnum,i,0)->sector-sectors == secnum))->ceilingheight == ceildestheight)
      {
         return sec;
      }
   }

   return NULL;
}

//
// RETURN NEXT SECTOR # THAT LINE TAG REFERS TO
//

// Find the next sector with the same tag as a linedef.
// Rewritten by Lee Killough to use chained hashing to improve speed

// ioanch 20160303: renamed to use arg0

int P_FindSectorFromLineArg0(const line_t *line, int start)
{
   start = 
      (start >= 0 ? sectors[start].nexttag :
       sectors[(unsigned int)line->args[0] % (unsigned int)numsectors].firsttag);
  
   while(start >= 0 && sectors[start].tag != line->args[0])
      start = sectors[start].nexttag;
   
   return start;
}

// killough 4/16/98: Same thing, only for linedefs
<<<<<<< HEAD

int P_FindLineFromLineArg0(const line_t *line, int start)
{
   start = 
      (start >= 0 ? lines[start].nexttag :
       lines[(unsigned int)line->args[0] % (unsigned int)numlines].firsttag);
  
   while(start >= 0 && lines[start].tag != line->args[0])
=======
// ioanch 20160424: convenience to only use tag
int P_FindLineFromTag(int tag, int start)
{
   start =
   (start >= 0 ? lines[start].nexttag :
    lines[(unsigned int)tag % (unsigned int)numlines].firsttag);

   while(start >= 0 && lines[start].tag != tag)
>>>>>>> bf43c79c
      start = lines[start].nexttag;
   
   return start;
}
int P_FindLineFromLineTag(const line_t *line, int start)
{
   return P_FindLineFromTag(line->tag, start);
}

// sf: same thing but from just a number

int P_FindSectorFromTag(const int tag, int start)
{
   start = 
      (start >= 0 ? sectors[start].nexttag :
       sectors[(unsigned int)tag % (unsigned int)numsectors].firsttag);
  
   while(start >= 0 && sectors[start].tag != tag)
      start = sectors[start].nexttag;
  
   return start;
}

//
// P_InitTagLists
//
// Hash the sector tags across the sectors and linedefs.
//
static void P_InitTagLists()
{
   int i;
   
   for(i = numsectors; --i >= 0; )   // Initially make all slots empty.
      sectors[i].firsttag = -1;
   
   for(i = numsectors; --i >= 0; )   // Proceed from last to first sector
   {                                 // so that lower sectors appear first
      int j = (unsigned int)sectors[i].tag % (unsigned int)numsectors; // Hash func
      sectors[i].nexttag = sectors[j].firsttag;   // Prepend sector to chain
      sectors[j].firsttag = i;
   }
   
   // killough 4/17/98: same thing, only for linedefs
   
   for(i = numlines; --i >= 0; )   // Initially make all slots empty.
      lines[i].firsttag = -1;
   
   for(i = numlines; --i >= 0; )   // Proceed from last to first linedef
   {                               // so that lower linedefs appear first
      // haleyjd 05/16/09: unified id into tag;
      // added mapformat parameter to test here:
      if(LevelInfo.mapFormat == LEVEL_FORMAT_DOOM || 
         LevelInfo.mapFormat == LEVEL_FORMAT_PSX  ||
         lines[i].tag != -1)
      {
         int j = (unsigned int)lines[i].tag % (unsigned int)numlines; // Hash func
         lines[i].nexttag = lines[j].firsttag;   // Prepend linedef to chain
         lines[j].firsttag = i;
      }
   }
}

//
// P_FindMinSurroundingLight
//
// Passed a sector and a light level, returns the smallest light level
// in a surrounding sector less than that passed. If no smaller light
// level exists, the light level passed is returned.
//
// killough 11/98: reformatted
//
int P_FindMinSurroundingLight(const sector_t *sector, int min)
{
   const sector_t *check;

   for(int i = 0; i < sector->linecount; i++)
   {
      if((check = getNextSector(sector->lines[i], sector)) &&
         check->lightlevel < min)
         min = check->lightlevel;
   }

   return min;
}

//
// P_SectorActive()
//
// Passed a linedef special class (floor, ceiling, lighting) and a sector
// returns whether the sector is already busy with a linedef special of the
// same class. If old demo compatibility true, all linedef special classes
// are the same.
//
// jff 2/23/98 added to prevent old demos from
//  succeeding in starting multiple specials on one sector
//
// killough 11/98: reformatted

int P_SectorActive(special_e t, const sector_t *sec)
{
   return demo_compatibility ?  // return whether any thinker is active
     sec->floordata || sec->ceilingdata || sec->lightingdata :
     t == floor_special ? !!sec->floordata :        // return whether
     t == ceiling_special ? !!sec->ceilingdata :    // thinker of same
     t == lighting_special ? !!sec->lightingdata :  // type is active
     1; // don't know which special, must be active, shouldn't be here
}

//
// P_IsSecret()
//
// Passed a sector, returns if the sector secret type is still active, i.e.
// secret type is set and the secret has not yet been obtained.
//
// jff 3/14/98 added to simplify checks for whether sector is secret
//  in automap and other places
//
bool P_IsSecret(const sector_t *sec)
{
   return (sec->flags & SECF_SECRET);
}

//
// P_WasSecret()
//
// Passed a sector, returns if the sector secret type is was active, i.e.
// secret type was set and the secret has been obtained already.
//
// jff 3/14/98 added to simplify checks for whether sector is secret
//  in automap and other places
//
bool P_WasSecret(const sector_t *sec)
{
   return (sec->intflags & SIF_WASSECRET) == SIF_WASSECRET;
}

//
// StartLineScript
//
// haleyjd 06/01/04: starts a script from a linedef.
//
void P_StartLineScript(line_t *line, Mobj *thing)
{
   ACS_ExecuteScriptNumber(line->args[0], gamemap, 0, line->args, NUMLINEARGS, 
                           thing, line, 0);
}

//=============================================================================
//
// Events
//
// Events are operations triggered by using, crossing,
// or shooting special lines, or by timed thinkers.
//

//
// P_CrossSpecialLine - Walkover Trigger Dispatcher
//
// Called every time a thing origin is about
//  to cross a line with a non 0 special, whether a walkover type or not.
//
// jff 02/12/98 all W1 lines were fixed to check the result from the EV_
//  function before clearing the special. This avoids losing the function
//  of the line, should the sector already be active when the line is
//  crossed. Change is qualified by demo_compatibility.
//
// killough 11/98: change linenum parameter to a line_t pointer

void P_CrossSpecialLine(line_t *line, int side, Mobj *thing)
{
   // EV_SPECIALS TODO: This function should return success or failure to 
   // the caller.
   EV_ActivateSpecialLineWithSpac(line, side, thing, SPAC_CROSS);
}

//
// P_ShootSpecialLine - Gun trigger special dispatcher
//
// Called when a thing shoots a special line with bullet, shell, saw, or fist.
//
// jff 02/12/98 all G1 lines were fixed to check the result from the EV_
// function before clearing the special. This avoids losing the function
// of the line, should the sector already be in motion when the line is
// impacted. Change is qualified by demo_compatibility.
//
// haleyjd 03/13/05: added side argument for param line specials
//
void P_ShootSpecialLine(Mobj *thing, line_t *line, int side)
{
   // EV_SPECIALS TODO: This function should return success or failure to 
   // the caller.
   EV_ActivateSpecialLineWithSpac(line, side, thing, SPAC_IMPACT);
}

        // sf: changed to enable_nuke for console
int enable_nuke = 1;  // killough 12/98: nukage disabling cheat

//
// P_PlayerInSpecialSector
//
// Called every tic that the player origin is in a special sector
//
// Changed to ignore sector types the engine does not recognize
// ioanch 20160116: added sector so we get the precalculated value
//
void P_PlayerInSpecialSector(player_t *player, sector_t *sector)
{
   // ioanch 20160116: portal aware
   if(!sector)
      sector = P_ExtremeSectorAtPoint(player->mo, false);

   // TODO: waterzones should damage whenever you're in them
   // Falling, not all the way down yet?
   // Sector specials don't apply in mid-air
   if(player->mo->z != sector->floorheight)
      return;

   // haleyjd 12/28/08: We handle secrets uniformly now, through the
   // sector flags field. We also keep track of former secret status
   // much more smartly (and permanently).
   if(sector->flags & SECF_SECRET)
   {
      player->secretcount++;             // credit the player
      sector->intflags |= SIF_WASSECRET; // remember secretness for automap
      sector->flags &= ~SECF_SECRET;     // clear the flag
   }

   // Has hit ground

   // haleyjd 12/31/08: generalized sector damage engine
   if(enable_nuke && sector->damage > 0) // killough 12/98: nukage disabling cheat
   {
      if(!player->powers[pw_ironfeet]          ||  // no rad suit?
         sector->damageflags & SDMG_IGNORESUIT ||  // ignores suit?
         (sector->damageflags & SDMG_LEAKYSUIT &&  // suit leaks?
          (P_Random(pr_slimehurt) < 5))
        )
      {
         // disables god mode?
         // killough 2/21/98: add compatibility switch on godmode cheat clearing;
         //                   does not affect invulnerability
         if(sector->damageflags & SDMG_ENDGODMODE && comp[comp_god])
            player->cheats &= ~CF_GODMODE;

         // check time
         if(sector->damagemask <= 0 || !(leveltime % sector->damagemask))
         {
            // do the damage
            P_DamageMobj(player->mo, NULL, NULL, sector->damage, 
                         sector->damagemod);

            // possibly cause a terrain hit
            if(sector->damageflags & SDMG_TERRAINHIT)
               E_HitFloor(player->mo);
         }

         // possibly exit the level
         if(sector->damageflags & SDMG_EXITLEVEL && player->health <= 10)
            G_ExitLevel();
      }
   }

   // phares 3/19/98:
   //
   // If FRICTION_MASK or PUSH_MASK is set, we don't care at this
   // point, since the code to deal with those situations is
   // handled by Thinkers.
}

//
// P_PlayerOnSpecialFlat
//
// haleyjd 08/23/05: Inflicts terrain-based environmental damage
// on players.
//
void P_PlayerOnSpecialFlat(const player_t *player)
{
   //sector_t *sector = player->mo->subsector->sector;
   ETerrain *terrain;
   fixed_t floorz;

   if(full_demo_version < make_full_version(339, 21))
      floorz = player->mo->subsector->sector->floorheight;
   else
      floorz = player->mo->floorz; // use more correct floorz

   // TODO: waterzones should damage whenever you're in them
   // Falling, not all the way down yet?
   // Sector specials don't apply in mid-air
   if(player->mo->z != floorz)
      return;

   terrain = E_GetThingFloorType(player->mo, true);

   if(enable_nuke && // haleyjd: allow nuke cheat to disable terrain damage too
      terrain->damageamount && !(leveltime & terrain->damagetimemask))
   {
      P_DamageMobj(player->mo, NULL, NULL, terrain->damageamount,
                   terrain->damagetype);

      if(terrain->splash)
         S_StartSoundName(player->mo, terrain->splash->sound);
   }
}

//
// P_UpdateSpecials
//
// Check level timer, frag counter,
// animate flats, scroll walls,
// change button textures
//
// Reads and modifies globals:
//  levelTimer, levelTimeCount,
//  levelFragLimit, levelFragLimitCount
//

// sf: rearranged variables

int             levelTimeLimit;
int             levelFragLimit; // Ty 03/18/98 Added -frags support

void P_UpdateSpecials()
{
   anim_t *anim;
   int    pic;

   // Downcount level timer, exit level if elapsed
   if(levelTimeLimit && leveltime >= levelTimeLimit*35*60 )
      G_ExitLevel();

   // Check frag counters, if frag limit reached, exit level // Ty 03/18/98
   //  Seems like the total frags should be kept in a simple
   //  array somewhere, but until they are...
   if(levelFragLimit)  // we used -frags so compare count
   {
      int pnum;
      for(pnum = 0; pnum < MAXPLAYERS; pnum++)
      {
         if(!playeringame[pnum])
            continue;
          // sf: use hu_frags.c frag counter
         if(players[pnum].totalfrags >= levelFragLimit)
            break;
      }
      if(pnum < MAXPLAYERS)       // sf: removed exitflag (ugh)
         G_ExitLevel();
   }

   // Animate flats and textures globally
   for(anim = anims; anim < lastanim; anim++)
   {
      for(int i = anim->basepic; i < anim->basepic + anim->numpics; i++)
      {
         if((i >= flatstart && i < flatstop && r_swirl) || anim->speed > 65535 || anim->numpics == 1)
            texturetranslation[i] = i;
         else
         {
            pic = anim->basepic + 
                  ((leveltime/anim->speed + i) % anim->numpics);

            texturetranslation[i] = pic;
         }
      }
   }
   
   // update buttons (haleyjd 10/16/05: button stuff -> p_switch.c)
   P_RunButtons();
}

//=============================================================================
//
// Sector and Line special thinker spawning at level startup
//

//
// P_SetupHeightTransfer
//
// haleyjd 03/04/07: New function to handle setting up the 242 deep water and
// its related effects. We want to transfer certain properties from the
// heightsec to the real sector now, so that normal sectors can have those
// properties without being part of a 242 effect.
//
// Namely, colormaps.
//
static void P_SetupHeightTransfer(int linenum, int secnum)
{
   int s;
   sector_t *heightsec = &sectors[secnum];

   for(s = -1; (s = P_FindSectorFromLineArg0(lines + linenum, s)) >= 0; )
   {
      sectors[s].heightsec = secnum;

      // transfer colormaps to affected sectors instead of getting them from
      // the heightsec during the rendering process
      sectors[s].topmap    = heightsec->topmap;
      sectors[s].midmap    = heightsec->midmap;
      sectors[s].bottommap = heightsec->bottommap;
   }
}

//
// P_SpawnSpecials
//
// After the map has been loaded, scan for specials that spawn thinkers
//
void P_SpawnSpecials()
{
   // sf: -timer moved to d_main.c
   //     -avg also
   
   // sf: changed -frags: not loaded at start of every level
   //     to allow changing by console

   // Init special sectors.
   EV_SpawnSectorSpecials();

   P_RemoveAllActiveCeilings();  // jff 2/22/98 use killough's scheme
   
   PlatThinker::RemoveAllActivePlats(); // killough

   // clear buttons (haleyjd 10/16/05: button stuff -> p_switch.c)
   P_ClearButtons();

   // P_InitTagLists() must be called before P_FindSectorFromLineTag()
   // or P_FindLineFromLineTag() can be called.

   P_InitTagLists();   // killough 1/30/98: Create xref tables for tags
   
   P_SpawnScrollers(); // killough 3/7/98: Add generalized scrollers
   
   P_SpawnFriction();  // phares 3/12/98: New friction model using linedefs
   
   P_SpawnPushers();   // phares 3/20/98: New pusher model using linedefs

   for(int i = 0; i < numlines; i++)
   {
      line_t *line = &lines[i];
      int staticFn = EV_StaticInitForSpecial(line->special);

      switch(staticFn)
      {
         int s, sec;

         // killough 3/7/98:
         // support for drawn heights coming from different sector
      case EV_STATIC_TRANSFER_HEIGHTS:
         sec = sides[*lines[i].sidenum].sector-sectors;
         P_SetupHeightTransfer(i, sec); // haleyjd 03/04/07
         break;

         // killough 3/16/98: Add support for setting
         // floor lighting independently (e.g. lava)
      case EV_STATIC_LIGHT_TRANSFER_FLOOR:
         sec = sides[*lines[i].sidenum].sector-sectors;
         for(s = -1; (s = P_FindSectorFromLineArg0(lines+i,s)) >= 0;)
            sectors[s].floorlightsec = sec;
         break;

         // killough 4/11/98: Add support for setting
         // ceiling lighting independently
      case EV_STATIC_LIGHT_TRANSFER_CEILING:
         sec = sides[*lines[i].sidenum].sector-sectors;
         for(s = -1; (s = P_FindSectorFromLineArg0(lines+i,s)) >= 0;)
            sectors[s].ceilinglightsec = sec;
         break;

         // killough 10/98:
         //
         // Support for sky textures being transferred from sidedefs.
         // Allows scrolling and other effects (but if scrolling is
         // used, then the same sector tag needs to be used for the
         // sky sector, the sky-transfer linedef, and the scroll-effect
         // linedef). Still requires user to use F_SKY1 for the floor
         // or ceiling texture, to distinguish floor and ceiling sky.

      case EV_STATIC_SKY_TRANSFER:         // Regular sky
      case EV_STATIC_SKY_TRANSFER_FLIPPED: // Same, only flipped
         for(s = -1; (s = P_FindSectorFromLineArg0(lines+i,s)) >= 0;)
            sectors[s].sky = i | PL_SKYFLAT;
         break;

         // SoM 9/19/02
         // Support for attaching sectors to each other. When a sector
         // is attached to another sector, the master sector's floor
         // and/or ceiling will move all 3d sides of the attached
         // sectors. The 3d sides, will then be tested in P_MoveFlat
         // and will affect weather or not the sector will keep moving,
         // thus keeping compatibility for all thinker types.
      case EV_STATIC_3DMIDTEX_ATTACH_FLOOR:
         P_AttachLines(&lines[i], false);
         break;
      case EV_STATIC_3DMIDTEX_ATTACH_CEILING:
         P_AttachLines(&lines[i], true);
         break;

         // SoM 12/10/03: added skybox/portal specials
         // haleyjd 01/24/04: functionalized code to reduce footprint
      case EV_STATIC_PORTAL_PLANE_CEILING:
      case EV_STATIC_PORTAL_PLANE_FLOOR:
      case EV_STATIC_PORTAL_PLANE_CEILING_FLOOR:
      case EV_STATIC_PORTAL_HORIZON_CEILING:
      case EV_STATIC_PORTAL_HORIZON_FLOOR:
      case EV_STATIC_PORTAL_HORIZON_CEILING_FLOOR:
      case EV_STATIC_PORTAL_SKYBOX_CEILING:
      case EV_STATIC_PORTAL_SKYBOX_FLOOR:
      case EV_STATIC_PORTAL_SKYBOX_CEILING_FLOOR:
      case EV_STATIC_PORTAL_ANCHORED_CEILING:
      case EV_STATIC_PORTAL_ANCHORED_FLOOR:
      case EV_STATIC_PORTAL_ANCHORED_CEILING_FLOOR:
      case EV_STATIC_PORTAL_TWOWAY_CEILING:
      case EV_STATIC_PORTAL_TWOWAY_FLOOR:
      case EV_STATIC_PORTAL_LINKED_CEILING:
      case EV_STATIC_PORTAL_LINKED_FLOOR:
      case EV_STATIC_PORTAL_LINKED_LINE2LINE:
         P_SpawnPortal(&lines[i], staticFn);
         break;
      
         // haleyjd 02/28/07: Line_SetIdentification
         // TODO: allow upper byte in args[2] for Hexen-format maps
      case EV_STATIC_LINE_SET_IDENTIFICATION: 
         P_SetLineID(&lines[i], lines[i].args[0]);
         lines[i].special = 0; // clear special
         break;

         // SoM 10/14/07: Surface/Surface attachments
      case EV_STATIC_ATTACH_SET_CEILING_CONTROL:
      case EV_STATIC_ATTACH_SET_FLOOR_CONTROL:
         P_AttachSectors(&lines[i], staticFn);
         break;

         // SoM 05/10/09: Slopes
      case EV_STATIC_SLOPE_FSEC_FLOOR:
      case EV_STATIC_SLOPE_FSEC_CEILING:
      case EV_STATIC_SLOPE_FSEC_FLOOR_CEILING:
      case EV_STATIC_SLOPE_BSEC_FLOOR:
      case EV_STATIC_SLOPE_BSEC_CEILING:
      case EV_STATIC_SLOPE_BSEC_FLOOR_CEILING:
      case EV_STATIC_SLOPE_BACKFLOOR_FRONTCEILING:
      case EV_STATIC_SLOPE_FRONTFLOOR_BACKCEILING:
         P_SpawnSlope_Line(i, staticFn);
         break;

         // haleyjd 10/16/10: ExtraData sector
      case EV_STATIC_EXTRADATA_SECTOR:         
         E_LoadSectorExt(&lines[i]);
         break;

      default: // Not a static special, or not handled here
         break;
      }
   }

   // SoM: This seems like the place to put this.
   if(!P_BuildLinkTable())
   {
      // SoM: There was an error... so kill the groupids
      for(int i = 0; i < numsectors; i++)
         R_SetSectorGroupID(sectors + i, 0);
   }

   // haleyjd 02/20/06: spawn polyobjects
   Polyobj_InitLevel();

   // haleyjd 06/18/14: spawn level actions
   P_SpawnLevelActions();
}

// 
// P_SpawnDeferredSpecials
//
// SoM: Specials that copy slopes, etc., need to be collected in a separate pass
//
void P_SpawnDeferredSpecials()
{
   for(int i = 0; i < numlines; i++)
   {
      line_t *line = &lines[i];

      // haleyjd 02/05/13: lookup the static init function
      int staticFn = EV_StaticInitForSpecial(line->special);

      switch(staticFn)
      {         
      case EV_STATIC_SLOPE_FRONTFLOOR_TAG: 
      case EV_STATIC_SLOPE_FRONTCEILING_TAG:
      case EV_STATIC_SLOPE_FRONTFLOORCEILING_TAG:
         // SoM: Copy slopes
         P_CopySectorSlope(line, staticFn);
         break;

      default: // Not a function handled here
         break;
      }
   }

   for(int i = 0; i < numsectors; i++)
   {
      sector_t *sec = &sectors[i];

      // spawn phased light sequences
      if(sec->flags & SECF_PHASEDLIGHT)
         PhasedLightThinker::SpawnSequence(sec, 1);

      // ioanch 20160123: mark line portal box sectors
      bool isbox = true;
      bool foundportal = false;
      for(int j = 0; j < sec->linecount; ++j)
      {
         const line_t *line = sec->lines[j];
         if(line->pflags & PS_PASSABLE)
            foundportal = true;
         if(line->backsector && 
            (!(line->pflags & PS_PASSABLE) || line->frontsector == sec))
         {
            isbox = false;
            break;
         }
      }
      sec->portalbox = isbox && foundportal;
   }
}

// haleyjd 04/11/10:
// e6y
// restored boom's friction code

//
// Add a friction thinker to the thinker list
//
// Add_Friction adds a new friction thinker to the list of active thinkers.
//
static void Add_Friction(int friction, int movefactor, int affectee)
{
   FrictionThinker *f = new FrictionThinker;

   f->friction   = friction;
   f->movefactor = movefactor;
   f->affectee   = affectee;

   f->addThinker();
}

IMPLEMENT_THINKER_TYPE(FrictionThinker)

//
// This is where abnormal friction is applied to objects in the sectors.
// A friction thinker has been spawned for each sector where less or
// more friction should be applied. The amount applied is proportional to
// the length of the controlling linedef.
//
void FrictionThinker::Think()
{
   sector_t   *sec;
   Mobj     *thing;
   msecnode_t *node;

   if(compatibility || !variable_friction)
      return;

   sec = sectors + this->affectee;

   // Be sure the special sector type is still turned on. If so, proceed.
   // Else, bail out; the sector type has been changed on us.
   if(!(sec->flags & SECF_FRICTION))
      return;

   // Assign the friction value to players on the floor, non-floating,
   // and clipped. Normally the object's friction value is kept at
   // ORIG_FRICTION and this thinker changes it for icy or muddy floors.

   // In Phase II, you can apply friction to Things other than players.

   // When the object is straddling sectors with the same
   // floorheight that have different frictions, use the lowest
   // friction value (muddy has precedence over icy).

   node = sec->touching_thinglist; // things touching this sector
   while(node)
   {
      // ioanch 20160115: portal aware
      if(useportalgroups && full_demo_version >= make_full_version(340, 48) &&
         !P_SectorTouchesThingVertically(sec, node->m_thing))
      {
         node = node->m_snext;
         continue;
      }
      thing = node->m_thing;
      if(thing->player &&
         !(thing->flags & (MF_NOGRAVITY | MF_NOCLIP)) &&
         thing->z <= sec->floorheight)
      {
         if((thing->friction == ORIG_FRICTION) ||     // normal friction?
            (this->friction < thing->friction))
         {
            thing->friction   = this->friction;
            thing->movefactor = this->movefactor;
         }
      }
      node = node->m_snext;
   }
}

//
// FrictionThinker::serialize
//
// haleyjd 12/25/10: This was actually missing, but is in fact needed in the
// event that a user tries to save the game during playback of a BOOM demo.
//
void FrictionThinker::serialize(SaveArchive &arc)
{
   Super::serialize(arc);

   arc << friction << movefactor << affectee;
}

//=============================================================================
//
// FRICTION EFFECTS
//
// phares 3/12/98: Start of friction effects
//
// As the player moves, friction is applied by decreasing the x and y
// momentum values on each tic. By varying the percentage of decrease,
// we can simulate muddy or icy conditions. In mud, the player slows
// down faster. In ice, the player slows down more slowly.
//
// The amount of friction change is controlled by the length of a linedef
// with type 223. A length < 100 gives you mud. A length > 100 gives you ice.
//
// Also, each sector where these effects are to take place is given a
// new special type _______. Changing the type value at runtime allows
// these effects to be turned on or off.
//
// Sector boundaries present problems. The player should experience these
// friction changes only when his feet are touching the sector floor. At
// sector boundaries where floor height changes, the player can find
// himself still 'in' one sector, but with his feet at the floor level
// of the next sector (steps up or down). To handle this, Thinkers are used
// in icy/muddy sectors. These thinkers examine each object that is touching
// their sectors, looking for players whose feet are at the same level as
// their floors. Players satisfying this condition are given new friction
// values that are applied by the player movement code later.
//
// killough 8/28/98:
//
// Completely redid code, which did not need thinkers, and which put a heavy
// drag on CPU. Friction is now a property of sectors, NOT objects inside
// them. All objects, not just players, are affected by it, if they touch
// the sector's floor. Code simpler and faster, only calling on friction
// calculations when an object needs friction considered, instead of doing
// friction calculations on every sector during every tic.
//
// Although this -might- ruin Boom demo sync involving friction, it's the only
// way, short of code explosion, to fix the original design bug. Fixing the
// design bug in Boom's original friction code, while maintaining demo sync
// under every conceivable circumstance, would double or triple code size, and
// would require maintenance of buggy legacy code which is only useful for old
// demos. Doom demos, which are more important IMO, are not affected by this
// change.
//
//=====================================

//
// P_SpawnFriction
//
// Initialize the sectors where friction is increased or decreased
//
static void P_SpawnFriction()
{
   int i;
   line_t *line = lines;
   
   // killough 8/28/98: initialize all sectors to normal friction first
   for(i = 0; i < numsectors; i++)
   {
      // haleyjd: special hacks may have already set the friction, so
      // skip any value that's not zero (now zeroed in P_LoadSectors)
      if(!sectors[i].friction)
      {
         sectors[i].friction   = ORIG_FRICTION;
         sectors[i].movefactor = ORIG_FRICTION_FACTOR;
      }
   }

   // haleyjd 02/03/13: get the friction transfer static init binding
   int fricspec;
   if(!(fricspec = EV_SpecialForStaticInit(EV_STATIC_FRICTION_TRANSFER)))
      return; // not defined for this map

   for(i = 0 ; i < numlines ; i++, line++)
   {
      if(line->special == fricspec)
      {
         int length   = P_AproxDistance(line->dx, line->dy) >> FRACBITS;
         int friction = (0x1EB8 * length) / 0x80 + 0xD000;
         int movefactor, s;

         // The following check might seem odd. At the time of movement,
         // the move distance is multiplied by 'friction/0x10000', so a
         // higher friction value actually means 'less friction'.

         if(friction > ORIG_FRICTION)       // ice
            movefactor = ((0x10092  - friction) * 0x70) / 0x158;
         else
            movefactor = ((friction - 0xDB34  ) * 0x0A) / 0x80;

         if(demo_version >= 203)
         { 
            // killough 8/28/98: prevent odd situations
            if(friction > FRACUNIT)
               friction = FRACUNIT;
            if(friction < 0)
               friction = 0;
            if(movefactor < 32)
               movefactor = 32;
         }

         for(s = -1; (s = P_FindSectorFromLineArg0(line, s)) >= 0 ;)
         {
            // killough 8/28/98:
            //
            // Instead of spawning thinkers, which are slow and expensive,
            // modify the sector's own friction values. Friction should be
            // a property of sectors, not objects which reside inside them.
            // Original code scanned every object in every friction sector
            // on every tic, adjusting its friction, putting unnecessary
            // drag on CPU. New code adjusts friction of sector only once
            // at level startup, and then uses this friction value.
            
            // e6y: boom's friction code for boom compatibility
            if(!demo_compatibility && demo_version < 203)
               Add_Friction(friction, movefactor, s);
            
            sectors[s].friction   = friction;
            sectors[s].movefactor = movefactor;
         }
      }
   }
}

//
// phares 3/12/98: End of friction effects
//
//=============================================================================

// haleyjd 08/22/05: TerrainTypes moved to e_ttypes.c

//==========================
//
// haleyjd: Misc New Stuff
//
//==========================

//
// P_FindLine  
//
// A much nicer line finding function.
// haleyjd 02/27/07: rewritten to get rid of Raven code and to speed up in the
// same manner as P_FindLineFromLineTag by using in-table tag hash.
//
line_t *P_FindLine(int tag, int *searchPosition)
{
   line_t *line = NULL;
   
   int start = 
      (*searchPosition >= 0 ? lines[*searchPosition].nexttag :
       lines[(unsigned int)tag % (unsigned int)numlines].firsttag);
  
   while(start >= 0 && lines[start].tag != tag)
      start = lines[start].nexttag;

   if(start >= 0)
      line = &lines[start];

   *searchPosition = start;
   
   return line;
}

//
// P_SetLineID
//
// haleyjd 05/16/09: For Hexen
//
void P_SetLineID(line_t *line, int id)
{
   // remove from any chain it's already in
   if(line->tag >= 0)
   {
      int chain = (unsigned int)line->tag % (unsigned int)numlines;
      int i;
      line_t *prevline = NULL;

      // walk the chain
      for(i = lines[chain].firsttag; i != -1; i = lines[i].nexttag)
      {
         if(line == &lines[i])
         {
            // remove this line
            if(prevline)
               prevline->nexttag = line->nexttag; // prev->next = this->next
            else
               lines[chain].firsttag = line->nexttag; // list = this->next
         }

         // not a match, keep looking
         // record this line in case it's the one before the one we're looking for
         prevline = &lines[i]; 
      }
   }

   // set the new id
   line->tag = id;
   line->nexttag = -1;

   if(line->tag >= 0)
   {
      int chain = (unsigned int)line->tag % (unsigned int)numlines; // Hash func
   
      line->nexttag = lines[chain].firsttag;   // Prepend linedef to chain
      lines[chain].firsttag = line - lines;
   }
}

//=============================================================================
//
// haleyjd 09/06/07: Sector Special Transfer Logic
//
// This new set of functions and the corresponding spectransfer_t structure,
// which is now held inside floor and ceiling movement thinkers, allows
// extending the special transfer logic to new fields in the sector_t
// structure. Besides eliminating redundant logic formerly scattered throughout
// the floor and ceiling modules, this is necessitated by some ExtraData sector
// features.
//

// haleyjd 12/28/08: the following sector flags are considered to be part of
// the sector special (not all sector flags may be considered to be such).

#define SPECIALFLAGSMASK \
   (SECF_SECRET|SECF_FRICTION|SECF_PUSH|SECF_KILLSOUND|SECF_KILLMOVESOUND)

//
// P_SetupSpecialTransfer
//
// haleyjd 09/06/07: This function is called to populate a spectransfer_t
// structure with data from a sector.
//
void P_SetupSpecialTransfer(const sector_t *sector, spectransfer_t *spec)
{
   spec->newspecial  = sector->special;
   spec->flags       = sector->flags & SPECIALFLAGSMASK;
   spec->damage      = sector->damage;
   spec->damagemask  = sector->damagemask;
   spec->damagemod   = sector->damagemod;
   spec->damageflags = sector->damageflags;
}

//
// P_ZeroSpecialTransfer
//
// haleyjd 09/06/07: function to create a spectransfer_t that zeroes the sector
// special.
//
void P_ZeroSpecialTransfer(spectransfer_t *spec)
{
   // currently nothing special must be done, just memset it
   memset(spec, 0, sizeof(spectransfer_t));
}

//
// P_TransferSectorSpecial
//
// haleyjd 09/02/07: This function must now be called to accomplish transfer of
// specials from one sector to another. There is now other data in the sector_t
// structure which needs to be transferred along with the special so that
// features like customizable sector damage can work in the same manner and be
// switched on or off by floor/ceiling transfer line types.
//
void P_TransferSectorSpecial(sector_t *sector, const spectransfer_t *spec)
{
   sector->special     = spec->newspecial;
   sector->flags       = (sector->flags & ~SPECIALFLAGSMASK) | spec->flags;
   sector->damage      = spec->damage;
   sector->damagemask  = spec->damagemask;
   sector->damagemod   = spec->damagemod;
   sector->damageflags = spec->damageflags;
}

//
// P_DirectTransferSectorSpecial
//
// haleyjd 09/09/07: function to directly transfer a special and accompanying
// data from one sector to another.
//
void P_DirectTransferSectorSpecial(const sector_t *src, sector_t *dest)
{
   dest->special     = src->special;
   dest->flags      &= ~SPECIALFLAGSMASK;
   dest->flags      |= src->flags & SPECIALFLAGSMASK;
   dest->damage      = src->damage;
   dest->damagemask  = src->damagemask;
   dest->damagemod   = src->damagemod;
   dest->damageflags = src->damageflags;
}

//
// P_ZeroSectorSpecial
//
// haleyjd 09/09/07: Directly sets a sector's special and accompanying data to
// a non-special state.
//
void P_ZeroSectorSpecial(sector_t *sec)
{
   sec->special     = 0;
   sec->flags      &= ~SPECIALFLAGSMASK;
   sec->damage      = 0;
   sec->damagemask  = 0;
   sec->damagemod   = MOD_UNKNOWN;
   sec->damageflags = 0;
}

//============================================================================
//
// 3D Sides
//
// SoM: New functions to facilitate scrolling of 3d sides to make
// use as doors/lifts
//


//
// SoM 9/19/2002
// P_Scroll3DSides
//
// Runs through the given attached sector list and scrolls both
// sides of any linedef it finds with same tag.
//
bool P_Scroll3DSides(const sector_t *sector, bool ceiling, fixed_t delta,
                     int crush)
{
   bool     ok = true;
   int      i;
   line_t  *line;

   int numattached;
   int *attached;
   int numattsectors;
   int *attsectors;

   if(ceiling)
   {
      numattached = sector->c_numattached;
      attached = sector->c_attached;
      numattsectors = sector->c_numsectors;
      attsectors = sector->c_attsectors;
   }
   else
   {
      numattached = sector->f_numattached;
      attached = sector->f_attached;
      numattsectors = sector->f_numsectors;
      attsectors = sector->f_attsectors;
   }

   // Go through the sectors list one sector at a time.
   // Move any qualifying linedef's side offsets up/down based
   // on delta. 
   for(i = 0; i < numattached; ++i)
   {
#ifdef RANGECHECK  // haleyjd: made RANGECHECK
      if(attached[i] < 0 || attached[i] >= numlines)
         I_Error("P_Scroll3DSides: attached[i] is not a valid linedef index.\n");
#endif

      line = lines + attached[i];

      if(!(line->flags & (ML_TWOSIDED|ML_3DMIDTEX)) || line->sidenum[1] == -1)
         continue;

      sides[line->sidenum[0]].rowoffset += delta;
      sides[line->sidenum[1]].rowoffset += delta;

   }

   for(i = 0; i < numattsectors; ++i)
   {
      if(P_CheckSector(sectors + attsectors[i], crush, delta, 2))
         ok = false;
   }

   return ok;
}

//
// SoM 9/19/2002
// P_AttachLines
//
// Attaches all sectors that have lines with same tag as cline to
// cline's front sector.
//
// SoM 11/9/04: Now attaches lines and records another list of sectors
//
void P_AttachLines(const line_t *cline, bool ceiling)
{
   // FIXME / TODO: replace with a collection
   static int maxattach = 0;
   static int numattach = 0;
   static int alistsize = 0;
   static int *attached = NULL, *alist = NULL;

   int start = 0, i;
   line_t *line;

   if(!cline->frontsector)
      return;

   numattach = 0;

   // Check to ensure that this sector doesn't already 
   // have attachments.
   if(!ceiling && cline->frontsector->f_numattached)
   {
      numattach = cline->frontsector->f_numattached;

      if(numattach >= maxattach)
      {
         maxattach = numattach + 5;
         attached = erealloc(int *, attached, sizeof(int) * maxattach);
      }

      memcpy(attached, cline->frontsector->f_attached, sizeof(int) * numattach);
      Z_Free(cline->frontsector->f_attached);
      cline->frontsector->f_attached = NULL;
      cline->frontsector->f_numattached = 0;
      Z_Free(cline->frontsector->f_attsectors);
   }
   else if(ceiling && cline->frontsector->c_numattached)
   {
      numattach = cline->frontsector->c_numattached;

      if(numattach >= maxattach)
      {
         maxattach = numattach + 5;
         attached = erealloc(int *, attached, sizeof(int) * maxattach);
      }

      // haleyjd: check for safety
      if(!attached)
         I_Error("P_AttachLines: no attached list\n");

      memcpy(attached, cline->frontsector->c_attached, sizeof(int) * numattach);
      Z_Free(cline->frontsector->c_attached);
      cline->frontsector->c_attached = NULL;
      cline->frontsector->c_numattached = 0;
      cline->frontsector->c_numattached = 0;
      Z_Free(cline->frontsector->c_attsectors);
   }

   // Search the lines list. Check for every tagged line that
   // has the 3dmidtex lineflag, then add the line to the attached list.
   for(start = -1; (start = P_FindLineFromLineArg0(cline,start)) >= 0; )
   {
      if(start != cline-lines)
      {
         line = lines+start;

         if(!line->frontsector || !line->backsector ||
            !(line->flags & ML_3DMIDTEX))
            continue;

         for(i = 0; i < numattach;i++)
         {
            if(line - lines == attached[i])
            break;
         }

         if(i == numattach)
         {
            if(numattach == maxattach)
            {
              maxattach += 5;

              attached = erealloc(int *, attached, sizeof(int) * maxattach);
            }

            attached[numattach++] = line - lines;
         }
         
         // SoM 12/8/02: Don't attach the backsector.
      }
   } // end for

   // haleyjd: static analyzer says this could happen, so let's just be safe.
   if(!attached)
      I_Error("P_AttachLines: nothing to attach to sector %d\n",
              static_cast<int>(cline->frontsector - sectors));

   // Copy the list to the c_attached or f_attached list.
   if(ceiling)
   {
      cline->frontsector->c_numattached = numattach;
      cline->frontsector->c_attached = (int *)(Z_Malloc(sizeof(int) * numattach, PU_LEVEL, 0));
      memcpy(cline->frontsector->c_attached, attached, sizeof(int) * numattach);

      alist = cline->frontsector->c_attached;
      alistsize = cline->frontsector->c_numattached;
   }
   else
   {
      cline->frontsector->f_numattached = numattach;
      cline->frontsector->f_attached = (int *)(Z_Malloc(sizeof(int) * numattach, PU_LEVEL, 0));
      memcpy(cline->frontsector->f_attached, attached, sizeof(int) * numattach);

      alist = cline->frontsector->f_attached;
      alistsize = cline->frontsector->f_numattached;
   }

   // (re)create the sectors list.
   numattach = 0;
   for(start = 0; start < alistsize; ++start)
   {
      int front = lines[alist[start]].frontsector - sectors;
      int back  = lines[alist[start]].backsector - sectors;

      // Check the frontsector for uniqueness in the list.
      for(i = 0; i < numattach; ++i)
      {
         if(attached[i] == front)
            break;
      }

      if(i == numattach)
      {
         if(numattach == maxattach)
         {
            maxattach += 5;
            attached = erealloc(int *, attached, sizeof(int) * maxattach);
         }
         attached[numattach++] = front;
      }

      // Check the backsector for uniqueness in the list.
      for(i = 0; i < numattach; ++i)
      {
         if(attached[i] == back)
            break;
      }

      if(i == numattach)
      {
         if(numattach == maxattach)
         {
            maxattach += 5;
            attached = erealloc(int *, attached, sizeof(int) * maxattach);
         }
         attached[numattach++] = back;
      }
   }

   // Copy the attached sectors list.
   if(ceiling)
   {
      cline->frontsector->c_numsectors = numattach;
      cline->frontsector->c_attsectors = (int *)(Z_Malloc(sizeof(int) * numattach, PU_LEVEL, 0));
      memcpy(cline->frontsector->c_attsectors, attached, sizeof(int) * numattach);
   }
   else
   {
      cline->frontsector->f_numsectors = numattach;
      cline->frontsector->f_attsectors = (int *)(Z_Malloc(sizeof(int) * numattach, PU_LEVEL, 0));
      memcpy(cline->frontsector->f_attsectors, attached, sizeof(int) * numattach);
   }
}

//
// P_MoveAttached
//
// Moves all attached surfaces.
//
bool P_MoveAttached(const sector_t *sector, bool ceiling, fixed_t delta,
                    int crush)
{
   int i;

   int count;
   attachedsurface_t *list;

   bool ok = true;
   
   if(ceiling)
   {
      count = sector->c_asurfacecount;
      list = sector->c_asurfaces;
   }
   else
   {
      count = sector->f_asurfacecount;
      list = sector->f_asurfaces;
   }

   for(i = 0; i < count; i++)
   {
      if(list[i].type & AS_CEILING)
      {
         P_SetCeilingHeight(list[i].sector, list[i].sector->ceilingheight + delta);
         if(P_CheckSector(list[i].sector, crush, delta, 1))
            ok = false;
      }
      else if(list[i].type & AS_MIRRORCEILING)
      {
         P_SetCeilingHeight(list[i].sector, list[i].sector->ceilingheight - delta);
         if(P_CheckSector(list[i].sector, crush, -delta, 1))
            ok = false;
      }

      if(list[i].type & AS_FLOOR)
      {
         P_SetFloorHeight(list[i].sector, list[i].sector->floorheight + delta);
         if(P_CheckSector(list[i].sector, crush, delta, 0))
            ok = false;
      }
      else if(list[i].type & AS_MIRRORFLOOR)
      {
         P_SetFloorHeight(list[i].sector, list[i].sector->floorheight - delta);
         if(P_CheckSector(list[i].sector, crush, -delta, 0))
            ok = false;
      }
   }

   return ok;
}

//
// SoM 10/14/2007
// P_AttachSectors
//
// Attaches all sectors with like-tagged attachment lines to line->frontsector
//
void P_AttachSectors(const line_t *line, int staticFn)
{
   // FIXME / TODO: replace with a collection
   static int numattached = 0;
   static int maxattached = 0;
   static attachedsurface_t *attached = NULL;

   bool ceiling = (staticFn == EV_STATIC_ATTACH_SET_CEILING_CONTROL);
   sector_t *sector = line->frontsector;

   int start = 0, i;
   line_t *slaveline;

   if(!sector) 
      return;

   numattached = 0;
   
   // Check to ensure that this sector doesn't already 
   // have attachments.
   if(!ceiling && sector->f_asurfacecount)
   {
      numattached = sector->f_asurfacecount;

      if(numattached >= maxattached)
      {
         maxattached = numattached + 5;
         attached = erealloc(attachedsurface_t *, attached, 
                             sizeof(attachedsurface_t) * maxattached);
      }

      // haleyjd: check for safety
      if(!attached)
         I_Error("P_AttachSector: no attached list\n");

      memcpy(attached, sector->f_asurfaces, sizeof(attachedsurface_t) * numattached);
      Z_Free(sector->f_asurfaces);
      sector->f_asurfaces = NULL;
      sector->f_asurfacecount = 0;
   }
   else if(ceiling && sector->c_asurfacecount)
   {
      numattached = sector->c_asurfacecount;

      if(numattached >= maxattached)
      {
         maxattached = numattached + 5;
         attached = erealloc(attachedsurface_t *, attached, 
                             sizeof(attachedsurface_t) * maxattached);
      }

      memcpy(attached, sector->c_asurfaces, sizeof(attachedsurface_t) * numattached);
      Z_Free(sector->c_asurfaces);
      sector->c_asurfaces = NULL;
      sector->c_asurfacecount = 0;
   }

   // Search the lines list. Check for every tagged line that
   // has the appropriate special, then add the line's frontsector to the attached list.
   for(start = -1; (start = P_FindLineFromLineArg0(line,start)) >= 0; )
   {
      attachedtype_e type;

      if(start != line-lines)
      {
         slaveline = lines+start;

         if(!slaveline->frontsector)
            continue;

         // haleyjd 02/05/13: get static init for slave line special
         int slavefunc = EV_StaticInitForSpecial(slaveline->special);

         if(slavefunc == EV_STATIC_ATTACH_FLOOR_TO_CONTROL) 
         {
            // Don't attach a floor to itself
            if(slaveline->frontsector == sector && 
               staticFn == EV_STATIC_ATTACH_SET_FLOOR_CONTROL)
               continue;

            // search the list of attachments
            for(i = 0; i < numattached; i++)
            {
               if(attached[i].sector == slaveline->frontsector)
               {
                  if(!(attached[i].type & (AS_FLOOR | AS_MIRRORFLOOR)))
                     attached[i].type |= AS_FLOOR;

                  break;
               }
            }

            if(i < numattached)
               continue;

            type = AS_FLOOR;
         }
         else if(slavefunc == EV_STATIC_ATTACH_CEILING_TO_CONTROL)
         {
            // Don't attach a ceiling to itself
            if(slaveline->frontsector == sector && 
               staticFn == EV_STATIC_ATTACH_SET_CEILING_CONTROL)
               continue;

            // search the list of attachments
            for(i = 0; i < numattached; i++)
            {
               if(attached[i].sector == slaveline->frontsector)
               {
                  if(!(attached[i].type & (AS_CEILING | AS_MIRRORCEILING)))
                     attached[i].type |= AS_CEILING;

                  break;
               }
            }

            if(i < numattached)
               continue;

            type = AS_CEILING;
         }
         else if(slavefunc == EV_STATIC_ATTACH_MIRROR_FLOOR)
         {
            // Don't attach a floor to itself
            if(slaveline->frontsector == sector && 
               staticFn == EV_STATIC_ATTACH_SET_FLOOR_CONTROL)
               continue;

            // search the list of attachments
            for(i = 0; i < numattached; i++)
            {
               if(attached[i].sector == slaveline->frontsector)
               {
                  if(!(attached[i].type & (AS_FLOOR | AS_MIRRORFLOOR)))
                     attached[i].type |= AS_MIRRORFLOOR;

                  break;
               }
            }

            if(i < numattached)
               continue;

            type = AS_MIRRORFLOOR;
         }
         else if(slavefunc == EV_STATIC_ATTACH_MIRROR_CEILING)
         {
            // Don't attach a ceiling to itself
            if(slaveline->frontsector == sector && 
               staticFn == EV_STATIC_ATTACH_SET_CEILING_CONTROL)
               continue;

            // search the list of attachments
            for(i = 0; i < numattached; i++)
            {
               if(attached[i].sector == slaveline->frontsector)
               {
                  if(!(attached[i].type & (AS_CEILING | AS_MIRRORCEILING)))
                     attached[i].type |= AS_MIRRORCEILING;
                  break;
               }
            }

            if(i < numattached)
               continue;

            type = AS_MIRRORCEILING;
         }
         else
            continue;


         // add sector
         if(numattached == maxattached)
         {
            maxattached += 5;
            attached = erealloc(attachedsurface_t *, attached, 
                                sizeof(attachedsurface_t) * maxattached);
         }

         attached[numattached].sector = slaveline->frontsector;
         attached[numattached].type = type;
         numattached++;
      }
   } // end for

   // Copy the list to the sector.
   if(ceiling)
   {
      sector->c_asurfacecount = numattached;
      sector->c_asurfaces = 
         (attachedsurface_t *)(Z_Malloc(sizeof(attachedsurface_t) * numattached, PU_LEVEL, 0));
      memcpy(sector->c_asurfaces, attached, sizeof(attachedsurface_t) * numattached);
   }
   else
   {
      sector->f_asurfacecount = numattached;
      sector->f_asurfaces = 
         (attachedsurface_t *)(Z_Malloc(sizeof(attachedsurface_t) * numattached, PU_LEVEL, 0));
      memcpy(sector->f_asurfaces, attached, sizeof(attachedsurface_t) * numattached);
   }
}

//=============================================================================
//
// Portals
//

//
// P_SetPortal
//
static void P_SetPortal(sector_t *sec, line_t *line, portal_t *portal, portal_effect effects)
{
   if(portal->type == R_LINKED && sec->groupid == R_NOGROUP)
   {
      // Add the sector and all adjacent sectors to the from group
      P_GatherSectors(sec, portal->data.link.fromid);
   }
   
   switch(effects)
   {
   case portal_ceiling:
      sec->c_portal = portal;
      P_CheckCPortalState(sec);
      break;
   case portal_floor:
      sec->f_portal = portal;
      P_CheckFPortalState(sec);
      break;
   case portal_both:
      sec->c_portal = sec->f_portal = portal;
      P_CheckCPortalState(sec);
      P_CheckFPortalState(sec);
      break;
   case portal_lineonly:
      line->portal = portal;
      P_CheckLPortalState(line);
      break;
   default:
      I_Error("P_SetPortal: unknown portal effect\n");
   }
}

//
// P_getPortalProps
//
// haleyjd 02/05/13: Get the proper portal type and effect values for a static
// init function ordinal.
//
static void P_getPortalProps(int staticFn, portal_type &type, portal_effect &effects)
{
   struct staticportalprop_t 
   {
      int staticFn;
      portal_type type;
      portal_effect effects;
   };
   static staticportalprop_t props[] =
   {
      { EV_STATIC_PORTAL_PLANE_CEILING,          portal_plane,    portal_ceiling  },
      { EV_STATIC_PORTAL_PLANE_FLOOR,            portal_plane,    portal_floor    },
      { EV_STATIC_PORTAL_PLANE_CEILING_FLOOR,    portal_plane,    portal_both     },
      { EV_STATIC_PORTAL_HORIZON_CEILING,        portal_horizon,  portal_ceiling  },
      { EV_STATIC_PORTAL_HORIZON_FLOOR,          portal_horizon,  portal_floor    },
      { EV_STATIC_PORTAL_HORIZON_CEILING_FLOOR,  portal_horizon,  portal_both     },
      { EV_STATIC_PORTAL_SKYBOX_CEILING,         portal_skybox,   portal_ceiling  },
      { EV_STATIC_PORTAL_SKYBOX_FLOOR,           portal_skybox,   portal_floor    },
      { EV_STATIC_PORTAL_SKYBOX_CEILING_FLOOR,   portal_skybox,   portal_both     },
      { EV_STATIC_PORTAL_ANCHORED_CEILING,       portal_anchored, portal_ceiling  },
      { EV_STATIC_PORTAL_ANCHORED_FLOOR,         portal_anchored, portal_floor    },
      { EV_STATIC_PORTAL_ANCHORED_CEILING_FLOOR, portal_anchored, portal_both     },
      { EV_STATIC_PORTAL_TWOWAY_CEILING,         portal_twoway,   portal_ceiling  },
      { EV_STATIC_PORTAL_TWOWAY_FLOOR,           portal_twoway,   portal_floor    },
      { EV_STATIC_PORTAL_LINKED_CEILING,         portal_linked,   portal_ceiling  },
      { EV_STATIC_PORTAL_LINKED_FLOOR,           portal_linked,   portal_floor    },
      { EV_STATIC_PORTAL_LINKED_LINE2LINE,       portal_linked,   portal_lineonly },
   };

   for(size_t i = 0; i < earrlen(props); i++)
   {
      if(props[i].staticFn == staticFn)
      {
         type    = props[i].type;
         effects = props[i].effects;
         break;
      }
   }
}

//
// P_SpawnPortal
//
// Code by SoM, functionalized by Quasar.
// Spawns a portal and attaches it to floors and/or ceilings of appropriate 
// sectors, and to lines with special 289.
//
static void P_SpawnPortal(line_t *line, int staticFn)
{
   portal_type   type    = portal_plane;
   portal_effect effects = portal_ceiling;
   int       CamType = E_ThingNumForName("EESkyboxCam"); // find the skybox camera object
   sector_t *sector;
   portal_t *portal = NULL;
   Mobj     *skycam;
   fixed_t   planez = 0;
   int       anchortype = 0; // SoM 3-10-04: new plan.
   int       anchorfunc = 0; // haleyjd 02/05/13
   int       s;
   int       fromid, toid;

   // haleyjd: get type and effects from static init function
   P_getPortalProps(staticFn, type, effects);

   if(!(sector = line->frontsector))
      return;

   // create the appropriate type of portal
   switch(type)
   {
   case portal_plane:
      portal = R_GetPlanePortal(&sector->ceilingpic, 
                                &sector->ceilingheight, 
                                &sector->lightlevel, 
                                &sector->ceiling_xoffs, 
                                &sector->ceiling_yoffs,
                                &sector->ceilingbaseangle,
                                &sector->ceilingangle);
      break;

   case portal_horizon:
      portal = R_GetHorizonPortal(&sector->floorpic, &sector->ceilingpic, 
                                  &sector->floorheight, &sector->ceilingheight,
                                  &sector->lightlevel, &sector->lightlevel,
                                  &sector->floor_xoffs, &sector->floor_yoffs,
                                  &sector->ceiling_xoffs, &sector->ceiling_yoffs,
                                  &sector->floorbaseangle, &sector->floorangle,
                                  &sector->ceilingbaseangle, &sector->ceilingangle);
      break;

   case portal_skybox:
      skycam = sector->thinglist;
      while(skycam)
      {
         if(skycam->type == CamType)
            break;
         skycam = skycam->snext;
      }
      if(!skycam)
      {
         C_Printf(FC_ERROR "Skybox found with no skybox camera\a\n");
         return;
      }
      
      portal = R_GetSkyBoxPortal(skycam);
      break;

   case portal_anchored:
      // determine proper anchor type (see below)
      if(staticFn == EV_STATIC_PORTAL_ANCHORED_CEILING || 
         staticFn == EV_STATIC_PORTAL_ANCHORED_CEILING_FLOOR)
         anchorfunc = EV_STATIC_PORTAL_ANCHOR;
      else
         anchorfunc = EV_STATIC_PORTAL_ANCHOR_FLOOR;

      // haleyjd: get anchortype for func
      anchortype = EV_SpecialForStaticInit(anchorfunc);

      // find anchor line
      for(s = -1; (s = P_FindLineFromLineArg0(line, s)) >= 0; )
      {
         // SoM 3-10-04: Two different anchor linedef codes so I can tag 
         // two anchored portals to the same sector.
         if(lines[s].special != anchortype || line == &lines[s])
            continue;

         break;
      }
      if(s < 0)
      {
         C_Printf(FC_ERROR "No anchor line for portal.\a\n");
         return;
      }

      portal = R_GetAnchoredPortal(line - lines, s);
      break;

   case portal_twoway:
      // two way and linked portals can only be applied to either the floor or ceiling.
      if(staticFn == EV_STATIC_PORTAL_TWOWAY_CEILING)
         anchorfunc = EV_STATIC_PORTAL_TWOWAY_ANCHOR;
      else
         anchorfunc = EV_STATIC_PORTAL_TWOWAY_ANCHOR_FLOOR;

      // haleyjd: get anchortype for func
      anchortype = EV_SpecialForStaticInit(anchorfunc);

      // find anchor line
      for(s = -1; (s = P_FindLineFromLineArg0(line, s)) >= 0; )
      {
         // SoM 3-10-04: Two different anchor linedef codes so I can tag 
         // two anchored portals to the same sector.
         if(lines[s].special != anchortype || line == &lines[s])
            continue;
         break;
      }
      if(s < 0)
      {
         C_Printf(FC_ERROR "No anchor line for portal.\a\n");
         return;
      }

      portal = R_GetTwoWayPortal(line - lines, s);
      break;

   case portal_linked:
      if(demo_version < 333)
         return;

      // linked portals can only be applied to either the floor or ceiling.
      if(staticFn == EV_STATIC_PORTAL_LINKED_CEILING) 
      {
         anchorfunc = EV_STATIC_PORTAL_LINKED_ANCHOR;
         planez = sector->floorheight;
      }
      else if(staticFn == EV_STATIC_PORTAL_LINKED_FLOOR)
      {
         anchorfunc = EV_STATIC_PORTAL_LINKED_ANCHOR_FLOOR;
         planez = sector->ceilingheight;
      }
      else if(staticFn == EV_STATIC_PORTAL_LINKED_LINE2LINE) 
      {
         // Line-Line linked portals
         anchorfunc = EV_STATIC_PORTAL_LINKED_L2L_ANCHOR;
         planez = 0; // SoM: What should this really be? I dunno.
      }

      // haleyjd: get anchortype for func
      anchortype = EV_SpecialForStaticInit(anchorfunc);

      // find anchor line
      for(s = -1; (s = P_FindLineFromLineArg0(line, s)) >= 0; )
      {
         // SoM 3-10-04: Two different anchor linedef codes so I can tag 
         // two anchored portals to the same sector.
         if(lines[s].special != anchortype || line == &lines[s] 
           || lines[s].frontsector == NULL)
            continue;

         break;
      }
      if(s < 0)
      {
         C_Printf(FC_ERROR "No anchor line for portal. (line %i)\a\n", line - lines);
         return;
      }

      // Setup main groups. Keep in mind, the linedef that actually creates the 
      // portal will be on the 'other side' of that portal, so it is actually the 
      // 'to group' and the anchor line is in the 'from group'
      if(sector->groupid == R_NOGROUP)
         P_CreatePortalGroup(sector);
         
      if(lines[s].frontsector->groupid == R_NOGROUP)
         P_CreatePortalGroup(lines[s].frontsector);
      
      toid = sector->groupid;
      fromid = lines[s].frontsector->groupid;
            
      portal = R_GetLinkedPortal(line - lines, s, planez, fromid, toid);

      // Special case where the portal was created with the line-to-line portal type
      if(staticFn == EV_STATIC_PORTAL_LINKED_LINE2LINE)
      {
         P_SetPortal(lines[s].frontsector, lines + s, portal, portal_lineonly);
         
         portal = R_GetLinkedPortal(s, line - lines, planez, toid, fromid);
         P_SetPortal(sector, line, portal, portal_lineonly);
         return;
      }
      break;

   default:
      I_Error("P_SpawnPortal: unknown portal type\n");
   }

   // attach portal to tagged sector floors/ceilings
   // SoM: TODO: Why am I not checking groupids?
   for(s = -1; (s = P_FindSectorFromLineArg0(line, s)) >= 0; )
   {
      P_SetPortal(sectors + s, NULL, portal, effects);
   }

   // attach portal to like-tagged 289 lines
   for(s = -1; (s = P_FindLineFromLineArg0(line, s)) >= 0; )
   {
      if(line == &lines[s] || !lines[s].frontsector)
         continue;

      int xferfunc = EV_StaticInitForSpecial(lines[s].special);

      // ioanch 20161219: workaround to enable 385 to copy both floor and
      // ceiling portals. It will NOT be needed or triggered if portal_both
      // is used, just if portal_floor and portal_ceiling are successively
      // encountered.
      if(xferfunc == EV_STATIC_NULL)
      {
         if((lines[s].intflags & MLI_FLOORPORTALCOPIED &&
            effects == portal_ceiling) ||
            (lines[s].intflags & MLI_CEILINGPORTALCOPIED &&
             effects == portal_floor))
         {
            xferfunc = EV_STATIC_PORTAL_APPLY_FRONTSECTOR;
         }
      }
      
      if(xferfunc == EV_STATIC_PORTAL_LINE)
      {
         P_SetPortal(lines[s].frontsector, lines + s, portal, portal_lineonly);
      }
      else if(xferfunc == EV_STATIC_PORTAL_APPLY_FRONTSECTOR)
      {
         P_SetPortal(lines[s].frontsector, lines + s, portal, effects);

         if(effects == portal_ceiling)
            lines[s].intflags |= MLI_CEILINGPORTALCOPIED;
         else if(effects == portal_floor)
            lines[s].intflags |= MLI_FLOORPORTALCOPIED;

         if(lines[s].intflags & MLI_CEILINGPORTALCOPIED &&
            lines[s].intflags & MLI_FLOORPORTALCOPIED)
         {
            lines[s].intflags &= ~(MLI_FLOORPORTALCOPIED |
                                   MLI_CEILINGPORTALCOPIED);
         }
      }
      else
         continue;

      lines[s].special = 0;
   }
}

#if 0
//
// Small Natives
//

static cell AMX_NATIVE_CALL sm_sectorspecial(AMX *amx, cell *params)
{   
   int special = (int)params[1];
   int id      = (int)params[2];
   int secnum = -1;

   if(gamestate != GS_LEVEL)
   {
      amx_RaiseError(amx, SC_ERR_GAMEMODE | SC_ERR_MASK);
      return -1;
   }

   while((secnum = P_FindSectorFromTag(id, secnum)) >= 0)
   {
      sectors[secnum].special = special;
   }

   return 0;
}

//
// 07/31/04: support setting/changing sector colormaps
//
static cell AMX_NATIVE_CALL sm_sectorcolormap(AMX *amx, cell *params)
{
   char *name;
   int err, lumpnum;
   int pos    = (int)params[2];
   int id     = (int)params[3];
   int secnum = -1;

   if(gamestate != GS_LEVEL)
   {
      amx_RaiseError(amx, SC_ERR_GAMEMODE | SC_ERR_MASK);
      return -1;
   }

   if((err = SM_GetSmallString(amx, &name, params[1])) != AMX_ERR_NONE)
   {
      amx_RaiseError(amx, err);
      return -1;
   }

   // any unfound lump just clears the respective colormap
   if((lumpnum = R_ColormapNumForName(name)) < 0)
      lumpnum = 0;

   while((secnum = P_FindSectorFromTag(id, secnum)) >= 0)
   {
      sector_t *s = &sectors[secnum];

      switch(pos)
      {
      case 0: // middle
         s->midmap = lumpnum;
         break;
      case 1: // bottom
         s->bottommap = lumpnum;
         break;
      case 2: // top
         s->topmap = lumpnum;
         break;
      case 3: // all
         s->midmap = s->bottommap = s->topmap = lumpnum;
         break;
      }
   }

   Z_Free(name);

   return 0;
}

AMX_NATIVE_INFO pspec_Natives[] =
{
   { "_SectorSpecial",  sm_sectorspecial },
   { "_SectorColormap", sm_sectorcolormap },
   { NULL,               NULL }
};
#endif

//----------------------------------------------------------------------------
//
// $Log: p_spec.c,v $
// Revision 1.56  1998/05/25  10:40:30  killough
// Fix wall scrolling bug
//
// Revision 1.55  1998/05/23  10:23:32  jim
// Fix numeric changer loop corruption
//
// Revision 1.54  1998/05/11  06:52:56  phares
// Documentation
//
// Revision 1.53  1998/05/07  00:51:34  killough
// beautification
//
// Revision 1.52  1998/05/04  11:47:23  killough
// Add #include d_deh.h
//
// Revision 1.51  1998/05/04  02:22:06  jim
// formatted p_specs, moved a coupla routines to p_floor
//
// Revision 1.50  1998/05/03  22:06:30  killough
// Provide minimal required headers at top (no other changes)
//
// Revision 1.49  1998/04/17  18:57:51  killough
// fix comment
//
// Revision 1.48  1998/04/17  18:49:02  killough
// Fix lack of animation in flats
//
// Revision 1.47  1998/04/17  10:24:47  killough
// Add P_FindLineFromLineTag(), add CARRY_CEILING macro
//
// Revision 1.46  1998/04/14  18:49:36  jim
// Added monster only and reverse teleports
//
// Revision 1.45  1998/04/12  02:05:25  killough
// Add ceiling light setting, start ceiling carriers
//
// Revision 1.44  1998/04/06  11:05:23  jim
// Remove LEESFIXES, AMAP bdg->247
//
// Revision 1.43  1998/04/06  04:39:04  killough
// Make scroll carriers carry all things underwater
//
// Revision 1.42  1998/04/01  16:39:11  jim
// Fix keyed door message on gunfire
//
// Revision 1.41  1998/03/29  20:13:35  jim
// Fixed use of 2S flag in Donut linedef
//
// Revision 1.40  1998/03/28  18:13:24  killough
// Fix conveyor bug (carry objects not touching but overhanging)
//
// Revision 1.39  1998/03/28  05:32:48  jim
// Text enabling changes for DEH
//
// Revision 1.38  1998/03/23  18:38:48  jim
// Switch and animation tables now lumps
//
// Revision 1.37  1998/03/23  15:24:41  phares
// Changed pushers to linedef control
//
// Revision 1.36  1998/03/23  03:32:36  killough
// Make "oof" sounds have true mobj origins (for spy mode hearing)
// Make carrying floors carry objects hanging over edges of sectors
//
// Revision 1.35  1998/03/20  14:24:36  jim
// Gen ceiling target now shortest UPPER texture
//
// Revision 1.34  1998/03/20  00:30:21  phares
// Changed friction to linedef control
//
// Revision 1.33  1998/03/18  23:14:02  jim
// Deh text additions
//
// Revision 1.32  1998/03/16  15:43:33  killough
// Add accelerative scrollers, merge Jim's changes
//
// Revision 1.29  1998/03/13  14:05:44  jim
// Fixed arith overflow in some linedef types
//
// Revision 1.28  1998/03/12  21:54:12  jim
// Freed up 12 linedefs for use as vectors
//
// Revision 1.26  1998/03/09  10:57:55  jim
// Allowed Lee's change to 0 tag trigger compatibility
//
// Revision 1.25  1998/03/09  07:23:43  killough
// Add generalized scrollers, renumber some linedefs
//
// Revision 1.24  1998/03/06  12:34:39  jim
// Renumbered 300+ linetypes under 256 for DCK
//
// Revision 1.23  1998/03/05  16:59:10  jim
// Fixed inability of monsters/barrels to use new teleports
//
// Revision 1.22  1998/03/04  07:33:04  killough
// Fix infinite loop caused by multiple carrier references
//
// Revision 1.21  1998/03/02  15:32:57  jim
// fixed errors in numeric model sector search and 0 tag trigger defeats
//
// Revision 1.20  1998/03/02  12:13:57  killough
// Add generalized scrolling flats & walls, carrying floors
//
// Revision 1.19  1998/02/28  01:24:53  jim
// Fixed error in 0 tag trigger fix
//
// Revision 1.17  1998/02/24  08:46:36  phares
// Pushers, recoil, new friction, and over/under work
//
// Revision 1.16  1998/02/23  23:47:05  jim
// Compatibility flagged multiple thinker support
//
// Revision 1.15  1998/02/23  04:52:33  killough
// Allow god mode cheat to work on E1M8 unless compatibility
//
// Revision 1.14  1998/02/23  00:42:02  jim
// Implemented elevators
//
// Revision 1.12  1998/02/17  05:55:06  killough
// Add silent teleporters
// Change RNG calling sequence
// Cosmetic changes
//
// Revision 1.11  1998/02/13  03:28:06  jim
// Fixed W1,G1 linedefs clearing untriggered special, cosmetic changes
//
// Revision 1.10  1998/02/08  05:35:39  jim
// Added generalized linedef types
//
// Revision 1.8  1998/02/02  13:34:26  killough
// Performance tuning, program beautification
//
// Revision 1.7  1998/01/30  14:43:54  jim
// Added gun exits, right scrolling walls and ceiling mover specials
//
// Revision 1.4  1998/01/27  16:19:29  jim
// Fixed subroutines used by linedef triggers and a NULL ref in Donut
//
// Revision 1.3  1998/01/26  19:24:26  phares
// First rev with no ^Ms
//
// Revision 1.2  1998/01/25  20:24:45  jim
// Fixed crusher floor, lowerandChange floor types, and unknown sector special error
//
// Revision 1.1.1.1  1998/01/19  14:03:01  rand
// Lee's Jan 19 sources
//
//----------------------------------------------------------------------------
<|MERGE_RESOLUTION|>--- conflicted
+++ resolved
@@ -797,16 +797,6 @@
 }
 
 // killough 4/16/98: Same thing, only for linedefs
-<<<<<<< HEAD
-
-int P_FindLineFromLineArg0(const line_t *line, int start)
-{
-   start = 
-      (start >= 0 ? lines[start].nexttag :
-       lines[(unsigned int)line->args[0] % (unsigned int)numlines].firsttag);
-  
-   while(start >= 0 && lines[start].tag != line->args[0])
-=======
 // ioanch 20160424: convenience to only use tag
 int P_FindLineFromTag(int tag, int start)
 {
@@ -815,14 +805,13 @@
     lines[(unsigned int)tag % (unsigned int)numlines].firsttag);
 
    while(start >= 0 && lines[start].tag != tag)
->>>>>>> bf43c79c
       start = lines[start].nexttag;
    
    return start;
 }
-int P_FindLineFromLineTag(const line_t *line, int start)
-{
-   return P_FindLineFromTag(line->tag, start);
+int P_FindLineFromLineArg0(const line_t *line, int start)
+{
+   return P_FindLineFromTag(line->args[0], start);
 }
 
 // sf: same thing but from just a number
