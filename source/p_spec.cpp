// Emacs style mode select   -*- C++ -*-
//-----------------------------------------------------------------------------
//
// Copyright (C) 2013 James Haley et al.
//
// This program is free software: you can redistribute it and/or modify
// it under the terms of the GNU General Public License as published by
// the Free Software Foundation, either version 3 of the License, or
// (at your option) any later version.
//
// This program is distributed in the hope that it will be useful,
// but WITHOUT ANY WARRANTY; without even the implied warranty of
// MERCHANTABILITY or FITNESS FOR A PARTICULAR PURPOSE.  See the
// GNU General Public License for more details.
//
// You should have received a copy of the GNU General Public License
// along with this program.  If not, see http://www.gnu.org/licenses/
//
//-----------------------------------------------------------------------------
//
// DESCRIPTION:
//   -Loads and initializes texture and flat animation sequences
//   -Implements utility functions for all linedef/sector special handlers
//   -Dispatches walkover and gun line triggers
//   -Initializes and implements special sector types
//   -Implements donut linedef triggers
//   -Initializes and implements BOOM linedef triggers for
//     Friction
//
// haleyjd 10/13/2011: TODO - module is oversized; split up.
//
//-----------------------------------------------------------------------------

#include "z_zone.h"
#include "i_system.h"

#include "a_small.h"
#include "acs_intr.h"
#include "c_io.h"
#include "c_runcmd.h"
#include "d_deh.h"
#include "d_dehtbl.h"
#include "d_englsh.h"
#include "d_gi.h"
#include "d_mod.h"
#include "doomstat.h"
#include "e_exdata.h"
#include "e_states.h"
#include "e_things.h"
#include "e_ttypes.h"
#include "ev_specials.h"
#include "g_game.h"
#include "hu_stuff.h"
#include "p_info.h"
#include "p_inter.h"
#include "p_clipen.h"
#include "p_maputl.h"
#include "p_mapcontext.h"
#include "p_traceengine.h"
#include "p_portal.h"
#include "p_pushers.h"
#include "p_saveg.h"
#include "p_scroll.h"
#include "p_setup.h"
#include "p_skin.h"
#include "p_slopes.h"
#include "p_spec.h"
#include "p_tick.h"
#include "p_user.h"
#include "polyobj.h"
#include "m_argv.h"
#include "m_bbox.h"                                         // phares 3/20/98
#include "m_random.h"
#include "m_swap.h"
#include "r_defs.h"
#include "r_main.h"
#include "r_plane.h"    // killough 10/98
#include "r_portal.h"
#include "r_ripple.h"
#include "r_state.h"
#include "s_sound.h"
#include "sounds.h"
#include "v_misc.h"
#include "v_video.h"
#include "w_wad.h"

//
// Animating textures and planes
// There is another anim_t used in wi_stuff, unrelated.
//
typedef struct anim_s
{
  bool        istexture;
  int         picnum;
  int         basepic;
  int         numpics;
  int         speed;
} anim_t;

//
//      source animation definition
//
#if defined(_MSC_VER) || defined(__GNUC__)
#pragma pack(push, 1)
#endif

struct animdef_t
{
   uint8_t istexture;      // 0xff terminates; if false, it is a flat
   char    endname[9];           
   char    startname[9];
   int     speed;
}; //jff 3/23/98 pack to read from memory

#if defined(_MSC_VER) || defined(__GNUC__)
#pragma pack(pop)
#endif

#define MAXANIMS 32                   // no longer a strict limit -- killough
static anim_t *lastanim, *anims;      // new structure w/o limits -- killough
static size_t maxanims;

// killough 3/7/98: Initialize generalized scrolling
static void P_SpawnFriction();    // phares 3/16/98

extern int allow_pushers;
extern int variable_friction;         // phares 3/20/98

// haleyjd 01/24/04: portals
typedef enum
{
   portal_plane,
   portal_horizon,
   portal_skybox,
   portal_anchored,
   portal_twoway,
   portal_linked
} portal_type;

typedef enum
{
   portal_ceiling,
   portal_floor,
   portal_both,
   portal_lineonly, // SoM: Added for linked line-line portals.
} portal_effect;

static void P_SpawnPortal(line_t *, int);

//
// P_InitPicAnims
//
// Load the table of animation definitions, checking for existence of
// the start and end of each frame. If the start doesn't exist the sequence
// is skipped, if the last doesn't exist, BOOM exits.
//
// Wall/Flat animation sequences, defined by name of first and last frame,
// The full animation sequence is given using all lumps between the start
// and end entry, in the order found in the WAD file.
//
// This routine modified to read its data from a predefined lump or
// PWAD lump called ANIMATED rather than a static table in this module to
// allow wad designers to insert or modify animation sequences.
//
// Lump format is an array of byte packed animdef_t structures, terminated
// by a structure with istexture == -1. The lump can be generated from a
// text source file using SWANTBLS.EXE, distributed with the BOOM utils.
// The standard list of switches and animations is contained in the example
// source text file DEFSWANI.DAT also in the BOOM util distribution.
//
void P_InitPicAnims(void)
{
   int         i, p;
   animdef_t   *animdefs; //jff 3/23/98 pointer to animation lump
   int         flags;
   
   //  Init animation
   //jff 3/23/98 read from predefined or wad lump instead of table
   animdefs = (animdef_t *)wGlobalDir.cacheLumpName("ANIMATED", PU_STATIC);

   lastanim = anims;
   for(i = 0; animdefs[i].istexture != 0xff; i++)
   {
      flags = TF_ANIMATED;
      
      // 1/11/98 killough -- removed limit by array-doubling
      if(lastanim >= anims + maxanims)
      {
         size_t newmax = maxanims ? maxanims*2 : MAXANIMS;
         anims = erealloc(anim_t *, anims, newmax*sizeof(*anims)); // killough
         lastanim = anims + maxanims;
         maxanims = newmax;
      }

      if(animdefs[i].istexture)
      {
         // different episode ?
         if(R_CheckForWall(animdefs[i].startname) == -1)
            continue;
         
         lastanim->picnum = R_FindWall(animdefs[i].endname);
         lastanim->basepic = R_FindWall(animdefs[i].startname);
      }
      else
      {
         if(R_CheckForFlat(animdefs[i].startname) == -1)
            continue;
         
         lastanim->picnum = R_FindFlat(animdefs[i].endname);
         lastanim->basepic = R_FindFlat(animdefs[i].startname);
      }
      
      lastanim->istexture = !!animdefs[i].istexture;
      lastanim->numpics = lastanim->picnum - lastanim->basepic + 1;
      lastanim->speed = SwapLong(animdefs[i].speed); // killough 5/5/98: add LONG()

      // SoM: just to make sure
      if(lastanim->numpics <= 0)
         continue;

      // sf: include support for swirly water hack
      if(lastanim->speed < 65536 && lastanim->numpics != 1)
      {
         if(lastanim->numpics < 2)
         {
            I_Error("P_InitPicAnims: bad cycle from %s to %s\n",
                     animdefs[i].startname,
                     animdefs[i].endname);
         }
      }
      else
      {
         // SoM: it's swirly water
         flags |= TF_SWIRLY;
      }
      
      // SoM: add flags
      for(p = lastanim->basepic; p <= lastanim->picnum; p++)
         textures[p]->flags |= flags;

      lastanim++;
   }

   Z_ChangeTag(animdefs, PU_CACHE); //jff 3/23/98 allow table to be freed
}

//=============================================================================
//
// Linedef and Sector Special Implementation Utility Functions
//

//
// getSide()
//
// Will return a side_t*
//  given the number of the current sector,
//  the line number, and the side (0/1) that you want.
//
// Note: if side=1 is specified, it must exist or results undefined
//
side_t *getSide(int currentSector, int line, int side)
{
   return &sides[sectors[currentSector].lines[line]->sidenum[side]];
}

//
// getSector()
//
// Will return a sector_t*
//  given the number of the current sector,
//  the line number and the side (0/1) that you want.
//
// Note: if side=1 is specified, it must exist or results undefined
//
sector_t *getSector(int currentSector, int line, int side)
{
   return 
     sides[sectors[currentSector].lines[line]->sidenum[side]].sector;
}

//
// twoSided()
//
// Given the sector number and the line number,
//  it will tell you whether the line is two-sided or not.
//
// modified to return actual two-sidedness rather than presence
// of 2S flag unless compatibility optioned
//
// killough 11/98: reformatted
//
int twoSided(int sector, int line)
{
   //jff 1/26/98 return what is actually needed, whether the line
   //has two sidedefs, rather than whether the 2S flag is set
   
   return 
      comp[comp_model] ? 
         sectors[sector].lines[line]->flags & ML_TWOSIDED :
         sectors[sector].lines[line]->sidenum[1] != -1;
}

//
// getNextSector()
//
// Return sector_t * of sector next to current across line.
//
// Note: returns NULL if not two-sided line, or both sides refer to sector
//
// killough 11/98: reformatted
//
sector_t *getNextSector(line_t *line, sector_t *sec)
{
   //jff 1/26/98 check unneeded since line->backsector already
   //returns NULL if the line is not two sided, and does so from
   //the actual two-sidedness of the line, rather than its 2S flag
   //
   //jff 5/3/98 don't retn sec unless compatibility
   // fixes an intra-sector line breaking functions
   // like floor->highest floor

   return 
      comp[comp_model] && !(line->flags & ML_TWOSIDED) ? 
         NULL :
         line->frontsector == sec ? 
            comp[comp_model] || line->backsector != sec ?
               line->backsector : 
               NULL : 
            line->frontsector;
}

//
// P_FindLowestFloorSurrounding()
//
// Returns the fixed point value of the lowest floor height
// in the sector passed or its surrounding sectors.
//
// killough 11/98: reformatted
//
fixed_t P_FindLowestFloorSurrounding(sector_t* sec)
{
   fixed_t floor = sec->floorheight;
   const sector_t *other;
   int i;
   
   for(i = 0; i < sec->linecount; i++)
   {
      if((other = getNextSector(sec->lines[i], sec)) &&
         other->floorheight < floor)
         floor = other->floorheight;
   }
   
   return floor;
}

//
// P_FindHighestFloorSurrounding()
//
// Passed a sector, returns the fixed point value of the largest
// floor height in the surrounding sectors, not including that passed
//
// NOTE: if no surrounding sector exists -32000*FRACUINT is returned
//       if compatibility then -500*FRACUNIT is the smallest return possible
//
// killough 11/98: reformatted
//
fixed_t P_FindHighestFloorSurrounding(sector_t *sec)
{
   fixed_t floor = -500*FRACUNIT;
   const sector_t *other;
   int i;

   //jff 1/26/98 Fix initial value for floor to not act differently
   //in sections of wad that are below -500 units
   
   if(!comp[comp_model])          //jff 3/12/98 avoid ovf
      floor = -32000*FRACUNIT;      // in height calculations

   for(i = 0; i < sec->linecount; i++)
   {
      if((other = getNextSector(sec->lines[i],sec)) &&
         other->floorheight > floor)
         floor = other->floorheight;
   }
   
   return floor;
}

//
// P_FindNextHighestFloor()
//
// Passed a sector and a floor height, returns the fixed point value
// of the smallest floor height in a surrounding sector larger than
// the floor height passed. If no such height exists the floorheight
// passed is returned.
//
// Rewritten by Lee Killough to avoid fixed array and to be faster
//
fixed_t P_FindNextHighestFloor(sector_t *sec, int currentheight)
{
   sector_t *other;
   int i;
   
   for(i=0; i < sec->linecount; i++)
   {
      if((other = getNextSector(sec->lines[i],sec)) &&
         other->floorheight > currentheight)
      {
         int height = other->floorheight;
         while (++i < sec->linecount)
         {
            if((other = getNextSector(sec->lines[i],sec)) &&
               other->floorheight < height &&
               other->floorheight > currentheight)
               height = other->floorheight;
         }
         return height;
      }
   }
   return currentheight;
}

//
// P_FindNextLowestFloor()
//
// Passed a sector and a floor height, returns the fixed point value
// of the largest floor height in a surrounding sector smaller than
// the floor height passed. If no such height exists the floorheight
// passed is returned.
//
// jff 02/03/98 Twiddled Lee's P_FindNextHighestFloor to make this
//
fixed_t P_FindNextLowestFloor(sector_t *sec, int currentheight)
{
   sector_t *other;
   int i;
   
   for(i=0; i < sec->linecount; i++)
   {
      if((other = getNextSector(sec->lines[i],sec)) &&
         other->floorheight < currentheight)
      {
         int height = other->floorheight;
         while (++i < sec->linecount)
         {
            if((other = getNextSector(sec->lines[i],sec)) &&
               other->floorheight > height &&
               other->floorheight < currentheight)
               height = other->floorheight;
         }
         return height;
      }
   }
   return currentheight;
}

//
// P_FindNextLowestCeiling()
//
// Passed a sector and a ceiling height, returns the fixed point value
// of the largest ceiling height in a surrounding sector smaller than
// the ceiling height passed. If no such height exists the ceiling height
// passed is returned.
//
// jff 02/03/98 Twiddled Lee's P_FindNextHighestFloor to make this
//
fixed_t P_FindNextLowestCeiling(sector_t *sec, int currentheight)
{
   sector_t *other;
   int i;
   
   for(i=0 ;i < sec->linecount ; i++)
   {
      if((other = getNextSector(sec->lines[i],sec)) &&
         other->ceilingheight < currentheight)
      {
         int height = other->ceilingheight;
         while (++i < sec->linecount)
         {
            if((other = getNextSector(sec->lines[i],sec)) &&
               other->ceilingheight > height &&
               other->ceilingheight < currentheight)
               height = other->ceilingheight;
         }
        return height;
      }
   }
   return currentheight;
}

//
// P_FindNextHighestCeiling()
//
// Passed a sector and a ceiling height, returns the fixed point value
// of the smallest ceiling height in a surrounding sector larger than
// the ceiling height passed. If no such height exists the ceiling height
// passed is returned.
//
// jff 02/03/98 Twiddled Lee's P_FindNextHighestFloor to make this
//
fixed_t P_FindNextHighestCeiling(sector_t *sec, int currentheight)
{
   sector_t *other;
   int i;
   
   for(i=0; i < sec->linecount; i++)
   {
      if((other = getNextSector(sec->lines[i],sec)) &&
         other->ceilingheight > currentheight)
      {
         int height = other->ceilingheight;
         while (++i < sec->linecount)
         {
            if((other = getNextSector(sec->lines[i],sec)) &&
               other->ceilingheight < height &&
               other->ceilingheight > currentheight)
               height = other->ceilingheight;
         }
         return height;
      }
   }
   return currentheight;
}

//
// P_FindLowestCeilingSurrounding()
//
// Passed a sector, returns the fixed point value of the smallest
// ceiling height in the surrounding sectors, not including that passed
//
// NOTE: if no surrounding sector exists 32000*FRACUINT is returned
//       but if compatibility then MAXINT is the return
//
// killough 11/98: reformatted
//
fixed_t P_FindLowestCeilingSurrounding(sector_t* sec)
{
   const sector_t *other;
   fixed_t height = D_MAXINT;
   int i;

   if(!comp[comp_model])
      height = 32000*FRACUNIT; //jff 3/12/98 avoid ovf in height calculations

   if(demo_version >= 333)
   {
      // SoM: ignore attached sectors.
      for(i = 0; i < sec->linecount; i++)
      {
         if((other = getNextSector(sec->lines[i],sec)) &&
            other->ceilingheight < height)
         {
            int j;

            for(j = 0; j < sec->c_asurfacecount; j++)
               if(sec->c_asurfaces[j].sector == other)
                  break;
            
            if(j == sec->c_asurfacecount)
               height = other->ceilingheight;
         }
      }
   }
   else
   {      
      for(i = 0; i < sec->linecount; i++)
      {
         if((other = getNextSector(sec->lines[i],sec)) && other->ceilingheight < height)
            height = other->ceilingheight;
      }
   }

   return height;
}

//
// P_FindHighestCeilingSurrounding()
//
// Passed a sector, returns the fixed point value of the largest
// ceiling height in the surrounding sectors, not including that passed
//
// NOTE: if no surrounding sector exists -32000*FRACUINT is returned
//       but if compatibility then 0 is the smallest return possible
//
// killough 11/98: reformatted
//
fixed_t P_FindHighestCeilingSurrounding(sector_t* sec)
{
   const sector_t *other;
   fixed_t height = 0;
   int i;

   //jff 1/26/98 Fix initial value for floor to not act differently
   //in sections of wad that are below 0 units

   if(!comp[comp_model])
      height = -32000*FRACUNIT; //jff 3/12/98 avoid ovf in
   
   // height calculations
   for(i=0; i < sec->linecount; i++)
      if((other = getNextSector(sec->lines[i],sec)) &&
         other->ceilingheight > height)
         height = other->ceilingheight;
      
   return height;
}

//
// P_FindShortestTextureAround()
//
// Passed a sector number, returns the shortest lower texture on a
// linedef bounding the sector.
//
// Note: If no lower texture exists 32000*FRACUNIT is returned.
//       but if compatibility then MAXINT is returned
//
// jff 02/03/98 Add routine to find shortest lower texture
//
// killough 11/98: reformatted
//
fixed_t P_FindShortestTextureAround(int secnum)
{
   const sector_t *sec = &sectors[secnum];
   int i, minsize = D_MAXINT;

   // haleyjd 05/07/04: repair texture comparison error that was
   // fixed in BOOM v2.02 but missed in MBF -- texture #0 is used
   // for "-", meaning no texture, but if used as an index, will get
   // the height of the first "garbage" texture (ie. AASTINKY)
   int lowtexnum = (demo_version == 202 || demo_version >= 331);

   if(!comp[comp_model])
      minsize = 32000<<FRACBITS; //jff 3/13/98 prevent overflow in height calcs
   
   for(i = 0; i < sec->linecount; i++)
   {
      if(twoSided(secnum, i))
      {
         const side_t *side;
         if((side = getSide(secnum,i,0))->bottomtexture >= lowtexnum &&
            textures[side->bottomtexture]->heightfrac < minsize)
            minsize = textures[side->bottomtexture]->heightfrac;
         if((side = getSide(secnum,i,1))->bottomtexture >= lowtexnum &&
            textures[side->bottomtexture]->heightfrac < minsize)
            minsize = textures[side->bottomtexture]->heightfrac;
      }
   }
   
   return minsize;
}

//
// P_FindShortestUpperAround()
//
// Passed a sector number, returns the shortest upper texture on a
// linedef bounding the sector.
//
// Note: If no upper texture exists 32000*FRACUNIT is returned.
//       but if compatibility then MAXINT is returned
//
// jff 03/20/98 Add routine to find shortest upper texture
//
// killough 11/98: reformatted
//
fixed_t P_FindShortestUpperAround(int secnum)
{
   const sector_t *sec = &sectors[secnum];
   int i, minsize = D_MAXINT;

   // haleyjd 05/07/04: repair texture comparison error that was
   // fixed in BOOM v2.02 but missed in MBF -- texture #0 is used
   // for "-", meaning no texture, but if used as an index, will get
   // the height of the first "garbage" texture (ie. AASTINKY)
   int lowtexnum = (demo_version == 202 || demo_version >= 331);

   if(!comp[comp_model])
      minsize = 32000<<FRACBITS; //jff 3/13/98 prevent overflow in height calcs

   for(i = 0; i < sec->linecount; i++)
   {
      if(twoSided(secnum, i))
      {
         const side_t *side;
         if((side = getSide(secnum,i,0))->toptexture >= lowtexnum)
            if(textures[side->toptexture]->heightfrac < minsize)
               minsize = textures[side->toptexture]->heightfrac;
         if((side = getSide(secnum,i,1))->toptexture >= lowtexnum)
            if(textures[side->toptexture]->heightfrac < minsize)
               minsize = textures[side->toptexture]->heightfrac;
      }
   }

   return minsize;
}

//
// P_FindModelFloorSector()
//
// Passed a floor height and a sector number, return a pointer to a
// a sector with that floor height across the lowest numbered two sided
// line surrounding the sector.
//
// Note: If no sector at that height bounds the sector passed, return NULL
//
// jff 02/03/98 Add routine to find numeric model floor
//  around a sector specified by sector number
// jff 3/14/98 change first parameter to plain height to allow call
//  from routine not using FloorMoveThinker
//
// killough 11/98: reformatted
// 
sector_t *P_FindModelFloorSector(fixed_t floordestheight, int secnum)
{
   sector_t *sec = &sectors[secnum]; //jff 3/2/98 woops! better do this

   //jff 5/23/98 don't disturb sec->linecount while searching
   // but allow early exit in old demos

   int i, lineCount = sec->linecount;
   
   for(i = 0; 
       i < (demo_compatibility && sec->linecount < lineCount ? sec->linecount : lineCount); 
       i++)
   {
      if(twoSided(secnum, i) &&
         (sec = getSector(secnum, i,
          getSide(secnum,i,0)->sector-sectors == secnum))->floorheight == floordestheight)
      {
         return sec;
      }
   }
      
   return NULL;
}

//
// P_FindModelCeilingSector()
//
// Passed a ceiling height and a sector number, return a pointer to a
// a sector with that ceiling height across the lowest numbered two sided
// line surrounding the sector.
//
// Note: If no sector at that height bounds the sector passed, return NULL
//
// jff 02/03/98 Add routine to find numeric model ceiling
//  around a sector specified by sector number
//  used only from generalized ceiling types
// jff 3/14/98 change first parameter to plain height to allow call
//  from routine not using CeilingThinker
//
// killough 11/98: reformatted
// haleyjd 09/23/02: reformatted again

sector_t *P_FindModelCeilingSector(fixed_t ceildestheight, int secnum)
{
   sector_t *sec = &sectors[secnum]; //jff 3/2/98 woops! better do this

   //jff 5/23/98 don't disturb sec->linecount while searching
   // but allow early exit in old demos

   int i, lineCount = sec->linecount;

   for(i = 0; 
       i < (demo_compatibility && sec->linecount < lineCount ? sec->linecount : lineCount); 
       i++)
   {
      if(twoSided(secnum, i) &&
         (sec = getSector(secnum, i,
          getSide(secnum,i,0)->sector-sectors == secnum))->ceilingheight == ceildestheight)
      {
         return sec;
      }
   }

   return NULL;
}

//
// RETURN NEXT SECTOR # THAT LINE TAG REFERS TO
//

// Find the next sector with the same tag as a linedef.
// Rewritten by Lee Killough to use chained hashing to improve speed

int P_FindSectorFromLineTag(const line_t *line, int start)
{
   start = 
      (start >= 0 ? sectors[start].nexttag :
       sectors[(unsigned int)line->tag % (unsigned int)numsectors].firsttag);
  
   while(start >= 0 && sectors[start].tag != line->tag)
      start = sectors[start].nexttag;
   
   return start;
}

// killough 4/16/98: Same thing, only for linedefs

int P_FindLineFromLineTag(const line_t *line, int start)
{
   start = 
      (start >= 0 ? lines[start].nexttag :
       lines[(unsigned int)line->tag % (unsigned int)numlines].firsttag);
  
   while(start >= 0 && lines[start].tag != line->tag)
      start = lines[start].nexttag;
   
   return start;
}

// sf: same thing but from just a number

int P_FindSectorFromTag(const int tag, int start)
{
   start = 
      (start >= 0 ? sectors[start].nexttag :
       sectors[(unsigned int)tag % (unsigned int)numsectors].firsttag);
  
   while(start >= 0 && sectors[start].tag != tag)
      start = sectors[start].nexttag;
  
   return start;
}

//
<<<<<<< HEAD
=======
// P_InitTagLists
//
// Hash the sector tags across the sectors and linedefs.
//
static void P_InitTagLists()
{
   register int i;
   
   for(i = numsectors; --i >= 0; )   // Initially make all slots empty.
      sectors[i].firsttag = -1;
   
   for(i = numsectors; --i >= 0; )   // Proceed from last to first sector
   {                                 // so that lower sectors appear first
      int j = (unsigned int)sectors[i].tag % (unsigned int)numsectors; // Hash func
      sectors[i].nexttag = sectors[j].firsttag;   // Prepend sector to chain
      sectors[j].firsttag = i;
   }
   
   // killough 4/17/98: same thing, only for linedefs
   
   for(i = numlines; --i >= 0; )   // Initially make all slots empty.
      lines[i].firsttag = -1;
   
   for(i = numlines; --i >= 0; )   // Proceed from last to first linedef
   {                               // so that lower linedefs appear first
      // haleyjd 05/16/09: unified id into tag;
      // added mapformat parameter to test here:
      if(LevelInfo.mapFormat == LEVEL_FORMAT_DOOM || 
         LevelInfo.mapFormat == LEVEL_FORMAT_PSX  ||
         lines[i].tag != -1)
      {
         int j = (unsigned int)lines[i].tag % (unsigned int)numlines; // Hash func
         lines[i].nexttag = lines[j].firsttag;   // Prepend linedef to chain
         lines[j].firsttag = i;
      }
   }
}

//
>>>>>>> 0e92d87e
// P_FindMinSurroundingLight
//
// Passed a sector and a light level, returns the smallest light level
// in a surrounding sector less than that passed. If no smaller light
// level exists, the light level passed is returned.
//
// killough 11/98: reformatted
//
int P_FindMinSurroundingLight(sector_t *sector, int min)
{
   const sector_t *check;
   int i;

   for(i=0; i < sector->linecount; i++)
   {
      if((check = getNextSector(sector->lines[i], sector)) &&
         check->lightlevel < min)
         min = check->lightlevel;
   }

   return min;
}

//
// P_SectorActive()
//
// Passed a linedef special class (floor, ceiling, lighting) and a sector
// returns whether the sector is already busy with a linedef special of the
// same class. If old demo compatibility true, all linedef special classes
// are the same.
//
// jff 2/23/98 added to prevent old demos from
//  succeeding in starting multiple specials on one sector
//
// killough 11/98: reformatted

int P_SectorActive(special_e t,sector_t *sec)
{
   return demo_compatibility ?  // return whether any thinker is active
     sec->floordata || sec->ceilingdata || sec->lightingdata :
     t == floor_special ? !!sec->floordata :        // return whether
     t == ceiling_special ? !!sec->ceilingdata :    // thinker of same
     t == lighting_special ? !!sec->lightingdata :  // type is active
     1; // don't know which special, must be active, shouldn't be here
}

//
// P_IsSecret()
//
// Passed a sector, returns if the sector secret type is still active, i.e.
// secret type is set and the secret has not yet been obtained.
//
// jff 3/14/98 added to simplify checks for whether sector is secret
//  in automap and other places
//
bool P_IsSecret(sector_t *sec)
{
   return (sec->flags & SECF_SECRET);
}

//
// P_WasSecret()
//
// Passed a sector, returns if the sector secret type is was active, i.e.
// secret type was set and the secret has been obtained already.
//
// jff 3/14/98 added to simplify checks for whether sector is secret
//  in automap and other places
//
bool P_WasSecret(sector_t *sec)
{
   return (sec->intflags & SIF_WASSECRET) == SIF_WASSECRET;
}

//
// StartLineScript
//
// haleyjd 06/01/04: starts a script from a linedef.
//
void P_StartLineScript(line_t *line, Mobj *thing)
{
   ACS_ExecuteScriptNumber(line->tag, gamemap, 0, line->args, NUMLINEARGS, 
                           thing, line, 0);
}

//=============================================================================
//
// Events
//
// Events are operations triggered by using, crossing,
// or shooting special lines, or by timed thinkers.
//

//
// P_CrossSpecialLine - Walkover Trigger Dispatcher
//
// Called every time a thing origin is about
//  to cross a line with a non 0 special, whether a walkover type or not.
//
// jff 02/12/98 all W1 lines were fixed to check the result from the EV_
//  function before clearing the special. This avoids losing the function
//  of the line, should the sector already be active when the line is
//  crossed. Change is qualified by demo_compatibility.
//
// killough 11/98: change linenum parameter to a line_t pointer

void P_CrossSpecialLine(line_t *line, int side, Mobj *thing)
{
   // EV_SPECIALS TODO: This function should return success or failure to 
   // the caller.
   EV_ActivateSpecialLineWithSpac(line, side, thing, SPAC_CROSS);
   }
   
//
// P_ShootSpecialLine - Gun trigger special dispatcher
//
// Called when a thing shoots a special line with bullet, shell, saw, or fist.
//
// jff 02/12/98 all G1 lines were fixed to check the result from the EV_
// function before clearing the special. This avoids losing the function
// of the line, should the sector already be in motion when the line is
// impacted. Change is qualified by demo_compatibility.
//
// haleyjd 03/13/05: added side argument for param line specials
//
void P_ShootSpecialLine(Mobj *thing, line_t *line, int side)
{
   // EV_SPECIALS TODO: This function should return success or failure to 
   // the caller.
   EV_ActivateSpecialLineWithSpac(line, side, thing, SPAC_IMPACT);
   }
   
        // sf: changed to enable_nuke for console
int enable_nuke = 1;  // killough 12/98: nukage disabling cheat

//
// P_PlayerInSpecialSector
//
// Called every tick frame
//  that the player origin is in a special sector
//
// Changed to ignore sector types the engine does not recognize
//
void P_PlayerInSpecialSector(player_t *player)
{
   sector_t *sector = player->mo->subsector->sector;

   // TODO: waterzones should damage whenever you're in them
   // Falling, not all the way down yet?
   // Sector specials don't apply in mid-air
   if(player->mo->z != sector->floorheight)
      return;

   // haleyjd 12/28/08: We handle secrets uniformly now, through the
   // sector flags field. We also keep track of former secret status
   // much more smartly (and permanently).
   if(sector->flags & SECF_SECRET)
   {
      player->secretcount++;             // credit the player
      sector->intflags |= SIF_WASSECRET; // remember secretness for automap
      sector->flags &= ~SECF_SECRET;     // clear the flag
   }

   // Has hit ground

   // haleyjd 12/31/08: generalized sector damage engine
   if(enable_nuke && sector->damage > 0) // killough 12/98: nukage disabling cheat
   {
      if(!player->powers[pw_ironfeet]          ||  // no rad suit?
         sector->damageflags & SDMG_IGNORESUIT ||  // ignores suit?
         (sector->damageflags & SDMG_LEAKYSUIT &&  // suit leaks?
          (P_Random(pr_slimehurt) < 5))
        )
      {
         // disables god mode?
         // killough 2/21/98: add compatibility switch on godmode cheat clearing;
         //                   does not affect invulnerability
         if(sector->damageflags & SDMG_ENDGODMODE && comp[comp_god])
            player->cheats &= ~CF_GODMODE;

         // check time
         if(sector->damagemask <= 0 || !(leveltime % sector->damagemask))
         {
            // do the damage
            P_DamageMobj(player->mo, NULL, NULL, sector->damage, 
                         sector->damagemod);

            // possibly cause a terrain hit
            if(sector->damageflags & SDMG_TERRAINHIT)
               E_HitFloor(player->mo);
         }

         // possibly exit the level
         if(sector->damageflags & SDMG_EXITLEVEL && player->health <= 10)
            G_ExitLevel();
      }
   }

   // phares 3/19/98:
   //
   // If FRICTION_MASK or PUSH_MASK is set, we don't care at this
   // point, since the code to deal with those situations is
   // handled by Thinkers.
}

//
// P_PlayerOnSpecialFlat
//
// haleyjd 08/23/05: Inflicts terrain-based environmental damage
// on players.
//
void P_PlayerOnSpecialFlat(player_t *player)
{
   //sector_t *sector = player->mo->subsector->sector;
   ETerrain *terrain;
   fixed_t floorz;

   if(full_demo_version < make_full_version(339, 21))
      floorz = player->mo->subsector->sector->floorheight;
   else
      floorz = player->mo->floorz; // use more correct floorz

   // TODO: waterzones should damage whenever you're in them
   // Falling, not all the way down yet?
   // Sector specials don't apply in mid-air
   if(player->mo->z != floorz)
      return;

   terrain = E_GetThingFloorType(player->mo, true);

   if(enable_nuke && // haleyjd: allow nuke cheat to disable terrain damage too
      terrain->damageamount && !(leveltime & terrain->damagetimemask))
   {
      P_DamageMobj(player->mo, NULL, NULL, terrain->damageamount,
                   terrain->damagetype);

      if(terrain->splash)
         S_StartSoundName(player->mo, terrain->splash->sound);
   }
}

//
// P_UpdateSpecials
//
// Check level timer, frag counter,
// animate flats, scroll walls,
// change button textures
//
// Reads and modifies globals:
//  levelTimer, levelTimeCount,
//  levelFragLimit, levelFragLimitCount
//

// sf: rearranged variables

int             levelTimeLimit;
int             levelFragLimit; // Ty 03/18/98 Added -frags support

void P_UpdateSpecials(void)
{
   anim_t *anim;
   int    pic;
   int    i;

   // Downcount level timer, exit level if elapsed
   if(levelTimeLimit && leveltime >= levelTimeLimit*35*60 )
      G_ExitLevel();

   // Check frag counters, if frag limit reached, exit level // Ty 03/18/98
   //  Seems like the total frags should be kept in a simple
   //  array somewhere, but until they are...
   if(levelFragLimit)  // we used -frags so compare count
   {
      int pnum;
      for(pnum = 0; pnum < MAXPLAYERS; pnum++)
      {
         if(!playeringame[pnum])
            continue;
          // sf: use hu_frags.c frag counter
         if(players[pnum].totalfrags >= levelFragLimit)
            break;
      }
      if(pnum < MAXPLAYERS)       // sf: removed exitflag (ugh)
         G_ExitLevel();
   }

   // Animate flats and textures globally
   for(anim = anims; anim < lastanim; ++anim)
   {
      for(i = anim->basepic; i < anim->basepic + anim->numpics; ++i)
      {
         if((i >= flatstart && i < flatstop && r_swirl) || anim->speed > 65535 || anim->numpics == 1)
            texturetranslation[i] = i;
         else
         {
            pic = anim->basepic + 
                  ((leveltime/anim->speed + i) % anim->numpics);

            texturetranslation[i] = pic;
         }
      }
   }
   
   // update buttons (haleyjd 10/16/05: button stuff -> p_switch.c)
   P_RunButtons();
}

//=============================================================================
//
// Sector and Line special thinker spawning at level startup
//

//
// P_SetupHeightTransfer
//
// haleyjd 03/04/07: New function to handle setting up the 242 deep water and
// its related effects. We want to transfer certain properties from the
// heightsec to the real sector now, so that normal sectors can have those
// properties without being part of a 242 effect.
//
// Namely, colormaps.
//
static void P_SetupHeightTransfer(int linenum, int secnum)
{
   int s;
   sector_t *heightsec = &sectors[secnum];

   for(s = -1; (s = P_FindSectorFromLineTag(lines + linenum, s)) >= 0; )
   {
      sectors[s].heightsec = secnum;

      // transfer colormaps to affected sectors instead of getting them from
      // the heightsec during the rendering process
      sectors[s].topmap    = heightsec->topmap;
      sectors[s].midmap    = heightsec->midmap;
      sectors[s].bottommap = heightsec->bottommap;
   }
}

//
// P_SpawnSpecials
//
// After the map has been loaded, scan for specials that spawn thinkers
//
void P_SpawnSpecials()
{
   sector_t *sector;
   int      i;
      
   // sf: -timer moved to d_main.c
   //     -avg also
   
   // sf: changed -frags: not loaded at start of every level
   //     to allow changing by console

   // Init special sectors.
   sector = sectors;
   for(i = 0; i < numsectors; ++i, ++sector)
   {
      // haleyjd: count generalized secrets here
      if(sector->flags & SECF_SECRET) // jff 3/15/98 count extended
         ++totalsecret;               // secret sectors too

      if(!sector->special)
         continue;

      switch(sector->special & 31)
      {
      case 1:
         // random off
         P_SpawnLightFlash(sector);
         break;

      case 2:
         // strobe fast
         P_SpawnStrobeFlash(sector, FASTDARK, 0);
         break;

      case 3:
         // strobe slow
         P_SpawnStrobeFlash(sector, SLOWDARK, 0);
         break;

      case 4:
         // strobe fast/death slime
         P_SpawnStrobeFlash(sector, FASTDARK, 0);
         // haleyjd 12/31/08: sector damage conversion
         // sector->special |= 3 << DAMAGE_SHIFT; //jff 3/14/98 put damage bits in
         sector->damage       = 20;
         sector->damagemask   = 32;
         sector->damagemod    = MOD_SLIME;
         sector->damageflags |= SDMG_LEAKYSUIT;
         break;

      case 5:
         // haleyjd 12/31/08: sector damage conversion
         if(sector->special < 32)
         {
            sector->damage     = 10;
            sector->damagemask = 32;
            sector->damagemod  = MOD_SLIME;
         }
         break;

      case 7:
         // haleyjd 12/31/08: sector damage conversion
         if(sector->special < 32)
         {
            sector->damage     = 5;
            sector->damagemask = 32;
            sector->damagemod  = MOD_SLIME;
         }
         break;

      case 8:
         // glowing light
         P_SpawnGlowingLight(sector);
         break;

      case 9:
         // secret sector
         if(!(sector->flags & SECF_SECRET) && 
            sector->special < 32)    // jff 3/14/98 bits don't count unless not
         {                           // a generalized sector type
            ++totalsecret;
            sector->flags |= SECF_SECRET; // haleyjd: set flag
         }
         break;

      case 10:
         // door close in 30 seconds
         P_SpawnDoorCloseIn30(sector);
         break;

      case 11:
         // haleyjd 12/31/08: sector damage conversion
         if(sector->special < 32)
         {
            sector->damage       = 20;
            sector->damagemask   = 32;
            sector->damagemod    = MOD_SLIME;
            sector->damageflags |= SDMG_IGNORESUIT|SDMG_ENDGODMODE|SDMG_EXITLEVEL;
         }
         break;
         
      case 12:
         // sync strobe slow
         P_SpawnStrobeFlash(sector, SLOWDARK, 1);
         break;
         
      case 13:
         // sync strobe fast
         P_SpawnStrobeFlash(sector, FASTDARK, 1);
         break;
         
      case 14:
         // door raise in 5 minutes
         P_SpawnDoorRaiseIn5Mins(sector, i);
         break;

      case 16:
         // haleyjd 12/31/08: sector damage conversion
         if(sector->special < 32)
         {
            sector->damage       = 20;
            sector->damagemask   = 32;
            sector->damagemod    = MOD_SLIME;
            sector->damageflags |= SDMG_LEAKYSUIT;
         }
         break;
         
      case 17:
         // fire flickering
         P_SpawnFireFlicker(sector);
         break;
      }
   }

   P_RemoveAllActiveCeilings();  // jff 2/22/98 use killough's scheme
   
   PlatThinker::RemoveAllActivePlats(); // killough

   // clear buttons (haleyjd 10/16/05: button stuff -> p_switch.c)
   P_ClearButtons();

   // SoM: Moved P_InitTagLists to p_setup.c
   
   P_SpawnScrollers(); // killough 3/7/98: Add generalized scrollers
   
   P_SpawnFriction();  // phares 3/12/98: New friction model using linedefs
   
   P_SpawnPushers();   // phares 3/20/98: New pusher model using linedefs

   for(i = 0; i < numlines; ++i)
   {
      line_t *line = &lines[i];
      int staticFn = EV_StaticInitForSpecial(line->special);

      switch(staticFn)
      {
         int s, sec;

         // killough 3/7/98:
         // support for drawn heights coming from different sector
      case EV_STATIC_TRANSFER_HEIGHTS:
         sec = sides[*lines[i].sidenum].sector-sectors;
         P_SetupHeightTransfer(i, sec); // haleyjd 03/04/07
         break;

         // killough 3/16/98: Add support for setting
         // floor lighting independently (e.g. lava)
      case EV_STATIC_LIGHT_TRANSFER_FLOOR:
         sec = sides[*lines[i].sidenum].sector-sectors;
         for(s = -1; (s = P_FindSectorFromLineTag(lines+i,s)) >= 0;)
            sectors[s].floorlightsec = sec;
         break;

         // killough 4/11/98: Add support for setting
         // ceiling lighting independently
      case EV_STATIC_LIGHT_TRANSFER_CEILING:
         sec = sides[*lines[i].sidenum].sector-sectors;
         for(s = -1; (s = P_FindSectorFromLineTag(lines+i,s)) >= 0;)
            sectors[s].ceilinglightsec = sec;
         break;

         // killough 10/98:
         //
         // Support for sky textures being transferred from sidedefs.
         // Allows scrolling and other effects (but if scrolling is
         // used, then the same sector tag needs to be used for the
         // sky sector, the sky-transfer linedef, and the scroll-effect
         // linedef). Still requires user to use F_SKY1 for the floor
         // or ceiling texture, to distinguish floor and ceiling sky.

      case EV_STATIC_SKY_TRANSFER:         // Regular sky
      case EV_STATIC_SKY_TRANSFER_FLIPPED: // Same, only flipped
         for(s = -1; (s = P_FindSectorFromLineTag(lines+i,s)) >= 0;)
            sectors[s].sky = i | PL_SKYFLAT;
         break;

      // SoM 9/19/02
      // Support for attaching sectors to each other. When a sector
      // is attached to another sector, the master sector's floor
      // and/or ceiling will move all 3d sides of the attached
      // sectors. The 3d sides, will then be tested in P_MoveFlat
      // and will affect weather or not the sector will keep moving,
      // thus keeping compatibility for all thinker types.
      case EV_STATIC_3DMIDTEX_ATTACH_FLOOR:
         P_AttachLines(&lines[i], false);
         break;
      case EV_STATIC_3DMIDTEX_ATTACH_CEILING:
         P_AttachLines(&lines[i], true);
         break;

         // haleyjd 02/28/07: Line_SetIdentification
         // TODO: allow upper byte in args[2] for Hexen-format maps
      case EV_STATIC_LINE_SET_IDENTIFICATION: 
         P_SetLineID(&lines[i], lines[i].args[0]);
         lines[i].special = 0;             // clear special
         break;

      // SoM 10/14/07: Surface/Surface attachments
      case EV_STATIC_ATTACH_SET_CEILING_CONTROL:
      case EV_STATIC_ATTACH_SET_FLOOR_CONTROL:
         P_AttachSectors(&lines[i], staticFn);
         break;

      // SoM 05/10/09: Slopes
      case EV_STATIC_SLOPE_FSEC_FLOOR:
      case EV_STATIC_SLOPE_FSEC_CEILING:
      case EV_STATIC_SLOPE_FSEC_FLOOR_CEILING:
      case EV_STATIC_SLOPE_BSEC_FLOOR:
      case EV_STATIC_SLOPE_BSEC_CEILING:
      case EV_STATIC_SLOPE_BSEC_FLOOR_CEILING:
      case EV_STATIC_SLOPE_BACKFLOOR_FRONTCEILING:
      case EV_STATIC_SLOPE_FRONTFLOOR_BACKCEILING:
         P_SpawnSlope_Line(i, staticFn);
         break;

         // haleyjd 10/16/10: ExtraData sector
      case EV_STATIC_EXTRADATA_SECTOR:         
         E_LoadSectorExt(&lines[i]);
         break;

      default: // Not a static special, or not handled here
         break;
      }
   }

   // haleyjd 02/20/06: spawn polyobjects
   Polyobj_InitLevel();
}

// 
// P_SpawnDeferredSpecials
//
// SoM: Specials that copy slopes, ect., need to be collected in a separate pass
//
void P_SpawnDeferredSpecials()
{
   int      i;
   line_t   *line;

   for(i = 0; i < numlines; i++)
   {
      line = &lines[i];

      // haleyjd 02/05/13: lookup the static init function
      int staticFn = EV_StaticInitForSpecial(line->special);

      switch(staticFn)
      {
      case EV_STATIC_SLOPE_FRONTFLOOR_TAG: 
      case EV_STATIC_SLOPE_FRONTCEILING_TAG:
      case EV_STATIC_SLOPE_FRONTFLOORCEILING_TAG:
         // SoM: Copy slopes
         P_CopySectorSlope(line, staticFn);
            break;

      default: // Not a function handled here
      break;
      }
   }
}

//
// P_SpawnPortals
//
// SoM: Portals need to be spawned in a separate phase from the normal line specials (need to be done before things load)
//
void P_SpawnPortals()
{
   int i;

   for(i = 0; i < numlines; ++i)
   {
      line_t *line = &lines[i];
      int staticFn = EV_StaticInitForSpecial(line->special);

      switch(staticFn)
      {
         // SoM 12/10/03: added skybox/portal specials
         // haleyjd 01/24/04: functionalized code to reduce footprint
         case EV_STATIC_PORTAL_PLANE_CEILING:
         case EV_STATIC_PORTAL_PLANE_FLOOR:
         case EV_STATIC_PORTAL_PLANE_CEILING_FLOOR:
         case EV_STATIC_PORTAL_HORIZON_CEILING:
         case EV_STATIC_PORTAL_HORIZON_FLOOR:
         case EV_STATIC_PORTAL_HORIZON_CEILING_FLOOR:
         case EV_STATIC_PORTAL_SKYBOX_CEILING:
         case EV_STATIC_PORTAL_SKYBOX_FLOOR:
         case EV_STATIC_PORTAL_SKYBOX_CEILING_FLOOR:
         case EV_STATIC_PORTAL_ANCHORED_CEILING:
         case EV_STATIC_PORTAL_ANCHORED_FLOOR:
         case EV_STATIC_PORTAL_ANCHORED_CEILING_FLOOR:
         case EV_STATIC_PORTAL_TWOWAY_CEILING:
         case EV_STATIC_PORTAL_TWOWAY_FLOOR:
         case EV_STATIC_PORTAL_LINKED_CEILING:
         case EV_STATIC_PORTAL_LINKED_FLOOR:
         case EV_STATIC_PORTAL_LINKED_LINE2LINE:
            P_SpawnPortal(&lines[i], staticFn);
            break;
      
         default: // Not a static special, or not handled here
            break;
      }
   }

   // SoM: Build the link table, run all validation on the current portal state
   if(!P_BuildLinkTable())
   {
      // SoM: There was an error... so kill the groupids
      for(i = 0; i < numsectors; i++)
         R_SetSectorGroupID(sectors + i, 0);
   }
}


// haleyjd 04/11/10:
// e6y
// restored boom's friction code

//
// Add a friction thinker to the thinker list
//
// Add_Friction adds a new friction thinker to the list of active thinkers.
//
static void Add_Friction(int friction, int movefactor, int affectee)
{
   FrictionThinker *f = new FrictionThinker;

   f->friction   = friction;
   f->movefactor = movefactor;
   f->affectee   = affectee;

   f->addThinker();
}

IMPLEMENT_THINKER_TYPE(FrictionThinker)

//
// This is where abnormal friction is applied to objects in the sectors.
// A friction thinker has been spawned for each sector where less or
// more friction should be applied. The amount applied is proportional to
// the length of the controlling linedef.
//
void FrictionThinker::Think()
{
   sector_t   *sec;
   Mobj     *thing;
   msecnode_t *node;

   if(compatibility || !variable_friction)
      return;

   sec = sectors + this->affectee;

   // Be sure the special sector type is still turned on. If so, proceed.
   // Else, bail out; the sector type has been changed on us.
   if(!(sec->flags & SECF_FRICTION))
      return;

   // Assign the friction value to players on the floor, non-floating,
   // and clipped. Normally the object's friction value is kept at
   // ORIG_FRICTION and this thinker changes it for icy or muddy floors.

   // In Phase II, you can apply friction to Things other than players.

   // When the object is straddling sectors with the same
   // floorheight that have different frictions, use the lowest
   // friction value (muddy has precedence over icy).

   node = sec->touching_thinglist; // things touching this sector
   while(node)
   {
      thing = node->m_thing;
      if(thing->player &&
         !(thing->flags & (MF_NOGRAVITY | MF_NOCLIP)) &&
         thing->z <= sec->floorheight)
      {
         if((thing->friction == ORIG_FRICTION) ||     // normal friction?
            (this->friction < thing->friction))
         {
            thing->friction   = this->friction;
            thing->movefactor = this->movefactor;
         }
      }
      node = node->m_snext;
   }
}

//
// FrictionThinker::serialize
//
// haleyjd 12/25/10: This was actually missing, but is in fact needed in the
// event that a user tries to save the game during playback of a BOOM demo.
//
void FrictionThinker::serialize(SaveArchive &arc)
{
   Super::serialize(arc);

   arc << friction << movefactor << affectee;
}

//=============================================================================
//
// FRICTION EFFECTS
//
// phares 3/12/98: Start of friction effects
//
// As the player moves, friction is applied by decreasing the x and y
// momentum values on each tic. By varying the percentage of decrease,
// we can simulate muddy or icy conditions. In mud, the player slows
// down faster. In ice, the player slows down more slowly.
//
// The amount of friction change is controlled by the length of a linedef
// with type 223. A length < 100 gives you mud. A length > 100 gives you ice.
//
// Also, each sector where these effects are to take place is given a
// new special type _______. Changing the type value at runtime allows
// these effects to be turned on or off.
//
// Sector boundaries present problems. The player should experience these
// friction changes only when his feet are touching the sector floor. At
// sector boundaries where floor height changes, the player can find
// himself still 'in' one sector, but with his feet at the floor level
// of the next sector (steps up or down). To handle this, Thinkers are used
// in icy/muddy sectors. These thinkers examine each object that is touching
// their sectors, looking for players whose feet are at the same level as
// their floors. Players satisfying this condition are given new friction
// values that are applied by the player movement code later.
//
// killough 8/28/98:
//
// Completely redid code, which did not need thinkers, and which put a heavy
// drag on CPU. Friction is now a property of sectors, NOT objects inside
// them. All objects, not just players, are affected by it, if they touch
// the sector's floor. Code simpler and faster, only calling on friction
// calculations when an object needs friction considered, instead of doing
// friction calculations on every sector during every tic.
//
// Although this -might- ruin Boom demo sync involving friction, it's the only
// way, short of code explosion, to fix the original design bug. Fixing the
// design bug in Boom's original friction code, while maintaining demo sync
// under every conceivable circumstance, would double or triple code size, and
// would require maintenance of buggy legacy code which is only useful for old
// demos. Doom demos, which are more important IMO, are not affected by this
// change.
//
//=====================================

//
// P_SpawnFriction
//
// Initialize the sectors where friction is increased or decreased
//
static void P_SpawnFriction()
{
   int i;
   line_t *line = lines;
   
   // killough 8/28/98: initialize all sectors to normal friction first
   for(i = 0; i < numsectors; i++)
   {
      // haleyjd: special hacks may have already set the friction, so
      // skip any value that's not zero (now zeroed in P_LoadSectors)
      if(!sectors[i].friction)
      {
         sectors[i].friction = ORIG_FRICTION;
         sectors[i].movefactor = ORIG_FRICTION_FACTOR;
      }
   }

   // haleyjd 02/03/13: get the friction transfer static init binding
   int fricspec;
   if(!(fricspec = EV_SpecialForStaticInit(EV_STATIC_FRICTION_TRANSFER)))
      return; // not defined for this map

   for(i = 0 ; i < numlines ; i++, line++)
   {
      if(line->special == fricspec)
      {
         int length   = P_AproxDistance(line->dx, line->dy) >> FRACBITS;
         int friction = (0x1EB8*length)/0x80 + 0xD000;
         int movefactor, s;

         // The following check might seem odd. At the time of movement,
         // the move distance is multiplied by 'friction/0x10000', so a
         // higher friction value actually means 'less friction'.

         if(friction > ORIG_FRICTION)       // ice
            movefactor = ((0x10092  - friction) * 0x70) / 0x158;
         else
            movefactor = ((friction - 0xDB34  ) * 0x0A) / 0x80;

         if(demo_version >= 203)
         { 
            // killough 8/28/98: prevent odd situations
            if(friction > FRACUNIT)
               friction = FRACUNIT;
            if(friction < 0)
               friction = 0;
            if(movefactor < 32)
               movefactor = 32;
         }

         for(s = -1; (s = P_FindSectorFromLineTag(line, s)) >= 0 ;)
         {
            // killough 8/28/98:
            //
            // Instead of spawning thinkers, which are slow and expensive,
            // modify the sector's own friction values. Friction should be
            // a property of sectors, not objects which reside inside them.
            // Original code scanned every object in every friction sector
            // on every tic, adjusting its friction, putting unnecessary
            // drag on CPU. New code adjusts friction of sector only once
            // at level startup, and then uses this friction value.
            
            // e6y: boom's friction code for boom compatibility
            if(!demo_compatibility && demo_version < 203)
               Add_Friction(friction, movefactor, s);
            
            sectors[s].friction   = friction;
            sectors[s].movefactor = movefactor;
         }
      }
   }
}

//
// phares 3/12/98: End of friction effects
//
//=============================================================================

// haleyjd 08/22/05: TerrainTypes moved to e_ttypes.c

//==========================
//
// haleyjd: Misc New Stuff
//
//==========================

//
// P_FindLine  
//
// A much nicer line finding function.
// haleyjd 02/27/07: rewritten to get rid of Raven code and to speed up in the
// same manner as P_FindLineFromLineTag by using in-table tag hash.
//
line_t *P_FindLine(int tag, int *searchPosition)
{
   line_t *line = NULL;
   
   int start = 
      (*searchPosition >= 0 ? lines[*searchPosition].nexttag :
       lines[(unsigned int)tag % (unsigned int)numlines].firsttag);
  
   while(start >= 0 && lines[start].tag != tag)
      start = lines[start].nexttag;

   if(start >= 0)
      line = &lines[start];

   *searchPosition = start;
   
   return line;
}

//
// P_SetLineID
//
// haleyjd 05/16/09: For Hexen
//
void P_SetLineID(line_t *line, int id)
{
   // remove from any chain it's already in
   if(line->tag >= 0)
   {
      int chain = (unsigned int)line->tag % (unsigned int)numlines;
      int i;
      line_t *prevline = NULL;

      // walk the chain
      for(i = lines[chain].firsttag; i != -1; i = lines[i].nexttag)
      {
         if(line == &lines[i])
         {
            // remove this line
            if(prevline)
               prevline->nexttag = line->nexttag; // prev->next = this->next
            else
               lines[chain].firsttag = line->nexttag; // list = this->next
         }

         // not a match, keep looking
         // record this line in case it's the one before the one we're looking for
         prevline = &lines[i]; 
      }
   }

   // set the new id
   line->tag = id;
   line->nexttag = -1;

   if(line->tag >= 0)
   {
      int chain = (unsigned int)line->tag % (unsigned int)numlines; // Hash func
   
      line->nexttag = lines[chain].firsttag;   // Prepend linedef to chain
      lines[chain].firsttag = line - lines;
   }
}

//=============================================================================
//
// haleyjd 09/06/07: Sector Special Transfer Logic
//
// This new set of functions and the corresponding spectransfer_t structure,
// which is now held inside floor and ceiling movement thinkers, allows
// extending the special transfer logic to new fields in the sector_t
// structure. Besides eliminating redundant logic formerly scattered throughout
// the floor and ceiling modules, this is necessitated by some ExtraData sector
// features.
//

// haleyjd 12/28/08: the following sector flags are considered to be part of
// the sector special (not all sector flags may be considered to be such).

#define SPECIALFLAGSMASK \
   (SECF_SECRET|SECF_FRICTION|SECF_PUSH|SECF_KILLSOUND|SECF_KILLMOVESOUND)

//
// P_SetupSpecialTransfer
//
// haleyjd 09/06/07: This function is called to populate a spectransfer_t
// structure with data from a sector.
//
void P_SetupSpecialTransfer(sector_t *sector, spectransfer_t *spec)
{
   spec->newspecial  = sector->special;
   spec->flags       = sector->flags & SPECIALFLAGSMASK;
   spec->damage      = sector->damage;
   spec->damagemask  = sector->damagemask;
   spec->damagemod   = sector->damagemod;
   spec->damageflags = sector->damageflags;
}

//
// P_ZeroSpecialTransfer
//
// haleyjd 09/06/07: function to create a spectransfer_t that zeroes the sector
// special.
//
void P_ZeroSpecialTransfer(spectransfer_t *spec)
{
   // currently nothing special must be done, just memset it
   memset(spec, 0, sizeof(spectransfer_t));
}

//
// P_TransferSectorSpecial
//
// haleyjd 09/02/07: This function must now be called to accomplish transfer of
// specials from one sector to another. There is now other data in the sector_t
// structure which needs to be transferred along with the special so that
// features like customizable sector damage can work in the same manner and be
// switched on or off by floor/ceiling transfer line types.
//
void P_TransferSectorSpecial(sector_t *sector, spectransfer_t *spec)
{
   sector->special     = spec->newspecial;
   sector->flags       = (sector->flags & ~SPECIALFLAGSMASK) | spec->flags;
   sector->damage      = spec->damage;
   sector->damagemask  = spec->damagemask;
   sector->damagemod   = spec->damagemod;
   sector->damageflags = spec->damageflags;
}

//
// P_DirectTransferSectorSpecial
//
// haleyjd 09/09/07: function to directly transfer a special and accompanying
// data from one sector to another.
//
void P_DirectTransferSectorSpecial(sector_t *src, sector_t *dest)
{
   dest->special     = src->special;
   dest->flags      &= ~SPECIALFLAGSMASK;
   dest->flags      |= src->flags & SPECIALFLAGSMASK;
   dest->damage      = src->damage;
   dest->damagemask  = src->damagemask;
   dest->damagemod   = src->damagemod;
   dest->damageflags = src->damageflags;
}

//
// P_ZeroSectorSpecial
//
// haleyjd 09/09/07: Directly sets a sector's special and accompanying data to
// a non-special state.
//
void P_ZeroSectorSpecial(sector_t *sec)
{
   sec->special     = 0;
   sec->flags      &= ~SPECIALFLAGSMASK;
   sec->damage      = 0;
   sec->damagemask  = 0;
   sec->damagemod   = MOD_UNKNOWN;
   sec->damageflags = 0;
}

//============================================================================
//
// 3D Sides
//
// SoM: New functions to facilitate scrolling of 3d sides to make
// use as doors/lifts
//


//
// SoM 9/19/2002
// P_Scroll3DSides
//
// Runs through the given attached sector list and scrolls both
// sides of any linedef it finds with same tag.
//
bool P_Scroll3DSides(sector_t *sector, bool ceiling, fixed_t delta, int crush)
{
   bool     ok = true;
   int      i;
   line_t  *line;

   int numattached;
   int *attached;
   int numattsectors;
   int *attsectors;

   if(ceiling)
   {
      numattached = sector->c_numattached;
      attached = sector->c_attached;
      numattsectors = sector->c_numsectors;
      attsectors = sector->c_attsectors;
   }
   else
   {
      numattached = sector->f_numattached;
      attached = sector->f_attached;
      numattsectors = sector->f_numsectors;
      attsectors = sector->f_attsectors;
   }

   // Go through the sectors list one sector at a time.
   // Move any qualifying linedef's side offsets up/down based
   // on delta. 
   for(i = 0; i < numattached; ++i)
   {
#ifdef RANGECHECK  // haleyjd: made RANGECHECK
      if(attached[i] < 0 || attached[i] >= numlines)
         I_Error("P_Scroll3DSides: attached[i] is not a valid linedef index.\n");
#endif

      line = lines + attached[i];

      if(!(line->flags & (ML_TWOSIDED|ML_3DMIDTEX)) || line->sidenum[1] == -1)
         continue;

      sides[line->sidenum[0]].rowoffset += delta;
      sides[line->sidenum[1]].rowoffset += delta;

   }

   for(i = 0; i < numattsectors; ++i)
   {
      if(clip->checkSector(sectors + attsectors[i], crush, delta, 2))
         ok = false;
   }

   return ok;
}

//
// SoM 9/19/2002
// P_AttachLines
//
// Attaches all sectors that have lines with same tag as cline to
// cline's front sector.
//
// SoM 11/9/04: Now attaches lines and records another list of sectors
//
void P_AttachLines(line_t *cline, bool ceiling)
{
   // FIXME / TODO: replace with a collection
   static int maxattach = 0;
   static int numattach = 0;
   static int alistsize = 0;
   static int *attached = NULL, *alist = NULL;

   int start = 0, i;
   line_t *line;

   if(!cline->frontsector)
      return;

   numattach = 0;

   // Check to ensure that this sector doesn't already 
   // have attachments.
   if(!ceiling && cline->frontsector->f_numattached)
   {
      numattach = cline->frontsector->f_numattached;

      if(numattach >= maxattach)
      {
         maxattach = numattach + 5;
         attached = erealloc(int *, attached, sizeof(int) * maxattach);
      }

      memcpy(attached, cline->frontsector->f_attached, sizeof(int) * numattach);
      Z_Free(cline->frontsector->f_attached);
      cline->frontsector->f_attached = NULL;
      cline->frontsector->f_numattached = 0;
      Z_Free(cline->frontsector->f_attsectors);
   }
   else if(ceiling && cline->frontsector->c_numattached)
   {
      numattach = cline->frontsector->c_numattached;

      if(numattach >= maxattach)
      {
         maxattach = numattach + 5;
         attached = erealloc(int *, attached, sizeof(int) * maxattach);
      }

      // haleyjd: check for safety
      if(!attached)
         I_Error("P_AttachLines: no attached list\n");

      memcpy(attached, cline->frontsector->c_attached, sizeof(int) * numattach);
      Z_Free(cline->frontsector->c_attached);
      cline->frontsector->c_attached = NULL;
      cline->frontsector->c_numattached = 0;
      cline->frontsector->c_numattached = 0;
      Z_Free(cline->frontsector->c_attsectors);
   }

   // Search the lines list. Check for every tagged line that
   // has the 3dmidtex lineflag, then add the line to the attached list.
   for(start = -1; (start = P_FindLineFromLineTag(cline,start)) >= 0; )
   {
      if(start != cline-lines)
      {
         line = lines+start;

         if(!line->frontsector || !line->backsector ||
            !(line->flags & ML_3DMIDTEX))
            continue;

         for(i = 0; i < numattach;i++)
         {
            if(line - lines == attached[i])
            break;
         }

         if(i == numattach)
         {
            if(numattach == maxattach)
            {
              maxattach += 5;

              attached = erealloc(int *, attached, sizeof(int) * maxattach);
            }

            attached[numattach++] = line - lines;
         }
         
         // SoM 12/8/02: Don't attach the backsector.
      }
   } // end for

   // haleyjd: static analyzer says this could happen, so let's just be safe.
   if(!attached)
      I_Error("P_AttachLines: nothing to attach to sector %d\n",
              static_cast<int>(cline->frontsector - sectors));

   // Copy the list to the c_attached or f_attached list.
   if(ceiling)
   {
      cline->frontsector->c_numattached = numattach;
      cline->frontsector->c_attached = (int *)(Z_Malloc(sizeof(int) * numattach, PU_LEVEL, 0));
      memcpy(cline->frontsector->c_attached, attached, sizeof(int) * numattach);

      alist = cline->frontsector->c_attached;
      alistsize = cline->frontsector->c_numattached;
   }
   else
   {
      cline->frontsector->f_numattached = numattach;
      cline->frontsector->f_attached = (int *)(Z_Malloc(sizeof(int) * numattach, PU_LEVEL, 0));
      memcpy(cline->frontsector->f_attached, attached, sizeof(int) * numattach);

      alist = cline->frontsector->f_attached;
      alistsize = cline->frontsector->f_numattached;
   }

   // (re)create the sectors list.
   numattach = 0;
   for(start = 0; start < alistsize; ++start)
   {
      int front = lines[alist[start]].frontsector - sectors;
      int back  = lines[alist[start]].backsector - sectors;

      // Check the frontsector for uniqueness in the list.
      for(i = 0; i < numattach; ++i)
      {
         if(attached[i] == front)
            break;
      }

      if(i == numattach)
      {
         if(numattach == maxattach)
         {
            maxattach += 5;
            attached = erealloc(int *, attached, sizeof(int) * maxattach);
         }
         attached[numattach++] = front;
      }

      // Check the backsector for uniqueness in the list.
      for(i = 0; i < numattach; ++i)
      {
         if(attached[i] == back)
            break;
      }

      if(i == numattach)
      {
         if(numattach == maxattach)
         {
            maxattach += 5;
            attached = erealloc(int *, attached, sizeof(int) * maxattach);
         }
         attached[numattach++] = back;
      }
   }

   // Copy the attached sectors list.
   if(ceiling)
   {
      cline->frontsector->c_numsectors = numattach;
      cline->frontsector->c_attsectors = (int *)(Z_Malloc(sizeof(int) * numattach, PU_LEVEL, 0));
      memcpy(cline->frontsector->c_attsectors, attached, sizeof(int) * numattach);
   }
   else
   {
      cline->frontsector->f_numsectors = numattach;
      cline->frontsector->f_attsectors = (int *)(Z_Malloc(sizeof(int) * numattach, PU_LEVEL, 0));
      memcpy(cline->frontsector->f_attsectors, attached, sizeof(int) * numattach);
   }
}

//
// P_MoveAttached
//
// Moves all attached surfaces.
//
bool P_MoveAttached(sector_t *sector, bool ceiling, fixed_t delta, int crush)
{
   int i;

   int count;
   attachedsurface_t *list;

   bool ok = true;
   
   if(ceiling)
   {
      count = sector->c_asurfacecount;
      list = sector->c_asurfaces;
   }
   else
   {
      count = sector->f_asurfacecount;
      list = sector->f_asurfaces;
   }

   for(i = 0; i < count; i++)
   {
      if(list[i].type & AS_CEILING)
      {
         P_SetCeilingHeight(list[i].sector, list[i].sector->ceilingheight + delta);
         if(clip->checkSector(list[i].sector, crush, delta, 1))
            ok = false;
      }
      else if(list[i].type & AS_MIRRORCEILING)
      {
         P_SetCeilingHeight(list[i].sector, list[i].sector->ceilingheight - delta);
         if(clip->checkSector(list[i].sector, crush, -delta, 1))
            ok = false;
      }

      if(list[i].type & AS_FLOOR)
      {
         P_SetFloorHeight(list[i].sector, list[i].sector->floorheight + delta);
         if(clip->checkSector(list[i].sector, crush, delta, 0))
            ok = false;
      }
      else if(list[i].type & AS_MIRRORFLOOR)
      {
         P_SetFloorHeight(list[i].sector, list[i].sector->floorheight - delta);
         if(clip->checkSector(list[i].sector, crush, -delta, 0))
            ok = false;
      }
   }

   return ok;
}

//
// SoM 10/14/2007
// P_AttachSectors
//
// Attaches all sectors with like-tagged attachment lines to line->frontsector
//
void P_AttachSectors(line_t *line, int staticFn)
{
   // FIXME / TODO: replace with a collection
   static int numattached = 0;
   static int maxattached = 0;
   static attachedsurface_t *attached = NULL;

   bool ceiling = (staticFn == EV_STATIC_ATTACH_SET_CEILING_CONTROL);
   sector_t *sector = line->frontsector;

   int start = 0, i;
   line_t *slaveline;

   if(!sector) 
      return;

   numattached = 0;

   // Check to ensure that this sector doesn't already 
   // have attachments.
   if(!ceiling && sector->f_asurfacecount)
   {
      numattached = sector->f_asurfacecount;

      if(numattached >= maxattached)
      {
         maxattached = numattached + 5;
         attached = erealloc(attachedsurface_t *, attached, 
                             sizeof(attachedsurface_t) * maxattached);
      }

      // haleyjd: check for safety
      if(!attached)
         I_Error("P_AttachSector: no attached list\n");

      memcpy(attached, sector->f_asurfaces, sizeof(attachedsurface_t) * numattached);
      Z_Free(sector->f_asurfaces);
      sector->f_asurfaces = NULL;
      sector->f_asurfacecount = 0;
   }
   else if(ceiling && sector->c_asurfacecount)
   {
      numattached = sector->c_asurfacecount;

      if(numattached >= maxattached)
      {
         maxattached = numattached + 5;
         attached = erealloc(attachedsurface_t *, attached, 
                             sizeof(attachedsurface_t) * maxattached);
      }

      memcpy(attached, sector->c_asurfaces, sizeof(attachedsurface_t) * numattached);
      Z_Free(sector->c_asurfaces);
      sector->c_asurfaces = NULL;
      sector->c_asurfacecount = 0;
   }

   // Search the lines list. Check for every tagged line that
   // has the appropriate special, then add the line's frontsector to the attached list.
   for(start = -1; (start = P_FindLineFromLineTag(line,start)) >= 0; )
   {
      attachedtype_e type;

      if(start != line-lines)
      {
         slaveline = lines+start;

         if(!slaveline->frontsector)
            continue;

         // haleyjd 02/05/13: get static init for slave line special
         int slavefunc = EV_StaticInitForSpecial(slaveline->special);

         if(slavefunc == EV_STATIC_ATTACH_FLOOR_TO_CONTROL) 
         {
            // Don't attach a floor to itself
            if(slaveline->frontsector == sector && 
               staticFn == EV_STATIC_ATTACH_SET_FLOOR_CONTROL)
               continue;

            // search the list of attachments
            for(i = 0; i < numattached; i++)
            {
               if(attached[i].sector == slaveline->frontsector)
               {
                  if(!(attached[i].type & (AS_FLOOR | AS_MIRRORFLOOR)))
                     attached[i].type |= AS_FLOOR;

                  break;
               }
            }

            if(i < numattached)
               continue;

            type = AS_FLOOR;
         }
         else if(slavefunc == EV_STATIC_ATTACH_CEILING_TO_CONTROL)
         {
            // Don't attach a ceiling to itself
            if(slaveline->frontsector == sector && 
               staticFn == EV_STATIC_ATTACH_SET_CEILING_CONTROL)
               continue;

            // search the list of attachments
            for(i = 0; i < numattached; i++)
            {
               if(attached[i].sector == slaveline->frontsector)
               {
                  if(!(attached[i].type & (AS_CEILING | AS_MIRRORCEILING)))
                     attached[i].type |= AS_CEILING;

                  break;
               }
            }

            if(i < numattached)
               continue;

            type = AS_CEILING;
         }
         else if(slavefunc == EV_STATIC_ATTACH_MIRROR_FLOOR)
         {
            // Don't attach a floor to itself
            if(slaveline->frontsector == sector && 
               staticFn == EV_STATIC_ATTACH_SET_FLOOR_CONTROL)
               continue;

            // search the list of attachments
            for(i = 0; i < numattached; i++)
            {
               if(attached[i].sector == slaveline->frontsector)
               {
                  if(!(attached[i].type & (AS_FLOOR | AS_MIRRORFLOOR)))
                     attached[i].type |= AS_MIRRORFLOOR;

                  break;
               }
            }

            if(i < numattached)
               continue;

            type = AS_MIRRORFLOOR;
         }
         else if(slavefunc == EV_STATIC_ATTACH_MIRROR_CEILING)
         {
            // Don't attach a ceiling to itself
            if(slaveline->frontsector == sector && 
               staticFn == EV_STATIC_ATTACH_SET_CEILING_CONTROL)
               continue;

            // search the list of attachments
            for(i = 0; i < numattached; i++)
            {
               if(attached[i].sector == slaveline->frontsector)
               {
                  if(!(attached[i].type & (AS_CEILING | AS_MIRRORCEILING)))
                     attached[i].type |= AS_MIRRORCEILING;
                  break;
               }
            }

            if(i < numattached)
               continue;

            type = AS_MIRRORCEILING;
         }
         else
            continue;


         // add sector
         if(numattached == maxattached)
         {
            maxattached += 5;
            attached = erealloc(attachedsurface_t *, attached, 
                                sizeof(attachedsurface_t) * maxattached);
         }

         attached[numattached].sector = slaveline->frontsector;
         attached[numattached].type = type;
         numattached++;
      }
   } // end for

   // Copy the list to the sector.
   if(ceiling)
   {
      sector->c_asurfacecount = numattached;
      sector->c_asurfaces = 
         (attachedsurface_t *)(Z_Malloc(sizeof(attachedsurface_t) * numattached, PU_LEVEL, 0));
      memcpy(sector->c_asurfaces, attached, sizeof(attachedsurface_t) * numattached);
   }
   else
   {
      sector->f_asurfacecount = numattached;
      sector->f_asurfaces = 
         (attachedsurface_t *)(Z_Malloc(sizeof(attachedsurface_t) * numattached, PU_LEVEL, 0));
      memcpy(sector->f_asurfaces, attached, sizeof(attachedsurface_t) * numattached);
   }
}

//
// P_ConvertHereticSpecials
//
// haleyjd 08/14/02:
// This function converts old Heretic levels to a BOOM-compatible format.
//
void P_ConvertHereticSpecials()
{
   fixed_t pushForces[5] = { 2048*5,  2048*10, 2048*25, 2048*30, 2048*35 };

   // sector types
   for(int i = 0; i < numsectors; ++i)
   {
      sector_t *sector = &(sectors[i]);

      switch(sector->special)
      {
      case 4: // Scroll_EastLavaDamage
         // custom damage parameters:
         sector->damage       = 5;
         sector->damagemask   = 16;
         sector->damagemod    = MOD_LAVA;
         sector->damageflags |= SDMG_TERRAINHIT;
         // heretic current pusher type:
         sector->hticPushType  = 20;
         sector->hticPushAngle = 0;
         sector->hticPushForce = 2048*28;
         // scrolls to the east:
         Add_Scroller(ScrollThinker::sc_floor, (-FRACUNIT/2)<<3, 0, -1, sector - sectors, 0);
         sector->special = 0;
         continue;
      case 5: // Damage_LavaWimpy
         sector->damage       = 5;
         sector->damagemask   = 16;
         sector->damagemod    = MOD_LAVA;
         sector->damageflags |= SDMG_TERRAINHIT;
         sector->special      = 0;
         continue;
      case 7: // Damage_Sludge
         sector->damage     = 4;
         sector->damagemask = 32;
         sector->special    = 0;
         continue;
      case 16: // Damage_LavaHefty
         sector->damage       = 8;
         sector->damagemask   = 16;
         sector->damagemod    = MOD_LAVA;
         sector->damageflags |= SDMG_TERRAINHIT;
         sector->special      = 0;
         continue;
      case 15: // Friction_Low
         sector->friction   = 0xf900;
         //sector->movefactor = 0x276;
         sector->movefactor = ORIG_FRICTION_FACTOR >> 2;
         sector->special    = 0;             // clear special
         sector->flags     |= SECF_FRICTION; // set friction bit
         continue;
      default:
         break;
      }

      // 03/12/03: Heretic current and wind specials

      if(sector->special >= 20 && sector->special <= 24)
      {
         // Scroll_East
         sector->hticPushType  = sector->special;
         sector->hticPushAngle = 0;
         sector->hticPushForce = pushForces[sector->special - 20];         
         Add_Scroller(ScrollThinker::sc_floor, (-FRACUNIT/2)<<(sector->special - 20),
                      0, -1, sector-sectors, 0);
         sector->special = 0;
      }
      else if(sector->special >= 25 && sector->special <= 29)
      {
         // Scroll_North
         sector->hticPushType  = sector->special;
         sector->hticPushAngle = ANG90;
         sector->hticPushForce = pushForces[sector->special - 25];
         sector->special = 0;
      }
      else if(sector->special >= 30 && sector->special <= 34)
      {
         // Scroll_South
         sector->hticPushType  = sector->special;
         sector->hticPushAngle = ANG270;
         sector->hticPushForce = pushForces[sector->special - 30];
         sector->special = 0;
      }
      else if(sector->special >= 35 && sector->special <= 39)
      {
         // Scroll_West
         sector->hticPushType  = sector->special;
         sector->hticPushAngle = ANG180;
         sector->hticPushForce = pushForces[sector->special - 35];
         sector->special = 0;
      }
      else if(sector->special >= 40 && sector->special <= 42)
      {
         // Wind_East
         sector->hticPushType  = sector->special;
         sector->hticPushAngle = 0;
         sector->hticPushForce = pushForces[sector->special - 40];
         sector->special = 0;
      }
      else if(sector->special >= 43 && sector->special <= 45)
      {
         // Wind_North
         sector->hticPushType  = sector->special;
         sector->hticPushAngle = ANG90;
         sector->hticPushForce = pushForces[sector->special - 43];
         sector->special = 0;
      }
      else if(sector->special >= 46 && sector->special <= 48)
      {
         // Wind_South
         sector->hticPushType  = sector->special;
         sector->hticPushAngle = ANG270;
         sector->hticPushForce = pushForces[sector->special - 46];
         sector->special = 0;
      }
      else if(sector->special >= 49 && sector->special <= 51)
      {
         // Wind_West
         sector->hticPushType  = sector->special;
         sector->hticPushAngle = ANG180;
         sector->hticPushForce = pushForces[sector->special - 49];
         sector->special = 0;
      }
   }
}

//=============================================================================
//
// Portals
//

//
// P_SetPortal
//
static void P_SetPortal(sector_t *sec, line_t *line, portal_t *portal, portal_effect effects)
{
   if(portal->type == R_LINKED && sec->groupid == R_NOGROUP)
   {
      // Add the sector and all adjacent sectors to the from group
      P_GatherSectors(sec, portal->data.link.fromid);
   }
   
   switch(effects)
   {
   case portal_ceiling:
      sec->c_portal = portal;
      P_CheckCPortalState(sec);
      break;
   case portal_floor:
      sec->f_portal = portal;
      P_CheckFPortalState(sec);
      break;
   case portal_both:
      sec->c_portal = sec->f_portal = portal;
      P_CheckCPortalState(sec);
      P_CheckFPortalState(sec);
      break;
   case portal_lineonly:
      line->portal = portal;
      P_CheckLPortalState(line);
      break;
   default:
      I_Error("P_SetPortal: unknown portal effect\n");
   }
}

//
// P_getPortalProps
//
// haleyjd 02/05/13: Get the proper portal type and effect values for a static
// init function ordinal.
//
static void P_getPortalProps(int staticFn, portal_type &type, portal_effect &effects)
{
   struct staticportalprop_t 
   {
      int staticFn;
      portal_type type;
      portal_effect effects;
   };
   static staticportalprop_t props[] =
   {
      { EV_STATIC_PORTAL_PLANE_CEILING,          portal_plane,    portal_ceiling  },
      { EV_STATIC_PORTAL_PLANE_FLOOR,            portal_plane,    portal_floor    },
      { EV_STATIC_PORTAL_PLANE_CEILING_FLOOR,    portal_plane,    portal_both     },
      { EV_STATIC_PORTAL_HORIZON_CEILING,        portal_horizon,  portal_ceiling  },
      { EV_STATIC_PORTAL_HORIZON_FLOOR,          portal_horizon,  portal_floor    },
      { EV_STATIC_PORTAL_HORIZON_CEILING_FLOOR,  portal_horizon,  portal_both     },
      { EV_STATIC_PORTAL_SKYBOX_CEILING,         portal_skybox,   portal_ceiling  },
      { EV_STATIC_PORTAL_SKYBOX_FLOOR,           portal_skybox,   portal_floor    },
      { EV_STATIC_PORTAL_SKYBOX_CEILING_FLOOR,   portal_skybox,   portal_both     },
      { EV_STATIC_PORTAL_ANCHORED_CEILING,       portal_anchored, portal_ceiling  },
      { EV_STATIC_PORTAL_ANCHORED_FLOOR,         portal_anchored, portal_floor    },
      { EV_STATIC_PORTAL_ANCHORED_CEILING_FLOOR, portal_anchored, portal_both     },
      { EV_STATIC_PORTAL_TWOWAY_CEILING,         portal_twoway,   portal_ceiling  },
      { EV_STATIC_PORTAL_TWOWAY_FLOOR,           portal_twoway,   portal_floor    },
      { EV_STATIC_PORTAL_LINKED_CEILING,         portal_linked,   portal_ceiling  },
      { EV_STATIC_PORTAL_LINKED_FLOOR,           portal_linked,   portal_floor    },
      { EV_STATIC_PORTAL_LINKED_LINE2LINE,       portal_linked,   portal_lineonly },
   };

   for(size_t i = 0; i < earrlen(props); i++)
   {
      if(props[i].staticFn == staticFn)
      {
         type    = props[i].type;
         effects = props[i].effects;
         break;
      }
   }
}

//
// P_SpawnPortal
//
// Code by SoM, functionalized by Quasar.
// Spawns a portal and attaches it to floors and/or ceilings of appropriate 
// sectors, and to lines with special 289.
//
static void P_SpawnPortal(line_t *line, int staticFn)
{
   portal_type   type    = portal_plane;
   portal_effect effects = portal_ceiling;
   int       CamType = E_ThingNumForName("EESkyboxCam"); // find the skybox camera object
   sector_t *sector;
   portal_t *portal = NULL;
   Mobj     *skycam;
   fixed_t   planez = 0;
   int       anchortype = 0; // SoM 3-10-04: new plan.
   int       anchorfunc = 0; // haleyjd 02/05/13
   int       s;
   int       fromid, toid;

   // haleyjd: get type and effects from static init function
   P_getPortalProps(staticFn, type, effects);

   if(!(sector = line->frontsector))
      return;

   // create the appropriate type of portal
   switch(type)
   {
   case portal_plane:
      portal = R_GetPlanePortal(&sector->ceilingpic, 
                                &sector->ceilingheight, 
                                &sector->lightlevel, 
                                &sector->ceiling_xoffs, 
                                &sector->ceiling_yoffs,
                                &sector->ceilingbaseangle,
                                &sector->ceilingangle);
      break;

   case portal_horizon:
      portal = R_GetHorizonPortal(&sector->floorpic, &sector->ceilingpic, 
                                  &sector->floorheight, &sector->ceilingheight,
                                  &sector->lightlevel, &sector->lightlevel,
                                  &sector->floor_xoffs, &sector->floor_yoffs,
                                  &sector->ceiling_xoffs, &sector->ceiling_yoffs,
                                  &sector->floorbaseangle, &sector->floorangle,
                                  &sector->ceilingbaseangle, &sector->ceilingangle);
      break;

   case portal_skybox:
      for(skycam = sector->thinglist; skycam; skycam = skycam->snext)
      {
         if(skycam->type == CamType)
            break;
      }

      if(!skycam)
      {
         C_Printf(FC_ERROR "Skybox found with no skybox camera\a\n");
         return;
      }
      
      portal = R_GetSkyBoxPortal(skycam);
      break;

   case portal_anchored:
      // determine proper anchor type (see below)
      if(staticFn == EV_STATIC_PORTAL_ANCHORED_CEILING || 
         staticFn == EV_STATIC_PORTAL_ANCHORED_CEILING_FLOOR)
         anchorfunc = EV_STATIC_PORTAL_ANCHOR;
      else
         anchorfunc = EV_STATIC_PORTAL_ANCHOR_FLOOR;

      // haleyjd: get anchortype for func
      anchortype = EV_SpecialForStaticInit(anchorfunc);

      // find anchor line
      for(s = -1; (s = P_FindLineFromLineTag(line, s)) >= 0; )
      {
         // SoM 3-10-04: Two different anchor linedef codes so I can tag 
         // two anchored portals to the same sector.
         if(lines[s].special != anchortype || line == &lines[s])
            continue;

         break;
      }
      if(s < 0)
      {
         C_Printf(FC_ERROR "No anchor line for portal.\a\n");
         return;
      }

      portal = R_GetAnchoredPortal(line - lines, s);
      break;

   case portal_twoway:
      // two way and linked portals can only be applied to either the floor or ceiling.
      if(staticFn == EV_STATIC_PORTAL_TWOWAY_CEILING)
         anchorfunc = EV_STATIC_PORTAL_TWOWAY_ANCHOR;
      else
         anchorfunc = EV_STATIC_PORTAL_TWOWAY_ANCHOR_FLOOR;

      // haleyjd: get anchortype for func
      anchortype = EV_SpecialForStaticInit(anchorfunc);

      // find anchor line
      for(s = -1; (s = P_FindLineFromLineTag(line, s)) >= 0; )
      {
         // SoM 3-10-04: Two different anchor linedef codes so I can tag 
         // two anchored portals to the same sector.
         if(lines[s].special != anchortype || line == &lines[s])
            continue;
         break;
      }
      if(s < 0)
      {
         C_Printf(FC_ERROR "No anchor line for portal.\a\n");
         return;
      }

      portal = R_GetTwoWayPortal(line - lines, s);
      break;

   case portal_linked:
      if(demo_version < 333)
         return;

      // linked portals can only be applied to either the floor or ceiling.
      if(staticFn == EV_STATIC_PORTAL_LINKED_CEILING) 
      {
         anchorfunc = EV_STATIC_PORTAL_LINKED_ANCHOR;
         planez = sector->floorheight;
      }
      else if(staticFn == EV_STATIC_PORTAL_LINKED_FLOOR)
      {
         anchorfunc = EV_STATIC_PORTAL_LINKED_ANCHOR_FLOOR;
         planez = sector->ceilingheight;
      }
      else if(staticFn == EV_STATIC_PORTAL_LINKED_LINE2LINE) 
      {
         // Line-Line linked portals
         anchorfunc = EV_STATIC_PORTAL_LINKED_L2L_ANCHOR;
         planez = 0; // SoM: What should this really be? I dunno.
      }

      // haleyjd: get anchortype for func
      anchortype = EV_SpecialForStaticInit(anchorfunc);

      // find anchor line
      for(s = -1; (s = P_FindLineFromLineTag(line, s)) >= 0; )
      {
         // SoM 3-10-04: Two different anchor linedef codes so I can tag 
         // two anchored portals to the same sector.
         if(lines[s].special != anchortype || line == &lines[s] 
           || lines[s].frontsector == NULL)
            continue;

         break;
      }
      if(s < 0)
      {
         C_Printf(FC_ERROR "No anchor line for portal. (line %i)\a\n", line - lines);
         return;
      }

      // Setup main groups. Keep in mind, the linedef that actually creates the 
      // portal will be on the 'other side' of that portal, so it is actually the 
      // 'to group' and the anchor line is in the 'from group'
      if(sector->groupid == R_NOGROUP)
         P_CreatePortalGroup(sector);
         
      if(lines[s].frontsector->groupid == R_NOGROUP)
         P_CreatePortalGroup(lines[s].frontsector);
      
      toid = sector->groupid;
      fromid = lines[s].frontsector->groupid;
            
      portal = R_GetLinkedPortal(line - lines, s, planez, fromid, toid);

      // Special case where the portal was created with the line-to-line portal type
      if(staticFn == EV_STATIC_PORTAL_LINKED_LINE2LINE)
      {
         P_SetPortal(lines[s].frontsector, lines + s, portal, portal_lineonly);
         
         portal = R_GetLinkedPortal(s, line - lines, planez, toid, fromid);
         P_SetPortal(sector, line, portal, portal_lineonly);
         return;
      }
      break;

   default:
      I_Error("P_SpawnPortal: unknown portal type\n");
   }

   // attach portal to tagged sector floors/ceilings
   // SoM: TODO: Why am I not checking groupids?
   for(s = -1; (s = P_FindSectorFromLineTag(line, s)) >= 0; )
   {
      P_SetPortal(sectors + s, NULL, portal, effects);
   }

   // attach portal to like-tagged 289 lines
   for(s = -1; (s = P_FindLineFromLineTag(line, s)) >= 0; )
   {
      if(line == &lines[s] || !lines[s].frontsector)
         continue;
      
      int xferfunc = EV_StaticInitForSpecial(lines[s].special);
      
      if(xferfunc == EV_STATIC_PORTAL_LINE)
         P_SetPortal(lines[s].frontsector, lines + s, portal, portal_lineonly);
      else if(xferfunc == EV_STATIC_PORTAL_APPLY_FRONTSECTOR)
         P_SetPortal(lines[s].frontsector, lines + s, portal, effects);
      else
         continue;

      lines[s].special = 0;
   }
}

#if 0
//
// Small Natives
//

static cell AMX_NATIVE_CALL sm_sectorspecial(AMX *amx, cell *params)
{   
   int special = (int)params[1];
   int id      = (int)params[2];
   int secnum = -1;

   if(gamestate != GS_LEVEL)
   {
      amx_RaiseError(amx, SC_ERR_GAMEMODE | SC_ERR_MASK);
      return -1;
   }

   while((secnum = P_FindSectorFromTag(id, secnum)) >= 0)
   {
      sectors[secnum].special = special;
   }

   return 0;
}

//
// 07/31/04: support setting/changing sector colormaps
//
static cell AMX_NATIVE_CALL sm_sectorcolormap(AMX *amx, cell *params)
{
   char *name;
   int err, lumpnum;
   int pos    = (int)params[2];
   int id     = (int)params[3];
   int secnum = -1;

   if(gamestate != GS_LEVEL)
   {
      amx_RaiseError(amx, SC_ERR_GAMEMODE | SC_ERR_MASK);
      return -1;
   }

   if((err = SM_GetSmallString(amx, &name, params[1])) != AMX_ERR_NONE)
   {
      amx_RaiseError(amx, err);
      return -1;
   }

   // any unfound lump just clears the respective colormap
   if((lumpnum = R_ColormapNumForName(name)) < 0)
      lumpnum = 0;

   while((secnum = P_FindSectorFromTag(id, secnum)) >= 0)
   {
      sector_t *s = &sectors[secnum];

      switch(pos)
      {
      case 0: // middle
         s->midmap = lumpnum;
         break;
      case 1: // bottom
         s->bottommap = lumpnum;
         break;
      case 2: // top
         s->topmap = lumpnum;
         break;
      case 3: // all
         s->midmap = s->bottommap = s->topmap = lumpnum;
         break;
      }
   }

   Z_Free(name);

   return 0;
}

AMX_NATIVE_INFO pspec_Natives[] =
{
   { "_SectorSpecial",  sm_sectorspecial },
   { "_SectorColormap", sm_sectorcolormap },
   { NULL,               NULL }
};
#endif

//----------------------------------------------------------------------------
//
// $Log: p_spec.c,v $
// Revision 1.56  1998/05/25  10:40:30  killough
// Fix wall scrolling bug
//
// Revision 1.55  1998/05/23  10:23:32  jim
// Fix numeric changer loop corruption
//
// Revision 1.54  1998/05/11  06:52:56  phares
// Documentation
//
// Revision 1.53  1998/05/07  00:51:34  killough
// beautification
//
// Revision 1.52  1998/05/04  11:47:23  killough
// Add #include d_deh.h
//
// Revision 1.51  1998/05/04  02:22:06  jim
// formatted p_specs, moved a coupla routines to p_floor
//
// Revision 1.50  1998/05/03  22:06:30  killough
// Provide minimal required headers at top (no other changes)
//
// Revision 1.49  1998/04/17  18:57:51  killough
// fix comment
//
// Revision 1.48  1998/04/17  18:49:02  killough
// Fix lack of animation in flats
//
// Revision 1.47  1998/04/17  10:24:47  killough
// Add P_FindLineFromLineTag(), add CARRY_CEILING macro
//
// Revision 1.46  1998/04/14  18:49:36  jim
// Added monster only and reverse teleports
//
// Revision 1.45  1998/04/12  02:05:25  killough
// Add ceiling light setting, start ceiling carriers
//
// Revision 1.44  1998/04/06  11:05:23  jim
// Remove LEESFIXES, AMAP bdg->247
//
// Revision 1.43  1998/04/06  04:39:04  killough
// Make scroll carriers carry all things underwater
//
// Revision 1.42  1998/04/01  16:39:11  jim
// Fix keyed door message on gunfire
//
// Revision 1.41  1998/03/29  20:13:35  jim
// Fixed use of 2S flag in Donut linedef
//
// Revision 1.40  1998/03/28  18:13:24  killough
// Fix conveyor bug (carry objects not touching but overhanging)
//
// Revision 1.39  1998/03/28  05:32:48  jim
// Text enabling changes for DEH
//
// Revision 1.38  1998/03/23  18:38:48  jim
// Switch and animation tables now lumps
//
// Revision 1.37  1998/03/23  15:24:41  phares
// Changed pushers to linedef control
//
// Revision 1.36  1998/03/23  03:32:36  killough
// Make "oof" sounds have true mobj origins (for spy mode hearing)
// Make carrying floors carry objects hanging over edges of sectors
//
// Revision 1.35  1998/03/20  14:24:36  jim
// Gen ceiling target now shortest UPPER texture
//
// Revision 1.34  1998/03/20  00:30:21  phares
// Changed friction to linedef control
//
// Revision 1.33  1998/03/18  23:14:02  jim
// Deh text additions
//
// Revision 1.32  1998/03/16  15:43:33  killough
// Add accelerative scrollers, merge Jim's changes
//
// Revision 1.29  1998/03/13  14:05:44  jim
// Fixed arith overflow in some linedef types
//
// Revision 1.28  1998/03/12  21:54:12  jim
// Freed up 12 linedefs for use as vectors
//
// Revision 1.26  1998/03/09  10:57:55  jim
// Allowed Lee's change to 0 tag trigger compatibility
//
// Revision 1.25  1998/03/09  07:23:43  killough
// Add generalized scrollers, renumber some linedefs
//
// Revision 1.24  1998/03/06  12:34:39  jim
// Renumbered 300+ linetypes under 256 for DCK
//
// Revision 1.23  1998/03/05  16:59:10  jim
// Fixed inability of monsters/barrels to use new teleports
//
// Revision 1.22  1998/03/04  07:33:04  killough
// Fix infinite loop caused by multiple carrier references
//
// Revision 1.21  1998/03/02  15:32:57  jim
// fixed errors in numeric model sector search and 0 tag trigger defeats
//
// Revision 1.20  1998/03/02  12:13:57  killough
// Add generalized scrolling flats & walls, carrying floors
//
// Revision 1.19  1998/02/28  01:24:53  jim
// Fixed error in 0 tag trigger fix
//
// Revision 1.17  1998/02/24  08:46:36  phares
// Pushers, recoil, new friction, and over/under work
//
// Revision 1.16  1998/02/23  23:47:05  jim
// Compatibility flagged multiple thinker support
//
// Revision 1.15  1998/02/23  04:52:33  killough
// Allow god mode cheat to work on E1M8 unless compatibility
//
// Revision 1.14  1998/02/23  00:42:02  jim
// Implemented elevators
//
// Revision 1.12  1998/02/17  05:55:06  killough
// Add silent teleporters
// Change RNG calling sequence
// Cosmetic changes
//
// Revision 1.11  1998/02/13  03:28:06  jim
// Fixed W1,G1 linedefs clearing untriggered special, cosmetic changes
//
// Revision 1.10  1998/02/08  05:35:39  jim
// Added generalized linedef types
//
// Revision 1.8  1998/02/02  13:34:26  killough
// Performance tuning, program beautification
//
// Revision 1.7  1998/01/30  14:43:54  jim
// Added gun exits, right scrolling walls and ceiling mover specials
//
// Revision 1.4  1998/01/27  16:19:29  jim
// Fixed subroutines used by linedef triggers and a NULL ref in Donut
//
// Revision 1.3  1998/01/26  19:24:26  phares
// First rev with no ^Ms
//
// Revision 1.2  1998/01/25  20:24:45  jim
// Fixed crusher floor, lowerandChange floor types, and unknown sector special error
//
// Revision 1.1.1.1  1998/01/19  14:03:01  rand
// Lee's Jan 19 sources
//
//----------------------------------------------------------------------------
<|MERGE_RESOLUTION|>--- conflicted
+++ resolved
@@ -7,12 +7,12 @@
 // it under the terms of the GNU General Public License as published by
 // the Free Software Foundation, either version 3 of the License, or
 // (at your option) any later version.
-//
+// 
 // This program is distributed in the hope that it will be useful,
 // but WITHOUT ANY WARRANTY; without even the implied warranty of
 // MERCHANTABILITY or FITNESS FOR A PARTICULAR PURPOSE.  See the
 // GNU General Public License for more details.
-//
+// 
 // You should have received a copy of the GNU General Public License
 // along with this program.  If not, see http://www.gnu.org/licenses/
 //
@@ -823,48 +823,6 @@
 }
 
 //
-<<<<<<< HEAD
-=======
-// P_InitTagLists
-//
-// Hash the sector tags across the sectors and linedefs.
-//
-static void P_InitTagLists()
-{
-   register int i;
-   
-   for(i = numsectors; --i >= 0; )   // Initially make all slots empty.
-      sectors[i].firsttag = -1;
-   
-   for(i = numsectors; --i >= 0; )   // Proceed from last to first sector
-   {                                 // so that lower sectors appear first
-      int j = (unsigned int)sectors[i].tag % (unsigned int)numsectors; // Hash func
-      sectors[i].nexttag = sectors[j].firsttag;   // Prepend sector to chain
-      sectors[j].firsttag = i;
-   }
-   
-   // killough 4/17/98: same thing, only for linedefs
-   
-   for(i = numlines; --i >= 0; )   // Initially make all slots empty.
-      lines[i].firsttag = -1;
-   
-   for(i = numlines; --i >= 0; )   // Proceed from last to first linedef
-   {                               // so that lower linedefs appear first
-      // haleyjd 05/16/09: unified id into tag;
-      // added mapformat parameter to test here:
-      if(LevelInfo.mapFormat == LEVEL_FORMAT_DOOM || 
-         LevelInfo.mapFormat == LEVEL_FORMAT_PSX  ||
-         lines[i].tag != -1)
-      {
-         int j = (unsigned int)lines[i].tag % (unsigned int)numlines; // Hash func
-         lines[i].nexttag = lines[j].firsttag;   // Prepend linedef to chain
-         lines[j].firsttag = i;
-      }
-   }
-}
-
-//
->>>>>>> 0e92d87e
 // P_FindMinSurroundingLight
 //
 // Passed a sector and a light level, returns the smallest light level
