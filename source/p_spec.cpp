--- conflicted
+++ resolved
@@ -69,15 +69,12 @@
 #include "polyobj.h"
 #include "p_slopes.h"
 #include "p_portal.h"
-<<<<<<< HEAD
 #include "g_dmflag.h" // [CG] Added.
+#include "p_saveg.h"
 
 // [CG] Added.
 #include "cs_main.h"
 #include "cs_team.h"
-=======
-#include "p_saveg.h"
->>>>>>> 87e4a192
 
 //
 // Animating textures and planes
