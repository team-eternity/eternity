// Emacs style mode select   -*- C++ -*-
//-----------------------------------------------------------------------------
//
// Copyright (C) 2013 James Haley et al.
//
// This program is free software: you can redistribute it and/or modify
// it under the terms of the GNU General Public License as published by
// the Free Software Foundation, either version 3 of the License, or
// (at your option) any later version.
//
// This program is distributed in the hope that it will be useful,
// but WITHOUT ANY WARRANTY; without even the implied warranty of
// MERCHANTABILITY or FITNESS FOR A PARTICULAR PURPOSE.  See the
// GNU General Public License for more details.
//
// You should have received a copy of the GNU General Public License
// along with this program.  If not, see http://www.gnu.org/licenses/
//
//-----------------------------------------------------------------------------
//
// DESCRIPTION:
//   -Loads and initializes texture and flat animation sequences
//   -Implements utility functions for all linedef/sector special handlers
//   -Dispatches walkover and gun line triggers
//   -Initializes and implements special sector types
//   -Implements donut linedef triggers
//   -Initializes and implements BOOM linedef triggers for
//     Friction
//
// haleyjd 10/13/2011: TODO - module is oversized; split up.
//
//-----------------------------------------------------------------------------

#include "z_zone.h"
#include "i_system.h"

#include "a_small.h"
#include "acs_intr.h"
#include "autodoom/b_botmap.h"
#include "autodoom/b_lineeffect.h"
#include "autodoom/b_think.h"
#include "c_io.h"
#include "c_runcmd.h"
#include "d_deh.h"
#include "d_dehtbl.h"
#include "d_englsh.h"
#include "d_gi.h"
#include "d_mod.h"
#include "doomstat.h"
#include "e_anim.h"
#include "e_exdata.h"
#include "e_states.h"
#include "e_things.h"
#include "e_ttypes.h"
#include "e_udmf.h"
#include "ev_sectors.h"
#include "ev_specials.h"
#include "g_game.h"
#include "hu_stuff.h"
#include "p_info.h"
#include "p_inter.h"
#include "p_map.h"
#include "p_maputl.h"
#include "p_portal.h"
#include "p_portalcross.h"
#include "p_pushers.h"
#include "p_saveg.h"
#include "p_scroll.h"
#include "p_sector.h"
#include "p_setup.h"
#include "p_skin.h"
#include "p_slopes.h"
#include "p_spec.h"
#include "p_things.h"
#include "p_user.h"
#include "polyobj.h"
#include "m_argv.h"
#include "m_bbox.h"                                         // phares 3/20/98
#include "m_random.h"
#include "m_swap.h"
#include "r_defs.h"
#include "r_main.h"
#include "r_plane.h"    // killough 10/98
#include "r_portal.h"
#include "r_ripple.h"
#include "r_state.h"
#include "s_sound.h"
#include "sounds.h"
#include "v_misc.h"
#include "v_video.h"
#include "w_wad.h"

//
// Animating textures and planes
// There is another anim_t used in wi_stuff, unrelated.
//
struct anim_t
{
  bool        istexture;
  int         picnum;
  int         basepic;
  int         numpics;
  int         speed;
};

//
//      source animation definition
//
#if defined(_MSC_VER) || defined(__GNUC__)
#pragma pack(push, 1)
#endif

struct animdef_t
{
   uint8_t istexture;      // 0xff terminates; if false, it is a flat
   char    endname[9];           
   char    startname[9];
   int     speed;
}; //jff 3/23/98 pack to read from memory

#if defined(_MSC_VER) || defined(__GNUC__)
#pragma pack(pop)
#endif

#define MAXANIMS 32                   // no longer a strict limit -- killough
static anim_t *lastanim, *anims;      // new structure w/o limits -- killough
static size_t maxanims;

// killough 3/7/98: Initialize generalized scrolling
static void P_SpawnFriction();    // phares 3/16/98

extern int allow_pushers;
extern int variable_friction;     // phares 3/20/98

// haleyjd 01/24/04: portals
typedef enum
{
   portal_plane,
   portal_horizon,
   portal_skybox,
   portal_anchored,
   portal_twoway,
   portal_linked
} portal_type;

static void P_spawnDeferredParamPortal(line_t *line, int staticFn);
static void P_SpawnPortal(line_t *, int);

//
// Adds a pic-anim for the given anim-def
//
static void P_addPicAnim(const animdef_t &animdef)
{
   int p;
   int flags = TF_ANIMATED;

   // 1/11/98 killough -- removed limit by array-doubling
   if(lastanim >= anims + maxanims)
   {
      size_t newmax = maxanims ? maxanims*2 : MAXANIMS;
      anims = erealloc(anim_t *, anims, newmax*sizeof(*anims)); // killough
      lastanim = anims + maxanims;
      maxanims = newmax;
   }

   if(animdef.istexture)
   {
      // different episode ?
      if(R_CheckForWall(animdef.startname) == -1 ||
         R_CheckForWall(animdef.endname) == -1)
         return;

      lastanim->picnum = R_FindWall(animdef.endname);
      lastanim->basepic = R_FindWall(animdef.startname);
   }
   else
   {
      if(R_CheckForFlat(animdef.startname) == -1 ||
         R_CheckForFlat(animdef.endname) == -1)
         return;

      lastanim->picnum = R_FindFlat(animdef.endname);
      lastanim->basepic = R_FindFlat(animdef.startname);
   }

   lastanim->istexture = !!animdef.istexture;
   lastanim->numpics = lastanim->picnum - lastanim->basepic + 1;
   lastanim->speed = SwapLong(animdef.speed); // killough 5/5/98: add LONG()

   if(!lastanim->speed)
   {
      I_Error("P_InitPicAnims: illegal speed 0 for animation %s to %s\n",
              animdef.startname, animdef.endname);
   }

   // SoM: just to make sure
   if(lastanim->numpics <= 0)
      return;

   // sf: include support for swirly water hack
   if(lastanim->speed < SWIRL_TICS && lastanim->numpics != 1)
   {
      if(lastanim->numpics < 2)
      {
         I_Error("P_InitPicAnims: bad cycle from %s to %s\n",
                 animdef.startname,
                 animdef.endname);
      }
   }
   else
   {
      // SoM: it's swirly water
      flags |= TF_SWIRLY;
   }

   // SoM: add flags
   for(p = lastanim->basepic; p <= lastanim->picnum; p++)
      textures[p]->flags |= flags;

   lastanim++;
}

//
// Applies an EDF animation, possibly replacing one classic onoe
//
static void P_applyEDFAnim(const EAnimDef &ead)
{
   int startpic, endpic;
   bool endgiven = false;
   int (*checkfunc)(const char *);
   int (*findfunc)(const char *);
   if(ead.type == EAnimDef::type_wall)
   {
      if((checkfunc = R_CheckForWall)(ead.startpic.constPtr()) == -1)
         return;

      startpic = (findfunc =R_FindWall)(ead.startpic.constPtr());
   }
   else
   {
      if((checkfunc = R_CheckForFlat)(ead.startpic.constPtr()) == -1)
         return;

      startpic = (findfunc = R_FindFlat)(ead.startpic.constPtr());
   }
   endgiven = checkfunc(ead.endpic.constPtr()) != -1;
   endpic = findfunc(ead.endpic.constPtr());
   if(endgiven && endpic - startpic + 1 <= 0)
      return;  // another invalid case
   anim_t *anim;
   for(anim = anims; anim != lastanim; ++anim)
   {
      if(anim->basepic == startpic &&
         anim->istexture == (ead.type == EAnimDef::type_wall))
      {
         break;
      }
   }
   if(anim == lastanim)
   {
      // no already-made found. Now really check the end-given
      if(!(ead.flags & EAnimDef::SWIRL) && (!endgiven || ead.tics <= 0))
         return;

      if(lastanim >= anims + maxanims)
      {
         size_t newmax = maxanims ? maxanims*2 : MAXANIMS;
         anims = erealloc(anim_t *, anims, newmax*sizeof(*anims)); // killough
         lastanim = anims + maxanims;
         maxanims = newmax;
      }
      anim = lastanim++;
   }
   else if(!endgiven)
   {
      endpic = anim->picnum;
      if(endpic - startpic + 1 <= 0)
         return;
      endgiven = true;
   }
   anim->picnum = !endgiven ? startpic : endpic;
   anim->basepic = startpic;
   anim->istexture = ead.type == EAnimDef::type_wall;
   anim->numpics = anim->picnum - anim->basepic + 1;
   if(ead.tics > 0)
      anim->speed = ead.tics;
   else if(ead.flags & EAnimDef::SWIRL)
      anim->speed = SWIRL_TICS;
   for(int p = anim->basepic; p <= anim->picnum; p++)
   {
      textures[p]->flags |= TF_ANIMATED;
      if(ead.flags & EAnimDef::SWIRL)
         textures[p]->flags |= TF_SWIRLY;
      else
         textures[p]->flags &= ~TF_SWIRLY;
   }
}

//
// P_InitPicAnims
//
// Load the table of animation definitions, checking for existence of
// the start and end of each frame. If the start doesn't exist the sequence
// is skipped, if the last doesn't exist, BOOM exits.
//
// Wall/Flat animation sequences, defined by name of first and last frame,
// The full animation sequence is given using all lumps between the start
// and end entry, in the order found in the WAD file.
//
// This routine modified to read its data from a predefined lump or
// PWAD lump called ANIMATED rather than a static table in this module to
// allow wad designers to insert or modify animation sequences.
//
// Lump format is an array of byte packed animdef_t structures, terminated
// by a structure with istexture == -1. The lump can be generated from a
// text source file using SWANTBLS.EXE, distributed with the BOOM utils.
// The standard list of switches and animations is contained in the example
// source text file DEFSWANI.DAT also in the BOOM util distribution.
//
void P_InitPicAnims(void)
{
   animdef_t               *animdefs; //jff 3/23/98 pointer to animation lump
   const lumpinfo_t *const *lumpinfo = wGlobalDir.getLumpInfo();
   const int                animatednum  = wGlobalDir.getNumForName("ANIMATED");

   if(lumpinfo[animatednum]->size == 0)
      I_Error("P_InitPicAnims: ANIMATED lump has size 0\n");

   //  Init animation
   //jff 3/23/98 read from predefined or wad lump instead of table
   animdefs = static_cast<animdef_t *>(wGlobalDir.cacheLumpName("ANIMATED", PU_STATIC));

   lastanim = anims;
   for(int i = 0; animdefs[i].istexture != 0xff; i++)
   {
      if(E_IsHexenAnimation(animdefs[i].startname,
                            animdefs[i].istexture ? EAnimDef::type_wall :
                            EAnimDef::type_flat))
      {
         // Allow Hexen-style animations (initialized later) to override this
         continue;
      }
      P_addPicAnim(animdefs[i]);
   }
   Z_ChangeTag(animdefs, PU_CACHE); //jff 3/23/98 allow table to be freed

   for(const EAnimDef *ead : eanimations)
   {
      // only process doom-style ones. Also prevent sending illegal definitions
      // if possible.
      if(ead->pics.getLength() >= 1)
         continue;
      P_applyEDFAnim(*ead);
   }
}

//=============================================================================
//
// Linedef and Sector Special Implementation Utility Functions
//

//
// getSide()
//
// Will return a side_t*
//  given the number of the current sector,
//  the line number, and the side (0/1) that you want.
//
// Note: if side=1 is specified, it must exist or results undefined
//
side_t *getSide(int currentSector, int line, int side)
{
   return &sides[sectors[currentSector].lines[line]->sidenum[side]];
}

//
// getSector()
//
// Will return a sector_t*
//  given the number of the current sector,
//  the line number and the side (0/1) that you want.
//
// Note: if side=1 is specified, it must exist or results undefined
//
sector_t *getSector(int currentSector, int line, int side)
{
   return 
     sides[sectors[currentSector].lines[line]->sidenum[side]].sector;
}

//
// twoSided()
//
// Given the sector number and the line number,
//  it will tell you whether the line is two-sided or not.
//
// modified to return actual two-sidedness rather than presence
// of 2S flag unless compatibility optioned
//
// killough 11/98: reformatted
//
int twoSided(int sector, int line)
{
   //jff 1/26/98 return what is actually needed, whether the line
   //has two sidedefs, rather than whether the 2S flag is set
   
   return 
      comp[comp_model] ? 
         sectors[sector].lines[line]->flags & ML_TWOSIDED :
         sectors[sector].lines[line]->sidenum[1] != -1;
}

//
// getNextSector()
//
// Return sector_t * of sector next to current across line.
//
// Note: returns nullptr if not two-sided line, or both sides refer to sector
//
// killough 11/98: reformatted
//
sector_t *getNextSector(const line_t *line, const sector_t *sec)
{
   //jff 1/26/98 check unneeded since line->backsector already
   //returns nullptr if the line is not two sided, and does so from
   //the actual two-sidedness of the line, rather than its 2S flag
   //
   //jff 5/3/98 don't retn sec unless compatibility
   // fixes an intra-sector line breaking functions
   // like floor->highest floor

   return 
      comp[comp_model] && !(line->flags & ML_TWOSIDED) ? 
         nullptr :
         line->frontsector == sec ? 
            comp[comp_model] || line->backsector != sec ?
               line->backsector : 
               nullptr : 
            line->frontsector;
}

//
// P_FindLowestFloorSurrounding()
//
// Returns the fixed point value of the lowest floor height
// in the sector passed or its surrounding sectors.
//
// killough 11/98: reformatted
//
fixed_t P_FindLowestFloorSurrounding(const sector_t* sec, bool useStates)
{
   fixed_t floor = sec->srf.floor.height;
   const sector_t *other;
   int i;

   for(i = 0; i < sec->linecount; i++)
   {
<<<<<<< HEAD
      if((other = getNextSector(sec->lines[i], sec)))
      {
         fixed_t newHeight = useStates ? LevelStateStack::Floor(*other) : other->floorheight;
         if(newHeight < floor)
            floor = newHeight;
      }
=======
      if((other = getNextSector(sec->lines[i], sec)) &&
         other->srf.floor.height < floor)
         floor = other->srf.floor.height;
>>>>>>> 21a8f215
   }

   return floor;
}

//
// P_FindHighestFloorSurrounding()
//
// Passed a sector, returns the fixed point value of the largest
// floor height in the surrounding sectors, not including that passed
//
// NOTE: if no surrounding sector exists -32000*FRACUINT is returned
//       if compatibility then -500*FRACUNIT is the smallest return possible
//
// killough 11/98: reformatted
//
fixed_t P_FindHighestFloorSurrounding(const sector_t *sec, bool useStates)
{
   fixed_t floor = -500*FRACUNIT;
   const sector_t *other;
   int i;

   //jff 1/26/98 Fix initial value for floor to not act differently
   //in sections of wad that are below -500 units

   if(!comp[comp_model])          //jff 3/12/98 avoid ovf
      floor = -32000*FRACUNIT;      // in height calculations

   fixed_t newHeight;
   for(i = 0; i < sec->linecount; i++)
   {
<<<<<<< HEAD
      if((other = getNextSector(sec->lines[i],sec)))
      {
         newHeight = useStates ? LevelStateStack::Floor(*other)
         : other->floorheight;
         if (newHeight > floor)
            floor = newHeight;
      }
=======
      if((other = getNextSector(sec->lines[i],sec)) &&
         other->srf.floor.height > floor)
         floor = other->srf.floor.height;
>>>>>>> 21a8f215
   }

   return floor;
}

//
// P_FindNextHighestFloor()
//
// Passed a sector and a floor height, returns the fixed point value
// of the smallest floor height in a surrounding sector larger than
// the floor height passed. If no such height exists the floorheight
// passed is returned.
//
// Rewritten by Lee Killough to avoid fixed array and to be faster
//
fixed_t P_FindNextHighestFloor(const sector_t *sec, int currentheight,
                               bool useStates)
{
   const sector_t *other;
   int i;

   for(i=0; i < sec->linecount; i++)
   {
<<<<<<< HEAD
      if((other = getNextSector(sec->lines[i],sec)))
      {
         fixed_t newHeight = useStates ? LevelStateStack::Floor(*other)
         : other->floorheight;
         if(newHeight > currentheight)
         {
            int height = newHeight;
            while (++i < sec->linecount)
            {
               if((other = getNextSector(sec->lines[i],sec)))
               {
                  newHeight = useStates ? LevelStateStack::Floor(*other)
                  : other->floorheight;
                  if(newHeight < height && newHeight > currentheight)
                     height = newHeight;
               }
            }
            return height;
=======
      if((other = getNextSector(sec->lines[i],sec)) &&
         other->srf.floor.height > currentheight)
      {
         int height = other->srf.floor.height;
         while (++i < sec->linecount)
         {
            if((other = getNextSector(sec->lines[i],sec)) &&
               other->srf.floor.height < height &&
               other->srf.floor.height > currentheight)
               height = other->srf.floor.height;
>>>>>>> 21a8f215
         }
      }
   }
   return currentheight;
}

//
// P_FindNextLowestFloor()
//
// Passed a sector and a floor height, returns the fixed point value
// of the largest floor height in a surrounding sector smaller than
// the floor height passed. If no such height exists the floorheight
// passed is returned.
//
// jff 02/03/98 Twiddled Lee's P_FindNextHighestFloor to make this
//
fixed_t P_FindNextLowestFloor(const sector_t *sec, int currentheight, bool useStates)
{
   const sector_t *other;
   int i;
<<<<<<< HEAD
   
   fixed_t newHeight;
   for(i=0; i < sec->linecount; i++)
   {
       if ((other = getNextSector(sec->lines[i], sec)))
       {
           newHeight = useStates ? LevelStateStack::Floor(*other) : other->floorheight;
           if (newHeight < currentheight)
           {
               int height = newHeight;
               while (++i < sec->linecount)
               {
                   if ((other = getNextSector(sec->lines[i], sec)))
                   {
                       newHeight = useStates ? LevelStateStack::Floor(*other) : other->floorheight;
                       if (newHeight > height && newHeight < currentheight)
                           height = newHeight;
                   }
               }
               return height;
           }
       }
=======

   for(i=0; i < sec->linecount; i++)
   {
      if((other = getNextSector(sec->lines[i],sec)) &&
         other->srf.floor.height < currentheight)
      {
         int height = other->srf.floor.height;
         while (++i < sec->linecount)
         {
            if((other = getNextSector(sec->lines[i],sec)) &&
               other->srf.floor.height > height &&
               other->srf.floor.height < currentheight)
               height = other->srf.floor.height;
         }
         return height;
      }
>>>>>>> 21a8f215
   }
   return currentheight;
}

//
// P_FindNextLowestCeiling()
//
// Passed a sector and a ceiling height, returns the fixed point value
// of the largest ceiling height in a surrounding sector smaller than
// the ceiling height passed. If no such height exists the ceiling height
// passed is returned.
//
// jff 02/03/98 Twiddled Lee's P_FindNextHighestFloor to make this
//
fixed_t P_FindNextLowestCeiling(const sector_t *sec, int currentheight, bool useStates)
{
   sector_t *other;
   int i;

<<<<<<< HEAD
   fixed_t newHeight;
   for(i=0 ;i < sec->linecount ; i++)
   {
      if((other = getNextSector(sec->lines[i],sec)))
      {
         newHeight = useStates ? LevelStateStack::Ceiling(*other) : other->ceilingheight;
         if(newHeight < currentheight)
         {
            int height = newHeight;
            while (++i < sec->linecount)
            {
               if((other = getNextSector(sec->lines[i],sec)))
               {
                  newHeight = useStates ? LevelStateStack::Ceiling(*other) : other->ceilingheight;
                  if(newHeight > height && newHeight < currentheight)
                     height = newHeight;
               }
            }
           return height;
=======
   for(i=0 ;i < sec->linecount ; i++)
   {
      if((other = getNextSector(sec->lines[i],sec)) &&
         other->srf.ceiling.height < currentheight)
      {
         int height = other->srf.ceiling.height;
         while (++i < sec->linecount)
         {
            if((other = getNextSector(sec->lines[i],sec)) &&
               other->srf.ceiling.height > height &&
               other->srf.ceiling.height < currentheight)
               height = other->srf.ceiling.height;
>>>>>>> 21a8f215
         }
      }
   }
   return currentheight;
}

//
// P_FindNextHighestCeiling()
//
// Passed a sector and a ceiling height, returns the fixed point value
// of the smallest ceiling height in a surrounding sector larger than
// the ceiling height passed. If no such height exists the ceiling height
// passed is returned.
//
// jff 02/03/98 Twiddled Lee's P_FindNextHighestFloor to make this
//
fixed_t P_FindNextHighestCeiling(const sector_t *sec, int currentheight, bool useStates)
{
   sector_t *other;
   int i;

<<<<<<< HEAD
   fixed_t newHeight;
   for(i=0; i < sec->linecount; i++)
   {
      if((other = getNextSector(sec->lines[i],sec)))
      {
         newHeight = useStates ? LevelStateStack::Ceiling(*other) : other->ceilingheight;
         if(newHeight > currentheight)
         {
            int height = newHeight;
            while (++i < sec->linecount)
            {
               if((other = getNextSector(sec->lines[i],sec)))
               {
                  newHeight = useStates ? LevelStateStack::Ceiling(*other) : other->ceilingheight;
                  if(newHeight < height && newHeight > currentheight)
                     height = newHeight;
               }
            }
            return height;
=======
   for(i=0; i < sec->linecount; i++)
   {
      if((other = getNextSector(sec->lines[i],sec)) &&
         other->srf.ceiling.height > currentheight)
      {
         int height = other->srf.ceiling.height;
         while (++i < sec->linecount)
         {
            if((other = getNextSector(sec->lines[i],sec)) &&
               other->srf.ceiling.height < height &&
               other->srf.ceiling.height > currentheight)
               height = other->srf.ceiling.height;
>>>>>>> 21a8f215
         }
      }
   }
   return currentheight;
}

//
// P_FindLowestCeilingSurrounding()
//
// Passed a sector, returns the fixed point value of the smallest
// ceiling height in the surrounding sectors, not including that passed
//
// NOTE: if no surrounding sector exists 32000*FRACUINT is returned
//       but if compatibility then MAXINT is the return
//
// killough 11/98: reformatted
//
fixed_t P_FindLowestCeilingSurrounding(const sector_t* sec, bool useAdvance)
{
   const sector_t *other;
   fixed_t height = D_MAXINT;
   int i;

   if(!comp[comp_model])
      height = 32000*FRACUNIT; //jff 3/12/98 avoid ovf in height calculations

   if(demo_version >= 333)
   {
      // SoM: ignore attached sectors.
      for(i = 0; i < sec->linecount; i++)
      {
<<<<<<< HEAD
         if((other = getNextSector(sec->lines[i],sec)))
=======
         if((other = getNextSector(sec->lines[i],sec)) &&
            other->srf.ceiling.height < height)
>>>>>>> 21a8f215
         {
            fixed_t newHeight = useAdvance ? LevelStateStack::Ceiling(*other) : other->ceilingheight;
            if(newHeight < height)
            {
               int j;

<<<<<<< HEAD
               for(j = 0; j < sec->c_asurfacecount; j++)
                  if(sec->c_asurfaces[j].sector == other)
                     break;
               
               if(j == sec->c_asurfacecount)
                  height = newHeight;
            }
=======
            for(j = 0; j < sec->srf.ceiling.asurfacecount; j++)
               if(sec->srf.ceiling.asurfaces[j].sector == other)
                  break;

            if(j == sec->srf.ceiling.asurfacecount)
               height = other->srf.ceiling.height;
>>>>>>> 21a8f215
         }
      }
   }
   else
   {
      for(i = 0; i < sec->linecount; i++)
      {
<<<<<<< HEAD
         if((other = getNextSector(sec->lines[i],sec)))
         {
            fixed_t newHeight = useAdvance ? LevelStateStack::Ceiling(*other) : other->ceilingheight;
            if (newHeight < height)
               height = newHeight;
         }
=======
         if((other = getNextSector(sec->lines[i],sec)) && other->srf.ceiling.height < height)
            height = other->srf.ceiling.height;
>>>>>>> 21a8f215
      }
   }

   return height;
}

//
// P_FindHighestCeilingSurrounding()
//
// Passed a sector, returns the fixed point value of the largest
// ceiling height in the surrounding sectors, not including that passed
//
// NOTE: if no surrounding sector exists -32000*FRACUINT is returned
//       but if compatibility then 0 is the smallest return possible
//
// killough 11/98: reformatted
//
fixed_t P_FindHighestCeilingSurrounding(const sector_t* sec, bool useStates)
{
   const sector_t *other;
   fixed_t height = 0;
   int i;

   //jff 1/26/98 Fix initial value for floor to not act differently
   //in sections of wad that are below 0 units

   if(!comp[comp_model])
      height = -32000*FRACUNIT; //jff 3/12/98 avoid ovf in

   // height calculations
   for(i=0; i < sec->linecount; i++)
<<<<<<< HEAD
      if((other = getNextSector(sec->lines[i],sec)))
      {
         fixed_t newHeight = useStates ? LevelStateStack::Ceiling(*other) : other->ceilingheight;
         if(newHeight > height)
            height = newHeight;
      }
   
=======
      if((other = getNextSector(sec->lines[i],sec)) &&
         other->srf.ceiling.height > height)
         height = other->srf.ceiling.height;

>>>>>>> 21a8f215
   return height;
}

//
// P_FindShortestTextureAround()
//
// Passed a sector number, returns the shortest lower texture on a
// linedef bounding the sector.
//
// Note: If no lower texture exists 32000*FRACUNIT is returned.
//       but if compatibility then MAXINT is returned
//
// jff 02/03/98 Add routine to find shortest lower texture
//
// killough 11/98: reformatted
//
fixed_t P_FindShortestTextureAround(int secnum)
{
   const sector_t *sec = &sectors[secnum];
   int i, minsize = D_MAXINT;

   // haleyjd 05/07/04: repair texture comparison error that was
   // fixed in BOOM v2.02 but missed in MBF -- texture #0 is used
   // for "-", meaning no texture, but if used as an index, will get
   // the height of the first "garbage" texture (ie. AASTINKY)
   int lowtexnum = (demo_version == 202 || demo_version >= 331);

   if(!comp[comp_model])
      minsize = 32000<<FRACBITS; //jff 3/13/98 prevent overflow in height calcs
   
   for(i = 0; i < sec->linecount; i++)
   {
      if(twoSided(secnum, i))
      {
         const side_t *side;
         if((side = getSide(secnum,i,0))->bottomtexture >= lowtexnum &&
            textures[side->bottomtexture]->heightfrac < minsize)
            minsize = textures[side->bottomtexture]->heightfrac;
         if((side = getSide(secnum,i,1))->bottomtexture >= lowtexnum &&
            textures[side->bottomtexture]->heightfrac < minsize)
            minsize = textures[side->bottomtexture]->heightfrac;
      }
   }
   
   return minsize;
}

//
// P_FindShortestUpperAround()
//
// Passed a sector number, returns the shortest upper texture on a
// linedef bounding the sector.
//
// Note: If no upper texture exists 32000*FRACUNIT is returned.
//       but if compatibility then MAXINT is returned
//
// jff 03/20/98 Add routine to find shortest upper texture
//
// killough 11/98: reformatted
//
fixed_t P_FindShortestUpperAround(int secnum)
{
   const sector_t *sec = &sectors[secnum];
   int i, minsize = D_MAXINT;

   // haleyjd 05/07/04: repair texture comparison error that was
   // fixed in BOOM v2.02 but missed in MBF -- texture #0 is used
   // for "-", meaning no texture, but if used as an index, will get
   // the height of the first "garbage" texture (ie. AASTINKY)
   int lowtexnum = (demo_version == 202 || demo_version >= 331);

   if(!comp[comp_model])
      minsize = 32000<<FRACBITS; //jff 3/13/98 prevent overflow in height calcs

   for(i = 0; i < sec->linecount; i++)
   {
      if(twoSided(secnum, i))
      {
         const side_t *side;
         if((side = getSide(secnum,i,0))->toptexture >= lowtexnum)
            if(textures[side->toptexture]->heightfrac < minsize)
               minsize = textures[side->toptexture]->heightfrac;
         if((side = getSide(secnum,i,1))->toptexture >= lowtexnum)
            if(textures[side->toptexture]->heightfrac < minsize)
               minsize = textures[side->toptexture]->heightfrac;
      }
   }

   return minsize;
}

//
// P_FindModelFloorSector()
//
// Passed a floor height and a sector number, return a pointer to a
// a sector with that floor height across the lowest numbered two sided
// line surrounding the sector.
//
// Note: If no sector at that height bounds the sector passed, return nullptr
//
// jff 02/03/98 Add routine to find numeric model floor
//  around a sector specified by sector number
// jff 3/14/98 change first parameter to plain height to allow call
//  from routine not using FloorMoveThinker
//
// killough 11/98: reformatted
//
sector_t *P_FindModelFloorSector(fixed_t floordestheight, int secnum)
{
   sector_t *sec = &sectors[secnum]; //jff 3/2/98 woops! better do this

   //jff 5/23/98 don't disturb sec->linecount while searching
   // but allow early exit in old demos

   int i, lineCount = sec->linecount;

   for(i = 0;
       i < (demo_compatibility && sec->linecount < lineCount ? sec->linecount : lineCount);
       i++)
   {
      if(twoSided(secnum, i) &&
         (sec = getSector(secnum, i,
          getSide(secnum,i,0)->sector-sectors == secnum))->srf.floor.height == floordestheight)
      {
         return sec;
      }
   }

   return nullptr;
}

//
// P_FindModelCeilingSector()
//
// Passed a ceiling height and a sector number, return a pointer to a
// a sector with that ceiling height across the lowest numbered two sided
// line surrounding the sector.
//
// Note: If no sector at that height bounds the sector passed, return nullptr
//
// jff 02/03/98 Add routine to find numeric model ceiling
//  around a sector specified by sector number
//  used only from generalized ceiling types
// jff 3/14/98 change first parameter to plain height to allow call
//  from routine not using CeilingThinker
//
// killough 11/98: reformatted
// haleyjd 09/23/02: reformatted again

sector_t *P_FindModelCeilingSector(fixed_t ceildestheight, int secnum)
{
   sector_t *sec = &sectors[secnum]; //jff 3/2/98 woops! better do this

   //jff 5/23/98 don't disturb sec->linecount while searching
   // but allow early exit in old demos

   int i, lineCount = sec->linecount;

   for(i = 0;
       i < (demo_compatibility && sec->linecount < lineCount ? sec->linecount : lineCount);
       i++)
   {
      if(twoSided(secnum, i) &&
         (sec = getSector(secnum, i,
          getSide(secnum,i,0)->sector-sectors == secnum))->srf.ceiling.height == ceildestheight)
      {
         return sec;
      }
   }

   return nullptr;
}

//
// RETURN NEXT SECTOR # THAT LINE TAG REFERS TO
//

// Find the next sector with the same tag as a linedef.
// Rewritten by Lee Killough to use chained hashing to improve speed

// ioanch 20160303: renamed to use arg0

int P_FindSectorFromLineArg0(const line_t *line, int start)
{
   start = 
      (start >= 0 ? sectors[start].nexttag :
       sectors[(unsigned int)line->args[0] % (unsigned int)numsectors].firsttag);
  
   while(start >= 0 && sectors[start].tag != line->args[0])
      start = sectors[start].nexttag;
   
   return start;
}

// killough 4/16/98: Same thing, only for linedefs
// ioanch 20160424: convenience to only use tag
int P_FindLineFromTag(int tag, int start)
{
   start =
   (start >= 0 ? lines[start].nexttag :
    lines[(unsigned int)tag % (unsigned int)numlines].firsttag);

   while(start >= 0 && lines[start].tag != tag)
      start = lines[start].nexttag;
   
   return start;
}
int P_FindLineFromLineArg0(const line_t *line, int start)
{
   return P_FindLineFromTag(line->args[0], start);
}

// sf: same thing but from just a number

int P_FindSectorFromTag(const int tag, int start)
{
   start = 
      (start >= 0 ? sectors[start].nexttag :
       sectors[(unsigned int)tag % (unsigned int)numsectors].firsttag);
  
   while(start >= 0 && sectors[start].tag != tag)
      start = sectors[start].nexttag;
  
   return start;
}

//
// P_InitTagLists
//
// Hash the sector tags across the sectors and linedefs.
//
static void P_InitTagLists()
{
   int i;
   
   for(i = numsectors; --i >= 0; )   // Initially make all slots empty.
      sectors[i].firsttag = -1;
   
   for(i = numsectors; --i >= 0; )   // Proceed from last to first sector
   {                                 // so that lower sectors appear first
      int j = (unsigned int)sectors[i].tag % (unsigned int)numsectors; // Hash func
      sectors[i].nexttag = sectors[j].firsttag;   // Prepend sector to chain
      sectors[j].firsttag = i;
   }
   
   // killough 4/17/98: same thing, only for linedefs
   
   for(i = numlines; --i >= 0; )   // Initially make all slots empty.
      lines[i].firsttag = -1;
   
   for(i = numlines; --i >= 0; )   // Proceed from last to first linedef
   {                               // so that lower linedefs appear first
      // haleyjd 05/16/09: unified id into tag;
      // added mapformat parameter to test here:
      if(LevelInfo.mapFormat == LEVEL_FORMAT_DOOM || 
         LevelInfo.mapFormat == LEVEL_FORMAT_PSX  ||
         lines[i].tag != -1)
      {
         int j = (unsigned int)lines[i].tag % (unsigned int)numlines; // Hash func
         lines[i].nexttag = lines[j].firsttag;   // Prepend linedef to chain
         lines[j].firsttag = i;
      }
   }
}

//
// P_FindMinSurroundingLight
//
// Passed a sector and a light level, returns the smallest light level
// in a surrounding sector less than that passed. If no smaller light
// level exists, the light level passed is returned.
//
// killough 11/98: reformatted
//
int P_FindMinSurroundingLight(const sector_t *sector, int min)
{
   const sector_t *check;

   for(int i = 0; i < sector->linecount; i++)
   {
      if((check = getNextSector(sector->lines[i], sector)) &&
         check->lightlevel < min)
         min = check->lightlevel;
   }

   return min;
}

//
// P_SectorActive()
//
// Passed a linedef special class (floor, ceiling, lighting) and a sector
// returns whether the sector is already busy with a linedef special of the
// same class. If old demo compatibility true, all linedef special classes
// are the same.
//
// jff 2/23/98 added to prevent old demos from
//  succeeding in starting multiple specials on one sector
//
// killough 11/98: reformatted

bool P_SectorActive(special_e t, const sector_t *sec)
{
   return demo_compatibility ?  // return whether any thinker is active
     sec->srf.floor.data || sec->srf.ceiling.data :
     t == floor_special ? !!sec->srf.floor.data :        // return whether
     t == ceiling_special ? !!sec->srf.ceiling.data :    // thinker of same
     t == lighting_special ? 0 :  // type is active (NOTE: no light thinker currently)
     1; // don't know which special, must be active, shouldn't be here
}

//
// P_IsSecret()
//
// Passed a sector, returns if the sector secret type is still active, i.e.
// secret type is set and the secret has not yet been obtained.
//
// jff 3/14/98 added to simplify checks for whether sector is secret
//  in automap and other places
//
bool P_IsSecret(const sector_t *sec)
{
   return (sec->flags & SECF_SECRET);
}

//
// P_WasSecret()
//
// Passed a sector, returns if the sector secret type is was active, i.e.
// secret type was set and the secret has been obtained already.
//
// jff 3/14/98 added to simplify checks for whether sector is secret
//  in automap and other places
//
bool P_WasSecret(const sector_t *sec)
{
   return (sec->intflags & SIF_WASSECRET) == SIF_WASSECRET;
}

//
// StartLineScript
//
// haleyjd 06/01/04: starts a script from a linedef.
//
void P_StartLineScript(line_t *line, int side, Mobj *thing, polyobj_t *po)
{
   constexpr uint32_t argc = NUMLINEARGS - 1;
   uint32_t args[argc];
   for(size_t i = argc; i--;)
      args[i] = line->args[i + 1];

   ACS_ExecuteScriptI(line->args[0], gamemap, args, argc, thing, line, side, po);
}

//=============================================================================
//
// Events
//
// Events are operations triggered by using, crossing,
// or shooting special lines, or by timed thinkers.
//

//
// P_CrossSpecialLine - Walkover Trigger Dispatcher
//
// Called every time a thing origin is about
//  to cross a line with a non 0 special, whether a walkover type or not.
//
// jff 02/12/98 all W1 lines were fixed to check the result from the EV_
//  function before clearing the special. This avoids losing the function
//  of the line, should the sector already be active when the line is
//  crossed. Change is qualified by demo_compatibility.
//
// killough 11/98: change linenum parameter to a line_t pointer

void P_CrossSpecialLine(line_t *line, int side, Mobj *thing, polyobj_t *poly)
{
   // EV_SPECIALS TODO: This function should return success or failure to 
   // the caller.
   EV_ActivateSpecialLineWithSpac(line, side, thing, poly, SPAC_CROSS);
}

//
// P_ShootSpecialLine - Gun trigger special dispatcher
//
// Called when a thing shoots a special line with bullet, shell, saw, or fist.
//
// jff 02/12/98 all G1 lines were fixed to check the result from the EV_
// function before clearing the special. This avoids losing the function
// of the line, should the sector already be in motion when the line is
// impacted. Change is qualified by demo_compatibility.
//
// haleyjd 03/13/05: added side argument for param line specials
//
void P_ShootSpecialLine(Mobj *thing, line_t *line, int side)
{
   // EV_SPECIALS TODO: This function should return success or failure to 
   // the caller.
   EV_ActivateSpecialLineWithSpac(line, side, thing, nullptr, SPAC_IMPACT);
}

//
// Triggers a line using the SPAC_PUSH special. Mobj would need to support pushing
//
void P_PushSpecialLine(Mobj &thing, line_t &line, int side)
{
   EV_ActivateSpecialLineWithSpac(&line, side, &thing, nullptr, SPAC_PUSH);
}

        // sf: changed to enable_nuke for console
int enable_nuke = 1;  // killough 12/98: nukage disabling cheat

//
// P_PlayerInSpecialSector
//
// Called every tic that the player origin is in a special sector
//
// Changed to ignore sector types the engine does not recognize
// ioanch 20160116: added sector so we get the precalculated value
//
void P_PlayerInSpecialSector(player_t *player, sector_t *sector)
{
   // ioanch 20160116: portal aware
   if(!sector)
      sector = P_ExtremeSectorAtPoint(player->mo, surf_floor);

   // TODO: waterzones should damage whenever you're in them
   // Falling, not all the way down yet?
   // Sector specials don't apply in mid-air
   if(player->mo->z != sector->srf.floor.height)
      return;

   // haleyjd 12/28/08: We handle secrets uniformly now, through the
   // sector flags field. We also keep track of former secret status
   // much more smartly (and permanently).
   if(sector->flags & SECF_SECRET)
   {
      player->secretcount++;             // credit the player
      sector->intflags |= SIF_WASSECRET; // remember secretness for automap
      sector->flags &= ~SECF_SECRET;     // clear the flag
   }

   // Has hit ground

   // haleyjd 12/31/08: generalized sector damage engine
   if(enable_nuke && sector->damage > 0) // killough 12/98: nukage disabling cheat
   {
      if(!player->powers[pw_ironfeet]          ||  // no rad suit?
         sector->leakiness >= 256              ||  // ignores suit?
         (sector->leakiness > 0                &&  // suit leaks?
          (P_Random(pr_slimehurt) < sector->leakiness))
        )
      {
         // disables god mode?
         // killough 2/21/98: add compatibility switch on godmode cheat clearing;
         //                   does not affect invulnerability
         if(sector->damageflags & SDMG_ENDGODMODE && comp[comp_god])
            player->cheats &= ~CF_GODMODE;

         // check time
         if(sector->damagemask <= 0 || !(leveltime % sector->damagemask))
         {
            // do the damage
            P_DamageMobj(player->mo, nullptr, nullptr, sector->damage, 
                         sector->damagemod);

            // possibly cause a terrain hit
            if(sector->damageflags & SDMG_TERRAINHIT)
               E_HitFloor(player->mo);
         }

         // possibly exit the level
         if(sector->damageflags & SDMG_EXITLEVEL)
         {
            if(botMap)
               for(int i = 0; i < MAXPLAYERS; ++i)
                  if(playeringame[i])
                  {
                     bots[i].addXYEvent(BOT_FLOORSECTOR,
                                        v2fixed_t{(int)(sector - sectors), 0});
                  }
            if(player->health <= 10)
               G_ExitLevel();
         }
      }
   }

   // phares 3/19/98:
   //
   // If FRICTION_MASK or PUSH_MASK is set, we don't care at this
   // point, since the code to deal with those situations is
   // handled by Thinkers.
}

//
// P_PlayerOnSpecialFlat
//
// haleyjd 08/23/05: Inflicts terrain-based environmental damage
// on players.
//
void P_PlayerOnSpecialFlat(const player_t *player)
{
   //sector_t *sector = player->mo->subsector->sector;
   ETerrain *terrain;
   fixed_t floorz;

   if(full_demo_version < make_full_version(339, 21))
      floorz = player->mo->subsector->sector->srf.floor.height;
   else
      floorz = player->mo->zref.floor; // use more correct floorz

   // TODO: waterzones should damage whenever you're in them
   // Falling, not all the way down yet?
   // Sector specials don't apply in mid-air
   if(player->mo->z != floorz)
      return;

   terrain = E_GetThingFloorType(player->mo, true);

   if(enable_nuke && // haleyjd: allow nuke cheat to disable terrain damage too
      terrain->damageamount && !(leveltime & terrain->damagetimemask))
   {
      P_DamageMobj(player->mo, nullptr, nullptr, terrain->damageamount,
                   terrain->damagetype);

      if(terrain->splash)
         S_StartSoundName(player->mo, terrain->splash->sound);
   }
}

//
// P_UpdateSpecials
//
// Check level timer, frag counter,
// animate flats, scroll walls,
// change button textures
//
// Reads and modifies globals:
//  levelTimer, levelTimeCount,
//  levelFragLimit, levelFragLimitCount
//

// sf: rearranged variables

int             levelTimeLimit;
int             levelFragLimit; // Ty 03/18/98 Added -frags support

void P_UpdateSpecials()
{
   anim_t *anim;
   int    pic;

   // Downcount level timer, exit level if elapsed
   if(levelTimeLimit && leveltime >= levelTimeLimit*35*60 )
      G_ExitLevel();

   // Check frag counters, if frag limit reached, exit level // Ty 03/18/98
   //  Seems like the total frags should be kept in a simple
   //  array somewhere, but until they are...
   if(levelFragLimit)  // we used -frags so compare count
   {
      int pnum;
      for(pnum = 0; pnum < MAXPLAYERS; pnum++)
      {
         if(!playeringame[pnum])
            continue;
          // sf: use hu_frags.c frag counter
         if(players[pnum].totalfrags >= levelFragLimit)
            break;
      }
      if(pnum < MAXPLAYERS)       // sf: removed exitflag (ugh)
         G_ExitLevel();
   }

   // Animate flats and textures globally
   for(anim = anims; anim < lastanim; anim++)
   {
      for(int i = anim->basepic; i < anim->basepic + anim->numpics; i++)
      {
         if((i >= flatstart && i < flatstop && r_swirl) ||
            anim->speed >= SWIRL_TICS || anim->numpics == 1)
         {
            texturetranslation[i] = i;
         }
         else
         {
            pic = anim->basepic + 
                  ((leveltime/anim->speed + i) % anim->numpics);

            texturetranslation[i] = pic;
         }
      }
   }
   
   // update buttons (haleyjd 10/16/05: button stuff -> p_switch.c)
   P_RunButtons();
}

//=============================================================================
//
// Sector and Line special thinker spawning at level startup
//

//
// P_SetupHeightTransfer
//
// haleyjd 03/04/07: New function to handle setting up the 242 deep water and
// its related effects. We want to transfer certain properties from the
// heightsec to the real sector now, so that normal sectors can have those
// properties without being part of a 242 effect.
//
// Namely, colormaps.
//
static void P_SetupHeightTransfer(int linenum, int secnum,
                                  const UDMFSetupSettings &setupSettings)
{
   int s;
   sector_t *heightsec = &sectors[secnum];

   for(s = -1; (s = P_FindSectorFromLineArg0(lines + linenum, s)) >= 0; )
   {
      sectors[s].heightsec = secnum;

      // transfer colormaps to affected sectors instead of getting them from
      // the heightsec during the rendering process
      if(!setupSettings.sectorIsFlagged(s, UDMF_SECTOR_INIT_COLOR_TOP))
         sectors[s].topmap    = heightsec->topmap;
      if(!setupSettings.sectorIsFlagged(s, UDMF_SECTOR_INIT_COLOR_MIDDLE))
         sectors[s].midmap    = heightsec->midmap;
      if(!setupSettings.sectorIsFlagged(s, UDMF_SECTOR_INIT_COLOR_BOTTOM))
         sectors[s].bottommap = heightsec->bottommap;
   }
}

//
// Spawns portals from UDMF settings. Must be called before P_BuildLinkTable
//
static void P_spawnPortals(UDMFSetupSettings &setupSettings)
{
   // Sector extra UDMF data
   int portalfloor, portalceiling;
   for(int i = 0; i < numsectors; i++)
   {
      // These must be after the line checking
      sector_t &sector = sectors[i];
      setupSettings.getSectorPortals(i, portalceiling, portalfloor);
      R_ApplyPortals(sector, portalceiling, portalfloor);
   }

   for(int i = 0; i < numlines; i++)
   {
      line_t *line = &lines[i];

      R_ApplyPortal(*line, setupSettings.getLinePortal(i));

      // haleyjd 02/05/13: lookup the static init function
      int staticFn = EV_StaticInitForSpecial(line->special);

      switch(staticFn)
      {
      case EV_STATIC_PORTAL_SECTOR_PARAM_COMPAT:
         if(line->args[paramPortal_argType] == paramPortal_copied ||
            line->args[paramPortal_argType] == paramPortal_copyline)
         {
            P_spawnDeferredParamPortal(line, staticFn);
         }
         break;

      default: // Not a function handled here
         break;
      }
   }
}

static void P_attachSectors(UDMFSetupSettings &settings);

//
// P_SpawnSpecials
//
// After the map has been loaded, scan for specials that spawn thinkers
//
void P_SpawnSpecials(UDMFSetupSettings &setupSettings)
{
   // sf: -timer moved to d_main.c
   //     -avg also
   
   // sf: changed -frags: not loaded at start of every level
   //     to allow changing by console

   // Init special sectors.
   EV_SpawnSectorSpecials();

   P_RemoveAllActiveCeilings();  // jff 2/22/98 use killough's scheme
   
   PlatThinker::RemoveAllActivePlats(); // killough

   // clear buttons (haleyjd 10/16/05: button stuff -> p_switch.c)
   P_ClearButtons();

   // P_InitTagLists() must be called before P_FindSectorFromLineTag()
   // or P_FindLineFromLineTag() can be called.

   P_InitTagLists();   // killough 1/30/98: Create xref tables for tags
   
   P_SpawnScrollers(); // killough 3/7/98: Add generalized scrollers
   
   P_SpawnFriction();  // phares 3/12/98: New friction model using linedefs
   
   P_SpawnPushers();   // phares 3/20/98: New pusher model using linedefs

   P_FindPolyobjectSectorCouples();

   for(int i = 0; i < numlines; i++)
   {
      line_t *line = &lines[i];
      int staticFn = EV_StaticInitForSpecial(line->special);

      int s, sec;

      switch(staticFn)
      {
         // killough 3/7/98:
         // support for drawn heights coming from different sector
      case EV_STATIC_TRANSFER_HEIGHTS:
         sec = eindex(sides[*lines[i].sidenum].sector-sectors);
         P_SetupHeightTransfer(i, sec, setupSettings); // haleyjd 03/04/07
         break;

         // killough 3/16/98: Add support for setting
         // floor lighting independently (e.g. lava)
      case EV_STATIC_LIGHT_TRANSFER_FLOOR:
         sec = eindex(sides[*lines[i].sidenum].sector-sectors);
         for(s = -1; (s = P_FindSectorFromLineArg0(lines+i,s)) >= 0;)
            sectors[s].srf.floor.lightsec = sec;
         break;

         // killough 4/11/98: Add support for setting
         // ceiling lighting independently
      case EV_STATIC_LIGHT_TRANSFER_CEILING:
         sec = eindex(sides[*lines[i].sidenum].sector-sectors);
         for(s = -1; (s = P_FindSectorFromLineArg0(lines+i,s)) >= 0;)
            sectors[s].srf.ceiling.lightsec = sec;
         break;

         // killough 10/98:
         //
         // Support for sky textures being transferred from sidedefs.
         // Allows scrolling and other effects (but if scrolling is
         // used, then the same sector tag needs to be used for the
         // sky sector, the sky-transfer linedef, and the scroll-effect
         // linedef). Still requires user to use F_SKY1 for the floor
         // or ceiling texture, to distinguish floor and ceiling sky.

      case EV_STATIC_SKY_TRANSFER:         // Regular sky
      case EV_STATIC_SKY_TRANSFER_FLIPPED: // Same, only flipped
         for(s = -1; (s = P_FindSectorFromLineArg0(lines+i,s)) >= 0;)
            sectors[s].sky = i | PL_SKYFLAT;
         break;

         // ioanch 20160803: Static_Init special from ZDoom
      case EV_STATIC_INIT_PARAM:
         {
            int prop = line->args[ev_StaticInit_Arg_Prop];
            if(prop == ev_StaticInit_Prop_SkyTransfer)   // sky transfer
            {
               for(s = -1; (s = P_FindSectorFromLineArg0(line,s)) >= 0;)
                  sectors[s].sky = i | PL_SKYFLAT;
            }
         }
         break;

         // SoM 9/19/02
         // Support for attaching sectors to each other. When a sector
         // is attached to another sector, the master sector's floor
         // and/or ceiling will move all 3d sides of the attached
         // sectors. The 3d sides, will then be tested in P_MoveFlat
         // and will affect weather or not the sector will keep moving,
         // thus keeping compatibility for all thinker types.
      case EV_STATIC_3DMIDTEX_ATTACH_FLOOR:
         P_AttachLines(&lines[i], false);
         break;
      case EV_STATIC_3DMIDTEX_ATTACH_CEILING:
         P_AttachLines(&lines[i], true);
         break;
      case EV_STATIC_3DMIDTEX_ATTACH_PARAM:
         P_AttachLines(&lines[i], !!lines[i].args[ev_AttachMidtex_Arg_DoCeiling]);
         break;

         // SoM 12/10/03: added skybox/portal specials
         // haleyjd 01/24/04: functionalized code to reduce footprint
      case EV_STATIC_PORTAL_PLANE_CEILING:
      case EV_STATIC_PORTAL_PLANE_FLOOR:
      case EV_STATIC_PORTAL_PLANE_CEILING_FLOOR:
      case EV_STATIC_PORTAL_HORIZON_CEILING:
      case EV_STATIC_PORTAL_HORIZON_FLOOR:
      case EV_STATIC_PORTAL_HORIZON_CEILING_FLOOR:
      case EV_STATIC_PORTAL_SKYBOX_CEILING:
      case EV_STATIC_PORTAL_SKYBOX_FLOOR:
      case EV_STATIC_PORTAL_SKYBOX_CEILING_FLOOR:
      case EV_STATIC_PORTAL_ANCHORED_CEILING:
      case EV_STATIC_PORTAL_ANCHORED_FLOOR:
      case EV_STATIC_PORTAL_ANCHORED_CEILING_FLOOR:
      case EV_STATIC_PORTAL_TWOWAY_CEILING:
      case EV_STATIC_PORTAL_TWOWAY_FLOOR:
      case EV_STATIC_PORTAL_LINKED_CEILING:
      case EV_STATIC_PORTAL_LINKED_FLOOR:
      case EV_STATIC_PORTAL_LINKED_LINE2LINE:
      case EV_STATIC_PORTAL_HORIZON_LINE:
      case EV_STATIC_PORTAL_SECTOR_PARAM_COMPAT:
      case EV_STATIC_PORTAL_LINE_PARAM_COMPAT:
         P_SpawnPortal(&lines[i], staticFn);
         break;
      
      case EV_STATIC_PORTAL_LINE_PARAM_QUICK:
         R_SpawnQuickLinePortal(lines[i]);
         break;

      case EV_STATIC_PORTAL_DEFINE:
         R_DefinePortal(lines[i]);
         break;

         // haleyjd 02/28/07: Line_SetIdentification
         // TODO: allow upper byte in args[2] for Hexen-format maps
      case EV_STATIC_LINE_SET_IDENTIFICATION: 
         P_SetLineID(&lines[i], lines[i].args[0]);
         lines[i].special = 0; // clear special
         break;

         // SoM 10/14/07: Surface/Surface attachments
      case EV_STATIC_ATTACH_SET_CEILING_CONTROL:
      case EV_STATIC_ATTACH_SET_FLOOR_CONTROL:
         P_AttachSectors(&lines[i], staticFn);
         break;

         // SoM 05/10/09: Slopes
      case EV_STATIC_SLOPE_FSEC_FLOOR:
      case EV_STATIC_SLOPE_FSEC_CEILING:
      case EV_STATIC_SLOPE_FSEC_FLOOR_CEILING:
      case EV_STATIC_SLOPE_BSEC_FLOOR:
      case EV_STATIC_SLOPE_BSEC_CEILING:
      case EV_STATIC_SLOPE_BSEC_FLOOR_CEILING:
      case EV_STATIC_SLOPE_BACKFLOOR_FRONTCEILING:
      case EV_STATIC_SLOPE_FRONTFLOOR_BACKCEILING:
      case EV_STATIC_SLOPE_PARAM:
         P_SpawnSlope_Line(i, staticFn);
         break;

         // haleyjd 10/16/10: ExtraData sector
      case EV_STATIC_EXTRADATA_SECTOR:         
         E_LoadSectorExt(&lines[i], setupSettings);
         break;

      default: // Not a static special, or not handled here
         break;
      }
   }

   // Also attach from setup settings
   P_attachSectors(setupSettings);

   P_spawnPortals(setupSettings);

   // SoM: This seems like the place to put this.
   if(!P_BuildLinkTable())
   {
      // SoM: There was an error... so kill the groupids
      for(int i = 0; i < numsectors; i++)
         R_SetSectorGroupID(sectors + i, 0);
   }

   // haleyjd 02/20/06: spawn polyobjects
   Polyobj_InitLevel();
   if(!numPolyObjects)
      P_MarkPortalClusters();
   P_MarkPolyobjPortalLinks();
   P_BuildSectorGroupMappings();

   // haleyjd 06/18/14: spawn level actions
   P_SpawnLevelActions();
}

// 
// P_SpawnDeferredSpecials
//
// SoM: Specials that copy slopes, etc., need to be collected in a separate pass
//
void P_SpawnDeferredSpecials(UDMFSetupSettings &setupSettings)
{
   for(int i = 0; i < numlines; i++)
   {
      line_t *line = &lines[i];

      // haleyjd 02/05/13: lookup the static init function
      int staticFn = EV_StaticInitForSpecial(line->special);

      switch(staticFn)
      {         
      case EV_STATIC_SLOPE_FRONTFLOOR_TAG: 
      case EV_STATIC_SLOPE_FRONTCEILING_TAG:
      case EV_STATIC_SLOPE_FRONTFLOORCEILING_TAG:
      case EV_STATIC_SLOPE_PARAM_TAG:
         // SoM: Copy slopes
         P_CopySectorSlope(line, staticFn);
         break;

      default: // Not a function handled here
         break;
      }
   }

   for(int i = 0; i < numsectors; i++)
   {
      sector_t *sec = &sectors[i];

      // spawn phased light sequences
      if(sec->flags & SECF_PHASEDLIGHT)
         PhasedLightThinker::SpawnSequence(sec, 1);

      // ioanch 20160123: mark line portal box sectors
      bool isbox = true;
      bool foundportal = false;
      for(int j = 0; j < sec->linecount; ++j)
      {
         const line_t *line = sec->lines[j];
         if(line->pflags & PS_PASSABLE)
            foundportal = true;
         if(line->backsector && 
            (!(line->pflags & PS_PASSABLE) || line->frontsector == sec))
         {
            isbox = false;
            break;
         }
      }
      if(isbox && foundportal)
         sec->intflags |= SIF_PORTALBOX;
      else
         sec->intflags &= ~SIF_PORTALBOX;
   }
}

// haleyjd 04/11/10:
// e6y
// restored boom's friction code

//
// Add a friction thinker to the thinker list
//
// Add_Friction adds a new friction thinker to the list of active thinkers.
//
static void Add_Friction(int friction, int movefactor, int affectee)
{
   FrictionThinker *f = new FrictionThinker;

   f->friction   = friction;
   f->movefactor = movefactor;
   f->affectee   = affectee;

   f->addThinker();
}

IMPLEMENT_THINKER_TYPE(FrictionThinker)

//
// This is where abnormal friction is applied to objects in the sectors.
// A friction thinker has been spawned for each sector where less or
// more friction should be applied. The amount applied is proportional to
// the length of the controlling linedef.
//
void FrictionThinker::Think()
{
   sector_t   *sec;
   Mobj     *thing;
   msecnode_t *node;

   if(compatibility || !variable_friction)
      return;

   sec = sectors + this->affectee;

   // Be sure the special sector type is still turned on. If so, proceed.
   // Else, bail out; the sector type has been changed on us.
   if(!(sec->flags & SECF_FRICTION))
      return;

   // Assign the friction value to players on the floor, non-floating,
   // and clipped. Normally the object's friction value is kept at
   // ORIG_FRICTION and this thinker changes it for icy or muddy floors.

   // In Phase II, you can apply friction to Things other than players.

   // When the object is straddling sectors with the same
   // floorheight that have different frictions, use the lowest
   // friction value (muddy has precedence over icy).

   node = sec->touching_thinglist; // things touching this sector
   while(node)
   {
      // ioanch 20160115: portal aware
      if(useportalgroups && full_demo_version >= make_full_version(340, 48) &&
         !P_SectorTouchesThingVertically(sec, node->m_thing))
      {
         node = node->m_snext;
         continue;
      }
      thing = node->m_thing;
      if(thing->player &&
         !(thing->flags & (MF_NOGRAVITY | MF_NOCLIP)) &&
         thing->z <= sec->srf.floor.height)
      {
         if((thing->friction == ORIG_FRICTION) ||     // normal friction?
            (this->friction < thing->friction))
         {
            thing->friction   = this->friction;
            thing->movefactor = this->movefactor;
         }
      }
      node = node->m_snext;
   }
}

//
// FrictionThinker::serialize
//
// haleyjd 12/25/10: This was actually missing, but is in fact needed in the
// event that a user tries to save the game during playback of a BOOM demo.
//
void FrictionThinker::serialize(SaveArchive &arc)
{
   Super::serialize(arc);

   arc << friction << movefactor << affectee;
}

//=============================================================================
//
// FRICTION EFFECTS
//
// phares 3/12/98: Start of friction effects
//
// As the player moves, friction is applied by decreasing the x and y
// momentum values on each tic. By varying the percentage of decrease,
// we can simulate muddy or icy conditions. In mud, the player slows
// down faster. In ice, the player slows down more slowly.
//
// The amount of friction change is controlled by the length of a linedef
// with type 223. A length < 100 gives you mud. A length > 100 gives you ice.
//
// Also, each sector where these effects are to take place is given a
// new special type _______. Changing the type value at runtime allows
// these effects to be turned on or off.
//
// Sector boundaries present problems. The player should experience these
// friction changes only when his feet are touching the sector floor. At
// sector boundaries where floor height changes, the player can find
// himself still 'in' one sector, but with his feet at the floor level
// of the next sector (steps up or down). To handle this, Thinkers are used
// in icy/muddy sectors. These thinkers examine each object that is touching
// their sectors, looking for players whose feet are at the same level as
// their floors. Players satisfying this condition are given new friction
// values that are applied by the player movement code later.
//
// killough 8/28/98:
//
// Completely redid code, which did not need thinkers, and which put a heavy
// drag on CPU. Friction is now a property of sectors, NOT objects inside
// them. All objects, not just players, are affected by it, if they touch
// the sector's floor. Code simpler and faster, only calling on friction
// calculations when an object needs friction considered, instead of doing
// friction calculations on every sector during every tic.
//
// Although this -might- ruin Boom demo sync involving friction, it's the only
// way, short of code explosion, to fix the original design bug. Fixing the
// design bug in Boom's original friction code, while maintaining demo sync
// under every conceivable circumstance, would double or triple code size, and
// would require maintenance of buggy legacy code which is only useful for old
// demos. Doom demos, which are more important IMO, are not affected by this
// change.
//
//=====================================

//
// ioanch: common function to calculate friction and movefactor, used here and
// in the UDMF parser
//
void P_CalcFriction(int length, int &friction, int &movefactor)
{
   friction = (0x1EB8 * length) / 0x80 + 0xD000;

   // The following check might seem odd. At the time of movement,
   // the move distance is multiplied by 'friction/0x10000', so a
   // higher friction value actually means 'less friction'.

   if(friction > ORIG_FRICTION)       // ice
      movefactor = ((0x10092  - friction) * 0x70) / 0x158;
   else
      movefactor = ((friction - 0xDB34  ) * 0x0A) / 0x80;

   if(demo_version >= 203)
   {
      // killough 8/28/98: prevent odd situations
      if(friction > FRACUNIT)
         friction = FRACUNIT;
      if(friction < 0)
         friction = 0;
      if(movefactor < 32)
         movefactor = 32;
   }
}

//
// P_SpawnFriction
//
// Initialize the sectors where friction is increased or decreased
//
static void P_SpawnFriction()
{
   int i;
   line_t *line = lines;
   
   // killough 8/28/98: initialize all sectors to normal friction first
   for(i = 0; i < numsectors; i++)
   {
      // haleyjd: special hacks may have already set the friction, so
      // skip any value that's not zero (now zeroed in P_LoadSectors)
      if(!sectors[i].friction)
      {
         sectors[i].friction   = ORIG_FRICTION;
         sectors[i].movefactor = ORIG_FRICTION_FACTOR;
      }
   }

   // haleyjd 02/03/13: get the friction transfer static init binding
   int fricspec;
   if(!(fricspec = EV_SpecialForStaticInit(EV_STATIC_FRICTION_TRANSFER)))
      return; // not defined for this map

   for(i = 0 ; i < numlines ; i++, line++)
   {
      if(line->special == fricspec)
      {
         int length = line->args[1] ? line->args[1]
                    : P_AproxDistance(line->dx, line->dy) >> FRACBITS;
         int friction;
         int movefactor, s;
         P_CalcFriction(length, friction, movefactor);

         for(s = -1; (s = P_FindSectorFromLineArg0(line, s)) >= 0 ;)
         {
            // killough 8/28/98:
            //
            // Instead of spawning thinkers, which are slow and expensive,
            // modify the sector's own friction values. Friction should be
            // a property of sectors, not objects which reside inside them.
            // Original code scanned every object in every friction sector
            // on every tic, adjusting its friction, putting unnecessary
            // drag on CPU. New code adjusts friction of sector only once
            // at level startup, and then uses this friction value.
            
            // e6y: boom's friction code for boom compatibility
            if(!demo_compatibility && demo_version < 203)
               Add_Friction(friction, movefactor, s);
            
            sectors[s].friction   = friction;
            sectors[s].movefactor = movefactor;
         }
      }
   }
}

//
// phares 3/12/98: End of friction effects
//
//=============================================================================

// haleyjd 08/22/05: TerrainTypes moved to e_ttypes.c

//==========================
//
// haleyjd: Misc New Stuff
//
//==========================

//
// P_FindLine  
//
// A much nicer line finding function.
// haleyjd 02/27/07: rewritten to get rid of Raven code and to speed up in the
// same manner as P_FindLineFromLineTag by using in-table tag hash.
//
line_t *P_FindLine(int tag, int *searchPosition)
{
   line_t *line = nullptr;
   
   int start = 
      (*searchPosition >= 0 ? lines[*searchPosition].nexttag :
       lines[(unsigned int)tag % (unsigned int)numlines].firsttag);
  
   while(start >= 0 && lines[start].tag != tag)
      start = lines[start].nexttag;

   if(start >= 0)
      line = &lines[start];

   *searchPosition = start;
   
   return line;
}

//
// P_SetLineID
//
// haleyjd 05/16/09: For Hexen
//
void P_SetLineID(line_t *line, int id)
{
   // remove from any chain it's already in
   if(line->tag >= 0)
   {
      int chain = (unsigned int)line->tag % (unsigned int)numlines;
      int i;
      line_t *prevline = nullptr;

      // walk the chain
      for(i = lines[chain].firsttag; i != -1; i = lines[i].nexttag)
      {
         if(line == &lines[i])
         {
            // remove this line
            if(prevline)
               prevline->nexttag = line->nexttag; // prev->next = this->next
            else
               lines[chain].firsttag = line->nexttag; // list = this->next
         }

         // not a match, keep looking
         // record this line in case it's the one before the one we're looking for
         prevline = &lines[i]; 
      }
   }

   // set the new id
   line->tag = id;
   line->nexttag = -1;

   if(line->tag >= 0)
   {
      int chain = (unsigned int)line->tag % (unsigned int)numlines; // Hash func
   
      line->nexttag = lines[chain].firsttag;   // Prepend linedef to chain
      lines[chain].firsttag = eindex(line - lines);
   }
}

//=============================================================================
//
// haleyjd 09/06/07: Sector Special Transfer Logic
//
// This new set of functions and the corresponding spectransfer_t structure,
// which is now held inside floor and ceiling movement thinkers, allows
// extending the special transfer logic to new fields in the sector_t
// structure. Besides eliminating redundant logic formerly scattered throughout
// the floor and ceiling modules, this is necessitated by some ExtraData sector
// features.
//

// haleyjd 12/28/08: the following sector flags are considered to be part of
// the sector special (not all sector flags may be considered to be such).

#define SPECIALFLAGSMASK \
   (SECF_SECRET|SECF_FRICTION|SECF_PUSH|SECF_KILLSOUND|SECF_KILLMOVESOUND)

//
// P_SetupSpecialTransfer
//
// haleyjd 09/06/07: This function is called to populate a spectransfer_t
// structure with data from a sector.
//
void P_SetupSpecialTransfer(const sector_t *sector, spectransfer_t *spec)
{
   spec->newspecial  = sector->special;
   spec->flags       = sector->flags & SPECIALFLAGSMASK;
   spec->damage      = sector->damage;
   spec->damagemask  = sector->damagemask;
   spec->damagemod   = sector->damagemod;
   spec->damageflags = sector->damageflags;
   spec->leakiness   = sector->leakiness;
}

//
// P_ZeroSpecialTransfer
//
// haleyjd 09/06/07: function to create a spectransfer_t that zeroes the sector
// special.
//
void P_ZeroSpecialTransfer(spectransfer_t *spec)
{
   // currently nothing special must be done, just memset it
   memset(spec, 0, sizeof(spectransfer_t));
}

//
// P_TransferSectorSpecial
//
// haleyjd 09/02/07: This function must now be called to accomplish transfer of
// specials from one sector to another. There is now other data in the sector_t
// structure which needs to be transferred along with the special so that
// features like customizable sector damage can work in the same manner and be
// switched on or off by floor/ceiling transfer line types.
//
void P_TransferSectorSpecial(sector_t *sector, const spectransfer_t *spec)
{
   sector->special     = spec->newspecial;
   sector->flags       = (sector->flags & ~SPECIALFLAGSMASK) | spec->flags;
   sector->damage      = spec->damage;
   sector->damagemask  = spec->damagemask;
   sector->damagemod   = spec->damagemod;
   sector->damageflags = spec->damageflags;
   sector->leakiness   = spec->leakiness;
}

//
// P_DirectTransferSectorSpecial
//
// haleyjd 09/09/07: function to directly transfer a special and accompanying
// data from one sector to another.
//
void P_DirectTransferSectorSpecial(const sector_t *src, sector_t *dest)
{
   dest->special     = src->special;
   dest->flags      &= ~SPECIALFLAGSMASK;
   dest->flags      |= src->flags & SPECIALFLAGSMASK;
   dest->damage      = src->damage;
   dest->damagemask  = src->damagemask;
   dest->damagemod   = src->damagemod;
   dest->damageflags = src->damageflags;
   dest->leakiness   = src->leakiness;
}

//
// P_ZeroSectorSpecial
//
// haleyjd 09/09/07: Directly sets a sector's special and accompanying data to
// a non-special state.
//
void P_ZeroSectorSpecial(sector_t *sec)
{
   sec->special     = 0;
   sec->flags      &= ~SPECIALFLAGSMASK;
   sec->damage      = 0;
   sec->damagemask  = 0;
   sec->damagemod   = MOD_UNKNOWN;
   sec->damageflags = 0;
   sec->leakiness   = 0;
}

//============================================================================
//
// 3D Sides
//
// SoM: New functions to facilitate scrolling of 3d sides to make
// use as doors/lifts
//


//
// SoM 9/19/2002
// P_Scroll3DSides
//
// Runs through the given attached sector list and scrolls both
// sides of any linedef it finds with same tag.
//
bool P_Scroll3DSides(const sector_t *sector, bool ceiling, fixed_t delta,
                     int crush)
{
   bool     ok = true;
   int      i;
   line_t  *line;

   int numattached;
   int *attached;
   int numattsectors;
   int *attsectors;

   if(ceiling)
   {
      numattached = sector->srf.ceiling.numattached;
      attached = sector->srf.ceiling.attached;
      numattsectors = sector->srf.ceiling.numsectors;
      attsectors = sector->srf.ceiling.attsectors;
   }
   else
   {
      numattached = sector->srf.floor.numattached;
      attached = sector->srf.floor.attached;
      numattsectors = sector->srf.floor.numsectors;
      attsectors = sector->srf.floor.attsectors;
   }

   // Go through the sectors list one sector at a time.
   // Move any qualifying linedef's side offsets up/down based
   // on delta. 
   for(i = 0; i < numattached; ++i)
   {
#ifdef RANGECHECK  // haleyjd: made RANGECHECK
      if(attached[i] < 0 || attached[i] >= numlines)
         I_Error("P_Scroll3DSides: attached[i] is not a valid linedef index.\n");
#endif

      line = lines + attached[i];

      if(!(line->flags & (ML_TWOSIDED|ML_3DMIDTEX)) || line->sidenum[1] == -1)
         continue;

      sides[line->sidenum[0]].rowoffset += delta;
      sides[line->sidenum[1]].rowoffset += delta;
      P_AddScrolledSide(&sides[line->sidenum[0]], 0, delta);
      P_AddScrolledSide(&sides[line->sidenum[1]], 0, delta);
   }

   for(i = 0; i < numattsectors; ++i)
   {
      if(P_CheckSector(sectors + attsectors[i], crush, delta, 2))
         ok = false;
   }

   return ok;
}

//
// Helper function to add a line to a local static list, for 3dmidtex attachment
//
static void P_addLineToAttachList(const line_t *line, int *&attached,
                                  int &numattach, int &maxattach)
{
   if(!line->frontsector || !line->backsector ||
      !(line->flags & ML_3DMIDTEX))
   {
      return;
   }

   int i;
   for(i = 0; i < numattach;i++)
   {
      if(line - lines == attached[i])
         break;
   }

   if(i == numattach)
   {
      if(numattach == maxattach)
      {
         maxattach += 5;

         attached = erealloc(int *, attached, sizeof(int) * maxattach);
      }

      attached[numattach++] = eindex(line - lines);
   }

   // SoM 12/8/02: Don't attach the backsector.
}

//
// SoM 9/19/2002
// P_AttachLines
//
// Attaches all sectors that have lines with same tag as cline to
// cline's front sector.
//
// SoM 11/9/04: Now attaches lines and records another list of sectors
//
void P_AttachLines(const line_t *cline, bool ceiling)
{
   // FIXME / TODO: replace with a collection
   static int maxattach = 0;
   static int numattach = 0;
   static int alistsize = 0;
   static int *attached = nullptr, *alist = nullptr;

   int start = 0, i;
   line_t *line;

   if(!cline->frontsector)
      return;

   numattach = 0;

   // Check to ensure that this sector doesn't already 
   // have attachments.
   if(!ceiling && cline->frontsector->srf.floor.numattached)
   {
      numattach = cline->frontsector->srf.floor.numattached;

      if(numattach >= maxattach)
      {
         maxattach = numattach + 5;
         attached = erealloc(int *, attached, sizeof(int) * maxattach);
      }

      memcpy(attached, cline->frontsector->srf.floor.attached, sizeof(int) * numattach);
      Z_Free(cline->frontsector->srf.floor.attached);
      cline->frontsector->srf.floor.attached = nullptr;
      cline->frontsector->srf.floor.numattached = 0;
      Z_Free(cline->frontsector->srf.floor.attsectors);
   }
   else if(ceiling && cline->frontsector->srf.ceiling.numattached)
   {
      numattach = cline->frontsector->srf.ceiling.numattached;

      if(numattach >= maxattach)
      {
         maxattach = numattach + 5;
         attached = erealloc(int *, attached, sizeof(int) * maxattach);
      }

      // haleyjd: check for safety
      if(!attached)
         I_Error("P_AttachLines: no attached list\n");

      memcpy(attached, cline->frontsector->srf.ceiling.attached, sizeof(int) * numattach);
      Z_Free(cline->frontsector->srf.ceiling.attached);
      cline->frontsector->srf.ceiling.attached = nullptr;
      cline->frontsector->srf.ceiling.numattached = 0;
      Z_Free(cline->frontsector->srf.ceiling.attsectors);
   }

   // ioanch: param specisl
   int restrictTag = 0;
   bool alreadyPicked = false;
   if(EV_StaticInitForSpecial(cline->special) == EV_STATIC_3DMIDTEX_ATTACH_PARAM)
   {
      // floor/ceiling choice already set from caller
      int lineid = cline->args[0];
      restrictTag = cline->args[ev_AttachMidtex_Arg_SectorTag];
      if(!lineid && restrictTag)
      {
         alreadyPicked = true;   // to avoid looking for lines later
         for(start = -1; (start = P_FindSectorFromTag(restrictTag, start)) >= 0;)
         {
            const sector_t *sector = sectors + start;
            for(int j = 0; j < sector->linecount; ++j)
            {
               line = sector->lines[j];

               P_addLineToAttachList(line, attached, numattach, maxattach);
            }
         }
      }

      // Other cases:
      // lineid != 0 and restrictTag != 0: will go down and restrict by tag
      // lineid != 0 and restrictTag == 0: will act normally
      // lineid == 0 and restrictTag == 0: same as in previous games
   }

   // Search the lines list. Check for every tagged line that
   // has the 3dmidtex lineflag, then add the line to the attached list.
   if(!alreadyPicked)
   {
      for(start = -1; (start = P_FindLineFromLineArg0(cline,start)) >= 0; )
      {
         if(start != cline-lines)
         {
            line = lines+start;
            if(restrictTag && line->frontsector->tag != restrictTag &&
               (!line->backsector || line->backsector->tag != restrictTag))
            {
               continue;
            }

            P_addLineToAttachList(line, attached, numattach, maxattach);
         }
      } // end for
   }

   // haleyjd: static analyzer says this could happen, so let's just be safe.
   if(!attached)
      I_Error("P_AttachLines: nothing to attach to sector %d\n",
              static_cast<int>(cline->frontsector - sectors));

   // Copy the list to the c_attached or f_attached list.
   if(ceiling)
   {
      cline->frontsector->srf.ceiling.numattached = numattach;
      cline->frontsector->srf.ceiling.attached = emalloctag(int *, sizeof(int) * numattach, PU_LEVEL, nullptr);
      memcpy(cline->frontsector->srf.ceiling.attached, attached, sizeof(int) * numattach);

      alist = cline->frontsector->srf.ceiling.attached;
      alistsize = cline->frontsector->srf.ceiling.numattached;
   }
   else
   {
      cline->frontsector->srf.floor.numattached = numattach;
      cline->frontsector->srf.floor.attached = emalloctag(int *, sizeof(int) * numattach, PU_LEVEL, nullptr);
      memcpy(cline->frontsector->srf.floor.attached, attached, sizeof(int) * numattach);

      alist = cline->frontsector->srf.floor.attached;
      alistsize = cline->frontsector->srf.floor.numattached;
   }

   // (re)create the sectors list.
   numattach = 0;
   for(start = 0; start < alistsize; ++start)
   {
      int front = eindex(lines[alist[start]].frontsector - sectors);
      int back  = eindex(lines[alist[start]].backsector - sectors);

      // Check the frontsector for uniqueness in the list.
      for(i = 0; i < numattach; ++i)
      {
         if(attached[i] == front)
            break;
      }

      if(i == numattach)
      {
         if(numattach == maxattach)
         {
            maxattach += 5;
            attached = erealloc(int *, attached, sizeof(int) * maxattach);
         }
         attached[numattach++] = front;
      }

      // Check the backsector for uniqueness in the list.
      for(i = 0; i < numattach; ++i)
      {
         if(attached[i] == back)
            break;
      }

      if(i == numattach)
      {
         if(numattach == maxattach)
         {
            maxattach += 5;
            attached = erealloc(int *, attached, sizeof(int) * maxattach);
         }
         attached[numattach++] = back;
      }
   }

   // Copy the attached sectors list.
   if(ceiling)
   {
      cline->frontsector->srf.ceiling.numsectors = numattach;
      cline->frontsector->srf.ceiling.attsectors = emalloctag(int *, sizeof(int) * numattach, PU_LEVEL, nullptr);
      memcpy(cline->frontsector->srf.ceiling.attsectors, attached, sizeof(int) * numattach);
   }
   else
   {
      cline->frontsector->srf.floor.numsectors = numattach;
      cline->frontsector->srf.floor.attsectors = emalloctag(int *, sizeof(int) * numattach, PU_LEVEL, nullptr);
      memcpy(cline->frontsector->srf.floor.attsectors, attached, sizeof(int) * numattach);
   }
}

//
// P_MoveAttached
//
// Moves all attached surfaces.
//
bool P_MoveAttached(const sector_t *sector, bool ceiling, fixed_t delta,
                    int crush, bool nointerp)
{
   int i;

   int count;
   const attachedsurface_t *list;

   bool ok = true;
   
   if(ceiling)
   {
      count = sector->srf.ceiling.asurfacecount;
      list = sector->srf.ceiling.asurfaces;
   }
   else
   {
      count = sector->srf.floor.asurfacecount;
      list = sector->srf.floor.asurfaces;
   }

   for(i = 0; i < count; i++)
   {
      if(list[i].type & AS_CEILING)
      {
         P_SetCeilingHeight(list[i].sector, list[i].sector->srf.ceiling.height + delta);
         if(P_CheckSector(list[i].sector, crush, delta, 1))
            ok = false;
         if(nointerp)
            P_SaveSectorPosition(*list[i].sector, ssurf_ceiling);
      }
      else if(list[i].type & AS_MIRRORCEILING)
      {
         P_SetCeilingHeight(list[i].sector, list[i].sector->srf.ceiling.height - delta);
         if(P_CheckSector(list[i].sector, crush, -delta, 1))
            ok = false;
         if(nointerp)
            P_SaveSectorPosition(*list[i].sector, ssurf_ceiling);
      }

      if(list[i].type & AS_FLOOR)
      {
         P_SetFloorHeight(list[i].sector, list[i].sector->srf.floor.height + delta);
         if(P_CheckSector(list[i].sector, crush, delta, 0))
            ok = false;
         if(nointerp)
            P_SaveSectorPosition(*list[i].sector, ssurf_floor);
      }
      else if(list[i].type & AS_MIRRORFLOOR)
      {
         P_SetFloorHeight(list[i].sector, list[i].sector->srf.floor.height - delta);
         if(P_CheckSector(list[i].sector, crush, -delta, 0))
            ok = false;
         if(nointerp)
            P_SaveSectorPosition(*list[i].sector, ssurf_floor);
      }
   }

   return ok;
}

//
// Attaches sectors from UDMF data
//
static void P_attachSectors(UDMFSetupSettings &settings)
{
   PODCollection<attachedsurface_t> floornew, ceilingnew;
   bool found;
   int settype;
   for(int i = 0; i < numsectors; ++i)
   {
      const udmfattach_t &attach = settings.getAttachInfo(i);
      if(!attach.floorid && !attach.ceilingid)
         continue;
      if(attach.floorid)
         floornew.makeEmpty();
      if(attach.ceilingid)
         ceilingnew.makeEmpty();
      for(int j = 0; j < numsectors; ++j)
      {
         const udmfattach_t &slave = settings.getAttachInfo(j);
         if(attach.floorid)
         {
            if(abs(slave.attachfloor) == attach.floorid)
            {
               if(j == i)
                  continue;
               found = false;
               settype = (slave.attachfloor ^ attach.floorid) >= 0 ?
                  AS_FLOOR : AS_MIRRORFLOOR;

               for(auto &surface : floornew)
                  if(surface.sector == &sectors[j])
                  {
                     if(!(surface.type & (AS_FLOOR | AS_MIRRORFLOOR)))
                        surface.type |= settype;
                     found = true;
                     break;
                  }

               if(!found)
               {
                  attachedsurface_t &surface = floornew.addNew();
                  surface.sector = &sectors[j];
                  surface.type = settype;
               }
            }
            if(abs(slave.attachceiling) == attach.floorid)
            {
               found = false;
               settype = (slave.attachceiling ^ attach.floorid) >= 0 ?
                  AS_CEILING : AS_MIRRORCEILING;

               for(auto &surface : floornew)
                  if(surface.sector == &sectors[j])
                  {
                     if(!(surface.type & (AS_CEILING | AS_MIRRORCEILING)))
                        surface.type |= settype;
                     found = true;
                     break;
                  }

               if(!found)
               {
                  attachedsurface_t &surface = floornew.addNew();
                  surface.sector = &sectors[j];
                  surface.type = settype;
               }
            }
         }
         if(attach.ceilingid)
         {
            if(abs(slave.attachfloor) == attach.ceilingid)
            {
               found = false;
               settype = (slave.attachfloor ^ attach.ceilingid) >= 0 ?
                  AS_FLOOR : AS_MIRRORFLOOR;

               for(auto &surface : ceilingnew)
                  if(surface.sector == &sectors[j])
                  {
                     if(!(surface.type & (AS_FLOOR | AS_MIRRORFLOOR)))
                        surface.type |= settype;
                     found = true;
                     break;
                  }

               if(!found)
               {
                  attachedsurface_t &surface = ceilingnew.addNew();
                  surface.sector = &sectors[j];
                  surface.type = settype;
               }
            }
            if(abs(slave.attachceiling) == attach.ceilingid)
            {
               if(j == i)
                  continue;
               found = false;
               settype = (slave.attachceiling ^ attach.ceilingid) >= 0 ?
                  AS_CEILING : AS_MIRRORCEILING;

               for(auto &surface : ceilingnew)
                  if(surface.sector == &sectors[j])
                  {
                     if(!(surface.type & (AS_CEILING | AS_MIRRORCEILING)))
                        surface.type |= settype;
                     found = true;
                     break;
                  }

               if(!found)
               {
                  attachedsurface_t &surface = ceilingnew.addNew();
                  surface.sector = &sectors[j];
                  surface.type = settype;
               }
            }
         }
      }
      if(!floornew.isEmpty())
      {
         efree(sectors[i].srf.floor.asurfaces);
         sectors[i].srf.floor.asurfaces = estructalloctag(attachedsurface_t,
            floornew.getLength(), PU_LEVEL);
         sectors[i].srf.floor.asurfacecount = static_cast<int>(floornew.getLength());
         memcpy(sectors[i].srf.floor.asurfaces, &floornew[0],
            sectors[i].srf.floor.asurfacecount * sizeof(attachedsurface_t));
      }
      if(!ceilingnew.isEmpty())
      {
         efree(sectors[i].srf.ceiling.asurfaces);
         sectors[i].srf.ceiling.asurfaces = estructalloctag(attachedsurface_t,
            ceilingnew.getLength(), PU_LEVEL);
         sectors[i].srf.ceiling.asurfacecount = static_cast<int>(ceilingnew.getLength());
         memcpy(sectors[i].srf.ceiling.asurfaces, &ceilingnew[0],
            sectors[i].srf.ceiling.asurfacecount * sizeof(attachedsurface_t));
      }
   }
}

//
// SoM 10/14/2007
// P_AttachSectors
//
// Attaches all sectors with like-tagged attachment lines to line->frontsector
//
void P_AttachSectors(const line_t *line, int staticFn)
{
   // FIXME / TODO: replace with a collection
   static int numattached = 0;
   static int maxattached = 0;
   static attachedsurface_t *attached = nullptr;

   bool ceiling = (staticFn == EV_STATIC_ATTACH_SET_CEILING_CONTROL);
   sector_t *sector = line->frontsector;

   int start = 0, i;
   line_t *slaveline;

   if(!sector) 
      return;

   numattached = 0;
   
   // Check to ensure that this sector doesn't already 
   // have attachments.
   if(!ceiling && sector->srf.floor.asurfacecount)
   {
      numattached = sector->srf.floor.asurfacecount;

      if(numattached >= maxattached)
      {
         maxattached = numattached + 5;
         attached = erealloc(attachedsurface_t *, attached, 
                             sizeof(attachedsurface_t) * maxattached);
      }

      // haleyjd: check for safety
      if(!attached)
         I_Error("P_AttachSector: no attached list\n");

      memcpy(attached, sector->srf.floor.asurfaces, sizeof(attachedsurface_t) * numattached);
      Z_Free(sector->srf.floor.asurfaces);
      sector->srf.floor.asurfaces = nullptr;
      sector->srf.floor.asurfacecount = 0;
   }
   else if(ceiling && sector->srf.ceiling.asurfacecount)
   {
      numattached = sector->srf.ceiling.asurfacecount;

      if(numattached >= maxattached)
      {
         maxattached = numattached + 5;
         attached = erealloc(attachedsurface_t *, attached, 
                             sizeof(attachedsurface_t) * maxattached);
      }

      memcpy(attached, sector->srf.ceiling.asurfaces, sizeof(attachedsurface_t) * numattached);
      Z_Free(sector->srf.ceiling.asurfaces);
      sector->srf.ceiling.asurfaces = nullptr;
      sector->srf.ceiling.asurfacecount = 0;
   }

   // Search the lines list. Check for every tagged line that
   // has the appropriate special, then add the line's frontsector to the attached list.
   for(start = -1; (start = P_FindLineFromLineArg0(line,start)) >= 0; )
   {
      attachedtype_e type;

      if(start != line-lines)
      {
         slaveline = lines+start;

         if(!slaveline->frontsector)
            continue;

         // haleyjd 02/05/13: get static init for slave line special
         int slavefunc = EV_StaticInitForSpecial(slaveline->special);

         if(slavefunc == EV_STATIC_ATTACH_FLOOR_TO_CONTROL) 
         {
            // Don't attach a floor to itself
            if(slaveline->frontsector == sector && 
               staticFn == EV_STATIC_ATTACH_SET_FLOOR_CONTROL)
               continue;

            // search the list of attachments
            for(i = 0; i < numattached; i++)
            {
               if(attached[i].sector == slaveline->frontsector)
               {
                  if(!(attached[i].type & (AS_FLOOR | AS_MIRRORFLOOR)))
                     attached[i].type |= AS_FLOOR;

                  break;
               }
            }

            if(i < numattached)
               continue;

            type = AS_FLOOR;
         }
         else if(slavefunc == EV_STATIC_ATTACH_CEILING_TO_CONTROL)
         {
            // Don't attach a ceiling to itself
            if(slaveline->frontsector == sector && 
               staticFn == EV_STATIC_ATTACH_SET_CEILING_CONTROL)
               continue;

            // search the list of attachments
            for(i = 0; i < numattached; i++)
            {
               if(attached[i].sector == slaveline->frontsector)
               {
                  if(!(attached[i].type & (AS_CEILING | AS_MIRRORCEILING)))
                     attached[i].type |= AS_CEILING;

                  break;
               }
            }

            if(i < numattached)
               continue;

            type = AS_CEILING;
         }
         else if(slavefunc == EV_STATIC_ATTACH_MIRROR_FLOOR)
         {
            // Don't attach a floor to itself
            if(slaveline->frontsector == sector && 
               staticFn == EV_STATIC_ATTACH_SET_FLOOR_CONTROL)
               continue;

            // search the list of attachments
            for(i = 0; i < numattached; i++)
            {
               if(attached[i].sector == slaveline->frontsector)
               {
                  if(!(attached[i].type & (AS_FLOOR | AS_MIRRORFLOOR)))
                     attached[i].type |= AS_MIRRORFLOOR;

                  break;
               }
            }

            if(i < numattached)
               continue;

            type = AS_MIRRORFLOOR;
         }
         else if(slavefunc == EV_STATIC_ATTACH_MIRROR_CEILING)
         {
            // Don't attach a ceiling to itself
            if(slaveline->frontsector == sector && 
               staticFn == EV_STATIC_ATTACH_SET_CEILING_CONTROL)
               continue;

            // search the list of attachments
            for(i = 0; i < numattached; i++)
            {
               if(attached[i].sector == slaveline->frontsector)
               {
                  if(!(attached[i].type & (AS_CEILING | AS_MIRRORCEILING)))
                     attached[i].type |= AS_MIRRORCEILING;
                  break;
               }
            }

            if(i < numattached)
               continue;

            type = AS_MIRRORCEILING;
         }
         else
            continue;


         // add sector
         if(numattached == maxattached)
         {
            maxattached += 5;
            attached = erealloc(attachedsurface_t *, attached, 
                                sizeof(attachedsurface_t) * maxattached);
         }

         attached[numattached].sector = slaveline->frontsector;
         attached[numattached].type = type;
         numattached++;
      }
   } // end for

   // Copy the list to the sector.
   if(ceiling)
   {
      sector->srf.ceiling.asurfacecount = numattached;
      sector->srf.ceiling.asurfaces = emalloctag(attachedsurface_t *, sizeof(attachedsurface_t) * numattached, PU_LEVEL, nullptr);
      memcpy(sector->srf.ceiling.asurfaces, attached, sizeof(attachedsurface_t) * numattached);
   }
   else
   {
      sector->srf.floor.asurfacecount = numattached;
      sector->srf.floor.asurfaces = emalloctag(attachedsurface_t *, sizeof(attachedsurface_t) * numattached, PU_LEVEL, nullptr);
      memcpy(sector->srf.floor.asurfaces, attached, sizeof(attachedsurface_t) * numattached);
   }
}

//=============================================================================
//
// Portals
//

//
// P_SetPortal
//
void P_SetPortal(sector_t *sec, line_t *line, portal_t *portal, portal_effect effects)
{
   if(portal->type == R_LINKED && sec->groupid == R_NOGROUP)
   {
      // Add the sector and all adjacent sectors to the from group
      P_GatherSectors(sec, portal->data.link.fromid);
   }
   
   switch(effects)
   {
   case portal_ceiling:
      sec->srf.ceiling.portal = portal;
      P_CheckCPortalState(sec);
      break;
   case portal_floor:
      sec->srf.floor.portal = portal;
      P_CheckFPortalState(sec);
      break;
   case portal_both:
      sec->srf.ceiling.portal = sec->srf.floor.portal = portal;
      P_CheckCPortalState(sec);
      P_CheckFPortalState(sec);
      break;
   case portal_lineonly:
      line->portal = portal;
      P_CheckLPortalState(line);
      break;
   default:
      I_Error("P_SetPortal: unknown portal effect\n");
   }
}

//
// P_getPortalProps
//
// haleyjd 02/05/13: Get the proper portal type and effect values for a static
// init function ordinal.
//
static void P_getPortalProps(int staticFn, portal_type &type, portal_effect &effects)
{
   struct staticportalprop_t 
   {
      int staticFn;
      portal_type type;
      portal_effect effects;
   };
   static staticportalprop_t props[] =
   {
      { EV_STATIC_PORTAL_PLANE_CEILING,          portal_plane,    portal_ceiling  },
      { EV_STATIC_PORTAL_PLANE_FLOOR,            portal_plane,    portal_floor    },
      { EV_STATIC_PORTAL_PLANE_CEILING_FLOOR,    portal_plane,    portal_both     },
      { EV_STATIC_PORTAL_HORIZON_CEILING,        portal_horizon,  portal_ceiling  },
      { EV_STATIC_PORTAL_HORIZON_FLOOR,          portal_horizon,  portal_floor    },
      { EV_STATIC_PORTAL_HORIZON_CEILING_FLOOR,  portal_horizon,  portal_both     },
      { EV_STATIC_PORTAL_HORIZON_LINE,           portal_horizon,  portal_lineonly },
      { EV_STATIC_PORTAL_SKYBOX_CEILING,         portal_skybox,   portal_ceiling  },
      { EV_STATIC_PORTAL_SKYBOX_FLOOR,           portal_skybox,   portal_floor    },
      { EV_STATIC_PORTAL_SKYBOX_CEILING_FLOOR,   portal_skybox,   portal_both     },
      { EV_STATIC_PORTAL_ANCHORED_CEILING,       portal_anchored, portal_ceiling  },
      { EV_STATIC_PORTAL_ANCHORED_FLOOR,         portal_anchored, portal_floor    },
      { EV_STATIC_PORTAL_ANCHORED_CEILING_FLOOR, portal_anchored, portal_both     },
      { EV_STATIC_PORTAL_TWOWAY_CEILING,         portal_twoway,   portal_ceiling  },
      { EV_STATIC_PORTAL_TWOWAY_FLOOR,           portal_twoway,   portal_floor    },
      { EV_STATIC_PORTAL_LINKED_CEILING,         portal_linked,   portal_ceiling  },
      { EV_STATIC_PORTAL_LINKED_FLOOR,           portal_linked,   portal_floor    },
      { EV_STATIC_PORTAL_LINKED_LINE2LINE,       portal_linked,   portal_lineonly },
   };

   for(size_t i = 0; i < earrlen(props); i++)
   {
      if(props[i].staticFn == staticFn)
      {
         type    = props[i].type;
         effects = props[i].effects;
         break;
      }
   }
}

//
// Handle Sector_SetPortal(tag, type, plane, misc, alpha)
// From ZDoom.
// Returns false if it's just a "copy" type. In that case it's handled else-
// where.
//
static bool P_getParamPortalProps(const int *args, portal_type &type,
                                  portal_effect &effects)
{
   // Get portal properties
   switch(args[paramPortal_argType])   // type
   {
      case paramPortal_normal:
      default:
         if(!args[paramPortal_argMisc])
            return false;  // anchor

         // Both floor and ceiling portals are anchored, otherwise two-way
         type = args[paramPortal_argPlane] == paramPortal_planeBoth
                         ? portal_anchored : portal_twoway;

         break;
      case paramPortal_copied:
         return false;  // copy to front sector
      case paramPortal_skybox:
         type = portal_skybox;
         break;
      case paramPortal_pplane:
         type = portal_plane;
         break;
      case paramPortal_horizon:
         type = portal_horizon;
         break;
      case paramPortal_copyline:
         return false;  // copy line
      case paramPortal_linked:
         if(!args[paramPortal_argMisc])
            return false;  // anchor
         if(args[paramPortal_argPlane] == paramPortal_planeBoth)
         {
            C_Printf(FC_ERROR "Linked portal cannot render on both planes\a\n");
            return false;
         }
         type = portal_linked;
         break;
         // TODO: portal_anchored
   }
   switch(args[paramPortal_argPlane])   // plane
   {
      case paramPortal_planeFloor:
      default:
         effects = portal_floor;
         break;
      case paramPortal_planeCeiling:
         effects = portal_ceiling;
         break;
      case paramPortal_planeBoth:
         effects = portal_both;
         break;
   }
   return true;
}

//
// Finds the anchor of the corresponding Sector_SetPortal
//
static int P_findParamPortalAnchor(const line_t *line)
{
   int s;
   int anchortype = EV_SpecialForStaticInit(EV_STATIC_PORTAL_SECTOR_PARAM_COMPAT);
   for(s = 0; s < numlines; ++s) // FIXME: no quicker way to search?
   {
      if(lines[s].special != anchortype || line == &line[s] ||
         lines[s].args[0] != line->args[0] ||
         lines[s].args[paramPortal_argType] != line->args[paramPortal_argType] ||
         lines[s].args[paramPortal_argPlane] != line->args[paramPortal_argPlane] ||
         lines[s].args[paramPortal_argMisc])
         continue;
      break;   // found an anchor
   }
   return s >= numlines ? -1 : s;
}

//
// Handles the parameterized equivalent of 385
//
static void P_copyParamPortalSector(line_t *line)
{
   int tag = line->args[paramPortal_argMisc];
   portal_t *cportal = nullptr;
   portal_t *fportal = nullptr;
   for(int s = -1; (s = P_FindSectorFromTag(tag, s)) >= 0; )
   {
      if(sectors[s].srf.ceiling.portal)
         cportal = sectors[s].srf.ceiling.portal;
      if(sectors[s].srf.floor.portal)
         fportal = sectors[s].srf.floor.portal;
      if(cportal && fportal)
         break;
   }
   if(!cportal && !fportal)
   {
      line->special = 0;
      return;
   }
   tag = line->args[0];
   if(tag)
   {
      for(int s = -1; (s = P_FindSectorFromTag(tag, s)) >= 0; )
      {
         if(cportal)
            P_SetPortal(sectors + s, nullptr, cportal, portal_ceiling);
         if(fportal)
            P_SetPortal(sectors + s, nullptr, fportal, portal_floor);
      }
   }
   else
   {
      if(cportal)
         P_SetPortal(line->frontsector, nullptr, cportal, portal_ceiling);
      if(fportal)
         P_SetPortal(line->frontsector, nullptr, fportal, portal_floor);
   }
   line->special = 0;
}

//
// Handles the parameterized equivalent of 298
//
static void P_copyParamPortalLine(line_t *line)
{
   int tag = line->args[paramPortal_argMisc];
   portal_t *portal = nullptr;
   for(int s = -1; (s = P_FindSectorFromTag(tag, s)) >= 0; )
   {
      if(sectors[s].srf.ceiling.portal) // ceiling portal has priority
      {
         portal = sectors[s].srf.ceiling.portal;
         break;
      }
      if(!portal && sectors[s].srf.floor.portal)
      {
         portal = sectors[s].srf.floor.portal;
         break;
      }
   }
   if(!portal)
   {
      line->special = 0;
      return;
   }
   tag = line->args[0];
   if(tag)
   {
      for(int s = -1; (s = P_FindLineFromTag(tag, s)) >= 0; )
         P_SetPortal(lines[s].frontsector, lines + s, portal, portal_lineonly);
   }
   else
      P_SetPortal(line->frontsector, line, portal, portal_lineonly);

   line->special = 0;
}

//
// Called from P_SpawnDeferredSpecials when we need references to already 
// created portals
//
static void P_spawnDeferredParamPortal(line_t *line, int staticFn)
{
   // Currently it's used by the ZDoom-compatible Sector_SetPortal
   if(line->args[paramPortal_argType] == paramPortal_copied)
      P_copyParamPortalSector(line);
   else if(line->args[paramPortal_argType] == paramPortal_copyline)
      P_copyParamPortalLine(line);
}

//
// P_SpawnPortal
//
// Code by SoM, functionalized by Quasar.
// Spawns a portal and attaches it to floors and/or ceilings of appropriate 
// sectors, and to lines with special 289.
//
static void P_SpawnPortal(line_t *line, int staticFn)
{
   portal_type   type    = portal_plane;
   portal_effect effects = portal_ceiling;
   int       CamType = E_ThingNumForName("EESkyboxCam"); // find the skybox camera object
   sector_t *sector;
   portal_t *portal = nullptr;
   Mobj     *skycam;
   fixed_t   planez = 0;
   int       anchortype = 0; // SoM 3-10-04: new plan.
   int       anchorfunc = 0; // haleyjd 02/05/13
   int       s;
   int       fromid, toid;

   // haleyjd: get type and effects from static init function
   bool param = false;
   if(staticFn == EV_STATIC_PORTAL_SECTOR_PARAM_COMPAT)
   {
      param = true;
      if(!P_getParamPortalProps(line->args, type, effects))
      {
         return;  // exit if it's just a copier sought by others
      }
   }
   else if(staticFn == EV_STATIC_PORTAL_LINE_PARAM_COMPAT)
   {
      // Currently only support ZDoom's Eternity XLAT helper
      switch(line->args[ev_LinePortal_Arg_Type])
      {
         case ev_LinePortal_Type_EEClassic:
            if(line->args[0] != ev_LinePortal_Maker)
               return;
            type = portal_linked;
            break;
         case ev_LinePortal_Type_Visual:
            type = portal_twoway;
            break;
         case ev_LinePortal_Type_Linked:  // this one respects link offsets
            type = portal_linked;
            break;
         default:
            return;
      }
      effects = portal_lineonly;
      param = true;
   }
   else
   {
      // haleyjd: get type and effects from static init function
      P_getPortalProps(staticFn, type, effects);
   }

   if(!(sector = line->frontsector))
      return;

   // ioanch: make a function to remove duplication (linked polyobject portals)
   auto unblockline = [](line_t *line, line_t *partner)
   {
      line->backsector = line->frontsector;
      line->sidenum[1] = line->sidenum[0];
      line->flags &= ~ML_BLOCKING;
      line->flags |= ML_TWOSIDED;
      line->intflags |= MLI_1SPORTALLINE;
   };

   bool otherIsEdge = false;

   // create the appropriate type of portal
   switch(type)
   {
   case portal_plane:
      portal = R_GetPlanePortal(sector);
      break;

   case portal_horizon:
      portal = R_GetHorizonPortal(sector);
      if(effects == portal_lineonly)
      {
         // special case for line-only portal
         P_SetPortal(sector, line, portal, portal_lineonly);
         return;
      }
      break;

   case portal_skybox:
      skycam = sector->thinglist;
      while(skycam)
      {
         if(skycam->type == CamType)
            break;
         skycam = skycam->snext;
      }
      if(!skycam)
      {
         C_Printf(FC_ERROR "Skybox found with no skybox camera\a\n");
         return;
      }
      
      portal = R_GetSkyBoxPortal(skycam);
      break;

   case portal_anchored:
      // determine proper anchor type (see below)
      if(param)
         s = P_findParamPortalAnchor(line);
      else
      {
         if(staticFn == EV_STATIC_PORTAL_ANCHORED_CEILING ||
            staticFn == EV_STATIC_PORTAL_ANCHORED_CEILING_FLOOR)
            anchorfunc = EV_STATIC_PORTAL_ANCHOR;
         else
            anchorfunc = EV_STATIC_PORTAL_ANCHOR_FLOOR;

         // haleyjd: get anchortype for func
         anchortype = EV_SpecialForStaticInit(anchorfunc);

         // find anchor line
         for(s = -1; (s = P_FindLineFromLineArg0(line, s)) >= 0; )
         {
            // SoM 3-10-04: Two different anchor linedef codes so I can tag
            // two anchored portals to the same sector.
            if(lines[s].special != anchortype || line == &lines[s])
               continue;
            
            break;
         }
      }
      if(s < 0)
      {
         C_Printf(FC_ERROR "No anchor line for portal.\a\n");
         return;
      }

      // Doom format doesn't allow rotating portals
      portal = R_GetAnchoredPortal(eindex(line - lines), s, false, false, 0);
      break;

   case portal_twoway:
      if(param)
      {
         // We're having (tag, 0, plane, 1). Look for (tag, 0, plane, 0)
         if(staticFn == EV_STATIC_PORTAL_SECTOR_PARAM_COMPAT)
            s = P_findParamPortalAnchor(line);
         else
         {
            s = P_FindLineFromLineArg0(line, -1);  // line portal
            if(s == line - lines)
               s = P_FindLineFromLineArg0(line, s);  // avoid getting this line
         }
      }
      else
      {
         if(staticFn == EV_STATIC_PORTAL_TWOWAY_CEILING)
            anchorfunc = EV_STATIC_PORTAL_TWOWAY_ANCHOR;
         else
            anchorfunc = EV_STATIC_PORTAL_TWOWAY_ANCHOR_FLOOR;

         // haleyjd: get anchortype for func
         anchortype = EV_SpecialForStaticInit(anchorfunc);

         // find anchor line
         for(s = -1; (s = P_FindLineFromLineArg0(line, s)) >= 0; )
         {
            // SoM 3-10-04: Two different anchor linedef codes so I can tag
            // two anchored portals to the same sector.
            if(lines[s].special != anchortype || line == &lines[s])
               continue;
            break;
         }
      }
      if(s < 0)
      {
         C_Printf(FC_ERROR "No anchor line for portal.\a\n");
         return;
      }

      if(effects == portal_lineonly)
      {
         // special case for line portals
         portal = R_GetTwoWayPortal(s, eindex(line - lines), false, false, 0);
         line->beyondportalline = &lines[s];
         P_SetPortal(sector, line, portal, portal_lineonly);
         return;
      }

      portal = R_GetTwoWayPortal(eindex(line - lines), s, false, false, 0);
      break;

   case portal_linked:
      if(demo_version < 333)
         return;

      // linked portals can only be applied to either the floor or ceiling.
      if(param)
      {
         if(staticFn == EV_STATIC_PORTAL_SECTOR_PARAM_COMPAT)
         {
            planez = line->args[2] == 0 ? sector->srf.ceiling.height
               : sector->srf.floor.height;
            s = P_findParamPortalAnchor(line);
         }
         else  // line portal
         {
            planez = 0;
            if(line->args[ev_LinePortal_Arg_Type] == ev_LinePortal_Type_EEClassic)
            {
               anchortype = EV_SpecialForStaticInit(EV_STATIC_PORTAL_LINE_PARAM_COMPAT);
               for(s = -1; (s = P_FindLineFromTag(line->tag, s)) >= 0; )
               {
                  if(lines[s].special != anchortype || line == &lines[s]
                     || !lines[s].frontsector
                     || lines[s].args[ev_LinePortal_Arg_Type]
                         != ev_LinePortal_Type_EEClassic
                     || lines[s].args[0] != ev_LinePortal_Anchor)
                  {
                     continue;
                  }
                  break;
               }
            }
            else
            {
               s = P_FindLineFromLineArg0(line, -1);  // line portal
               if(s == line - lines)
                  s = P_FindLineFromLineArg0(line, s);  // avoid getting this line
            }
         }
      }
      else
      {
         if(staticFn == EV_STATIC_PORTAL_LINKED_CEILING)
         {
            anchorfunc = EV_STATIC_PORTAL_LINKED_ANCHOR;
            planez = sector->srf.floor.height;
         }
         else if(staticFn == EV_STATIC_PORTAL_LINKED_FLOOR)
         {
            anchorfunc = EV_STATIC_PORTAL_LINKED_ANCHOR_FLOOR;
            planez = sector->srf.ceiling.height;
         }
         else if(staticFn == EV_STATIC_PORTAL_LINKED_LINE2LINE)
         {
            // Line-Line linked portals
            anchorfunc = EV_STATIC_PORTAL_LINKED_L2L_ANCHOR;
            planez = 0; // SoM: What should this really be? I dunno.
         }

         // haleyjd: get anchortype for func
         anchortype = EV_SpecialForStaticInit(anchorfunc);

         // find anchor line

         int tag = line->args[0];

         for(s = -1; (s = P_FindLineFromTag(tag, s)) >= 0; )
         {
            // SoM 3-10-04: Two different anchor linedef codes so I can tag
            // two anchored portals to the same sector.
            if((lines[s].special != anchortype &&
                !(lines[s].extflags &
                  (EX_ML_LOWERPORTAL | EX_ML_UPPERPORTAL))) ||
               line == &lines[s] ||
               lines[s].frontsector == nullptr)
            {
               continue;
            }

            break;
         }
      }


      if(s < 0)
      {
         C_Printf(FC_ERROR "No anchor line for portal. (line %i)\a\n", line - lines);
         return;
      }

      // Setup main groups. Keep in mind, the linedef that actually creates the 
      // portal will be on the 'other side' of that portal, so it is actually the 
      // 'to group' and the anchor line is in the 'from group'
      if(sector->groupid == R_NOGROUP)
         P_CreatePortalGroup(sector);
         
      if(lines[s].frontsector->groupid == R_NOGROUP)
         P_CreatePortalGroup(lines[s].frontsector);
      
      toid = sector->groupid;
      fromid = lines[s].frontsector->groupid;

      // Special case for parameterized line portal
      if(staticFn == EV_STATIC_PORTAL_LINE_PARAM_COMPAT &&
         line->args[ev_LinePortal_Arg_Type] != ev_LinePortal_Type_EEClassic)
      {
         portal = R_GetLinkedPortal(s, eindex(line - lines), planez, toid, fromid);
         line->beyondportalline = &lines[s];
         P_SetPortal(sector, line, portal, portal_lineonly);

         // Also check for polyobject portals
         if(lines[s].portal && lines[s].portal->type == R_LINKED &&
            (!line->backsector || !lines[s].backsector))
         {
            // we now have a linked portal through a potential polyobject
            // HACK TO MAKE THEM PASSABLE
            if(!lines[s].backsector)
               unblockline(lines + s, line);
            if(!line->backsector)
               unblockline(line, lines + s);
            portal->data.link.polyportalpartner = lines[s].portal;
            lines[s].portal->data.link.polyportalpartner = portal;
         }

         return;
      }

      otherIsEdge = !!(lines[s].extflags &
                       (EX_ML_LOWERPORTAL | EX_ML_UPPERPORTAL));

      // Special case where the portal was created with the line-to-line portal type
      if(staticFn == EV_STATIC_PORTAL_LINKED_LINE2LINE ||
         staticFn == EV_STATIC_PORTAL_LINE_PARAM_COMPAT)
      {
         if (!otherIsEdge)
         {
            portal = R_GetLinkedPortal(eindex(line - lines), s, planez, fromid, toid);
            lines[s].beyondportalline = line;
            P_SetPortal(lines[s].frontsector, lines + s, portal, portal_lineonly);
         }
         
         // ioanch 20160226: add partner portals
         portal_t *portal2 = R_GetLinkedPortal(s, eindex(line - lines), planez, toid, fromid);
         line->beyondportalline = &lines[s];
         P_SetPortal(sector, line, portal2, portal_lineonly);

         if(!otherIsEdge && (!lines[s].backsector || !line->backsector))
         {
            // HACK TO MAKE THEM PASSABLE
            if(!lines[s].backsector)
               unblockline(lines + s, line);
            if(!line->backsector)
               unblockline(line, lines + s);

            portal->data.link.polyportalpartner = portal2;
            portal2->data.link.polyportalpartner = portal;
         }

         return;
      }
      else  // prepare it for sector portal
         portal = R_GetLinkedPortal(eindex(line - lines), s, planez, fromid, toid);
      break;

   default:
      I_Error("P_SpawnPortal: unknown portal type\n");
   }

   // attach portal to tagged sector floors/ceilings
   // SoM: TODO: Why am I not checking groupids?
   for(s = -1; (s = P_FindSectorFromLineArg0(line, s)) >= 0; )
   {
      P_SetPortal(sectors + s, nullptr, portal, effects);
   }

   // attach portal to like-tagged 289 lines
   for(s = -1; (s = P_FindLineFromLineArg0(line, s)) >= 0; )
   {
      if(line == &lines[s] || !lines[s].frontsector)
         continue;

      int xferfunc = EV_StaticInitForSpecial(lines[s].special);

      // ioanch 20161219: workaround to enable 385 to copy both floor and
      // ceiling portals. It will NOT be needed or triggered if portal_both
      // is used, just if portal_floor and portal_ceiling are successively
      // encountered.
      if(xferfunc == EV_STATIC_NULL)
      {
         if((lines[s].intflags & MLI_FLOORPORTALCOPIED &&
            effects == portal_ceiling) ||
            (lines[s].intflags & MLI_CEILINGPORTALCOPIED &&
             effects == portal_floor))
         {
            xferfunc = EV_STATIC_PORTAL_APPLY_FRONTSECTOR;
         }
      }
      
      if(xferfunc == EV_STATIC_PORTAL_LINE)
      {
         P_SetPortal(lines[s].frontsector, lines + s, portal, portal_lineonly);
      }
      else if(xferfunc == EV_STATIC_PORTAL_APPLY_FRONTSECTOR)
      {
         P_SetPortal(lines[s].frontsector, lines + s, portal, effects);

         if(effects == portal_ceiling)
            lines[s].intflags |= MLI_CEILINGPORTALCOPIED;
         else if(effects == portal_floor)
            lines[s].intflags |= MLI_FLOORPORTALCOPIED;

         if(lines[s].intflags & MLI_CEILINGPORTALCOPIED &&
            lines[s].intflags & MLI_FLOORPORTALCOPIED)
         {
            lines[s].intflags &= ~(MLI_FLOORPORTALCOPIED |
                                   MLI_CEILINGPORTALCOPIED);
         }
      }
      else
         continue;

      lines[s].special = 0;
   }
}

#if 0
//
// Small Natives
//

static cell AMX_NATIVE_CALL sm_sectorspecial(AMX *amx, cell *params)
{   
   int special = (int)params[1];
   int id      = (int)params[2];
   int secnum = -1;

   if(gamestate != GS_LEVEL)
   {
      amx_RaiseError(amx, SC_ERR_GAMEMODE | SC_ERR_MASK);
      return -1;
   }

   while((secnum = P_FindSectorFromTag(id, secnum)) >= 0)
   {
      sectors[secnum].special = special;
   }

   return 0;
}

//
// 07/31/04: support setting/changing sector colormaps
//
static cell AMX_NATIVE_CALL sm_sectorcolormap(AMX *amx, cell *params)
{
   char *name;
   int err, lumpnum;
   int pos    = (int)params[2];
   int id     = (int)params[3];
   int secnum = -1;

   if(gamestate != GS_LEVEL)
   {
      amx_RaiseError(amx, SC_ERR_GAMEMODE | SC_ERR_MASK);
      return -1;
   }

   if((err = SM_GetSmallString(amx, &name, params[1])) != AMX_ERR_NONE)
   {
      amx_RaiseError(amx, err);
      return -1;
   }

   // any unfound lump just clears the respective colormap
   if((lumpnum = R_ColormapNumForName(name)) < 0)
      lumpnum = 0;

   while((secnum = P_FindSectorFromTag(id, secnum)) >= 0)
   {
      sector_t *s = &sectors[secnum];

      switch(pos)
      {
      case 0: // middle
         s->midmap = lumpnum;
         break;
      case 1: // bottom
         s->bottommap = lumpnum;
         break;
      case 2: // top
         s->topmap = lumpnum;
         break;
      case 3: // all
         s->midmap = s->bottommap = s->topmap = lumpnum;
         break;
      }
   }

   Z_Free(name);

   return 0;
}

AMX_NATIVE_INFO pspec_Natives[] =
{
   { "_SectorSpecial",  sm_sectorspecial },
   { "_SectorColormap", sm_sectorcolormap },
   { nullptr,            nullptr }
};
#endif

//----------------------------------------------------------------------------
//
// $Log: p_spec.c,v $
// Revision 1.56  1998/05/25  10:40:30  killough
// Fix wall scrolling bug
//
// Revision 1.55  1998/05/23  10:23:32  jim
// Fix numeric changer loop corruption
//
// Revision 1.54  1998/05/11  06:52:56  phares
// Documentation
//
// Revision 1.53  1998/05/07  00:51:34  killough
// beautification
//
// Revision 1.52  1998/05/04  11:47:23  killough
// Add #include d_deh.h
//
// Revision 1.51  1998/05/04  02:22:06  jim
// formatted p_specs, moved a coupla routines to p_floor
//
// Revision 1.50  1998/05/03  22:06:30  killough
// Provide minimal required headers at top (no other changes)
//
// Revision 1.49  1998/04/17  18:57:51  killough
// fix comment
//
// Revision 1.48  1998/04/17  18:49:02  killough
// Fix lack of animation in flats
//
// Revision 1.47  1998/04/17  10:24:47  killough
// Add P_FindLineFromLineTag(), add CARRY_CEILING macro
//
// Revision 1.46  1998/04/14  18:49:36  jim
// Added monster only and reverse teleports
//
// Revision 1.45  1998/04/12  02:05:25  killough
// Add ceiling light setting, start ceiling carriers
//
// Revision 1.44  1998/04/06  11:05:23  jim
// Remove LEESFIXES, AMAP bdg->247
//
// Revision 1.43  1998/04/06  04:39:04  killough
// Make scroll carriers carry all things underwater
//
// Revision 1.42  1998/04/01  16:39:11  jim
// Fix keyed door message on gunfire
//
// Revision 1.41  1998/03/29  20:13:35  jim
// Fixed use of 2S flag in Donut linedef
//
// Revision 1.40  1998/03/28  18:13:24  killough
// Fix conveyor bug (carry objects not touching but overhanging)
//
// Revision 1.39  1998/03/28  05:32:48  jim
// Text enabling changes for DEH
//
// Revision 1.38  1998/03/23  18:38:48  jim
// Switch and animation tables now lumps
//
// Revision 1.37  1998/03/23  15:24:41  phares
// Changed pushers to linedef control
//
// Revision 1.36  1998/03/23  03:32:36  killough
// Make "oof" sounds have true mobj origins (for spy mode hearing)
// Make carrying floors carry objects hanging over edges of sectors
//
// Revision 1.35  1998/03/20  14:24:36  jim
// Gen ceiling target now shortest UPPER texture
//
// Revision 1.34  1998/03/20  00:30:21  phares
// Changed friction to linedef control
//
// Revision 1.33  1998/03/18  23:14:02  jim
// Deh text additions
//
// Revision 1.32  1998/03/16  15:43:33  killough
// Add accelerative scrollers, merge Jim's changes
//
// Revision 1.29  1998/03/13  14:05:44  jim
// Fixed arith overflow in some linedef types
//
// Revision 1.28  1998/03/12  21:54:12  jim
// Freed up 12 linedefs for use as vectors
//
// Revision 1.26  1998/03/09  10:57:55  jim
// Allowed Lee's change to 0 tag trigger compatibility
//
// Revision 1.25  1998/03/09  07:23:43  killough
// Add generalized scrollers, renumber some linedefs
//
// Revision 1.24  1998/03/06  12:34:39  jim
// Renumbered 300+ linetypes under 256 for DCK
//
// Revision 1.23  1998/03/05  16:59:10  jim
// Fixed inability of monsters/barrels to use new teleports
//
// Revision 1.22  1998/03/04  07:33:04  killough
// Fix infinite loop caused by multiple carrier references
//
// Revision 1.21  1998/03/02  15:32:57  jim
// fixed errors in numeric model sector search and 0 tag trigger defeats
//
// Revision 1.20  1998/03/02  12:13:57  killough
// Add generalized scrolling flats & walls, carrying floors
//
// Revision 1.19  1998/02/28  01:24:53  jim
// Fixed error in 0 tag trigger fix
//
// Revision 1.17  1998/02/24  08:46:36  phares
// Pushers, recoil, new friction, and over/under work
//
// Revision 1.16  1998/02/23  23:47:05  jim
// Compatibility flagged multiple thinker support
//
// Revision 1.15  1998/02/23  04:52:33  killough
// Allow god mode cheat to work on E1M8 unless compatibility
//
// Revision 1.14  1998/02/23  00:42:02  jim
// Implemented elevators
//
// Revision 1.12  1998/02/17  05:55:06  killough
// Add silent teleporters
// Change RNG calling sequence
// Cosmetic changes
//
// Revision 1.11  1998/02/13  03:28:06  jim
// Fixed W1,G1 linedefs clearing untriggered special, cosmetic changes
//
// Revision 1.10  1998/02/08  05:35:39  jim
// Added generalized linedef types
//
// Revision 1.8  1998/02/02  13:34:26  killough
// Performance tuning, program beautification
//
// Revision 1.7  1998/01/30  14:43:54  jim
// Added gun exits, right scrolling walls and ceiling mover specials
//
// Revision 1.4  1998/01/27  16:19:29  jim
// Fixed subroutines used by linedef triggers and a NULL ref in Donut
//
// Revision 1.3  1998/01/26  19:24:26  phares
// First rev with no ^Ms
//
// Revision 1.2  1998/01/25  20:24:45  jim
// Fixed crusher floor, lowerandChange floor types, and unknown sector special error
//
// Revision 1.1.1.1  1998/01/19  14:03:01  rand
// Lee's Jan 19 sources
//
//----------------------------------------------------------------------------
<|MERGE_RESOLUTION|>--- conflicted
+++ resolved
@@ -455,18 +455,12 @@
 
    for(i = 0; i < sec->linecount; i++)
    {
-<<<<<<< HEAD
       if((other = getNextSector(sec->lines[i], sec)))
       {
-         fixed_t newHeight = useStates ? LevelStateStack::Floor(*other) : other->floorheight;
+         fixed_t newHeight = useStates ? LevelStateStack::Floor(*other) : other->srf.floor.height;
          if(newHeight < floor)
             floor = newHeight;
       }
-=======
-      if((other = getNextSector(sec->lines[i], sec)) &&
-         other->srf.floor.height < floor)
-         floor = other->srf.floor.height;
->>>>>>> 21a8f215
    }
 
    return floor;
@@ -498,19 +492,13 @@
    fixed_t newHeight;
    for(i = 0; i < sec->linecount; i++)
    {
-<<<<<<< HEAD
       if((other = getNextSector(sec->lines[i],sec)))
       {
          newHeight = useStates ? LevelStateStack::Floor(*other)
-         : other->floorheight;
+         : other->srf.floor.height;
          if (newHeight > floor)
             floor = newHeight;
       }
-=======
-      if((other = getNextSector(sec->lines[i],sec)) &&
-         other->srf.floor.height > floor)
-         floor = other->srf.floor.height;
->>>>>>> 21a8f215
    }
 
    return floor;
@@ -534,11 +522,10 @@
 
    for(i=0; i < sec->linecount; i++)
    {
-<<<<<<< HEAD
       if((other = getNextSector(sec->lines[i],sec)))
       {
          fixed_t newHeight = useStates ? LevelStateStack::Floor(*other)
-         : other->floorheight;
+         : other->srf.floor.height;
          if(newHeight > currentheight)
          {
             int height = newHeight;
@@ -547,24 +534,12 @@
                if((other = getNextSector(sec->lines[i],sec)))
                {
                   newHeight = useStates ? LevelStateStack::Floor(*other)
-                  : other->floorheight;
+                  : other->srf.floor.height;
                   if(newHeight < height && newHeight > currentheight)
                      height = newHeight;
                }
             }
             return height;
-=======
-      if((other = getNextSector(sec->lines[i],sec)) &&
-         other->srf.floor.height > currentheight)
-      {
-         int height = other->srf.floor.height;
-         while (++i < sec->linecount)
-         {
-            if((other = getNextSector(sec->lines[i],sec)) &&
-               other->srf.floor.height < height &&
-               other->srf.floor.height > currentheight)
-               height = other->srf.floor.height;
->>>>>>> 21a8f215
          }
       }
    }
@@ -585,14 +560,13 @@
 {
    const sector_t *other;
    int i;
-<<<<<<< HEAD
-   
+
    fixed_t newHeight;
    for(i=0; i < sec->linecount; i++)
    {
        if ((other = getNextSector(sec->lines[i], sec)))
        {
-           newHeight = useStates ? LevelStateStack::Floor(*other) : other->floorheight;
+          newHeight = useStates ? LevelStateStack::Floor(*other) : other->srf.floor.height;
            if (newHeight < currentheight)
            {
                int height = newHeight;
@@ -600,7 +574,7 @@
                {
                    if ((other = getNextSector(sec->lines[i], sec)))
                    {
-                       newHeight = useStates ? LevelStateStack::Floor(*other) : other->floorheight;
+                      newHeight = useStates ? LevelStateStack::Floor(*other) : other->srf.floor.height;
                        if (newHeight > height && newHeight < currentheight)
                            height = newHeight;
                    }
@@ -608,24 +582,6 @@
                return height;
            }
        }
-=======
-
-   for(i=0; i < sec->linecount; i++)
-   {
-      if((other = getNextSector(sec->lines[i],sec)) &&
-         other->srf.floor.height < currentheight)
-      {
-         int height = other->srf.floor.height;
-         while (++i < sec->linecount)
-         {
-            if((other = getNextSector(sec->lines[i],sec)) &&
-               other->srf.floor.height > height &&
-               other->srf.floor.height < currentheight)
-               height = other->srf.floor.height;
-         }
-         return height;
-      }
->>>>>>> 21a8f215
    }
    return currentheight;
 }
@@ -645,13 +601,12 @@
    sector_t *other;
    int i;
 
-<<<<<<< HEAD
    fixed_t newHeight;
    for(i=0 ;i < sec->linecount ; i++)
    {
       if((other = getNextSector(sec->lines[i],sec)))
       {
-         newHeight = useStates ? LevelStateStack::Ceiling(*other) : other->ceilingheight;
+         newHeight = useStates ? LevelStateStack::Ceiling(*other) : other->sef.ceiling.height;
          if(newHeight < currentheight)
          {
             int height = newHeight;
@@ -659,26 +614,12 @@
             {
                if((other = getNextSector(sec->lines[i],sec)))
                {
-                  newHeight = useStates ? LevelStateStack::Ceiling(*other) : other->ceilingheight;
+                  newHeight = useStates ? LevelStateStack::Ceiling(*other) : other->srf.ceiling.height;
                   if(newHeight > height && newHeight < currentheight)
                      height = newHeight;
                }
             }
            return height;
-=======
-   for(i=0 ;i < sec->linecount ; i++)
-   {
-      if((other = getNextSector(sec->lines[i],sec)) &&
-         other->srf.ceiling.height < currentheight)
-      {
-         int height = other->srf.ceiling.height;
-         while (++i < sec->linecount)
-         {
-            if((other = getNextSector(sec->lines[i],sec)) &&
-               other->srf.ceiling.height > height &&
-               other->srf.ceiling.height < currentheight)
-               height = other->srf.ceiling.height;
->>>>>>> 21a8f215
          }
       }
    }
@@ -700,13 +641,12 @@
    sector_t *other;
    int i;
 
-<<<<<<< HEAD
    fixed_t newHeight;
    for(i=0; i < sec->linecount; i++)
    {
       if((other = getNextSector(sec->lines[i],sec)))
       {
-         newHeight = useStates ? LevelStateStack::Ceiling(*other) : other->ceilingheight;
+         newHeight = useStates ? LevelStateStack::Ceiling(*other) : other->srf.ceiling.height;
          if(newHeight > currentheight)
          {
             int height = newHeight;
@@ -714,26 +654,12 @@
             {
                if((other = getNextSector(sec->lines[i],sec)))
                {
-                  newHeight = useStates ? LevelStateStack::Ceiling(*other) : other->ceilingheight;
+                  newHeight = useStates ? LevelStateStack::Ceiling(*other) : other->srf.ceiling.height;
                   if(newHeight < height && newHeight > currentheight)
                      height = newHeight;
                }
             }
             return height;
-=======
-   for(i=0; i < sec->linecount; i++)
-   {
-      if((other = getNextSector(sec->lines[i],sec)) &&
-         other->srf.ceiling.height > currentheight)
-      {
-         int height = other->srf.ceiling.height;
-         while (++i < sec->linecount)
-         {
-            if((other = getNextSector(sec->lines[i],sec)) &&
-               other->srf.ceiling.height < height &&
-               other->srf.ceiling.height > currentheight)
-               height = other->srf.ceiling.height;
->>>>>>> 21a8f215
          }
       }
    }
@@ -765,34 +691,20 @@
       // SoM: ignore attached sectors.
       for(i = 0; i < sec->linecount; i++)
       {
-<<<<<<< HEAD
          if((other = getNextSector(sec->lines[i],sec)))
-=======
-         if((other = getNextSector(sec->lines[i],sec)) &&
-            other->srf.ceiling.height < height)
->>>>>>> 21a8f215
-         {
-            fixed_t newHeight = useAdvance ? LevelStateStack::Ceiling(*other) : other->ceilingheight;
+         {
+            fixed_t newHeight = useAdvance ? LevelStateStack::Ceiling(*other) : other->srf.ceiling.height;
             if(newHeight < height)
             {
                int j;
 
-<<<<<<< HEAD
                for(j = 0; j < sec->c_asurfacecount; j++)
-                  if(sec->c_asurfaces[j].sector == other)
+                  if(sec->srf.ceiling.asurfaces[j].sector == other)
                      break;
                
-               if(j == sec->c_asurfacecount)
+               if(j == sec->srf.ceiling.asurfacecount)
                   height = newHeight;
             }
-=======
-            for(j = 0; j < sec->srf.ceiling.asurfacecount; j++)
-               if(sec->srf.ceiling.asurfaces[j].sector == other)
-                  break;
-
-            if(j == sec->srf.ceiling.asurfacecount)
-               height = other->srf.ceiling.height;
->>>>>>> 21a8f215
          }
       }
    }
@@ -800,17 +712,12 @@
    {
       for(i = 0; i < sec->linecount; i++)
       {
-<<<<<<< HEAD
          if((other = getNextSector(sec->lines[i],sec)))
          {
-            fixed_t newHeight = useAdvance ? LevelStateStack::Ceiling(*other) : other->ceilingheight;
+            fixed_t newHeight = useAdvance ? LevelStateStack::Ceiling(*other) : other->srf.ceiling.height;
             if (newHeight < height)
                height = newHeight;
          }
-=======
-         if((other = getNextSector(sec->lines[i],sec)) && other->srf.ceiling.height < height)
-            height = other->srf.ceiling.height;
->>>>>>> 21a8f215
       }
    }
 
@@ -842,20 +749,13 @@
 
    // height calculations
    for(i=0; i < sec->linecount; i++)
-<<<<<<< HEAD
       if((other = getNextSector(sec->lines[i],sec)))
       {
-         fixed_t newHeight = useStates ? LevelStateStack::Ceiling(*other) : other->ceilingheight;
+         fixed_t newHeight = useStates ? LevelStateStack::Ceiling(*other) : other->srf.ceiling.height;
          if(newHeight > height)
             height = newHeight;
       }
    
-=======
-      if((other = getNextSector(sec->lines[i],sec)) &&
-         other->srf.ceiling.height > height)
-         height = other->srf.ceiling.height;
-
->>>>>>> 21a8f215
    return height;
 }
 
