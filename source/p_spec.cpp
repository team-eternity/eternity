// Emacs style mode select   -*- C -*- vi:ts=3 sw=3:
//-----------------------------------------------------------------------------
//
// Copyright(C) 2000 James Haley
//
// This program is free software; you can redistribute it and/or modify
// it under the terms of the GNU General Public License as published by
// the Free Software Foundation; either version 2 of the License, or
// (at your option) any later version.
// 
// This program is distributed in the hope that it will be useful,
// but WITHOUT ANY WARRANTY; without even the implied warranty of
// MERCHANTABILITY or FITNESS FOR A PARTICULAR PURPOSE.  See the
// GNU General Public License for more details.
// 
// You should have received a copy of the GNU General Public License
// along with this program; if not, write to the Free Software
// Foundation, Inc., 59 Temple Place, Suite 330, Boston, MA  02111-1307  USA
//
//--------------------------------------------------------------------------
//
// DESCRIPTION:
//   -Loads and initializes texture and flat animation sequences
//   -Implements utility functions for all linedef/sector special handlers
//   -Dispatches walkover and gun line triggers
//   -Initializes and implements special sector types
//   -Implements donut linedef triggers
//   -Initializes and implements BOOM linedef triggers for
//     Scrollers/Conveyors
//     Friction
//     Wind/Current
//
//-----------------------------------------------------------------------------

#include "z_zone.h"
#include "i_system.h"
#include "doomstat.h"
#include "d_mod.h"
#include "p_spec.h"
#include "p_tick.h"
#include "p_setup.h"
#include "m_random.h"
#include "d_englsh.h"
#include "m_argv.h"
#include "w_wad.h"
#include "r_main.h"
#include "p_maputl.h"
#include "p_map.h"
#include "g_game.h"
#include "p_inter.h"
#include "s_sound.h"
#include "sounds.h"
#include "m_bbox.h"                                         // phares 3/20/98
#include "m_swap.h"
#include "d_deh.h"
#include "r_plane.h"  // killough 10/98
#include "p_info.h"
#include "c_io.h"
#include "c_runcmd.h"
#include "hu_stuff.h"
#include "r_ripple.h"
#include "d_gi.h"
#include "p_user.h"
#include "e_things.h"
#include "e_states.h"
#include "e_ttypes.h"
#include "e_exdata.h"
#include "a_small.h"
#include "polyobj.h"
#include "p_slopes.h"
<<<<<<< HEAD
#include "g_dmflag.h" // [CG] Added.

// [CG] Added.
#include "cs_main.h"
#include "cs_team.h"
=======
#include "p_portal.h"
>>>>>>> 25e32304

//
// Animating textures and planes
// There is another anim_t used in wi_stuff, unrelated.
//
typedef struct anim_s
{
  boolean     istexture;
  int         picnum;
  int         basepic;
  int         numpics;
  int         speed;
} anim_t;

//
//      source animation definition
//
#ifdef _MSC_VER
#pragma pack(push, 1)
#endif

struct animdef_s
{
   char istexture;            //jff 3/23/98 make char for comparison
   char endname[9];           //  if false, it is a flat
   char startname[9];
   int  speed;
} __attribute__((packed)); //jff 3/23/98 pack to read from memory

typedef struct animdef_s animdef_t;

#ifdef _MSC_VER
#pragma pack(pop)
#endif

#define MAXANIMS 32                   // no longer a strict limit -- killough
static anim_t *lastanim, *anims;      // new structure w/o limits -- killough
static size_t maxanims;

// killough 3/7/98: Initialize generalized scrolling
static void P_SpawnScrollers(void);
static void P_SpawnFriction(void);    // phares 3/16/98
static void P_SpawnPushers(void);     // phares 3/20/98
static void P_SpawnHereticWind(line_t *line); // haleyjd 03/12/03

extern int allow_pushers;
extern int variable_friction;         // phares 3/20/98

// haleyjd 01/24/04: portals
typedef enum
{
   portal_plane,
   portal_horizon,
   portal_skybox,
   portal_anchored,
   portal_twoway,
   portal_linked
} portal_type;

typedef enum
{
   portal_ceiling,
   portal_floor,
   portal_both,
   portal_lineonly, // SoM: Added for linked line-line portals.
} portal_effect;

static void P_SpawnPortal(line_t *, portal_type, portal_effect);

//
// P_InitPicAnims
//
// Load the table of animation definitions, checking for existence of
// the start and end of each frame. If the start doesn't exist the sequence
// is skipped, if the last doesn't exist, BOOM exits.
//
// Wall/Flat animation sequences, defined by name of first and last frame,
// The full animation sequence is given using all lumps between the start
// and end entry, in the order found in the WAD file.
//
// This routine modified to read its data from a predefined lump or
// PWAD lump called ANIMATED rather than a static table in this module to
// allow wad designers to insert or modify animation sequences.
//
// Lump format is an array of byte packed animdef_t structures, terminated
// by a structure with istexture == -1. The lump can be generated from a
// text source file using SWANTBLS.EXE, distributed with the BOOM utils.
// The standard list of switches and animations is contained in the example
// source text file DEFSWANI.DAT also in the BOOM util distribution.
//
void P_InitPicAnims(void)
{
   int         i, p;
   animdef_t   *animdefs; //jff 3/23/98 pointer to animation lump
   int         flags;
   
   //  Init animation
   //jff 3/23/98 read from predefined or wad lump instead of table
   animdefs = (animdef_t *)W_CacheLumpName("ANIMATED", PU_STATIC);

   lastanim = anims;
   for(i=0 ; animdefs[i].istexture != -1 ; i++)
   {
      flags = TF_ANIMATED;
      
      // 1/11/98 killough -- removed limit by array-doubling
      if(lastanim >= anims + maxanims)
      {
         size_t newmax = maxanims ? maxanims*2 : MAXANIMS;
         anims = (anim_t *)(realloc(anims, newmax*sizeof(*anims))); // killough
         lastanim = anims + maxanims;
         maxanims = newmax;
      }

      if (animdefs[i].istexture)
      {
         // different episode ?
         if(R_CheckForWall(animdefs[i].startname) == -1)
            continue;
         
         lastanim->picnum = R_FindWall(animdefs[i].endname);
         lastanim->basepic = R_FindWall(animdefs[i].startname);
      }
      else
      {
         if(R_CheckForFlat(animdefs[i].startname) == -1)
            continue;
         
         lastanim->picnum = R_FindFlat(animdefs[i].endname);
         lastanim->basepic = R_FindFlat(animdefs[i].startname);
      }
      
      lastanim->istexture = !!animdefs[i].istexture;
      lastanim->numpics = lastanim->picnum - lastanim->basepic + 1;
      lastanim->speed = SwapLong(animdefs[i].speed); // killough 5/5/98: add LONG()

      // SoM: just to make sure
      if(lastanim->numpics <= 0)
         continue;

      // sf: include support for swirly water hack
      if(lastanim->speed < 65536 && lastanim->numpics != 1)
      {
         if(lastanim->numpics < 2)
         {
            I_Error("P_InitPicAnims: bad cycle from %s to %s\n",
                     animdefs[i].startname,
                     animdefs[i].endname);
         }
      }
      else
      {
         // SoM: it's swirly water
         flags |= TF_SWIRLY;
      }
      
      // SoM: add flags
      for(p = lastanim->basepic; p <= lastanim->picnum; p++)
         textures[p]->flags |= flags;

      lastanim++;
   }

   Z_ChangeTag(animdefs, PU_CACHE); //jff 3/23/98 allow table to be freed
}

///////////////////////////////////////////////////////////////
//
// Linedef and Sector Special Implementation Utility Functions
//
///////////////////////////////////////////////////////////////

//
// getSide()
//
// Will return a side_t*
//  given the number of the current sector,
//  the line number, and the side (0/1) that you want.
//
// Note: if side=1 is specified, it must exist or results undefined
//
side_t *getSide(int currentSector, int line, int side)
{
   return &sides[sectors[currentSector].lines[line]->sidenum[side]];
}

//
// getSector()
//
// Will return a sector_t*
//  given the number of the current sector,
//  the line number and the side (0/1) that you want.
//
// Note: if side=1 is specified, it must exist or results undefined
//
sector_t *getSector(int currentSector, int line, int side)
{
   return 
     sides[sectors[currentSector].lines[line]->sidenum[side]].sector;
}

//
// twoSided()
//
// Given the sector number and the line number,
//  it will tell you whether the line is two-sided or not.
//
// modified to return actual two-sidedness rather than presence
// of 2S flag unless compatibility optioned
//
// killough 11/98: reformatted
//
int twoSided(int sector, int line)
{
   //jff 1/26/98 return what is actually needed, whether the line
   //has two sidedefs, rather than whether the 2S flag is set
   
   return 
      comp[comp_model] ? 
         sectors[sector].lines[line]->flags & ML_TWOSIDED :
         sectors[sector].lines[line]->sidenum[1] != -1;
}

//
// getNextSector()
//
// Return sector_t * of sector next to current across line.
//
// Note: returns NULL if not two-sided line, or both sides refer to sector
//
// killough 11/98: reformatted
//
sector_t *getNextSector(line_t *line, sector_t *sec)
{
   //jff 1/26/98 check unneeded since line->backsector already
   //returns NULL if the line is not two sided, and does so from
   //the actual two-sidedness of the line, rather than its 2S flag
   //
   //jff 5/3/98 don't retn sec unless compatibility
   // fixes an intra-sector line breaking functions
   // like floor->highest floor

   return 
      comp[comp_model] && !(line->flags & ML_TWOSIDED) ? 
         NULL :
         line->frontsector == sec ? 
            comp[comp_model] || line->backsector != sec ?
               line->backsector : 
               NULL : 
            line->frontsector;
}

//
// P_FindLowestFloorSurrounding()
//
// Returns the fixed point value of the lowest floor height
// in the sector passed or its surrounding sectors.
//
// killough 11/98: reformatted
//
fixed_t P_FindLowestFloorSurrounding(sector_t* sec)
{
   fixed_t floor = sec->floorheight;
   const sector_t *other;
   int i;
   
   for(i = 0; i < sec->linecount; i++)
   {
      if((other = getNextSector(sec->lines[i], sec)) &&
         other->floorheight < floor)
         floor = other->floorheight;
   }
   
   return floor;
}

//
// P_FindHighestFloorSurrounding()
//
// Passed a sector, returns the fixed point value of the largest
// floor height in the surrounding sectors, not including that passed
//
// NOTE: if no surrounding sector exists -32000*FRACUINT is returned
//       if compatibility then -500*FRACUNIT is the smallest return possible
//
// killough 11/98: reformatted
//
fixed_t P_FindHighestFloorSurrounding(sector_t *sec)
{
   fixed_t floor = -500*FRACUNIT;
   const sector_t *other;
   int i;

   //jff 1/26/98 Fix initial value for floor to not act differently
   //in sections of wad that are below -500 units
   
   if(!comp[comp_model])          //jff 3/12/98 avoid ovf
      floor = -32000*FRACUNIT;      // in height calculations

   for(i = 0; i < sec->linecount; i++)
   {
      if((other = getNextSector(sec->lines[i],sec)) &&
         other->floorheight > floor)
         floor = other->floorheight;
   }
   
   return floor;
}

//
// P_FindNextHighestFloor()
//
// Passed a sector and a floor height, returns the fixed point value
// of the smallest floor height in a surrounding sector larger than
// the floor height passed. If no such height exists the floorheight
// passed is returned.
//
// Rewritten by Lee Killough to avoid fixed array and to be faster
//
fixed_t P_FindNextHighestFloor(sector_t *sec, int currentheight)
{
   sector_t *other;
   int i;
   
   for(i=0; i < sec->linecount; i++)
   {
      if((other = getNextSector(sec->lines[i],sec)) &&
         other->floorheight > currentheight)
      {
         int height = other->floorheight;
         while (++i < sec->linecount)
         {
            if((other = getNextSector(sec->lines[i],sec)) &&
               other->floorheight < height &&
               other->floorheight > currentheight)
               height = other->floorheight;
         }
         return height;
      }
   }
   return currentheight;
}

//
// P_FindNextLowestFloor()
//
// Passed a sector and a floor height, returns the fixed point value
// of the largest floor height in a surrounding sector smaller than
// the floor height passed. If no such height exists the floorheight
// passed is returned.
//
// jff 02/03/98 Twiddled Lee's P_FindNextHighestFloor to make this
//
fixed_t P_FindNextLowestFloor(sector_t *sec, int currentheight)
{
   sector_t *other;
   int i;
   
   for(i=0; i < sec->linecount; i++)
   {
      if((other = getNextSector(sec->lines[i],sec)) &&
         other->floorheight < currentheight)
      {
         int height = other->floorheight;
         while (++i < sec->linecount)
         {
            if((other = getNextSector(sec->lines[i],sec)) &&
               other->floorheight > height &&
               other->floorheight < currentheight)
               height = other->floorheight;
         }
         return height;
      }
   }
   return currentheight;
}

//
// P_FindNextLowestCeiling()
//
// Passed a sector and a ceiling height, returns the fixed point value
// of the largest ceiling height in a surrounding sector smaller than
// the ceiling height passed. If no such height exists the ceiling height
// passed is returned.
//
// jff 02/03/98 Twiddled Lee's P_FindNextHighestFloor to make this
//
fixed_t P_FindNextLowestCeiling(sector_t *sec, int currentheight)
{
   sector_t *other;
   int i;
   
   for(i=0 ;i < sec->linecount ; i++)
   {
      if((other = getNextSector(sec->lines[i],sec)) &&
         other->ceilingheight < currentheight)
      {
         int height = other->ceilingheight;
         while (++i < sec->linecount)
         {
            if((other = getNextSector(sec->lines[i],sec)) &&
               other->ceilingheight > height &&
               other->ceilingheight < currentheight)
               height = other->ceilingheight;
         }
        return height;
      }
   }
   return currentheight;
}

//
// P_FindNextHighestCeiling()
//
// Passed a sector and a ceiling height, returns the fixed point value
// of the smallest ceiling height in a surrounding sector larger than
// the ceiling height passed. If no such height exists the ceiling height
// passed is returned.
//
// jff 02/03/98 Twiddled Lee's P_FindNextHighestFloor to make this
//
fixed_t P_FindNextHighestCeiling(sector_t *sec, int currentheight)
{
   sector_t *other;
   int i;
   
   for(i=0; i < sec->linecount; i++)
   {
      if((other = getNextSector(sec->lines[i],sec)) &&
         other->ceilingheight > currentheight)
      {
         int height = other->ceilingheight;
         while (++i < sec->linecount)
         {
            if((other = getNextSector(sec->lines[i],sec)) &&
               other->ceilingheight < height &&
               other->ceilingheight > currentheight)
               height = other->ceilingheight;
         }
         return height;
      }
   }
   return currentheight;
}

//
// P_FindLowestCeilingSurrounding()
//
// Passed a sector, returns the fixed point value of the smallest
// ceiling height in the surrounding sectors, not including that passed
//
// NOTE: if no surrounding sector exists 32000*FRACUINT is returned
//       but if compatibility then MAXINT is the return
//
// killough 11/98: reformatted
//
fixed_t P_FindLowestCeilingSurrounding(sector_t* sec)
{
   const sector_t *other;
   fixed_t height = D_MAXINT;
   int i;

   if(!comp[comp_model])
      height = 32000*FRACUNIT; //jff 3/12/98 avoid ovf in

   if(demo_version >= 333)
   {
      // SoM: ignore attached sectors.
      for(i=0; i < sec->linecount; i++)
      {
         if((other = getNextSector(sec->lines[i],sec)) &&
            other->ceilingheight < height)
         {
            int i;

            for(i = 0; i < sec->c_asurfacecount; i++)
               if(sec->c_asurfaces[i].sector == other)
                  break;
            
            if(i == sec->c_asurfacecount)
               height = other->ceilingheight;
         }
      }
   }
   else
   {
      // height calculations
      for(i=0; i < sec->linecount; i++)
         if((other = getNextSector(sec->lines[i],sec)) &&
            other->ceilingheight < height)
            height = other->ceilingheight;
   }

   return height;
}

//
// P_FindHighestCeilingSurrounding()
//
// Passed a sector, returns the fixed point value of the largest
// ceiling height in the surrounding sectors, not including that passed
//
// NOTE: if no surrounding sector exists -32000*FRACUINT is returned
//       but if compatibility then 0 is the smallest return possible
//
// killough 11/98: reformatted
//
fixed_t P_FindHighestCeilingSurrounding(sector_t* sec)
{
   const sector_t *other;
   fixed_t height = 0;
   int i;

   //jff 1/26/98 Fix initial value for floor to not act differently
   //in sections of wad that are below 0 units

   if(!comp[comp_model])
      height = -32000*FRACUNIT; //jff 3/12/98 avoid ovf in
   
   // height calculations
   for(i=0; i < sec->linecount; i++)
      if((other = getNextSector(sec->lines[i],sec)) &&
         other->ceilingheight > height)
         height = other->ceilingheight;
      
   return height;
}

//
// P_FindShortestTextureAround()
//
// Passed a sector number, returns the shortest lower texture on a
// linedef bounding the sector.
//
// Note: If no lower texture exists 32000*FRACUNIT is returned.
//       but if compatibility then MAXINT is returned
//
// jff 02/03/98 Add routine to find shortest lower texture
//
// killough 11/98: reformatted
//
fixed_t P_FindShortestTextureAround(int secnum)
{
   const sector_t *sec = &sectors[secnum];
   int i, minsize = D_MAXINT;

   // haleyjd 05/07/04: repair texture comparison error that was
   // fixed in BOOM v2.02 but missed in MBF -- texture #0 is used
   // for "-", meaning no texture, but if used as an index, will get
   // the height of the first "garbage" texture (ie. AASTINKY)
   int lowtexnum = (demo_version == 202 || demo_version >= 331);

   if(!comp[comp_model])
      minsize = 32000<<FRACBITS; //jff 3/13/98 prevent overflow in height calcs
   
   for(i = 0; i < sec->linecount; i++)
   {
      if(twoSided(secnum, i))
      {
         const side_t *side;
         if((side = getSide(secnum,i,0))->bottomtexture >= lowtexnum &&
            textures[side->bottomtexture]->heightfrac < minsize)
            minsize = textures[side->bottomtexture]->heightfrac;
         if((side = getSide(secnum,i,1))->bottomtexture >= lowtexnum &&
            textures[side->bottomtexture]->heightfrac < minsize)
            minsize = textures[side->bottomtexture]->heightfrac;
      }
   }
   
   return minsize;
}

//
// P_FindShortestUpperAround()
//
// Passed a sector number, returns the shortest upper texture on a
// linedef bounding the sector.
//
// Note: If no upper texture exists 32000*FRACUNIT is returned.
//       but if compatibility then MAXINT is returned
//
// jff 03/20/98 Add routine to find shortest upper texture
//
// killough 11/98: reformatted
//
fixed_t P_FindShortestUpperAround(int secnum)
{
   const sector_t *sec = &sectors[secnum];
   int i, minsize = D_MAXINT;

   // haleyjd 05/07/04: repair texture comparison error that was
   // fixed in BOOM v2.02 but missed in MBF -- texture #0 is used
   // for "-", meaning no texture, but if used as an index, will get
   // the height of the first "garbage" texture (ie. AASTINKY)
   int lowtexnum = (demo_version == 202 || demo_version >= 331);

   if(!comp[comp_model])
      minsize = 32000<<FRACBITS; //jff 3/13/98 prevent overflow

   // in height calcs
   for(i = 0; i < sec->linecount; i++)
   {
      if(twoSided(secnum, i))
      {
         const side_t *side;
         if((side = getSide(secnum,i,0))->toptexture >= lowtexnum)
            if(textures[side->toptexture]->heightfrac < minsize)
               minsize = textures[side->toptexture]->heightfrac;
         if((side = getSide(secnum,i,1))->toptexture >= lowtexnum)
            if(textures[side->toptexture]->heightfrac < minsize)
               minsize = textures[side->toptexture]->heightfrac;
      }
   }

   return minsize;
}

//
// P_FindModelFloorSector()
//
// Passed a floor height and a sector number, return a pointer to a
// a sector with that floor height across the lowest numbered two sided
// line surrounding the sector.
//
// Note: If no sector at that height bounds the sector passed, return NULL
//
// jff 02/03/98 Add routine to find numeric model floor
//  around a sector specified by sector number
// jff 3/14/98 change first parameter to plain height to allow call
//  from routine not using floormove_t
//
// killough 11/98: reformatted
// 
sector_t *P_FindModelFloorSector(fixed_t floordestheight, int secnum)
{
   sector_t *sec = &sectors[secnum]; //jff 3/2/98 woops! better do this

   //jff 5/23/98 don't disturb sec->linecount while searching
   // but allow early exit in old demos

   int i, linecount = sec->linecount;
   
   for(i = 0; i < (demo_compatibility && sec->linecount < linecount ?
      sec->linecount : linecount); i++)
      if (twoSided(secnum, i) &&
         (sec = getSector(secnum, i,
         getSide(secnum,i,0)->sector-sectors == secnum))->
         floorheight == floordestheight)
         return sec;
      
   return NULL;
}

//
// P_FindModelCeilingSector()
//
// Passed a ceiling height and a sector number, return a pointer to a
// a sector with that ceiling height across the lowest numbered two sided
// line surrounding the sector.
//
// Note: If no sector at that height bounds the sector passed, return NULL
//
// jff 02/03/98 Add routine to find numeric model ceiling
//  around a sector specified by sector number
//  used only from generalized ceiling types
// jff 3/14/98 change first parameter to plain height to allow call
//  from routine not using ceiling_t
//
// killough 11/98: reformatted
// haleyjd 09/23/02: reformatted again

sector_t *P_FindModelCeilingSector(fixed_t ceildestheight, int secnum)
{
   sector_t *sec = &sectors[secnum]; //jff 3/2/98 woops! better do this

   //jff 5/23/98 don't disturb sec->linecount while searching
   // but allow early exit in old demos

   int i, linecount = sec->linecount;

   for(i = 0; i < (demo_compatibility && sec->linecount<linecount?
                   sec->linecount : linecount); i++)
      if(twoSided(secnum, i) &&
         (sec = getSector(secnum, i,
                          getSide(secnum,i,0)->sector-sectors == secnum))->
          ceilingheight == ceildestheight)
         return sec;

   return NULL;
}

//
// RETURN NEXT SECTOR # THAT LINE TAG REFERS TO
//

// Find the next sector with the same tag as a linedef.
// Rewritten by Lee Killough to use chained hashing to improve speed

int P_FindSectorFromLineTag(const line_t *line, int start)
{
   start = 
      (start >= 0 ? sectors[start].nexttag :
       sectors[(unsigned int)line->tag % (unsigned int)numsectors].firsttag);
  
   while(start >= 0 && sectors[start].tag != line->tag)
      start = sectors[start].nexttag;
   
   return start;
}

// killough 4/16/98: Same thing, only for linedefs

int P_FindLineFromLineTag(const line_t *line, int start)
{
   start = 
      (start >= 0 ? lines[start].nexttag :
       lines[(unsigned int)line->tag % (unsigned int)numlines].firsttag);
  
   while(start >= 0 && lines[start].tag != line->tag)
      start = lines[start].nexttag;
   
   return start;
}

// sf: same thing but from just a number

int P_FindSectorFromTag(const int tag, int start)
{
   start = 
      (start >= 0 ? sectors[start].nexttag :
       sectors[(unsigned int)tag % (unsigned int)numsectors].firsttag);
  
   while(start >= 0 && sectors[start].tag != tag)
      start = sectors[start].nexttag;
  
   return start;
}

//
// P_InitTagLists
//
// Hash the sector tags across the sectors and linedefs.
//
static void P_InitTagLists(int mapformat)
{
   register int i;
   
   for(i = numsectors; --i >= 0; )   // Initially make all slots empty.
      sectors[i].firsttag = -1;
   
   for(i = numsectors; --i >= 0; )   // Proceed from last to first sector
   {                                 // so that lower sectors appear first
      int j = (unsigned int)sectors[i].tag % (unsigned int)numsectors; // Hash func
      sectors[i].nexttag = sectors[j].firsttag;   // Prepend sector to chain
      sectors[j].firsttag = i;
   }
   
   // killough 4/17/98: same thing, only for linedefs
   
   for(i = numlines; --i >= 0; )   // Initially make all slots empty.
      lines[i].firsttag = -1;
   
   for(i = numlines; --i >= 0; )   // Proceed from last to first linedef
   {                               // so that lower linedefs appear first
      // haleyjd 05/16/09: unified id into tag;
      // added mapformat parameter to test here:
      if(mapformat == LEVEL_FORMAT_DOOM || lines[i].tag != -1)
      {
         int j = (unsigned int)lines[i].tag % (unsigned int)numlines; // Hash func
         lines[i].nexttag = lines[j].firsttag;   // Prepend linedef to chain
         lines[j].firsttag = i;
      }
   }
}

//
// P_FindMinSurroundingLight
//
// Passed a sector and a light level, returns the smallest light level
// in a surrounding sector less than that passed. If no smaller light
// level exists, the light level passed is returned.
//
// killough 11/98: reformatted
//
int P_FindMinSurroundingLight(sector_t *sector, int min)
{
   const sector_t *check;
   int i;

   for(i=0; i < sector->linecount; i++)
   {
      if((check = getNextSector(sector->lines[i], sector)) &&
         check->lightlevel < min)
         min = check->lightlevel;
   }

   return min;
}

//
// P_CanUnlockGenDoor()
//
// Passed a generalized locked door linedef and a player, returns whether
// the player has the keys necessary to unlock that door.
//
// Note: The linedef passed MUST be a generalized locked door type
//       or results are undefined.
//
// jff 02/05/98 routine added to test for unlockability of
//  generalized locked doors
//
// killough 11/98: reformatted
//
// haleyjd 08/22/00: fixed bug found by fraggle
//
boolean P_CanUnlockGenDoor(line_t *line, player_t *player)
{
   // does this line special distinguish between skulls and keys?
   int skulliscard = (line->special & LockedNKeys)>>LockedNKeysShift;

   // determine for each case of lock type if player's keys are 
   // adequate
   switch((line->special & LockedKey)>>LockedKeyShift)
   {
   case AnyKey:
      if(!player->cards[it_redcard] &&
         !player->cards[it_redskull] &&
         !player->cards[it_bluecard] &&
         !player->cards[it_blueskull] &&
         !player->cards[it_yellowcard] &&
         !player->cards[it_yellowskull])
      {
         player_printf(player, "%s", DEH_String("PD_ANY"));
         S_StartSound(player->mo, GameModeInfo->playerSounds[sk_oof]);  // killough 3/20/98
         return false;
      }
      break;
   case RCard:
      if(!player->cards[it_redcard] &&
         (!skulliscard || !player->cards[it_redskull]))
      {
         if(GameModeInfo->type == Game_Heretic)
            player_printf(player, "%s", DEH_String("HPD_GREENK"));
         else
            player_printf(player, "%s",
               DEH_String(skulliscard ? "PD_REDK" : "PD_REDC"));
         
         S_StartSound(player->mo, GameModeInfo->playerSounds[sk_oof]);  // killough 3/20/98
         return false;
      }
      break;
   case BCard:
      if(!player->cards[it_bluecard] &&
         (!skulliscard || !player->cards[it_blueskull]))
      {
         player_printf(player, "%s",
            DEH_String(skulliscard ? "PD_BLUEK" : "PD_BLUEC"));
         S_StartSound(player->mo, GameModeInfo->playerSounds[sk_oof]);  // killough 3/20/98
         return false;
      }
      break;
   case YCard:
      if(!player->cards[it_yellowcard] &&
         (!skulliscard || !player->cards[it_yellowskull]))
      {
         player_printf(player, "%s",
            DEH_String(skulliscard ? "PD_YELLOWK" : "PD_YELLOWC"));
         S_StartSound(player->mo, GameModeInfo->playerSounds[sk_oof]);  // killough 3/20/98
         return false;
      }
      break;
   case RSkull:
      if(!player->cards[it_redskull] &&
         (!skulliscard || !player->cards[it_redcard]))
      {
         if(GameModeInfo->type == Game_Heretic)
            player_printf(player, "%s", DEH_String("HPD_GREENK"));
         else
            player_printf(player, "%s",
               DEH_String(skulliscard ? "PD_REDK" : "PD_REDS"));
         S_StartSound(player->mo, GameModeInfo->playerSounds[sk_oof]); // killough 3/20/98
         return false;
      }
      break;
   case BSkull:
      if(!player->cards[it_blueskull] &&
         (!skulliscard || !player->cards[it_bluecard]))
      {
         player_printf(player, "%s",
            DEH_String(skulliscard ? "PD_BLUEK" : "PD_BLUES"));
         S_StartSound(player->mo, GameModeInfo->playerSounds[sk_oof]); // killough 3/20/98
         return false;
      }
      break;
   case YSkull:
      if(!player->cards[it_yellowskull] &&
         (!skulliscard || !player->cards[it_yellowcard]))
      {
         player_printf(player, "%s",
            DEH_String(skulliscard ? "PD_YELLOWK" : "PD_YELLOWS"));
         S_StartSound(player->mo, GameModeInfo->playerSounds[sk_oof]); // killough 3/20/98
         return false;
      }
      break;
   case AllKeys:
      if(!skulliscard &&
         (!player->cards[it_redcard] ||
          !player->cards[it_redskull] ||
          !player->cards[it_bluecard] ||
          !player->cards[it_blueskull] ||
          !player->cards[it_yellowcard] ||
          !player->cards[it_yellowskull]))
      {
         player_printf(player, "%s", DEH_String("PD_ALL6"));
         S_StartSound(player->mo, GameModeInfo->playerSounds[sk_oof]); // killough 3/20/98
         return false;
      }
      // haleyjd: removed extra ! from player->cards[it_yellowskull]
      //          allowed door to be opened without yellow keys
      //          06/30/01: optioned on MBF demo comp. (v2.03)
      if(skulliscard &&
         (!(player->cards[it_redcard] | player->cards[it_redskull]) ||
          !(player->cards[it_bluecard] | player->cards[it_blueskull]) ||
          !(player->cards[it_yellowcard] | 
          ((demo_version == 203) ? !player->cards[it_yellowskull] : 
                                    player->cards[it_yellowskull]))))
      {
         player_printf(player, "%s", DEH_String("PD_ALL3"));
         S_StartSound(player->mo, GameModeInfo->playerSounds[sk_oof]); // killough 3/20/98
         return false;
      }
      break;
   }
   return true;
}

//
// P_SectorActive()
//
// Passed a linedef special class (floor, ceiling, lighting) and a sector
// returns whether the sector is already busy with a linedef special of the
// same class. If old demo compatibility true, all linedef special classes
// are the same.
//
// jff 2/23/98 added to prevent old demos from
//  succeeding in starting multiple specials on one sector
//
// killough 11/98: reformatted

int P_SectorActive(special_e t,sector_t *sec)
{
   return demo_compatibility ?  // return whether any thinker is active
     sec->floordata || sec->ceilingdata || sec->lightingdata :
     t == floor_special ? !!sec->floordata :        // return whether
     t == ceiling_special ? !!sec->ceilingdata :    // thinker of same
     t == lighting_special ? !!sec->lightingdata :  // type is active
     1; // don't know which special, must be active, shouldn't be here
}

//
// P_CheckTag()
//
// Passed a line, returns true if the tag is non-zero or the line special
// allows no tag without harm. If compatibility, all linedef specials are
// allowed to have zero tag.
//
// Note: Only line specials activated by walkover, pushing, or shooting are
//       checked by this routine.
//
// jff 2/27/98 Added to check for zero tag allowed for regular special types

int P_CheckTag(line_t *line)
{
   // killough 11/98: compatibility option:
   
   if(comp[comp_zerotags] || line->tag)
      return 1;

   switch (line->special)
   {
   case 1:   // Manual door specials
   case 26:
   case 27:
   case 28:
   case 31:
   case 32:
   case 33:
   case 34:
   case 117:
   case 118:
   case 139:  // Lighting specials
   case 170:
   case 79:
   case 35:
   case 138:
   case 171:
   case 81:
   case 13:
   case 192:
   case 169:
   case 80:
   case 12:
   case 194:
   case 173:
   case 157:
   case 104:
   case 193:
   case 172:
   case 156:
   case 17:
   case 195:  // Thing teleporters
   case 174:
   case 97:
   case 39:
   case 126:
   case 125:
   case 210:
   case 209:
   case 208:
   case 207:
   case 11:  // Exits
   case 52:
   case 197:
   case 51:
   case 124:
   case 198:
   case 48:  // Scrolling walls
   case 85:
   case 273:
   case 274:   // W1
   case 275:
   case 276:   // SR
   case 277:   // S1
   case 278:   // GR
   case 279:   // G1
   case 280:   // WR -- haleyjd
      return 1;
   }

  return 0;
}

//
// P_IsSecret()
//
// Passed a sector, returns if the sector secret type is still active, i.e.
// secret type is set and the secret has not yet been obtained.
//
// jff 3/14/98 added to simplify checks for whether sector is secret
//  in automap and other places
//
boolean P_IsSecret(sector_t *sec)
{
   return (sec->flags & SECF_SECRET);
}

//
// P_WasSecret()
//
// Passed a sector, returns if the sector secret type is was active, i.e.
// secret type was set and the secret has been obtained already.
//
// jff 3/14/98 added to simplify checks for whether sector is secret
//  in automap and other places
//
boolean P_WasSecret(sector_t *sec)
{
   return (sec->intflags & SIF_WASSECRET) == SIF_WASSECRET;
}

//
// StartLineScript
//
// haleyjd 06/01/04: starts a script from a linedef.
//
void P_StartLineScript(line_t *line, mobj_t *thing)
{
#ifndef EE_NO_SMALL_SUPPORT
   if(levelScriptLoaded)
   {
      SmallContext_t *useContext;
      SmallContext_t newContext;

      // possibly create a child context for the Levelscript
      useContext = SM_CreateChildContext(curLSContext, &newContext);

      // set invocation data
      useContext->invocationData.invokeType = SC_INVOKE_LINE;
      useContext->invocationData.trigger = thing;
      useContext->invocationData.line = line;

      // execute
      SM_ExecScriptByNumV(&useContext->smallAMX, line->tag);

      // clear invocation
      SM_ClearInvocation(useContext);

      // destroy any child context that might have been created
      SM_DestroyChildContext(useContext);         
   }
   else
      doom_printf(FC_ERROR "P_StartLineScript: No Levelscript.\n");
#endif
}

//////////////////////////////////////////////////////////////////////////
//
// Events
//
// Events are operations triggered by using, crossing,
// or shooting special lines, or by timed thinkers.
//
/////////////////////////////////////////////////////////////////////////

//
// P_ClearSwitchOnFail
//
// haleyjd 08/29/09: Replaces demo_compatibility checks for clearing 
// W1/S1/G1 line actions on action failure, because it makes some maps
// unplayable if it is disabled unconditionally outside of demos.
//
d_inline static boolean P_ClearSwitchOnFail(void)
{
   return demo_compatibility || (demo_version >= 335 && comp[comp_special]);
}

//
// P_CrossSpecialLine - Walkover Trigger Dispatcher
//
// Called every time a thing origin is about
//  to cross a line with a non 0 special, whether a walkover type or not.
//
// jff 02/12/98 all W1 lines were fixed to check the result from the EV_
//  function before clearing the special. This avoids losing the function
//  of the line, should the sector already be active when the line is
//  crossed. Change is qualified by demo_compatibility.
//
// killough 11/98: change linenum parameter to a line_t pointer

void P_CrossSpecialLine(line_t *line, int side, mobj_t *thing)
{
   int ok;

   // haleyjd 02/28/05: check for parameterized specials
   if(E_IsParamSpecial(line->special))
   {
      P_ActivateParamLine(line, thing, side, SPAC_CROSS);
      return;
   }
   
   //  Things that should never trigger lines
   if(!thing->player)
   { 
      // haleyjd: changed to check against MF2_NOCROSS flag instead 
      // of switching on type
      if(thing->flags2 & MF2_NOCROSS)
         return;
   }
    
   //jff 02/04/98 add check here for generalized lindef types
   if(!demo_compatibility) // generalized types not recognized if old demo
   {
      // pointer to line function is NULL by default, set non-null if
      // line special is walkover generalized linedef type
      int (*linefunc)(line_t *)=NULL;

      // check each range of generalized linedefs
      if((unsigned int)line->special >= GenFloorBase)
      {
         if(!thing->player)
         {
            if((line->special & FloorChange) || 
               !(line->special & FloorModel))
               return;     // FloorModel is "Allow Monsters" if FloorChange is 0
         }
         if(!line->tag) //jff 2/27/98 all walk generalized types require tag
            return;
         linefunc = EV_DoGenFloor;
      }
      else if((unsigned int)line->special >= GenCeilingBase)
      {
         if(!thing->player)
         {
            if((line->special & CeilingChange) || !(line->special & CeilingModel))
               return;     // CeilingModel is "Allow Monsters" if CeilingChange is 0
         }
         if(!line->tag) //jff 2/27/98 all walk generalized types require tag
            return;
         linefunc = EV_DoGenCeiling;
      }
      else if((unsigned int)line->special >= GenDoorBase)
      {
         if (!thing->player)
         {
            if(!(line->special & DoorMonster))
               return;                    // monsters disallowed from this door
            if(line->flags & ML_SECRET) // they can't open secret doors either
               return;
         }
         if(!line->tag) //3/2/98 move outside the monster check
            return;
         genDoorThing = thing;
         linefunc = EV_DoGenDoor;
      }
      else if((unsigned int)line->special >= GenLockedBase)
      {
         if(!thing->player)
            return;                     // monsters disallowed from unlocking doors
         if(((line->special&TriggerType)==WalkOnce) || 
            ((line->special&TriggerType)==WalkMany))
         { //jff 4/1/98 check for being a walk type before reporting door type
            if(!P_CanUnlockGenDoor(line,thing->player))
               return;
         }
         else
            return;
         genDoorThing = thing;
         linefunc = EV_DoGenLockedDoor;
      }
      else if((unsigned int)line->special >= GenLiftBase)
      {
         if(!thing->player)
         {
            if(!(line->special & LiftMonster))
               return; // monsters disallowed
         }
         if(!line->tag) //jff 2/27/98 all walk generalized types require tag
            return;
         linefunc = EV_DoGenLift;
      }
      else if((unsigned int)line->special >= GenStairsBase)
      {
         if(!thing->player)
         {
            if(!(line->special & StairMonster))
               return; // monsters disallowed
         }
         if(!line->tag) //jff 2/27/98 all walk generalized types require tag
            return;
         linefunc = EV_DoGenStairs;
      }
      else if(demo_version >= 335 && (unsigned int)line->special >= GenCrusherBase)
      {
         // haleyjd 06/09/09: This was completely forgotten in BOOM, disabling
         // all generalized walk-over crusher types!

         if(!thing->player)
         {
            if(!(line->special & CrusherMonster))
               return; // monsters disallowed
         }
         if(!line->tag) //jff 2/27/98 all walk generalized types require tag
            return;
         linefunc = EV_DoGenCrusher;
      }

      if(linefunc) // if it was a valid generalized type
      {
         switch((line->special & TriggerType) >> TriggerTypeShift)
         {
         case WalkOnce:
            if(linefunc(line))
               line->special = 0;  // clear special if a walk once type
            return;
         case WalkMany:
            linefunc(line);
            return;
         default:              // if not a walk type, do nothing here
            return;
         }
      }
   }

   if(!thing->player)
   {
      ok = 0;
      switch(line->special)
      {
      case 39:      // teleport trigger
      case 97:      // teleport retrigger
      case 125:     // teleport monsteronly trigger
      case 126:     // teleport monsteronly retrigger
      case 4:       // raise door
      case 10:      // plat down-wait-up-stay trigger
      case 88:      // plat down-wait-up-stay retrigger
         //jff 3/5/98 add ability of monsters etc. to use teleporters
      case 208:     //silent thing teleporters
      case 207:
      case 243:     //silent line-line teleporter
      case 244:     //jff 3/6/98 make fit within DCK's 256 linedef types
      case 262:     //jff 4/14/98 add monster only
      case 263:     //jff 4/14/98 silent thing,line,line rev types
      case 264:     //jff 4/14/98 plus player/monster silent line
      case 265:     //            reversed types
      case 266:
      case 267:
      case 268:
      case 269:
         ok = 1;
         break;
      }
      if(!ok)
         return;
   }

   if(!P_CheckTag(line))  //jff 2/27/98 disallow zero tag on some types
      return;

   // Dispatch on the line special value to the line's action routine
   // If a once only function, and successful, clear the line special

   switch(line->special)
   {
      // Regular walk once triggers

   case 2:
      // Open Door
      if(EV_DoDoor(line,doorOpen) || P_ClearSwitchOnFail())
         line->special = 0;
      break;

   case 3:
      // Close Door
      if(EV_DoDoor(line,doorClose) || P_ClearSwitchOnFail())
         line->special = 0;
      break;

   case 4:
      // Raise Door
      if(EV_DoDoor(line,doorNormal) || P_ClearSwitchOnFail())
         line->special = 0;
      break;

   case 5:
      // Raise Floor
      if(EV_DoFloor(line,raiseFloor) || P_ClearSwitchOnFail())
         line->special = 0;
      break;

   case 6:
      // Fast Ceiling Crush & Raise
      if(EV_DoCeiling(line,fastCrushAndRaise) || P_ClearSwitchOnFail())
         line->special = 0;
      break;

   case 8:
      // Build Stairs
      if(EV_BuildStairs(line,build8) || P_ClearSwitchOnFail())
         line->special = 0;
      break;

   case 10:
      // PlatDownWaitUp
      if(EV_DoPlat(line,downWaitUpStay,0) || P_ClearSwitchOnFail())
         line->special = 0;
      break;

   case 12:
      // Light Turn On - brightest near
      if(EV_LightTurnOn(line,0) || P_ClearSwitchOnFail())
         line->special = 0;
      break;

   case 13:
      // Light Turn On 255
      if(EV_LightTurnOn(line,255) || P_ClearSwitchOnFail())
         line->special = 0;
      break;

   case 16:
      // Close Door 30
      if(EV_DoDoor(line,close30ThenOpen) || P_ClearSwitchOnFail())
         line->special = 0;
      break;

   case 17:
      // Start Light Strobing
      if(EV_StartLightStrobing(line) || P_ClearSwitchOnFail())
         line->special = 0;
      break;

   case 19:
      // Lower Floor
      if(EV_DoFloor(line,lowerFloor) || P_ClearSwitchOnFail())
         line->special = 0;
      break;

   case 22:
      // Raise floor to nearest height and change texture
      if(EV_DoPlat(line,raiseToNearestAndChange,0) || P_ClearSwitchOnFail())
         line->special = 0;
      break;

   case 25:
      // Ceiling Crush and Raise
      if(EV_DoCeiling(line,crushAndRaise) || P_ClearSwitchOnFail())
         line->special = 0;
      break;

   case 30:
      // Raise floor to shortest texture height
      //  on either side of lines.
      if(EV_DoFloor(line,raiseToTexture) || P_ClearSwitchOnFail())
         line->special = 0;
      break;

   case 35:
      // Lights Very Dark
      if(EV_LightTurnOn(line,35) || P_ClearSwitchOnFail())
         line->special = 0;
      break;

   case 36:
      // Lower Floor (TURBO)
      if(EV_DoFloor(line,turboLower) || P_ClearSwitchOnFail())
         line->special = 0;
      break;

   case 37:
      // LowerAndChange
      if(EV_DoFloor(line,lowerAndChange) || P_ClearSwitchOnFail())
         line->special = 0;
      break;

   case 38:
      // Lower Floor To Lowest
      if(EV_DoFloor(line, lowerFloorToLowest) || P_ClearSwitchOnFail())
         line->special = 0;
      break;

   case 39:
      // TELEPORT! //jff 02/09/98 fix using up with wrong side crossing
      if(EV_Teleport(line, side, thing) || P_ClearSwitchOnFail())
         line->special = 0;
      break;

   case 40:
      // RaiseCeilingLowerFloor
      if(P_ClearSwitchOnFail())
      {
         EV_DoCeiling(line, raiseToHighest);
         EV_DoFloor(line, lowerFloorToLowest); //jff 02/12/98 doesn't work
         line->special = 0;
      }
      else if(EV_DoCeiling(line, raiseToHighest))
         line->special = 0;
      break;

   case 44:
      // Ceiling Crush
      if(EV_DoCeiling(line, lowerAndCrush) || P_ClearSwitchOnFail())
         line->special = 0;
      break;

   case 52:
      // EXIT!
      // killough 10/98: prevent zombies from exiting levels
      if(!(thing->player && thing->player->health <= 0 && !comp[comp_zombie]))
         G_ExitLevel();
      break;

   case 53:
      // Perpetual Platform Raise
      if(EV_DoPlat(line,perpetualRaise,0) || P_ClearSwitchOnFail())
         line->special = 0;
      break;

   case 54:
      // Platform Stop
      if(EV_StopPlat(line) || P_ClearSwitchOnFail())
         line->special = 0;
      break;

   case 56:
      // Raise Floor Crush
      if(EV_DoFloor(line,raiseFloorCrush) || P_ClearSwitchOnFail())
         line->special = 0;
      break;

   case 57:
      // Ceiling Crush Stop
      if(EV_CeilingCrushStop(line) || P_ClearSwitchOnFail())
         line->special = 0;
      break;

   case 58:
      // Raise Floor 24
      if(EV_DoFloor(line,raiseFloor24) || P_ClearSwitchOnFail())
         line->special = 0;
      break;
      
   case 59:
      // Raise Floor 24 And Change
      if(EV_DoFloor(line,raiseFloor24AndChange) || P_ClearSwitchOnFail())
         line->special = 0;
      break;
      
   case 100:
      // Build Stairs Turbo 16
      if(EV_BuildStairs(line,turbo16) || P_ClearSwitchOnFail())
         line->special = 0;
      break;

   case 104:
      // Turn lights off in sector(tag)
      if(EV_TurnTagLightsOff(line) || P_ClearSwitchOnFail())
         line->special = 0;
      break;

   case 108:
      // Blazing Door Raise (faster than TURBO!)
      if(EV_DoDoor(line,blazeRaise) || P_ClearSwitchOnFail())
         line->special = 0;
      break;
      
   case 109:
      // Blazing Door Open (faster than TURBO!)
      if(EV_DoDoor (line,blazeOpen) || P_ClearSwitchOnFail())
         line->special = 0;
      break;
      
   case 110:
      // Blazing Door Close (faster than TURBO!)
      if(EV_DoDoor (line,blazeClose) || P_ClearSwitchOnFail())
         line->special = 0;
      break;
      
   case 119:
      // Raise floor to nearest surr. floor
      if(EV_DoFloor(line,raiseFloorToNearest) || P_ClearSwitchOnFail())
         line->special = 0;
      break;

   case 121:
      // Blazing PlatDownWaitUpStay
      if(EV_DoPlat(line,blazeDWUS,0) || P_ClearSwitchOnFail())
         line->special = 0;
      break;
      
   case 124:
      // Secret EXIT
      // killough 10/98: prevent zombies from exiting levels
      if(!(thing->player && thing->player->health <= 0 && !comp[comp_zombie]))
         G_SecretExitLevel();
      break;

   case 125:
      // TELEPORT MonsterONLY
      if(!thing->player &&
         (EV_Teleport(line, side, thing) || P_ClearSwitchOnFail()))
         line->special = 0;
      break;
      
   case 130:
      // Raise Floor Turbo
      if(EV_DoFloor(line,raiseFloorTurbo) || P_ClearSwitchOnFail())
         line->special = 0;
      break;
      
   case 141:
      // Silent Ceiling Crush & Raise
      if(EV_DoCeiling(line,silentCrushAndRaise) || P_ClearSwitchOnFail())
         line->special = 0;
      break;

      // Regular walk many retriggerable

   case 72:
      // Ceiling Crush
      EV_DoCeiling( line, lowerAndCrush );
      break;
      
   case 73:
      // Ceiling Crush and Raise
      EV_DoCeiling(line,crushAndRaise);
      break;
      
   case 74:
      // Ceiling Crush Stop
      EV_CeilingCrushStop(line);
      break;
      
   case 75:
      // Close Door
      EV_DoDoor(line,doorClose);
      break;
      
   case 76:
      // Close Door 30
      EV_DoDoor(line,close30ThenOpen);
      break;
      
   case 77:
      // Fast Ceiling Crush & Raise
      EV_DoCeiling(line,fastCrushAndRaise);
      break;
      
   case 79:
      // Lights Very Dark
      EV_LightTurnOn(line,35);
      break;
      
   case 80:
      // Light Turn On - brightest near
      EV_LightTurnOn(line,0);
      break;
      
   case 81:
      // Light Turn On 255
      EV_LightTurnOn(line,255);
      break;
      
   case 82:
      // Lower Floor To Lowest
      EV_DoFloor( line, lowerFloorToLowest );
      break;
      
   case 83:
      // Lower Floor
      EV_DoFloor(line,lowerFloor);
      break;
      
   case 84:
      // LowerAndChange
      EV_DoFloor(line,lowerAndChange);
      break;
      
   case 86:
      // Open Door
      EV_DoDoor(line,doorOpen);
      break;
      
   case 87:
      // Perpetual Platform Raise
      EV_DoPlat(line,perpetualRaise,0);
      break;
      
   case 88:
      // PlatDownWaitUp
      EV_DoPlat(line,downWaitUpStay,0);
      break;
      
   case 89:
      // Platform Stop
      EV_StopPlat(line);
      break;
      
   case 90:
      // Raise Door
      EV_DoDoor(line,doorNormal);
      break;
      
   case 91:
      // Raise Floor
      EV_DoFloor(line,raiseFloor);
      break;
      
   case 92:
      // Raise Floor 24
      EV_DoFloor(line,raiseFloor24);
      break;
      
   case 93:
      // Raise Floor 24 And Change
      EV_DoFloor(line,raiseFloor24AndChange);
      break;
      
   case 94:
      // Raise Floor Crush
      EV_DoFloor(line,raiseFloorCrush);
      break;
      
   case 95:
      // Raise floor to nearest height
      // and change texture.
      EV_DoPlat(line,raiseToNearestAndChange,0);
      break;
      
   case 96:
      // Raise floor to shortest texture height
      // on either side of lines.
      EV_DoFloor(line,raiseToTexture);
      break;
      
   case 97:
      // TELEPORT!
      EV_Teleport( line, side, thing );
      break;
      
   case 98:
      // Lower Floor (TURBO)
      EV_DoFloor(line,turboLower);
      break;
      
   case 105:
      // Blazing Door Raise (faster than TURBO!)
      EV_DoDoor(line,blazeRaise);
      break;
      
   case 106:
      // Blazing Door Open (faster than TURBO!)
      EV_DoDoor(line,blazeOpen);
      break;
      
   case 107:
      // Blazing Door Close (faster than TURBO!)
      EV_DoDoor(line,blazeClose);
      break;
      
   case 120:
      // Blazing PlatDownWaitUpStay.
      EV_DoPlat(line,blazeDWUS,0);
      break;
      
   case 126:
      // TELEPORT MonsterONLY.
      if(!thing->player)
         EV_Teleport(line, side, thing);
      break;
      
   case 128:
      // Raise To Nearest Floor
      EV_DoFloor(line,raiseFloorToNearest);
      break;
      
   case 129:
      // Raise Floor Turbo
      EV_DoFloor(line,raiseFloorTurbo);
      break;

      // Extended walk triggers
      
      // jff 1/29/98 added new linedef types to fill all functions out so that
      // all have varieties SR, S1, WR, W1
      
      // killough 1/31/98: "factor out" compatibility test, by
      // adding inner switch qualified by compatibility flag.
      // relax test to demo_compatibility
      
      // killough 2/16/98: Fix problems with W1 types being cleared too early

   default:
      if(!demo_compatibility)
      {
         switch (line->special)
         {
            // Extended walk once triggers

         case 142:
            // Raise Floor 512
            // 142 W1  EV_DoFloor(raiseFloor512)
            if(EV_DoFloor(line,raiseFloor512))
               line->special = 0;
            break;

         case 143:
            // Raise Floor 24 and change
            // 143 W1  EV_DoPlat(raiseAndChange,24)
            if(EV_DoPlat(line,raiseAndChange,24))
               line->special = 0;
            break;

         case 144:
            // Raise Floor 32 and change
            // 144 W1  EV_DoPlat(raiseAndChange,32)
            if(EV_DoPlat(line,raiseAndChange,32))
               line->special = 0;
            break;

         case 145:
            // Lower Ceiling to Floor
            // 145 W1  EV_DoCeiling(lowerToFloor)
            if(EV_DoCeiling( line, lowerToFloor ))
               line->special = 0;
            break;

         case 146:
            // Lower Pillar, Raise Donut
            // 146 W1  EV_DoDonut()
            if(EV_DoDonut(line))
               line->special = 0;
            break;

         case 199:
            // Lower ceiling to lowest surrounding ceiling
            // 199 W1 EV_DoCeiling(lowerToLowest)
            if(EV_DoCeiling(line,lowerToLowest))
               line->special = 0;
            break;
            
         case 200:
            // Lower ceiling to highest surrounding floor
            // 200 W1 EV_DoCeiling(lowerToMaxFloor)
            if(EV_DoCeiling(line,lowerToMaxFloor))
               line->special = 0;
            break;
            
         case 207:
            // killough 2/16/98: W1 silent teleporter (normal kind)
            if(EV_SilentTeleport(line, side, thing))
               line->special = 0;
            break;
            
            //jff 3/16/98 renumber 215->153
         case 153: //jff 3/15/98 create texture change no motion type
            // Texture/Type Change Only (Trig)
            // 153 W1 Change Texture/Type Only
            if(EV_DoChange(line,trigChangeOnly))
               line->special = 0;
            break;
            
         case 239: //jff 3/15/98 create texture change no motion type
            // Texture/Type Change Only (Numeric)
            // 239 W1 Change Texture/Type Only
            if(EV_DoChange(line,numChangeOnly))
               line->special = 0;
            break;
            
         case 219:
            // Lower floor to next lower neighbor
            // 219 W1 Lower Floor Next Lower Neighbor
            if(EV_DoFloor(line,lowerFloorToNearest))
               line->special = 0;
            break;
            
         case 227:
            // Raise elevator next floor
            // 227 W1 Raise Elevator next floor
            if(EV_DoElevator(line,elevateUp))
               line->special = 0;
            break;
            
         case 231:
            // Lower elevator next floor
            // 231 W1 Lower Elevator next floor
            if(EV_DoElevator(line,elevateDown))
               line->special = 0;
            break;
            
         case 235:
            // Elevator to current floor
            // 235 W1 Elevator to current floor
            if(EV_DoElevator(line,elevateCurrent))
               line->special = 0;
            break;
            
         case 243: //jff 3/6/98 make fit within DCK's 256 linedef types
            // killough 2/16/98: W1 silent teleporter (linedef-linedef kind)
            if(EV_SilentLineTeleport(line, side, thing, false))
               line->special = 0;
            break;
            
         case 262: //jff 4/14/98 add silent line-line reversed
            if(EV_SilentLineTeleport(line, side, thing, true))
               line->special = 0;
            break;
            
         case 264: //jff 4/14/98 add monster-only silent line-line reversed
            if(!thing->player &&
               EV_SilentLineTeleport(line, side, thing, true))
               line->special = 0;
            break;
            
         case 266: //jff 4/14/98 add monster-only silent line-line
            if(!thing->player &&
               EV_SilentLineTeleport(line, side, thing, false))
               line->special = 0;
            break;
            
         case 268: //jff 4/14/98 add monster-only silent
            if(!thing->player && EV_SilentTeleport(line, side, thing))
               line->special = 0;
            break;

            //jff 1/29/98 end of added W1 linedef types
            
            // Extended walk many retriggerable
            
            //jff 1/29/98 added new linedef types to fill all functions
            //out so that all have varieties SR, S1, WR, W1

         case 147:
            // Raise Floor 512
            // 147 WR  EV_DoFloor(raiseFloor512)
            EV_DoFloor(line,raiseFloor512);
            break;

         case 148:
            // Raise Floor 24 and Change
            // 148 WR  EV_DoPlat(raiseAndChange,24)
            EV_DoPlat(line,raiseAndChange,24);
            break;
            
         case 149:
            // Raise Floor 32 and Change
            // 149 WR  EV_DoPlat(raiseAndChange,32)
            EV_DoPlat(line,raiseAndChange,32);
            break;
            
         case 150:
            // Start slow silent crusher
            // 150 WR  EV_DoCeiling(silentCrushAndRaise)
            EV_DoCeiling(line,silentCrushAndRaise);
            break;
            
         case 151:
            // RaiseCeilingLowerFloor
            // 151 WR  EV_DoCeiling(raiseToHighest),
            //         EV_DoFloor(lowerFloortoLowest)
            EV_DoCeiling(line, raiseToHighest);
            EV_DoFloor(line, lowerFloorToLowest);
            break;
            
         case 152:
            // Lower Ceiling to Floor
            // 152 WR  EV_DoCeiling(lowerToFloor)
            EV_DoCeiling( line, lowerToFloor );
            break;
            
            //jff 3/16/98 renumber 153->256
         case 256:
            // Build stairs, step 8
            // 256 WR EV_BuildStairs(build8)
            EV_BuildStairs(line,build8);
            break;
            
            //jff 3/16/98 renumber 154->257
         case 257:
            // Build stairs, step 16
            // 257 WR EV_BuildStairs(turbo16)
            EV_BuildStairs(line,turbo16);
            break;
            
         case 155:
            // Lower Pillar, Raise Donut
            // 155 WR  EV_DoDonut()
            EV_DoDonut(line);
            break;
            
         case 156:
            // Start lights strobing
            // 156 WR Lights EV_StartLightStrobing()
            EV_StartLightStrobing(line);
            break;
            
         case 157:
            // Lights to dimmest near
            // 157 WR Lights EV_TurnTagLightsOff()
            EV_TurnTagLightsOff(line);
            break;
            
         case 201:
            // Lower ceiling to lowest surrounding ceiling
            // 201 WR EV_DoCeiling(lowerToLowest)
            EV_DoCeiling(line,lowerToLowest);
            break;
            
         case 202:
            // Lower ceiling to highest surrounding floor
            // 202 WR EV_DoCeiling(lowerToMaxFloor)
            EV_DoCeiling(line,lowerToMaxFloor);
            break;
            
         case 208:
            // killough 2/16/98: WR silent teleporter (normal kind)
            EV_SilentTeleport(line, side, thing);
            break;
            
         case 212: //jff 3/14/98 create instant toggle floor type
            // Toggle floor between C and F instantly
            // 212 WR Instant Toggle Floor
            EV_DoPlat(line,toggleUpDn,0);
            break;
            
            //jff 3/16/98 renumber 216->154
         case 154: //jff 3/15/98 create texture change no motion type
            // Texture/Type Change Only (Trigger)
            // 154 WR Change Texture/Type Only
            EV_DoChange(line,trigChangeOnly);
            break;
            
         case 240: //jff 3/15/98 create texture change no motion type
            // Texture/Type Change Only (Numeric)
            // 240 WR Change Texture/Type Only
            EV_DoChange(line,numChangeOnly);
            break;
            
         case 220:
            // Lower floor to next lower neighbor
            // 220 WR Lower Floor Next Lower Neighbor
            EV_DoFloor(line,lowerFloorToNearest);
            break;
            
         case 228:
            // Raise elevator next floor
            // 228 WR Raise Elevator next floor
            EV_DoElevator(line,elevateUp);
            break;
            
         case 232:
            // Lower elevator next floor
            // 232 WR Lower Elevator next floor
            EV_DoElevator(line,elevateDown);
            break;
            
         case 236:
            // Elevator to current floor
            // 236 WR Elevator to current floor
            EV_DoElevator(line,elevateCurrent);
            break;
            
         case 244: //jff 3/6/98 make fit within DCK's 256 linedef types
            // killough 2/16/98: WR silent teleporter (linedef-linedef kind)
            EV_SilentLineTeleport(line, side, thing, false);
            break;
            
         case 263: //jff 4/14/98 add silent line-line reversed
            EV_SilentLineTeleport(line, side, thing, true);
            break;
            
         case 265: //jff 4/14/98 add monster-only silent line-line reversed
            if(!thing->player)
               EV_SilentLineTeleport(line, side, thing, true);
            break;
            
         case 267: //jff 4/14/98 add monster-only silent line-line
            if(!thing->player)
               EV_SilentLineTeleport(line, side, thing, false);
            break;
            
         case 269: //jff 4/14/98 add monster-only silent
            if(!thing->player)
               EV_SilentTeleport(line, side, thing);
            break;
            //jff 1/29/98 end of added WR linedef types
            
            // scripting ld types
            
            // repeatable            
         case 273:  // WR start script 1-way
            if(side)
               break;            
         case 280:  // WR start script
            P_StartLineScript(line, thing);
            break;
                        
            // once-only triggers            
         case 275:  // W1 start script 1-way
            if(side)
               break;            
         case 274:  // W1 start script
            P_StartLineScript(line, thing);
            line->special = 0;        // clear trigger
            break;
         }
      }
      break;
   }
}

//
// P_ShootSpecialLine - Gun trigger special dispatcher
//
// Called when a thing shoots a special line with bullet, shell, saw, or fist.
//
// jff 02/12/98 all G1 lines were fixed to check the result from the EV_
// function before clearing the special. This avoids losing the function
// of the line, should the sector already be in motion when the line is
// impacted. Change is qualified by demo_compatibility.
//
// haleyjd 03/13/05: added side argument for param line specials
//
void P_ShootSpecialLine(mobj_t *thing, line_t *line, int side)
{
   // haleyjd 02/28/05: parameterized specials
   if(E_IsParamSpecial(line->special))
   {
      P_ActivateParamLine(line, thing, side, SPAC_IMPACT);
      return;
   }
   
   //jff 02/04/98 add check here for generalized linedef
   if(!demo_compatibility)
   {
      // pointer to line function is NULL by default, set non-null if
      // line special is gun triggered generalized linedef type
      int (*linefunc)(line_t *line)=NULL;

      // check each range of generalized linedefs
      if((unsigned int)line->special >= GenFloorBase)
      {
         if(!thing->player)
         {
            if((line->special & FloorChange) ||
               !(line->special & FloorModel))
               return;   // FloorModel is "Allow Monsters" if FloorChange is 0
         }
         if(!line->tag) //jff 2/27/98 all gun generalized types require tag
            return;
         
         linefunc = EV_DoGenFloor;
      }
      else if((unsigned int)line->special >= GenCeilingBase)
      {
         if(!thing->player)
         {
            if((line->special & CeilingChange) || !(line->special & CeilingModel))
               return;   // CeilingModel is "Allow Monsters" if CeilingChange is 0
         }
         if(!line->tag) //jff 2/27/98 all gun generalized types require tag
            return;
         linefunc = EV_DoGenCeiling;
      }
      else if((unsigned int)line->special >= GenDoorBase)
      {
         if(!thing->player)
         {
            if(!(line->special & DoorMonster))
               return;   // monsters disallowed from this door
            if(line->flags & ML_SECRET) // they can't open secret doors either
               return;
         }
         if(!line->tag) //jff 3/2/98 all gun generalized types require tag
            return;
         genDoorThing = thing;
         linefunc = EV_DoGenDoor;
      }
      else if((unsigned int)line->special >= GenLockedBase)
      {
         if(!thing->player)
            return;   // monsters disallowed from unlocking doors
         if(((line->special&TriggerType)==GunOnce) ||
            ((line->special&TriggerType)==GunMany))
         { //jff 4/1/98 check for being a gun type before reporting door type
            if(!P_CanUnlockGenDoor(line,thing->player))
               return;
         }
         else
            return;
         if(!line->tag) //jff 2/27/98 all gun generalized types require tag
            return;
         
         genDoorThing = thing;
         linefunc = EV_DoGenLockedDoor;
      }
      else if((unsigned int)line->special >= GenLiftBase)
      {
         if(!thing->player)
         {
            if(!(line->special & LiftMonster))
               return; // monsters disallowed
         }
         linefunc = EV_DoGenLift;
      }
      else if((unsigned int)line->special >= GenStairsBase)
      {
         if(!thing->player)
         {
            if(!(line->special & StairMonster))
               return; // monsters disallowed
         }
         if(!line->tag) //jff 2/27/98 all gun generalized types require tag
            return;
         linefunc = EV_DoGenStairs;
      }
      else if((unsigned int)line->special >= GenCrusherBase)
      {
         if(!thing->player)
         {
            if(!(line->special & CrusherMonster))
               return; // monsters disallowed
         }
         if(!line->tag) //jff 2/27/98 all gun generalized types require tag
            return;
         linefunc = EV_DoGenCrusher;
      }

      if(linefunc)
      {
         switch((line->special & TriggerType) >> TriggerTypeShift)
         {
         case GunOnce:
            if (linefunc(line))
               P_ChangeSwitchTexture(line,0,0);
            return;
         case GunMany:
            if (linefunc(line))
               P_ChangeSwitchTexture(line,1,0);
            return;
         default:  // if not a gun type, do nothing here
            return;
         }
      }
   }

   // Impacts that other things can activate.
   if(!thing->player)
   {
      int ok = 0;
      switch(line->special)
      {
      case 46:
         // 46 GR Open door on impact weapon is monster activatable
         ok = 1;
         break;
      }
      if(!ok)
         return;
   }

   if(!P_CheckTag(line))  //jff 2/27/98 disallow zero tag on some types
      return;

   switch(line->special)
   {
   case 24:
      // 24 G1 raise floor to highest adjacent
      if(EV_DoFloor(line,raiseFloor) || P_ClearSwitchOnFail())
         P_ChangeSwitchTexture(line,0,0);
      break;

   case 46:
      // 46 GR open door, stay open
      EV_DoDoor(line,doorOpen);
      P_ChangeSwitchTexture(line,1,0);
      break;
      
   case 47:
      // 47 G1 raise floor to nearest and change texture and type
      if(EV_DoPlat(line,raiseToNearestAndChange,0) || P_ClearSwitchOnFail())
         P_ChangeSwitchTexture(line,0,0);
      break;
      
      //jff 1/30/98 added new gun linedefs here
      // killough 1/31/98: added demo_compatibility check, added inner switch

   default:
      if(!demo_compatibility)
      {
         switch (line->special)
         {
         case 197:
            // Exit to next level
            // killough 10/98: prevent zombies from exiting levels
            if(thing->player && thing->player->health<=0 && !comp[comp_zombie])
               break;
            P_ChangeSwitchTexture(line,0,0);
            G_ExitLevel();
            break;
            
         case 198:
            // Exit to secret level
            // killough 10/98: prevent zombies from exiting levels
            if(thing->player && thing->player->health<=0 && !comp[comp_zombie])
               break;
            P_ChangeSwitchTexture(line,0,0);
            G_SecretExitLevel();
            break;
            //jff end addition of new gun linedefs

            // sf: scripting
         case 279: // G1 start script
            line->special = 0;
         case 278: // GR start script
            P_StartLineScript(line, thing);
            break;
         }
      }
      break;
   }
}

        // sf: changed to enable_nuke for console
int enable_nuke = 1;  // killough 12/98: nukage disabling cheat

//
// P_PlayerInSpecialSector
//
// Called every tick frame
//  that the player origin is in a special sector
//
// Changed to ignore sector types the engine does not recognize
//
void P_PlayerInSpecialSector(player_t *player)
{
   sector_t *sector = player->mo->subsector->sector;

   // TODO: waterzones should damage whenever you're in them
   // Falling, not all the way down yet?
   // Sector specials don't apply in mid-air
   if(player->mo->z != sector->floorheight)
      return;

   // haleyjd 12/28/08: We handle secrets uniformly now, through the
   // sector flags field. We also keep track of former secret status
   // much more smartly (and permanently).
   if(sector->flags & SECF_SECRET)
   {
      player->secretcount++;             // credit the player
      sector->intflags |= SIF_WASSECRET; // remember secretness for automap
      sector->flags &= ~SECF_SECRET;     // clear the flag
   }

   // Has hit ground

   // haleyjd 12/31/08: generalized sector damage engine
   // killough 12/98: nukage disabling cheat
   // [CG] Added a c/s dmflag for this as well.
   //      TODO: Replace enable_nuke console stuff with the dmflag stuff.
   if((sector->damage > 0) &&
      ((clientserver && (dmflags2 & dmf_enable_nukage)) ||
       (!clientserver && enable_nuke)))
   {
      if(!player->powers[pw_ironfeet]          ||  // no rad suit?
         sector->damageflags & SDMG_IGNORESUIT ||  // ignores suit?
         (sector->damageflags & SDMG_LEAKYSUIT &&  // suit leaks?
          (P_Random(pr_slimehurt) < 5))
        )
      {
         // disables god mode?
         // killough 2/21/98: add compatibility switch on godmode cheat clearing;
         //                   does not affect invulnerability
         if(sector->damageflags & SDMG_ENDGODMODE && comp[comp_god])
            player->cheats &= ~CF_GODMODE;

         // check time
         if(sector->damagemask <= 0 || !(leveltime % sector->damagemask))
         {
            // do the damage
            P_DamageMobj(player->mo, NULL, NULL, sector->damage, 
                         sector->damagemod);

            // possibly cause a terrain hit
            if(sector->damageflags & SDMG_TERRAINHIT)
               E_HitFloor(player->mo);
         }

         // possibly exit the level
         if(sector->damageflags & SDMG_EXITLEVEL && player->health <= 10)
            G_ExitLevel();
      }
   }

   // phares 3/19/98:
   //
   // If FRICTION_MASK or PUSH_MASK is set, we don't care at this
   // point, since the code to deal with those situations is
   // handled by Thinkers.
}

//
// P_PlayerOnSpecialFlat
//
// haleyjd 08/23/05: Inflicts terrain-based environmental damage
// on players.
//
void P_PlayerOnSpecialFlat(player_t *player)
{
   //sector_t *sector = player->mo->subsector->sector;
   ETerrain *terrain;
   fixed_t floorz;

   if(full_demo_version < make_full_version(339, 21))
      floorz = player->mo->subsector->sector->floorheight;
   else
      floorz = player->mo->floorz; // use more correct floorz

   // TODO: waterzones should damage whenever you're in them
   // Falling, not all the way down yet?
   // Sector specials don't apply in mid-air
   if(player->mo->z != floorz)
      return;

   terrain = E_GetThingFloorType(player->mo, true);

   if(enable_nuke && // haleyjd: allow nuke cheat to disable terrain damage too
      terrain->damageamount && !(leveltime & terrain->damagetimemask))
   {
      P_DamageMobj(player->mo, NULL, NULL, terrain->damageamount,
                   terrain->damagetype);

      if(terrain->splash)
         S_StartSoundName(player->mo, terrain->splash->sound);
   }
}

//
// P_UpdateSpecials
//
// Check level timer, frag counter,
// animate flats, scroll walls,
// change button textures
//
// Reads and modifies globals:
//  levelTimer, levelTimeCount,
//  levelFragLimit, levelFragLimitCount
//

// sf: rearranged variables

int             levelTimeLimit;
int             levelFragLimit; // Ty 03/18/98 Added -frags support
int             levelScoreLimit; // [CG] Added score limit support

void P_UpdateSpecials(void)
{
   anim_t *anim;
   int    pic;
   int    i;

   // Downcount level timer, exit level if elapsed
   if(levelTimeLimit && leveltime >= levelTimeLimit*35*60 )
      G_ExitLevel();

   // Check frag counters, if frag limit reached, exit level // Ty 03/18/98
   //  Seems like the total frags should be kept in a simple
   //  array somewhere, but until they are...
   if(levelFragLimit)  // we used -frags so compare count
   {
      for(i = 0; i < MAXPLAYERS; ++i)
      {
         if(!playeringame[i])
            continue;
          // sf: use hu_frags.c frag counter
         if(players[i].totalfrags >= levelFragLimit)
            break;
      }
      if(i < MAXPLAYERS)       // sf: removed exitflag (ugh)
         G_ExitLevel();
   }

   if(levelScoreLimit)
   {
      for(i = 1; i <= cs_settings->number_of_teams; i++)
      {
         if(team_scores[i] >= levelScoreLimit)
            G_ExitLevel();
      }
   }
   // Animate flats and textures globally
   for(anim = anims; anim < lastanim; ++anim)
   {
      for(i = anim->basepic; i < anim->basepic + anim->numpics; ++i)
      {
         if((i >= flatstart && i < flatstop && r_swirl) || anim->speed > 65535 || anim->numpics == 1)
            texturetranslation[i] = i;
         else
         {
            pic = anim->basepic + 
                  ((leveltime/anim->speed + i) % anim->numpics);

            texturetranslation[i] = pic;
         }
      }
   }
   
   // update buttons (haleyjd 10/16/05: button stuff -> p_switch.c)
   P_RunButtons();
}

//////////////////////////////////////////////////////////////////////
//
// Sector and Line special thinker spawning at level startup
//
//////////////////////////////////////////////////////////////////////

//
// P_SetupHeightTransfer
//
// haleyjd 03/04/07: New function to handle setting up the 242 deep water and
// its related effects. We want to transfer certain properties from the
// heightsec to the real sector now, so that normal sectors can have those
// properties without being part of a 242 effect.
//
// Namely, colormaps.
//
static void P_SetupHeightTransfer(int linenum, int secnum)
{
   int s;
   sector_t *heightsec = &sectors[secnum];

   for(s = -1; (s = P_FindSectorFromLineTag(lines + linenum, s)) >= 0; )
   {
      sectors[s].heightsec = secnum;

      // transfer colormaps to affected sectors instead of getting them from
      // the heightsec during the rendering process
      sectors[s].topmap    = heightsec->topmap;
      sectors[s].midmap    = heightsec->midmap;
      sectors[s].bottommap = heightsec->bottommap;
   }
}

//
// P_SpawnSpecials
//
// After the map has been loaded, scan for specials that spawn thinkers
//
void P_SpawnSpecials(int mapformat)
{
   sector_t *sector;
   int      i;
      
   // sf: -timer moved to d_main.c
   //     -avg also
   
   // sf: changed -frags: not loaded at start of every level
   //     to allow changing by console

   // Init special sectors.
   sector = sectors;
   for(i = 0; i < numsectors; ++i, ++sector)
   {
      // haleyjd: count generalized secrets here
      if(sector->flags & SECF_SECRET) // jff 3/15/98 count extended
         ++totalsecret;               // secret sectors too

      if(!sector->special)
         continue;

      switch(sector->special & 31)
      {
      case 1:
         // random off
         P_SpawnLightFlash(sector);
         break;

      case 2:
         // strobe fast
         P_SpawnStrobeFlash(sector, FASTDARK, 0);
         break;

      case 3:
         // strobe slow
         P_SpawnStrobeFlash(sector, SLOWDARK, 0);
         break;

      case 4:
         // strobe fast/death slime
         P_SpawnStrobeFlash(sector, FASTDARK, 0);
         // haleyjd 12/31/08: sector damage conversion
         // sector->special |= 3 << DAMAGE_SHIFT; //jff 3/14/98 put damage bits in
         sector->damage       = 20;
         sector->damagemask   = 32;
         sector->damagemod    = MOD_SLIME;
         sector->damageflags |= SDMG_LEAKYSUIT;
         break;

      case 5:
         // haleyjd 12/31/08: sector damage conversion
         if(sector->special < 32)
         {
            sector->damage     = 10;
            sector->damagemask = 32;
            sector->damagemod  = MOD_SLIME;
         }
         break;

      case 7:
         // haleyjd 12/31/08: sector damage conversion
         if(sector->special < 32)
         {
            sector->damage     = 5;
            sector->damagemask = 32;
            sector->damagemod  = MOD_SLIME;
         }
         break;

      case 8:
         // glowing light
         P_SpawnGlowingLight(sector);
         break;

      case 9:
         // secret sector
         if(!(sector->flags & SECF_SECRET) && 
            sector->special < 32)    // jff 3/14/98 bits don't count unless not
         {                           // a generalized sector type
            ++totalsecret;
            sector->flags |= SECF_SECRET; // haleyjd: set flag
         }
         break;

      case 10:
         // door close in 30 seconds
         P_SpawnDoorCloseIn30(sector);
         break;

      case 11:
         // haleyjd 12/31/08: sector damage conversion
         if(sector->special < 32)
         {
            sector->damage       = 20;
            sector->damagemask   = 32;
            sector->damagemod    = MOD_SLIME;
            sector->damageflags |= SDMG_IGNORESUIT|SDMG_ENDGODMODE|SDMG_EXITLEVEL;
         }
         break;
         
      case 12:
         // sync strobe slow
         P_SpawnStrobeFlash(sector, SLOWDARK, 1);
         break;
         
      case 13:
         // sync strobe fast
         P_SpawnStrobeFlash(sector, FASTDARK, 1);
         break;
         
      case 14:
         // door raise in 5 minutes
         P_SpawnDoorRaiseIn5Mins(sector, i);
         break;

      case 16:
         // haleyjd 12/31/08: sector damage conversion
         if(sector->special < 32)
         {
            sector->damage       = 20;
            sector->damagemask   = 32;
            sector->damagemod    = MOD_SLIME;
            sector->damageflags |= SDMG_LEAKYSUIT;
         }
         break;
         
      case 17:
         // fire flickering
         P_SpawnFireFlicker(sector);
         break;
      }
   }

   P_RemoveAllActiveCeilings();  // jff 2/22/98 use killough's scheme
   
   P_RemoveAllActivePlats();     // killough

   // clear buttons (haleyjd 10/16/05: button stuff -> p_switch.c)
   P_ClearButtons();

   // P_InitTagLists() must be called before P_FindSectorFromLineTag()
   // or P_FindLineFromLineTag() can be called.

   P_InitTagLists(mapformat);   // killough 1/30/98: Create xref tables for tags
   
   P_SpawnScrollers(); // killough 3/7/98: Add generalized scrollers
   
   P_SpawnFriction();  // phares 3/12/98: New friction model using linedefs
   
   P_SpawnPushers();   // phares 3/20/98: New pusher model using linedefs

   for(i = 0; i < numlines; ++i)
   {
      switch(lines[i].special)
      {
         int s, sec;

         // killough 3/7/98:
         // support for drawn heights coming from different sector
      case 242:
         sec = sides[*lines[i].sidenum].sector-sectors;
         P_SetupHeightTransfer(i, sec); // haleyjd 03/04/07
         break;

         // killough 3/16/98: Add support for setting
         // floor lighting independently (e.g. lava)
      case 213:
         sec = sides[*lines[i].sidenum].sector-sectors;
         for(s = -1; (s = P_FindSectorFromLineTag(lines+i,s)) >= 0;)
            sectors[s].floorlightsec = sec;
         break;

         // killough 4/11/98: Add support for setting
         // ceiling lighting independently
      case 261:
         sec = sides[*lines[i].sidenum].sector-sectors;
         for(s = -1; (s = P_FindSectorFromLineTag(lines+i,s)) >= 0;)
            sectors[s].ceilinglightsec = sec;
         break;

         // killough 10/98:
         //
         // Support for sky textures being transferred from sidedefs.
         // Allows scrolling and other effects (but if scrolling is
         // used, then the same sector tag needs to be used for the
         // sky sector, the sky-transfer linedef, and the scroll-effect
         // linedef). Still requires user to use F_SKY1 for the floor
         // or ceiling texture, to distinguish floor and ceiling sky.

      case 271:   // Regular sky
      case 272:   // Same, only flipped
         for(s = -1; (s = P_FindSectorFromLineTag(lines+i,s)) >= 0;)
            sectors[s].sky = i | PL_SKYFLAT;
         break;


      // SoM 9/19/02
      // Support for attaching sectors to each other. When a sector
      // is attached to another sector, the master sector's floor
      // and/or ceiling will move all 3d sides of the attached
      // sectors. The 3d sides, will then be tested in P_MoveFlat
      // and will affect weather or not the sector will keep moving,
      // thus keeping compatibility for all thinker types.
      case 281:
         P_AttachLines(&lines[i], false);
         break;
      case 282:
         P_AttachLines(&lines[i], true);
         break;

      // haleyjd 03/12/03: Heretic wind transfer specials
      case 293:
      case 294:
         P_SpawnHereticWind(&lines[i]);
         break;

      // SoM 12/10/03: added skybox/portal specials
      // haleyjd 01/24/04: functionalized code to reduce footprint
      case 283:
      case 284:
      case 285:
         P_SpawnPortal(&lines[i], portal_plane, (portal_effect)(lines[i].special - 283));
         break;
      case 286:
      case 287:
      case 288:
         P_SpawnPortal(&lines[i], portal_horizon, (portal_effect)(lines[i].special - 286));
         break;
      case 290:
      case 291:
      case 292:
         P_SpawnPortal(&lines[i], portal_skybox, (portal_effect)(lines[i].special - 290));
         break;
      case 295:
      case 296:
      case 297:
         P_SpawnPortal(&lines[i], portal_anchored, (portal_effect)(lines[i].special - 295));
         break;
      case 344:
      case 345:
         P_SpawnPortal(&lines[i], portal_twoway, (portal_effect)(lines[i].special - 344));
         break;
      case 358:
      case 359:
         P_SpawnPortal(&lines[i], portal_linked, (portal_effect)(lines[i].special - 358));
         break;
      case 376:
         P_SpawnPortal(&lines[i], portal_linked, portal_lineonly);
         break;
      case 378: // haleyjd 02/28/07: Line_SetIdentification
         // TODO: allow upper byte in args[2] for Hexen-format maps
         P_SetLineID(&lines[i], lines[i].args[0]);
         lines[i].special = 0;             // clear special
         break;

      // SoM 10/14/07: Surface/Surface attachments
      case 379:
      case 380:
         P_AttachSectors(&lines[i]);
         break;

      // SoM 05/10/09: Slopes
      case 386:
      case 387:
      case 388:
      case 389:
      case 390:
      case 391:
      case 392:
      case 393:
         P_SpawnSlope_Line(i);
         break;

      case 401:
         // haleyjd 10/16/10: ExtraData sector
         E_LoadSectorExt(&lines[i]);
         break;
      }
   }

   // SoM: This seems like the place to put this.
   if(!P_BuildLinkTable())
   {
      // SoM: There was an error... so kill the groupids
      for(i = 0; i < numsectors; i++)
         R_SetSectorGroupID(sectors + i, R_NOGROUP);
   }

   // haleyjd 02/20/06: spawn polyobjects
   Polyobj_InitLevel();
}

// 
// P_SpawnDeferredSpecials
//
// SoM: Specials that copy slopes, ect., need to be collected in a separate pass
//
void P_SpawnDeferredSpecials(int mapformat)
{
   int      i;
   line_t   *line;

   for(i = 0; i < numlines; i++)
   {
      line = lines + i;

      switch(line->special)
      {
         // SoM: Copy slopes
         case 394:
         case 395:
         case 396:
            P_CopySectorSlope(line);
            break;
      }
   }
}


// killough 2/28/98:
//
// This function, with the help of r_plane.c and r_bsp.c, supports generalized
// scrolling floors and walls, with optional mobj-carrying properties, e.g.
// conveyor belts, rivers, etc. A linedef with a special type affects all
// tagged sectors the same way, by creating scrolling and/or object-carrying
// properties. Multiple linedefs may be used on the same sector and are
// cumulative, although the special case of scrolling a floor and carrying
// things on it, requires only one linedef. The linedef's direction determines
// the scrolling direction, and the linedef's length determines the scrolling
// speed. This was designed so that an edge around the sector could be used to
// control the direction of the sector's scrolling, which is usually what is
// desired.
//
// Process the active scrollers.
//
// This is the main scrolling code
// killough 3/7/98
//
void scroll_t::Think()
{
   fixed_t dx = this->dx, dy = this->dy;
   
   if(this->control != -1)
   {   // compute scroll amounts based on a sector's height changes
      fixed_t height = sectors[this->control].floorheight +
         sectors[this->control].ceilingheight;
      fixed_t delta = height - this->last_height;
      this->last_height = height;
      dx = FixedMul(dx, delta);
      dy = FixedMul(dy, delta);
   }

   // killough 3/14/98: Add acceleration
   if(this->accel)
   {
      this->vdx = dx += this->vdx;
      this->vdy = dy += this->vdy;
   }

   if(!(dx | dy))                   // no-op if both (x,y) offsets 0
      return;

   switch(this->type)
   {
      side_t *side;
      sector_t *sec;
      fixed_t height, waterheight;  // killough 4/4/98: add waterheight
      msecnode_t *node;
      mobj_t *thing;

   case scroll_t::sc_side:          // killough 3/7/98: Scroll wall texture
      side = sides + this->affectee;
      side->textureoffset += dx;
      side->rowoffset += dy;
      break;

   case scroll_t::sc_floor:         // killough 3/7/98: Scroll floor texture
      sec = sectors + this->affectee;
      sec->floor_xoffs += dx;
      sec->floor_yoffs += dy;
      break;

   case scroll_t::sc_ceiling:       // killough 3/7/98: Scroll ceiling texture
      sec = sectors + this->affectee;
      sec->ceiling_xoffs += dx;
      sec->ceiling_yoffs += dy;
      break;

   case scroll_t::sc_carry:
      
      // killough 3/7/98: Carry things on floor
      // killough 3/20/98: use new sector list which reflects true members
      // killough 3/27/98: fix carrier bug
      // killough 4/4/98: Underwater, carry things even w/o gravity

      sec = sectors + this->affectee;
      height = sec->floorheight;
      waterheight = sec->heightsec != -1 &&
         sectors[sec->heightsec].floorheight > height ?
         sectors[sec->heightsec].floorheight : D_MININT;

      // Move objects only if on floor or underwater,
      // non-floating, and clipped.
      
      // haleyjd: added much-needed MF2_NOTHRUST flag to make some
      //   objects unmoveable by sector effects

      for(node = sec->touching_thinglist; node; node = node->m_snext)
      {
         if(!((thing = node->m_thing)->flags & MF_NOCLIP) &&
            !(thing->flags2 & MF2_NOTHRUST) &&
            (!(thing->flags & MF_NOGRAVITY || thing->z > height) ||
             thing->z < waterheight))
         {
            thing->momx += dx, thing->momy += dy;
         }
      }
      break;

   case scroll_t::sc_carry_ceiling:   // to be added later
      break;
   }
}

//
// Add_Scroller()
//
// Add a generalized scroller to the thinker list.
//
// type: the enumerated type of scrolling: floor, ceiling, floor carrier,
//   wall, floor carrier & scroller
//
// (dx,dy): the direction and speed of the scrolling or its acceleration
//
// control: the sector whose heights control this scroller's effect
//   remotely, or -1 if no control sector
//
// affectee: the index of the affected object (sector or sidedef)
//
// accel: non-zero if this is an accelerative effect
//

static void Add_Scroller(int type, fixed_t dx, fixed_t dy,
                         int control, int affectee, int accel)
{
   scroll_t *s = new scroll_t;

   s->type = type;
   s->dx = dx;
   s->dy = dy;
   s->accel = accel;
   s->vdx = s->vdy = 0;

   if((s->control = control) != -1)
      s->last_height =
       sectors[control].floorheight + sectors[control].ceilingheight;

   s->affectee = affectee;
   s->Add();
}

// Adds wall scroller. Scroll amount is rotated with respect to wall's
// linedef first, so that scrolling towards the wall in a perpendicular
// direction is translated into vertical motion, while scrolling along
// the wall in a parallel direction is translated into horizontal motion.
//
// killough 5/25/98: cleaned up arithmetic to avoid drift due to roundoff
//
// killough 10/98:
// fix scrolling aliasing problems, caused by long linedefs causing overflowing

static void Add_WallScroller(int64_t dx, int64_t dy, const line_t *l,
                             int control, int accel)
{
   fixed_t x = D_abs(l->dx), y = D_abs(l->dy), d;
   if(y > x)
      d = x, x = y, y = d;
   d = FixedDiv(x,
      finesine[(tantoangle[FixedDiv(y,x)>>DBITS]+ANG90) >> ANGLETOFINESHIFT]);

   x = (int)((dy * -l->dy - dx * l->dx) / d);  // killough 10/98:
   y = (int)((dy * l->dx - dx * l->dy) / d);   // Use 64-bit arithmetic
   Add_Scroller(scroll_t::sc_side, x, y, control, *l->sidenum, accel);
}

// Amount (dx,dy) vector linedef is shifted right to get scroll amount
#define SCROLL_SHIFT 5

// Factor to scale scrolling effect into mobj-carrying properties = 3/32.
// (This is so scrolling floors and objects on them can move at same speed.)
#define CARRYFACTOR ((fixed_t)(FRACUNIT*.09375))

// Initialize the scrollers
static void P_SpawnScrollers(void)
{
   int i;
   line_t *l = lines;

   for(i=0;i<numlines;i++,l++)
   {
      fixed_t dx = l->dx >> SCROLL_SHIFT;  // direction and speed of scrolling
      fixed_t dy = l->dy >> SCROLL_SHIFT;
      int control = -1, accel = 0;         // no control sector or acceleration
      int special = l->special;

      // killough 3/7/98: Types 245-249 are same as 250-254 except that the
      // first side's sector's heights cause scrolling when they change, and
      // this linedef controls the direction and speed of the scrolling. The
      // most complicated linedef since donuts, but powerful :)
      //
      // killough 3/15/98: Add acceleration. Types 214-218 are the same but
      // are accelerative.

      if(special >= 245 && special <= 249)         // displacement scrollers
      {
         special += 250-245;
         control = sides[*l->sidenum].sector - sectors;
      }
      else if(special >= 214 && special <= 218)       // accelerative scrollers
      {
         accel = 1;
         special += 250-214;
         control = sides[*l->sidenum].sector - sectors;
      }

      switch(special)
      {
         register int s;

      case 250:   // scroll effect ceiling
         for(s=-1; (s = P_FindSectorFromLineTag(l,s)) >= 0;)
            Add_Scroller(scroll_t::sc_ceiling, -dx, dy, control, s, accel);
         break;

      case 251:   // scroll effect floor
      case 253:   // scroll and carry objects on floor
         for(s = -1; (s = P_FindSectorFromLineTag(l, s)) >= 0;)
            Add_Scroller(scroll_t::sc_floor, -dx, dy, control, s, accel);
         if(special != 253)
            break;

      case 252: // carry objects on floor
         dx = FixedMul(dx,CARRYFACTOR);
         dy = FixedMul(dy,CARRYFACTOR);
         for(s=-1; (s = P_FindSectorFromLineTag(l,s)) >= 0;)
            Add_Scroller(scroll_t::sc_carry, dx, dy, control, s, accel);
         break;

         // killough 3/1/98: scroll wall according to linedef
         // (same direction and speed as scrolling floors)
      case 254:
         for(s=-1; (s = P_FindLineFromLineTag(l,s)) >= 0;)
         {
            if(s != i)
               Add_WallScroller(dx, dy, lines+s, control, accel);
         }
         break;

      case 255:    // killough 3/2/98: scroll according to sidedef offsets
         s = lines[i].sidenum[0];
         Add_Scroller(scroll_t::sc_side, -sides[s].textureoffset,
                      sides[s].rowoffset, -1, s, accel);
         break;

      case 48:                  // scroll first side
         Add_Scroller(scroll_t::sc_side,  FRACUNIT, 0, -1, lines[i].sidenum[0], accel);
         break;
         
      case 85:                  // jff 1/30/98 2-way scroll
         Add_Scroller(scroll_t::sc_side, -FRACUNIT, 0, -1, lines[i].sidenum[0], accel);
         break;
      }
   }
}

// killough 3/7/98 -- end generalized scroll effects

// haleyjd 04/11/10:
// e6y
// restored boom's friction code

//
// Add a friction thinker to the thinker list
//
// Add_Friction adds a new friction thinker to the list of active thinkers.
//
static void Add_Friction(int friction, int movefactor, int affectee)
{
   friction_t *f = new friction_t;

   f->friction   = friction;
   f->movefactor = movefactor;
   f->affectee   = affectee;

   f->Add();
}

//
// This is where abnormal friction is applied to objects in the sectors.
// A friction thinker has been spawned for each sector where less or
// more friction should be applied. The amount applied is proportional to
// the length of the controlling linedef.
//
void friction_t::Think()
{
   sector_t   *sec;
   mobj_t     *thing;
   msecnode_t *node;

   if(compatibility || !variable_friction)
      return;

   sec = sectors + this->affectee;

   // Be sure the special sector type is still turned on. If so, proceed.
   // Else, bail out; the sector type has been changed on us.
   if(!(sec->flags & SECF_FRICTION))
      return;

   // Assign the friction value to players on the floor, non-floating,
   // and clipped. Normally the object's friction value is kept at
   // ORIG_FRICTION and this thinker changes it for icy or muddy floors.

   // In Phase II, you can apply friction to Things other than players.

   // When the object is straddling sectors with the same
   // floorheight that have different frictions, use the lowest
   // friction value (muddy has precedence over icy).

   node = sec->touching_thinglist; // things touching this sector
   while(node)
   {
      thing = node->m_thing;
      if(thing->player &&
         !(thing->flags & (MF_NOGRAVITY | MF_NOCLIP)) &&
         thing->z <= sec->floorheight)
      {
         if((thing->friction == ORIG_FRICTION) ||     // normal friction?
            (this->friction < thing->friction))
         {
            thing->friction   = this->friction;
            thing->movefactor = this->movefactor;
         }
      }
      node = node->m_snext;
   }
}

////////////////////////////////////////////////////////////////////////////
//
// FRICTION EFFECTS
//
// phares 3/12/98: Start of friction effects
//
// As the player moves, friction is applied by decreasing the x and y
// momentum values on each tic. By varying the percentage of decrease,
// we can simulate muddy or icy conditions. In mud, the player slows
// down faster. In ice, the player slows down more slowly.
//
// The amount of friction change is controlled by the length of a linedef
// with type 223. A length < 100 gives you mud. A length > 100 gives you ice.
//
// Also, each sector where these effects are to take place is given a
// new special type _______. Changing the type value at runtime allows
// these effects to be turned on or off.
//
// Sector boundaries present problems. The player should experience these
// friction changes only when his feet are touching the sector floor. At
// sector boundaries where floor height changes, the player can find
// himself still 'in' one sector, but with his feet at the floor level
// of the next sector (steps up or down). To handle this, Thinkers are used
// in icy/muddy sectors. These thinkers examine each object that is touching
// their sectors, looking for players whose feet are at the same level as
// their floors. Players satisfying this condition are given new friction
// values that are applied by the player movement code later.
//
// killough 8/28/98:
//
// Completely redid code, which did not need thinkers, and which put a heavy
// drag on CPU. Friction is now a property of sectors, NOT objects inside
// them. All objects, not just players, are affected by it, if they touch
// the sector's floor. Code simpler and faster, only calling on friction
// calculations when an object needs friction considered, instead of doing
// friction calculations on every sector during every tic.
//
// Although this -might- ruin Boom demo sync involving friction, it's the only
// way, short of code explosion, to fix the original design bug. Fixing the
// design bug in Boom's original friction code, while maintaining demo sync
// under every conceivable circumstance, would double or triple code size, and
// would require maintenance of buggy legacy code which is only useful for old
// demos. Doom demos, which are more important IMO, are not affected by this
// change.
//
/////////////////////////////
//
// Initialize the sectors where friction is increased or decreased

static void P_SpawnFriction(void)
{
   int i;
   line_t *l = lines;
   
   // killough 8/28/98: initialize all sectors to normal friction first
   for(i = 0; i < numsectors; i++)
   {
      // haleyjd: special hacks may have already set the friction, so
      // skip any value that's not zero (now zeroed in P_LoadSectors)
      if(!sectors[i].friction)
      {
         sectors[i].friction = ORIG_FRICTION;
         sectors[i].movefactor = ORIG_FRICTION_FACTOR;
      }
   }

   for(i = 0 ; i < numlines ; i++,l++)
   {
      if(l->special == 223)
      {
         int length = P_AproxDistance(l->dx,l->dy)>>FRACBITS;
         int friction = (0x1EB8*length)/0x80 + 0xD000;
         int movefactor, s;

         // The following check might seem odd. At the time of movement,
         // the move distance is multiplied by 'friction/0x10000', so a
         // higher friction value actually means 'less friction'.

         if(friction > ORIG_FRICTION)       // ice
            movefactor = ((0x10092 - friction)*(0x70))/0x158;
         else
            movefactor = ((friction - 0xDB34)*(0xA))/0x80;

         if(demo_version >= 203)
         { 
            // killough 8/28/98: prevent odd situations
            if(friction > FRACUNIT)
               friction = FRACUNIT;
            if(friction < 0)
               friction = 0;
            if(movefactor < 32)
               movefactor = 32;
         }

         for(s = -1; (s = P_FindSectorFromLineTag(l,s)) >= 0 ;)
         {
            // killough 8/28/98:
            //
            // Instead of spawning thinkers, which are slow and expensive,
            // modify the sector's own friction values. Friction should be
            // a property of sectors, not objects which reside inside them.
            // Original code scanned every object in every friction sector
            // on every tic, adjusting its friction, putting unnecessary
            // drag on CPU. New code adjusts friction of sector only once
            // at level startup, and then uses this friction value.
            
            // e6y: boom's friction code for boom compatibility
            if(!demo_compatibility && demo_version < 203)
               Add_Friction(friction, movefactor, s);
            
            sectors[s].friction   = friction;
            sectors[s].movefactor = movefactor;
         }
      }
   }
}

//
// phares 3/12/98: End of friction effects
//
////////////////////////////////////////////////////////////////////////////

////////////////////////////////////////////////////////////////////////////
//
// PUSH/PULL EFFECT
//
// phares 3/20/98: Start of push/pull effects
//
// This is where push/pull effects are applied to objects in the sectors.
//
// There are four kinds of push effects
//
// 1) Pushing Away
//
//    Pushes you away from a point source defined by the location of an
//    PUSH Thing. The force decreases linearly with distance from the
//    source. This force crosses sector boundaries and is felt w/in a circle
//    whose center is at the PUSH. The force is felt only if the point
//    PUSH can see the target object.
//
// 2) Pulling toward
//
//    Same as Pushing Away except you're pulled toward an PULL point
//    source. This force crosses sector boundaries and is felt w/in a circle
//    whose center is at the PULL. The force is felt only if the point
//    PULL can see the target object.
//
// 3) Wind
//
//    Pushes you in a constant direction. Full force above ground, half
//    force on the ground, nothing if you're below it (water).
//
// 4) Current
//
//    Pushes you in a constant direction. No force above ground, full
//    force if on the ground or below it (water).
//
// The magnitude of the force is controlled by the length of a controlling
// linedef. The force vector for types 3 & 4 is determined by the angle
// of the linedef, and is constant.
//
// For each sector where these effects occur, the sector special type has
// to have the PUSH_MASK bit set. If this bit is turned off by a switch
// at run-time, the effect will not occur. The controlling sector for
// types 1 & 2 is the sector containing the PUSH/PULL Thing.

#define PUSH_FACTOR 7

/////////////////////////////
//
// Add a push thinker to the thinker list

static void Add_Pusher(int type, int x_mag, int y_mag,
                       mobj_t *source, int affectee)
{
   pusher_t *p = new pusher_t;
   
   p->source = source;
   p->type = type;
   p->x_mag = x_mag>>FRACBITS;
   p->y_mag = y_mag>>FRACBITS;
   p->magnitude = P_AproxDistance(p->x_mag,p->y_mag);
   if(source) // point source exist?
   {
      p->radius = (p->magnitude)<<(FRACBITS+1); // where force goes to zero
      p->x = p->source->x;
      p->y = p->source->y;
   }
   p->affectee = affectee;
   p->Add();
}

/////////////////////////////
//
// PIT_PushThing determines the angle and magnitude of the effect.
// The object's x and y momentum values are changed.
//
// tmpusher belongs to the point source (PUSH/PULL).
//
// killough 10/98: allow to affect things besides players

pusher_t *tmpusher; // pusher structure for blockmap searches

boolean PIT_PushThing(mobj_t* thing)
{
   if(demo_version < 203  ?     // killough 10/98: made more general
      thing->player && !(thing->flags & (MF_NOCLIP | MF_NOGRAVITY)) :
      (sentient(thing) || thing->flags & MF_SHOOTABLE) &&
      !(thing->flags & MF_NOCLIP) &&
      !(thing->flags2 & MF2_NOTHRUST)) // haleyjd
   {
      angle_t pushangle;
      fixed_t speed;
      fixed_t sx = tmpusher->x;
      fixed_t sy = tmpusher->y;

      speed = (tmpusher->magnitude -
               ((P_AproxDistance(thing->x - sx,thing->y - sy)
                 >>FRACBITS)>>1))<<(FRACBITS-PUSH_FACTOR-1);

      // killough 10/98: make magnitude decrease with square
      // of distance, making it more in line with real nature,
      // so long as it's still in range with original formula.
      //
      // Removes angular distortion, and makes effort required
      // to stay close to source, grow increasingly hard as you
      // get closer, as expected. Still, it doesn't consider z :(

      if(speed > 0 && demo_version >= 203)
      {
         int x = (thing->x-sx) >> FRACBITS;
         int y = (thing->y-sy) >> FRACBITS;
         speed = (fixed_t)(((int64_t)tmpusher->magnitude << 23) / (x*x+y*y+1));
      }

      // If speed <= 0, you're outside the effective radius. You also have
      // to be able to see the push/pull source point.

      if(speed > 0 && P_CheckSight(thing, tmpusher->source))
      {
         pushangle = P_PointToAngle(thing->x, thing->y, sx, sy);
         
         if(tmpusher->source->type == E_ThingNumForDEHNum(MT_PUSH))
            pushangle += ANG180;    // away
         
         P_ThrustMobj(thing, pushangle, speed);
      }
   }
   return true;
}

//
// T_Pusher 
//
// Thinker function for BOOM push/pull effects that looks for all 
// objects that are inside the radius of the effect.
//
void pusher_t::Think()
{
   sector_t   *sec;
   mobj_t     *thing;
   msecnode_t *node;
   int xspeed, yspeed;
   int xl, xh, yl, yh, bx, by;
   int radius;
   int ht = 0;
   
   if(!allow_pushers)
      return;

   sec = sectors + this->affectee;
   
   // Be sure the special sector type is still turned on. If so, proceed.
   // Else, bail out; the sector type has been changed on us.
   
   if(!(sec->flags & SECF_PUSH))
      return;

   // For constant pushers (wind/current) there are 3 situations:
   //
   // 1) Affected Thing is above the floor.
   //
   //    Apply the full force if wind, no force if current.
   //
   // 2) Affected Thing is on the ground.
   //
   //    Apply half force if wind, full force if current.
   //
   // 3) Affected Thing is below the ground (underwater effect).
   //
   //    Apply no force if wind, full force if current.
   //
   // haleyjd:
   // 4) Affected thing bears MF2_NOTHRUST flag
   //
   //    Apply nothing at any time!

   if(this->type == pusher_t::p_push)
   {
      // Seek out all pushable things within the force radius of this
      // point pusher. Crosses sectors, so use blockmap.

      tmpusher = this; // PUSH/PULL point source
      radius = this->radius; // where force goes to zero
      clip.bbox[BOXTOP]    = this->y + radius;
      clip.bbox[BOXBOTTOM] = this->y - radius;
      clip.bbox[BOXRIGHT]  = this->x + radius;
      clip.bbox[BOXLEFT]   = this->x - radius;
      
      xl = (clip.bbox[BOXLEFT]   - bmaporgx - MAXRADIUS) >> MAPBLOCKSHIFT;
      xh = (clip.bbox[BOXRIGHT]  - bmaporgx + MAXRADIUS) >> MAPBLOCKSHIFT;
      yl = (clip.bbox[BOXBOTTOM] - bmaporgy - MAXRADIUS) >> MAPBLOCKSHIFT;
      yh = (clip.bbox[BOXTOP]    - bmaporgy + MAXRADIUS) >> MAPBLOCKSHIFT;

      for (bx = xl; bx <= xh; bx++)
      {
         for(by = yl; by <= yh; by++)
            P_BlockThingsIterator(bx, by, PIT_PushThing);
      }
      return;
   }

   // constant pushers p_wind and p_current
   
   if(sec->heightsec != -1) // special water sector?
      ht = sectors[sec->heightsec].floorheight;

   node = sec->touching_thinglist; // things touching this sector

   for( ; node; node = node->m_snext)
    {
      thing = node->m_thing;
      if(!thing->player || 
         (thing->flags2 & MF2_NOTHRUST) ||                // haleyjd
         (thing->flags & (MF_NOGRAVITY | MF_NOCLIP)))
         continue;

      if(this->type == pusher_t::p_wind)
      {
         if(sec->heightsec == -1) // NOT special water sector
         {
            if(thing->z > thing->floorz) // above ground
            {
               xspeed = this->x_mag; // full force
               yspeed = this->y_mag;
            }
            else // on ground
            {
               xspeed = (this->x_mag)>>1; // half force
               yspeed = (this->y_mag)>>1;
            }
         }
         else // special water sector
         {
            if(thing->z > ht) // above ground
            {
               xspeed = this->x_mag; // full force
               yspeed = this->y_mag;
            }
            else if(thing->player->viewz < ht) // underwater
               xspeed = yspeed = 0; // no force
            else // wading in water
            {
               xspeed = (this->x_mag)>>1; // half force
               yspeed = (this->y_mag)>>1;
            }
         }
      }
      else // p_current
      {
         if(sec->heightsec == -1) // NOT special water sector
         {
            if(thing->z > sec->floorheight) // above ground
               xspeed = yspeed = 0; // no force
            else // on ground
            {
               xspeed = this->x_mag; // full force
               yspeed = this->y_mag;
            }
         }
         else // special water sector
         {
            if(thing->z > ht) // above ground
               xspeed = yspeed = 0; // no force
            else // underwater
            {
               xspeed = this->x_mag; // full force
               yspeed = this->y_mag;
            }
         }
      }
      thing->momx += xspeed<<(FRACBITS-PUSH_FACTOR);
      thing->momy += yspeed<<(FRACBITS-PUSH_FACTOR);
   }
}

/////////////////////////////
//
// P_GetPushThing() returns a pointer to an PUSH or PULL thing,
// NULL otherwise.

mobj_t* P_GetPushThing(int s)
{
   mobj_t* thing;
   sector_t* sec;
   static int PushType = -1;
   static int PullType = -1;

   if(PushType == -1)
   {
      PushType = E_ThingNumForDEHNum(MT_PUSH);
      PullType = E_ThingNumForDEHNum(MT_PULL);
   }

   sec = sectors + s;
   thing = sec->thinglist;
   while(thing)
   {
      if(thing->type == PushType || thing->type == PullType)
         return thing;

      thing = thing->snext;
   }
   return NULL;
}

/////////////////////////////
//
// Initialize the sectors where pushers are present
//

static void P_SpawnPushers(void)
{
   int i;
   line_t *l = lines;
   register int s;
   mobj_t* thing;

   for(i = 0; i < numlines; i++, l++)
   {
      switch(l->special)
      {
      case 224: // wind
         for(s = -1; (s = P_FindSectorFromLineTag(l,s)) >= 0 ; )
            Add_Pusher(pusher_t::p_wind, l->dx, l->dy, NULL, s);
         break;
      case 225: // current
         for(s = -1; (s = P_FindSectorFromLineTag(l,s)) >= 0 ; )
            Add_Pusher(pusher_t::p_current, l->dx, l->dy, NULL, s);
         break;
      case 226: // push/pull
         for(s = -1; (s = P_FindSectorFromLineTag(l,s)) >= 0 ; )
         {
            thing = P_GetPushThing(s);
            if(thing) // No P* means no effect
               Add_Pusher(pusher_t::p_push, l->dx, l->dy, thing, s);
         }
         break;
      }
   }
}

//
// P_SpawnHereticWind
//
// haleyjd 03/12/03: Heretic Wind/Current Transfer specials
//
static void P_SpawnHereticWind(line_t *line)
{
   int s;
   angle_t lineangle;
   fixed_t magnitude;

   lineangle = P_PointToAngle(0, 0, line->dx, line->dy);
   magnitude = (P_AproxDistance(line->dx, line->dy)>>FRACBITS) * 512;

   for(s = -1; (s = P_FindSectorFromLineTag(line,s)) >= 0; )
   {
      // types 20-39 affect the player in P_PlayerThink
      // types 40-51 affect MF3_WINDTHRUST things in P_MobjThinker
      // this is selected by use of lines 294 or 293, respectively

      sectors[s].hticPushType  = (line->special == 294) ? 20 : 40;
      sectors[s].hticPushAngle = lineangle;
      sectors[s].hticPushForce = magnitude;
   }
}

//
// phares 3/20/98: End of Pusher effects
//
////////////////////////////////////////////////////////////////////////////

// haleyjd 08/22/05: TerrainTypes moved to e_ttypes.c

//==========================
//
// haleyjd: Misc New Stuff
//
//==========================

//
// P_FindLine  
//
// A much nicer line finding function.
// haleyjd 02/27/07: rewritten to get rid of Raven code and to speed up in the
// same manner as P_FindLineFromLineTag by using in-table tag hash.
//
line_t *P_FindLine(int tag, int *searchPosition)
{
   line_t *line = NULL;
   
   int start = 
      (*searchPosition >= 0 ? lines[*searchPosition].nexttag :
       lines[(unsigned int)tag % (unsigned int)numlines].firsttag);
  
   while(start >= 0 && lines[start].tag != tag)
      start = lines[start].nexttag;

   if(start >= 0)
      line = &lines[start];

   *searchPosition = start;
   
   return line;
}

//
// P_SetLineID
//
// haleyjd 05/16/09: For Hexen
//
void P_SetLineID(line_t *line, int id)
{
   // remove from any chain it's already in
   if(line->tag >= 0)
   {
      int chain = (unsigned int)line->tag % (unsigned int)numlines;
      int i;
      line_t *prevline = NULL;

      // walk the chain
      for(i = lines[chain].firsttag; i != -1; i = lines[i].nexttag)
      {
         if(line == &lines[i])
         {
            // remove this line
            if(prevline)
               prevline->nexttag = line->nexttag; // prev->next = this->next
            else
               lines[chain].firsttag = line->nexttag; // list = this->next
         }

         // not a match, keep looking
         // record this line in case it's the one before the one we're looking for
         prevline = &lines[i]; 
      }
   }

   // set the new id
   line->tag = id;
   line->nexttag = -1;

   if(line->tag >= 0)
   {
      int chain = (unsigned int)line->tag % (unsigned int)numlines; // Hash func
   
      line->nexttag = lines[chain].firsttag;   // Prepend linedef to chain
      lines[chain].firsttag = line - lines;
   }
}

//=============================================================================
//
// haleyjd 09/06/07: Sector Special Transfer Logic
//
// This new set of functions and the corresponding spectransfer_t structure,
// which is now held inside floor and ceiling movement thinkers, allows
// extending the special transfer logic to new fields in the sector_t
// structure. Besides eliminating redundant logic formerly scattered throughout
// the floor and ceiling modules, this is necessitated by some ExtraData sector
// features.
//

// haleyjd 12/28/08: the following sector flags are considered to be part of
// the sector special (not all sector flags may be considered to be such).

#define SPECIALFLAGSMASK \
   (SECF_SECRET|SECF_FRICTION|SECF_PUSH|SECF_KILLSOUND|SECF_KILLMOVESOUND)

//
// P_SetupSpecialTransfer
//
// haleyjd 09/06/07: This function is called to populate a spectransfer_t
// structure with data from a sector.
//
void P_SetupSpecialTransfer(sector_t *sector, spectransfer_t *spec)
{
   spec->newspecial  = sector->special;
   spec->flags       = sector->flags & SPECIALFLAGSMASK;
   spec->damage      = sector->damage;
   spec->damagemask  = sector->damagemask;
   spec->damagemod   = sector->damagemod;
   spec->damageflags = sector->damageflags;
}

//
// P_ZeroSpecialTransfer
//
// haleyjd 09/06/07: function to create a spectransfer_t that zeroes the sector
// special.
//
void P_ZeroSpecialTransfer(spectransfer_t *spec)
{
   // currently nothing special must be done, just memset it
   memset(spec, 0, sizeof(spectransfer_t));
}

//
// P_TransferSectorSpecial
//
// haleyjd 09/02/07: This function must now be called to accomplish transfer of
// specials from one sector to another. There is now other data in the sector_t
// structure which needs to be transferred along with the special so that
// features like customizable sector damage can work in the same manner and be
// switched on or off by floor/ceiling transfer line types.
//
void P_TransferSectorSpecial(sector_t *sector, spectransfer_t *spec)
{
   sector->special     = spec->newspecial;
   sector->flags       = (sector->flags & ~SPECIALFLAGSMASK) | spec->flags;
   sector->damage      = spec->damage;
   sector->damagemask  = spec->damagemask;
   sector->damagemod   = spec->damagemod;
   sector->damageflags = spec->damageflags;
}

//
// P_DirectTransferSectorSpecial
//
// haleyjd 09/09/07: function to directly transfer a special and accompanying
// data from one sector to another.
//
void P_DirectTransferSectorSpecial(sector_t *src, sector_t *dest)
{
   dest->special     = src->special;
   dest->flags      &= ~SPECIALFLAGSMASK;
   dest->flags      |= src->flags & SPECIALFLAGSMASK;
   dest->damage      = src->damage;
   dest->damagemask  = src->damagemask;
   dest->damagemod   = src->damagemod;
   dest->damageflags = src->damageflags;
}

//
// P_ZeroSectorSpecial
//
// haleyjd 09/09/07: Directly sets a sector's special and accompanying data to
// a non-special state.
//
void P_ZeroSectorSpecial(sector_t *sec)
{
   sec->special     = 0;
   sec->flags      &= ~SPECIALFLAGSMASK;
   sec->damage      = 0;
   sec->damagemask  = 0;
   sec->damagemod   = MOD_UNKNOWN;
   sec->damageflags = 0;
}

//============================================================================
//
// 3D Sides
//
// SoM: New functions to facilitate scrolling of 3d sides to make
// use as doors/lifts
//


//
// SoM 9/19/2002
// P_Scroll3DSides
//
// Runs through the given attached sector list and scrolls both
// sides of any linedef it finds with same tag.
//
boolean P_Scroll3DSides(sector_t *sector, boolean ceiling, fixed_t delta, int crush)
{
   boolean  ok = true;
   int      i;
   line_t   *line;

   int numattached;
   int *attached;
   int numattsectors;
   int *attsectors;

   if(ceiling)
   {
      numattached = sector->c_numattached;
      attached = sector->c_attached;
      numattsectors = sector->c_numsectors;
      attsectors = sector->c_attsectors;
   }
   else
   {
      numattached = sector->f_numattached;
      attached = sector->f_attached;
      numattsectors = sector->f_numsectors;
      attsectors = sector->f_attsectors;
   }

   // Go through the sectors list one sector at a time.
   // Move any qualifying linedef's side offsets up/down based
   // on delta. 
   for(i = 0; i < numattached; ++i)
   {
#ifdef RANGECHECK  // haleyjd: made RANGECHECK
      if(attached[i] < 0 || attached[i] >= numlines)
         I_Error("P_Scroll3DSides: attached[i] is not a valid linedef index.\n");
#endif

      line = lines + attached[i];

      if(!(line->flags & (ML_TWOSIDED|ML_3DMIDTEX)) || line->sidenum[1] == -1)
         continue;

      sides[line->sidenum[0]].rowoffset += delta;
      sides[line->sidenum[1]].rowoffset += delta;

   }

   for(i = 0; i < numattsectors; ++i)
   {
      if(P_CheckSector(sectors + attsectors[i], crush, delta, 2))
         ok = false;
   }

   return ok;
}

//
// SoM 9/19/2002
// P_AttachLines
//
// Attaches all sectors that have lines with same tag as cline to
// cline's front sector.
//
// SoM 11/9/04: Now attaches lines and records another list of sectors
//
void P_AttachLines(line_t *cline, boolean ceiling)
{
   static int maxattach = 0;
   static int numattach = 0;
   static int alistsize = 0;
   static int *attached = NULL, *alist = NULL;

   int start = 0, i;
   line_t *line;

   if(!cline->frontsector)
      return;

   numattach = 0;

   // Check to ensure that this sector doesn't already 
   // have attachments.
   if(!ceiling && cline->frontsector->f_numattached)
   {
      numattach = cline->frontsector->f_numattached;

      if(numattach >= maxattach)
      {
         maxattach = numattach + 5;
         attached = (int *)(realloc(attached, sizeof(int) * maxattach));
      }

      memcpy(attached, cline->frontsector->f_attached, sizeof(int) * numattach);
      Z_Free(cline->frontsector->f_attached);
      cline->frontsector->f_attached = NULL;
      cline->frontsector->f_numattached = 0;
      Z_Free(cline->frontsector->f_attsectors);
   }
   else if(ceiling && cline->frontsector->c_numattached)
   {
      numattach = cline->frontsector->c_numattached;

      if(numattach >= maxattach)
      {
         maxattach = numattach + 5;
         attached = (int *)(realloc(attached, sizeof(int) * maxattach));
      }

      // haleyjd: check for safety
      if(!attached)
         I_Error("P_AttachLines: no attached list\n");

      memcpy(attached, cline->frontsector->c_attached, sizeof(int) * numattach);
      Z_Free(cline->frontsector->c_attached);
      cline->frontsector->c_attached = NULL;
      cline->frontsector->c_numattached = 0;
      cline->frontsector->c_numattached = 0;
      Z_Free(cline->frontsector->c_attsectors);
   }

   // Search the lines list. Check for every tagged line that
   // has the 3dmidtex lineflag, then add the line to the attached list.
   for(start = -1; (start = P_FindLineFromLineTag(cline,start)) >= 0; )
   {
      if(start != cline-lines)
      {
         line = lines+start;

         if(!line->frontsector || !line->backsector ||
            !(line->flags & ML_3DMIDTEX))
            continue;

         for(i = 0; i < numattach;i++)
         {
            if(line - lines == attached[i])
            break;
         }

         if(i == numattach)
         {
            if(numattach == maxattach)
            {
              maxattach += 5;

              attached = (int *)(realloc(attached, sizeof(int) * maxattach));
            }

            attached[numattach++] = line - lines;
         }
         
         // SoM 12/8/02: Don't attach the backsector.
      }
   } // end for

   // haleyjd: static analyzer says this could happen, so let's just be safe.
   if(!attached)
      I_Error("P_AttachLines: nothing to attach to sector %d\n",
              cline->frontsector - sectors);

   // Copy the list to the c_attached or f_attached list.
   if(ceiling)
   {
      cline->frontsector->c_numattached = numattach;
      cline->frontsector->c_attached = (int *)(Z_Malloc(sizeof(int) * numattach, PU_LEVEL, 0));
      memcpy(cline->frontsector->c_attached, attached, sizeof(int) * numattach);

      alist = cline->frontsector->c_attached;
      alistsize = cline->frontsector->c_numattached;
   }
   else
   {
      cline->frontsector->f_numattached = numattach;
      cline->frontsector->f_attached = (int *)(Z_Malloc(sizeof(int) * numattach, PU_LEVEL, 0));
      memcpy(cline->frontsector->f_attached, attached, sizeof(int) * numattach);

      alist = cline->frontsector->f_attached;
      alistsize = cline->frontsector->f_numattached;
   }

   // (re)create the sectors list.
   numattach = 0;
   for(start = 0; start < alistsize; ++start)
   {
      int front = lines[alist[start]].frontsector - sectors;
      int back  = lines[alist[start]].backsector - sectors;

      // Check the frontsector for uniqueness in the list.
      for(i = 0; i < numattach; ++i)
      {
         if(attached[i] == front)
            break;
      }

      if(i == numattach)
      {
         if(numattach == maxattach)
         {
            maxattach += 5;
            attached = (int *)(realloc(attached, sizeof(int) * maxattach));
         }
         attached[numattach++] = front;
      }

      // Check the backsector for uniqueness in the list.
      for(i = 0; i < numattach; ++i)
      {
         if(attached[i] == back)
            break;
      }

      if(i == numattach)
      {
         if(numattach == maxattach)
         {
            maxattach += 5;
            attached = (int *)(realloc(attached, sizeof(int) * maxattach));
         }
         attached[numattach++] = back;
      }
   }

   // Copy the attached sectors list.
   if(ceiling)
   {
      cline->frontsector->c_numsectors = numattach;
      cline->frontsector->c_attsectors = (int *)(Z_Malloc(sizeof(int) * numattach, PU_LEVEL, 0));
      memcpy(cline->frontsector->c_attsectors, attached, sizeof(int) * numattach);
   }
   else
   {
      cline->frontsector->f_numsectors = numattach;
      cline->frontsector->f_attsectors = (int *)(Z_Malloc(sizeof(int) * numattach, PU_LEVEL, 0));
      memcpy(cline->frontsector->f_attsectors, attached, sizeof(int) * numattach);
   }
}

//
// P_MoveAttached
//
// Moves all attached surfaces.
boolean P_MoveAttached(sector_t *sector, boolean ceiling, fixed_t delta, int crush)
{
   int i;

   int count;
   attachedsurface_t *list;

   boolean ok = true;

   if(ceiling)
   {
      count = sector->c_asurfacecount;
      list = sector->c_asurfaces;
   }
   else
   {
      count = sector->f_asurfacecount;
      list = sector->f_asurfaces;
   }

   for(i = 0; i < count; i++)
   {
      if(list[i].type & AS_CEILING)
      {
         P_SetCeilingHeight(
            list[i].sector, list[i].sector->ceilingheight + delta
         );
         if(P_CheckSector(list[i].sector, crush, delta, 1))
            ok = false;
      }
      else if(list[i].type & AS_MIRRORCEILING)
      {
         P_SetCeilingHeight(
            list[i].sector, list[i].sector->ceilingheight - delta
         );
         if(P_CheckSector(list[i].sector, crush, -delta, 1))
            ok = false;
      }

      if(list[i].type & AS_FLOOR)
      {
         P_SetFloorHeight(list[i].sector, list[i].sector->floorheight + delta);
         if(P_CheckSector(list[i].sector, crush, delta, 0))
            ok = false;
      }
      else if(list[i].type & AS_MIRRORFLOOR)
      {
         P_SetFloorHeight(list[i].sector, list[i].sector->floorheight - delta);
         if(P_CheckSector(list[i].sector, crush, -delta, 0))
            ok = false;
      }
   }

   return ok;
}

//
// SoM 10/14/2007
// P_AttachSectors
//
// Attaches all sectors with like-tagged attachment lines to line->frontsector
//
void P_AttachSectors(line_t *line)
{
   static int numattached = 0;
   static int maxattached = 0;
   static attachedsurface_t *attached = NULL;

   boolean ceiling = line->special == 379 ? true : false;
   sector_t *sector = line->frontsector;

   int start = 0, i;
   line_t *slaveline;

   if(!sector) return;

   numattached = 0;

   
   // Check to ensure that this sector doesn't already 
   // have attachments.
   if(!ceiling && sector->f_asurfacecount)
   {
      numattached = sector->f_asurfacecount;

      if(numattached >= maxattached)
      {
         maxattached = numattached + 5;
         attached = (attachedsurface_t *)(realloc(attached, sizeof(attachedsurface_t) * maxattached));
      }

      // haleyjd: check for safety
      if(!attached)
         I_Error("P_AttachSector: no attached list\n");

      memcpy(attached, sector->f_asurfaces, sizeof(attachedsurface_t) * numattached);
      Z_Free(sector->f_asurfaces);
      sector->f_asurfaces = NULL;
      sector->f_asurfacecount = 0;
   }
   else if(ceiling && sector->c_asurfacecount)
   {
      numattached = sector->c_asurfacecount;

      if(numattached >= maxattached)
      {
         maxattached = numattached + 5;
         attached = (attachedsurface_t *)(realloc(attached, sizeof(attachedsurface_t) * maxattached));
      }

      memcpy(attached, sector->c_asurfaces, sizeof(attachedsurface_t) * numattached);
      Z_Free(sector->c_asurfaces);
      sector->c_asurfaces = NULL;
      sector->c_asurfacecount = 0;
   }

   // Search the lines list. Check for every tagged line that
   // has the appropriate special, then add the line's frontsector to the attached list.
   for(start = -1; (start = P_FindLineFromLineTag(line,start)) >= 0; )
   {
      attachedtype_e type;

      if(start != line-lines)
      {
         slaveline = lines+start;

         if(!slaveline->frontsector)
            continue;

         if(slaveline->special == 381)
         {
            // Don't attach a floor to itself
            if(slaveline->frontsector == sector && line->special == 380)
               continue;

            // search the list of attachments
            for(i = 0; i < numattached; i++)
            {
               if(attached[i].sector == slaveline->frontsector)
               {
                  if(!(attached[i].type & (AS_FLOOR | AS_MIRRORFLOOR)))
                     attached[i].type |= AS_FLOOR;

                  break;
               }
            }

            if(i < numattached)
               continue;

            type = AS_FLOOR;
         }
         else if(slaveline->special == 382)
         {
            // Don't attach a ceiling to itself
            if(slaveline->frontsector == sector && line->special == 379)
               continue;

            // search the list of attachments
            for(i = 0; i < numattached; i++)
            {
               if(attached[i].sector == slaveline->frontsector)
               {
                  if(!(attached[i].type & (AS_CEILING | AS_MIRRORCEILING)))
                     attached[i].type |= AS_CEILING;

                  break;
               }
            }

            if(i < numattached)
               continue;

            type = AS_CEILING;
         }
         else if(slaveline->special == 383)
         {
            // Don't attach a floor to itself
            if(slaveline->frontsector == sector && line->special == 380)
               continue;

            // search the list of attachments
            for(i = 0; i < numattached; i++)
            {
               if(attached[i].sector == slaveline->frontsector)
               {
                  if(!(attached[i].type & (AS_FLOOR | AS_MIRRORFLOOR)))
                     attached[i].type |= AS_MIRRORFLOOR;

                  break;
               }
            }

            if(i < numattached)
               continue;

            type = AS_MIRRORFLOOR;
         }
         else if(slaveline->special == 384)
         {
            // Don't attach a ceiling to itself
            if(slaveline->frontsector == sector && line->special == 379)
               continue;

            // search the list of attachments
            for(i = 0; i < numattached; i++)
            {
               if(attached[i].sector == slaveline->frontsector)
               {
                  if(!(attached[i].type & (AS_CEILING | AS_MIRRORCEILING)))
                     attached[i].type |= AS_MIRRORCEILING;
                  break;
               }
            }

            if(i < numattached)
               continue;

            type = AS_MIRRORCEILING;
         }
         else
            continue;


         // add sector
         if(numattached == maxattached)
         {
            maxattached += 5;
            attached = (attachedsurface_t *)(realloc(attached, sizeof(attachedsurface_t) * maxattached));
         }

         attached[numattached].sector = slaveline->frontsector;
         attached[numattached].type = type;
         numattached++;
      }
   } // end for

   // Copy the list to the sector.
   if(ceiling)
   {
      sector->c_asurfacecount = numattached;
      sector->c_asurfaces = 
         (attachedsurface_t *)(Z_Malloc(sizeof(attachedsurface_t) * numattached, PU_LEVEL, 0));
      memcpy(sector->c_asurfaces, attached, sizeof(attachedsurface_t) * numattached);
   }
   else
   {
      sector->f_asurfacecount = numattached;
      sector->f_asurfaces = 
         (attachedsurface_t *)(Z_Malloc(sizeof(attachedsurface_t) * numattached, PU_LEVEL, 0));
      memcpy(sector->f_asurfaces, attached, sizeof(attachedsurface_t) * numattached);
   }
}

//
// P_ConvertHereticSpecials
//
// haleyjd 08/14/02:
// This function converts old Heretic levels to a BOOM-compatible format.
// haleyjd 10/14/05:
// Now finalized via implementation of all needed parameterized line specials.
//
void P_ConvertHereticSpecials(void)
{
   int i;
   line_t *line;
   sector_t *sector;
   fixed_t pushForces[5] = { 2048*5,  2048*10, 2048*25, 2048*30, 2048*35 };

   // convert heretic line specials
   for(i = 0; i < numlines; ++i)
   {
      line = &(lines[i]);

      switch(line->special)
      {
      case 99:  // Texture scroll right
         line->special = 85;
         break;
      case 100: // WR raise door 3*VDOORSPEED
         line->special  = 300; // Door_Raise
         line->extflags = EX_ML_CROSS|EX_ML_PLAYER|EX_ML_REPEAT;
         line->args[0]  = line->tag;
         line->args[1]  = ((3 * VDOORSPEED) >> FRACBITS) * 8;
         line->args[2]  = VDOORWAIT;
         break;
      case 105: // W1 secret exit
         line->special = 124;
         break;
      case 106: // W1 build stairs 16 FLOORSPEED
         line->special  = 340; // Stairs_BuildUpDoom
         line->extflags = EX_ML_CROSS|EX_ML_PLAYER;
         line->args[0]  = line->tag;
         line->args[1]  = (FLOORSPEED >> FRACBITS) * 8;
         line->args[2]  = 16;
         break;
      case 107: // S1 build stairs 16 FLOORSPEED
         line->special  = 340; // Stairs_BuildUpDoom
         line->extflags = EX_ML_USE|EX_ML_1SONLY|EX_ML_PLAYER;
         line->args[0]  = line->tag;
         line->args[1]  = (FLOORSPEED >> FRACBITS) * 8;
         line->args[2]  = 16;
         break;
      default:
         break;
      }
   }

   // sector types
   for(i = 0; i < numsectors; ++i)
   {
      sector = &(sectors[i]);

      switch(sector->special)
      {
      case 4: // Scroll_EastLavaDamage
         // custom damage parameters:
         sector->damage       = 5;
         sector->damagemask   = 16;
         sector->damagemod    = MOD_LAVA;
         sector->damageflags |= SDMG_TERRAINHIT;
         // heretic current pusher type:
         sector->hticPushType  = 20;
         sector->hticPushAngle = 0;
         sector->hticPushForce = 2048*28;
         // scrolls to the east:
         Add_Scroller(scroll_t::sc_floor, (-FRACUNIT/2)<<3, 0, -1, sector - sectors, 0);
         sector->special = 0;
         continue;
      case 5: // Damage_LavaWimpy
         sector->damage       = 5;
         sector->damagemask   = 16;
         sector->damagemod    = MOD_LAVA;
         sector->damageflags |= SDMG_TERRAINHIT;
         sector->special      = 0;
         continue;
      case 7: // Damage_Sludge
         sector->damage     = 4;
         sector->damagemask = 32;
         sector->special    = 0;
         continue;
      case 16: // Damage_LavaHefty
         sector->damage       = 8;
         sector->damagemask   = 16;
         sector->damagemod    = MOD_LAVA;
         sector->damageflags |= SDMG_TERRAINHIT;
         sector->special      = 0;
         continue;
      case 15: // Friction_Low
         sector->friction   = 0xf900;
         //sector->movefactor = 0x276;
         sector->movefactor = ORIG_FRICTION_FACTOR >> 2;
         sector->special    = 0;             // clear special
         sector->flags     |= SECF_FRICTION; // set friction bit
         continue;
      default:
         break;
      }

      // 03/12/03: Heretic current and wind specials

      if(sector->special >= 20 && sector->special <= 24)
      {
         // Scroll_East
         sector->hticPushType  = sector->special;
         sector->hticPushAngle = 0;
         sector->hticPushForce = pushForces[sector->special - 20];         
         Add_Scroller(scroll_t::sc_floor, (-FRACUNIT/2)<<(sector->special - 20),
                      0, -1, sector-sectors, 0);
         sector->special = 0;
      }
      else if(sector->special >= 25 && sector->special <= 29)
      {
         // Scroll_North
         sector->hticPushType  = sector->special;
         sector->hticPushAngle = ANG90;
         sector->hticPushForce = pushForces[sector->special - 25];
         sector->special = 0;
      }
      else if(sector->special >= 30 && sector->special <= 34)
      {
         // Scroll_South
         sector->hticPushType  = sector->special;
         sector->hticPushAngle = ANG270;
         sector->hticPushForce = pushForces[sector->special - 30];
         sector->special = 0;
      }
      else if(sector->special >= 35 && sector->special <= 39)
      {
         // Scroll_West
         sector->hticPushType  = sector->special;
         sector->hticPushAngle = ANG180;
         sector->hticPushForce = pushForces[sector->special - 35];
         sector->special = 0;
      }
      else if(sector->special >= 40 && sector->special <= 42)
      {
         // Wind_East
         sector->hticPushType  = sector->special;
         sector->hticPushAngle = 0;
         sector->hticPushForce = pushForces[sector->special - 40];
         sector->special = 0;
      }
      else if(sector->special >= 43 && sector->special <= 45)
      {
         // Wind_North
         sector->hticPushType  = sector->special;
         sector->hticPushAngle = ANG90;
         sector->hticPushForce = pushForces[sector->special - 43];
         sector->special = 0;
      }
      else if(sector->special >= 46 && sector->special <= 48)
      {
         // Wind_South
         sector->hticPushType  = sector->special;
         sector->hticPushAngle = ANG270;
         sector->hticPushForce = pushForces[sector->special - 46];
         sector->special = 0;
      }
      else if(sector->special >= 49 && sector->special <= 51)
      {
         // Wind_West
         sector->hticPushType  = sector->special;
         sector->hticPushAngle = ANG180;
         sector->hticPushForce = pushForces[sector->special - 49];
         sector->special = 0;
      }
   }
}

//
// P_ConvertHexenLineSpec
//
// Converts data for a Hexen line special in-place.
//
// FIXME/TODO: This could probably be tablified and accessed
// from an array, but not until all the Hexen specials are
// implemented.
//
void P_ConvertHexenLineSpec(int16_t *special, int *args)
{
   switch(*special)
   {
   case 1:   // poly start line
      *special = POLYOBJ_START_LINE; // args are same
      break;
   case 2:   // poly rotate left
      *special = 356; // args are same
      break;
   case 3:   // poly rotate right
      *special = 357; // args are same
      break;
   case 4:   // poly move
      *special = 352; // args are same
      break;
   case 5:   // poly explicit line
      *special = POLYOBJ_EXPLICIT_LINE; // args are same
      break;
   case 6:   // poly move times 8
      *special = 352;
      args[3] *= 8; // multiply distance in args[3] times 8
      break;
   case 7:   // poly door swing
      *special = 351; // args are same
      break;
   case 8:   // poly door slide
      *special = 350; // args are same
      break;
   // UNUSED: 9
   case 10:  // door close
      *special = 302; // args are same
      // TODO: if hexen strict mode, clear args[2] (lighttag)
      break;
   case 11:  // door open
      *special = 301; // args are same
      // TODO: if hexen strict mode, clear args[2] (lighttag)
      break;
   case 12:  // door raise
      *special = 300; // args are same
      // TODO: if hexen strict mode, clear args[3] (lighttag)
      break;
   case 13:  // door locked raise
      *special = 0; // TODO
      break;
   // UNUSED: 14-19
   case 20:  // floor lower by value
      *special = 318; // args are same
      // TODO: hexen strict: clear args[3]
      break;
   case 21:  // floor lower to lowest
      *special = 309; // args are same
      // TODO: hexen strict: clear args[2]
      break;
   case 22:  // floor lower to nearest
      *special = 311; // args are same
      // TODO: hexen strict: clear args[2]
      break;
   case 23:  // floor raise by value
      *special = 317; // args are same
      // TODO: hexen strict: clear args[3], args[4]
      break;
   case 24:  // floor raise to highest
      *special = 306; // args are same
      // TODO: hexen strict: clear args[2], args[3]
      break;
   case 25:  // floor raise to nearest
      *special = 310; // args are same
      // TODO: hexen strict: clear args[2], args[3]
      break;
   case 26:  // stairs build down normal (Hexen)
   case 27:  // stairs build up normal (Hexen)
   case 28:  // floor raise & crush
      *special = 0; // TODO ^^^^
      break;
   case 29:  // pillar build (no crush)
      *special = 362; // args are same
      break;
   case 30:  // pillar open
      *special = 364; // args are same
      break;
   case 31:  // stairs build down sync (Hexen)
   case 32:  // stairs build up sync (Hexen)
      *special = 0; // TODO ^^^^
      break;
   // UNUSED: 33, 34
   case 35:  // floor raise by value x 8
      *special = 317; // use Floor_RaiseByValue
      args[2] *= 8;   // multiply distance in args[2] by 8
      // TODO: hexen strict: clear args[3], args[4]
      break;
   case 36:  // floor lower by value x 8
      *special = 318; // use Floor_LowerByValue
      args[2] *= 8;   // multiply distance in args[2] by 8
      // TODO: hexen strict: clear args[3]
      break;
   // UNUSED: 37-39
   case 40:  // ceiling lower by value
      *special = 336;
      // TODO: hexen strict: clear args[3], args[4]
      break;
   case 41:  // ceiling raise by value
      *special = 335;
      // TODO: hexen strict: clear args[3]
      break;
   case 42:  // ceiling crush & raise
   case 43:  // ceiling lower & crush
   case 44:  // ceiling crush stop
   case 45:  // ceiling crush, raise, & stay
   case 46:  // floor crush stop
      *special = 0; // TODO ^^^^
      break;
   // UNUSED: 47-59
   case 60:  // plat perpetual raise
   case 61:  // plat stop
   case 62:  // plat down wait up stay
   case 63:  // plat down by value x 8 wait up stay
   case 64:  // plat up wait down stay
   case 65:  // plat up by value x 8 wait down stay
      *special = 0; // TODO ^^^^
      break;
   case 66:  // floor lower instant x 8
      *special = 321;
      {
         int tmparg = args[1];
         args[1] = args[2] * 8; // must move args[2] to args[1] and mul. by 8
         args[2] = tmparg;      // allow change to be specified in unused args[1]
         // TODO: if hexen strict, zero args[2]
      }
      break;
   case 67:  // floor raise instant x 8
      *special = 320;
      {
         int tmparg = args[1];
         args[1] = args[2] * 8; // same as above
         args[2] = tmparg;
         // TODO: if hexen strict, zero args[2]
      }
      break;
   case 68:  // floor move to value x 8
      *special = 319;
      args[2] *= 8; // multiply distance by 8
      if(args[3])
         args[2] = -args[2]; // if args[3] == 1, args[2] should be negative
      args[3] = 0;  // cannot use args[3] value
      // TODO: if hexen strict, clear args[4]
      break;
   case 69:  // ceiling move to value x 8
      *special = 337;
      args[2] *= 8; // multiply distance by 8
      if(args[3])
         args[2] = -args[2];
      args[3] = 0;
      // TODO: if hexen strict, clear args[4]
      break;
   case 70:  // teleport
   case 71:  // teleport no fog
   case 72:  // thrust mobj
   case 73:  // damage mobj
   case 74:  // teleport new map (hubs)
      *special = 0; // TODO ^^^^
      break;
   case 75:  // teleport end game
      *special = 400;
      break;
   // UNUSED: 76-79
   case 80:  // ACS execute
      *special = 365; // args are same.
      break;
   case 81:  // ACS suspend
      *special = 366; // args are same
      // TODO: if hexen strict, clear args[1]
      break;
   case 82:  // ACS terminate
      *special = 367; // args are same
      // TODO: if hexen strict, clear args[1]
      break;
   case 83:  // ACS locked execute
      *special = 0; // TODO ^^^^
      break;
   // UNUSED: 84-89
   case 90:  // poly rotate left override
      *special = 357; // args are same
      break;
   case 91:  // poly rotate right override
      *special = 355; // args are same
      break;
   case 92:  // poly move override
      *special = 353; // args are same
      break;
   case 93:  // poly move x 8 override
      *special = 353; // use Polyobj_OR_Move
      args[3] *= 8;   // multiply distance to move by 8
      break;
   case 94:  // pillar build crush
      *special = 363; // args are same
      break;
   case 95:  // lower floor & ceiling
   case 96:  // raise floor & ceiling
   // UNUSED: 97-99
   case 100: // scroll left
   case 101: // scroll right
   case 102: // scroll up
   case 103: // scroll down
   // UNUSED: 104-108
   case 109: // force lightning
      *special = 0; // TODO ^^^^
      break;
   case 110: // light raise by value
      *special = 368; // args are same
      break;
   case 111: // light lower by value
      *special = 369; // args are same
      break;
   case 112: // light change to value
      *special = 370; // args are same
      break;
   case 113: // light fade
      *special = 371; // args are same
      break;
   case 114: // light glow
      *special = 372; // args are same
      break;
   case 115: // light flicker
      *special = 373; // args are same
      break;
   case 116: // light strobe
      *special = 374; // args are same
      break;
   // UNUSED: 117-119
   case 120: // quake tremor
      *special = 375;
      break;
   case 121: // line set identification
      *special = 378;
      break;
   // UNUSED: 122-128
   case 129: // use puzzle item
   case 130: // thing activate
   case 131: // thing deactivate
   case 132: // thing remove
   case 133: // thing destroy
   case 134: // thing projectile
      *special = 0; // TODO ^^^^
      break;
   case 135: // thing spawn
      *special = 398;
      break;
   case 136: // thing projectile gravity
      *special = 0; // TODO ^^^^
      break;
   case 137: // thing spawn no fog
      *special = 399;
      break;
   case 138: // floor waggle
      *special = 397;
      break;
   // UNUSED: 139
   case 140: // sector sound change
   // UNUSED: 141-255
   default:
      *special = 0; // clear out anything that is currently not used
   }
}


//=============================================================================
//
// Portals
//


//
// P_SetPortal
//
static void P_SetPortal(sector_t *sec, line_t *line, portal_t *portal, portal_effect effects)
{
   if(portal->type == R_LINKED && sec->groupid == R_NOGROUP)
   {
      // Add the sector and all adjacent sectors to the from group
      P_GatherSectors(sec, portal->data.link.fromid);
   }
   
   switch(effects)
   {
   case portal_ceiling:
      sec->c_portal = portal;
      P_CheckCPortalState(sec);
      break;
   case portal_floor:
      sec->f_portal = portal;
      P_CheckFPortalState(sec);
      break;
   case portal_both:
      sec->c_portal = sec->f_portal = portal;
      P_CheckCPortalState(sec);
      P_CheckFPortalState(sec);
      break;
   case portal_lineonly:
      line->portal = portal;
      P_CheckLPortalState(line);
      break;
   default:
      I_Error("P_SpawnPortal: unknown portal effect\n");
   }
}




//
// P_SpawnPortal
//
// Code by SoM, functionalized by Quasar.
// Spawns a portal and attaches it to floors and/or ceilings of appropriate 
// sectors, and to lines with special 289.
//
static void P_SpawnPortal(line_t *line, portal_type type, portal_effect effects)
{
   static int  CamType = -1;

   sector_t    *sector;
   portal_t    *portal = NULL;
   mobj_t      *skycam;
   fixed_t     planez = 0;
   int         anchortype = 0; // SoM 3-10-04: new plan.
   int         s;
   int         fromid, toid;

   if(!(sector = line->frontsector))
      return;

   // create the appropriate type of portal
   switch(type)
   {
   case portal_plane:
      portal = R_GetPlanePortal(&sector->ceilingpic, 
                                &sector->ceilingheight, 
                                &sector->lightlevel, 
                                &sector->ceiling_xoffs, 
                                &sector->ceiling_yoffs,
                                &sector->ceilingbaseangle,
                                &sector->ceilingangle);
      break;
   case portal_horizon:
      portal = R_GetHorizonPortal(&sector->floorpic, &sector->ceilingpic, 
                                  &sector->floorheight, &sector->ceilingheight,
                                  &sector->lightlevel, &sector->lightlevel,
                                  &sector->floor_xoffs, &sector->floor_yoffs,
                                  &sector->ceiling_xoffs, &sector->ceiling_yoffs,
                                  &sector->floorbaseangle, &sector->floorangle,
                                  &sector->ceilingbaseangle, &sector->ceilingangle);
      break;
   case portal_skybox:
      // find the skybox camera object
      if(CamType == -1)
         CamType = E_ThingNumForName("EESkyboxCam");

      skycam = sector->thinglist;
      while(skycam)
      {
         if(skycam->type == CamType)
            break;
         skycam = skycam->snext;
      }
      if(!skycam)
      {
         C_Printf(FC_ERROR "Skybox found with no skybox camera\a\n");
         return;
      }
      
      portal = R_GetSkyBoxPortal(skycam);
      break;
   case portal_anchored:
      // determine proper anchor type (see below)
      if(line->special == 295 || line->special == 297)
         anchortype = 298;
      else
         anchortype = 299;

      // find anchor line
      for(s = -1; (s = P_FindLineFromLineTag(line, s)) >= 0; )
      {
         // SoM 3-10-04: Two different anchor linedef codes so I can tag 
         // two anchored portals to the same sector.
         if(lines[s].special != anchortype || line == &lines[s])
            continue;

         break;
      }
      if(s < 0)
      {
         C_Printf(FC_ERROR "No anchor line for portal.\a\n");
         return;
      }

      portal = R_GetAnchoredPortal(line - lines, s);
      break;
   case portal_twoway:
      // two way and linked portals can only be applied to either the floor or ceiling.
      if(line->special == 344)
         anchortype = 346;
      else
         anchortype = 347;

      // find anchor line
      for(s = -1; (s = P_FindLineFromLineTag(line, s)) >= 0; )
      {
         // SoM 3-10-04: Two different anchor linedef codes so I can tag 
         // two anchored portals to the same sector.
         if(lines[s].special != anchortype || line == &lines[s])
            continue;
         break;
      }
      if(s < 0)
      {
         C_Printf(FC_ERROR "No anchor line for portal.\a\n");
         return;
      }

      portal = R_GetTwoWayPortal(line - lines, s);
      break;
   case portal_linked:
      if(demo_version < 333)
         return;

      // linked portals can only be applied to either the floor or ceiling.
      if(line->special == 358)
      {
         anchortype = 360;
         planez = sector->floorheight;
      }
      else if(line->special == 359)
      {
         anchortype = 361;
         planez = sector->ceilingheight;
      }
      else if(line->special == 376)
      {
         // Line-Line linked portals
         anchortype = 377;
         planez = 0; // SoM: What should this really be? I dunno.
      }

      // find anchor line
      for(s = -1; (s = P_FindLineFromLineTag(line, s)) >= 0; )
      {
         // SoM 3-10-04: Two different anchor linedef codes so I can tag 
         // two anchored portals to the same sector.
         if(lines[s].special != anchortype || line == &lines[s] 
           || lines[s].frontsector == NULL)
            continue;

         break;
      }
      if(s < 0)
      {
         C_Printf(FC_ERROR "No anchor line for portal. (line %i)\a\n", line - lines);
         return;
      }

      // Setup main groups. Keep in mind, the linedef that actually creates the 
      // portal will be on the 'other side' of that portal, so it is actually the 
      // 'to group' and the anchor line is in the 'from group'
      if(sector->groupid == R_NOGROUP)
         P_CreatePortalGroup(sector);
         
      if(lines[s].frontsector->groupid == R_NOGROUP)
         P_CreatePortalGroup(lines[s].frontsector);
      
      toid = sector->groupid;
      fromid = lines[s].frontsector->groupid;
            
      portal = R_GetLinkedPortal(line - lines, s, planez, fromid, toid);

      // Special case where the portal was created with the line-to-line portal type
      if(line->special == 376)
      {
         P_SetPortal(lines[s].frontsector, lines + s, portal, portal_lineonly);
         
         portal = R_GetLinkedPortal(s, line - lines, planez, toid, fromid);
         P_SetPortal(sector, line, portal, portal_lineonly);
         return;
      }
      break;
   default:
      I_Error("P_SpawnPortal: unknown portal type\n");
   }

   // attach portal to tagged sector floors/ceilings
   // SoM: TODO: Why am I not checking groupids?
   for(s = -1; (s = P_FindSectorFromLineTag(line, s)) >= 0; )
   {
      P_SetPortal(sectors + s, NULL, portal, effects);
   }

   // attach portal to like-tagged 289 lines
   for(s = -1; (s = P_FindLineFromLineTag(line, s)) >= 0; )
   {
      if(line == &lines[s] || !lines[s].frontsector)
         continue;
      
      if(lines[s].special == 289)
         P_SetPortal(lines[s].frontsector, lines + s, portal, portal_lineonly);
      else if(lines[s].special == 385)
         P_SetPortal(lines[s].frontsector, lines + s, portal, effects);
      else
         continue;

      lines[s].special = 0;
   }
}

#ifndef EE_NO_SMALL_SUPPORT
//
// Small Natives
//

static cell AMX_NATIVE_CALL sm_sectorspecial(AMX *amx, cell *params)
{   
   int special = (int)params[1];
   int id      = (int)params[2];
   int secnum = -1;

   if(gamestate != GS_LEVEL)
   {
      amx_RaiseError(amx, SC_ERR_GAMEMODE | SC_ERR_MASK);
      return -1;
   }

   while((secnum = P_FindSectorFromTag(id, secnum)) >= 0)
   {
      sectors[secnum].special = special;
   }

   return 0;
}

//
// 07/31/04: support setting/changing sector colormaps
//
static cell AMX_NATIVE_CALL sm_sectorcolormap(AMX *amx, cell *params)
{
   char *name;
   int err, lumpnum;
   int pos    = (int)params[2];
   int id     = (int)params[3];
   int secnum = -1;

   if(gamestate != GS_LEVEL)
   {
      amx_RaiseError(amx, SC_ERR_GAMEMODE | SC_ERR_MASK);
      return -1;
   }

   if((err = SM_GetSmallString(amx, &name, params[1])) != AMX_ERR_NONE)
   {
      amx_RaiseError(amx, err);
      return -1;
   }

   // any unfound lump just clears the respective colormap
   if((lumpnum = R_ColormapNumForName(name)) < 0)
      lumpnum = 0;

   while((secnum = P_FindSectorFromTag(id, secnum)) >= 0)
   {
      sector_t *s = &sectors[secnum];

      switch(pos)
      {
      case 0: // middle
         s->midmap = lumpnum;
         break;
      case 1: // bottom
         s->bottommap = lumpnum;
         break;
      case 2: // top
         s->topmap = lumpnum;
         break;
      case 3: // all
         s->midmap = s->bottommap = s->topmap = lumpnum;
         break;
      }
   }

   Z_Free(name);

   return 0;
}

AMX_NATIVE_INFO pspec_Natives[] =
{
   { "_SectorSpecial",  sm_sectorspecial },
   { "_SectorColormap", sm_sectorcolormap },
   { NULL,               NULL }
};
#endif

//----------------------------------------------------------------------------
//
// $Log: p_spec.c,v $
// Revision 1.56  1998/05/25  10:40:30  killough
// Fix wall scrolling bug
//
// Revision 1.55  1998/05/23  10:23:32  jim
// Fix numeric changer loop corruption
//
// Revision 1.54  1998/05/11  06:52:56  phares
// Documentation
//
// Revision 1.53  1998/05/07  00:51:34  killough
// beautification
//
// Revision 1.52  1998/05/04  11:47:23  killough
// Add #include d_deh.h
//
// Revision 1.51  1998/05/04  02:22:06  jim
// formatted p_specs, moved a coupla routines to p_floor
//
// Revision 1.50  1998/05/03  22:06:30  killough
// Provide minimal required headers at top (no other changes)
//
// Revision 1.49  1998/04/17  18:57:51  killough
// fix comment
//
// Revision 1.48  1998/04/17  18:49:02  killough
// Fix lack of animation in flats
//
// Revision 1.47  1998/04/17  10:24:47  killough
// Add P_FindLineFromLineTag(), add CARRY_CEILING macro
//
// Revision 1.46  1998/04/14  18:49:36  jim
// Added monster only and reverse teleports
//
// Revision 1.45  1998/04/12  02:05:25  killough
// Add ceiling light setting, start ceiling carriers
//
// Revision 1.44  1998/04/06  11:05:23  jim
// Remove LEESFIXES, AMAP bdg->247
//
// Revision 1.43  1998/04/06  04:39:04  killough
// Make scroll carriers carry all things underwater
//
// Revision 1.42  1998/04/01  16:39:11  jim
// Fix keyed door message on gunfire
//
// Revision 1.41  1998/03/29  20:13:35  jim
// Fixed use of 2S flag in Donut linedef
//
// Revision 1.40  1998/03/28  18:13:24  killough
// Fix conveyor bug (carry objects not touching but overhanging)
//
// Revision 1.39  1998/03/28  05:32:48  jim
// Text enabling changes for DEH
//
// Revision 1.38  1998/03/23  18:38:48  jim
// Switch and animation tables now lumps
//
// Revision 1.37  1998/03/23  15:24:41  phares
// Changed pushers to linedef control
//
// Revision 1.36  1998/03/23  03:32:36  killough
// Make "oof" sounds have true mobj origins (for spy mode hearing)
// Make carrying floors carry objects hanging over edges of sectors
//
// Revision 1.35  1998/03/20  14:24:36  jim
// Gen ceiling target now shortest UPPER texture
//
// Revision 1.34  1998/03/20  00:30:21  phares
// Changed friction to linedef control
//
// Revision 1.33  1998/03/18  23:14:02  jim
// Deh text additions
//
// Revision 1.32  1998/03/16  15:43:33  killough
// Add accelerative scrollers, merge Jim's changes
//
// Revision 1.29  1998/03/13  14:05:44  jim
// Fixed arith overflow in some linedef types
//
// Revision 1.28  1998/03/12  21:54:12  jim
// Freed up 12 linedefs for use as vectors
//
// Revision 1.26  1998/03/09  10:57:55  jim
// Allowed Lee's change to 0 tag trigger compatibility
//
// Revision 1.25  1998/03/09  07:23:43  killough
// Add generalized scrollers, renumber some linedefs
//
// Revision 1.24  1998/03/06  12:34:39  jim
// Renumbered 300+ linetypes under 256 for DCK
//
// Revision 1.23  1998/03/05  16:59:10  jim
// Fixed inability of monsters/barrels to use new teleports
//
// Revision 1.22  1998/03/04  07:33:04  killough
// Fix infinite loop caused by multiple carrier references
//
// Revision 1.21  1998/03/02  15:32:57  jim
// fixed errors in numeric model sector search and 0 tag trigger defeats
//
// Revision 1.20  1998/03/02  12:13:57  killough
// Add generalized scrolling flats & walls, carrying floors
//
// Revision 1.19  1998/02/28  01:24:53  jim
// Fixed error in 0 tag trigger fix
//
// Revision 1.17  1998/02/24  08:46:36  phares
// Pushers, recoil, new friction, and over/under work
//
// Revision 1.16  1998/02/23  23:47:05  jim
// Compatibility flagged multiple thinker support
//
// Revision 1.15  1998/02/23  04:52:33  killough
// Allow god mode cheat to work on E1M8 unless compatibility
//
// Revision 1.14  1998/02/23  00:42:02  jim
// Implemented elevators
//
// Revision 1.12  1998/02/17  05:55:06  killough
// Add silent teleporters
// Change RNG calling sequence
// Cosmetic changes
//
// Revision 1.11  1998/02/13  03:28:06  jim
// Fixed W1,G1 linedefs clearing untriggered special, cosmetic changes
//
// Revision 1.10  1998/02/08  05:35:39  jim
// Added generalized linedef types
//
// Revision 1.8  1998/02/02  13:34:26  killough
// Performance tuning, program beautification
//
// Revision 1.7  1998/01/30  14:43:54  jim
// Added gun exits, right scrolling walls and ceiling mover specials
//
// Revision 1.4  1998/01/27  16:19:29  jim
// Fixed subroutines used by linedef triggers and a NULL ref in Donut
//
// Revision 1.3  1998/01/26  19:24:26  phares
// First rev with no ^Ms
//
// Revision 1.2  1998/01/25  20:24:45  jim
// Fixed crusher floor, lowerandChange floor types, and unknown sector special error
//
// Revision 1.1.1.1  1998/01/19  14:03:01  rand
// Lee's Jan 19 sources
//
//----------------------------------------------------------------------------
<|MERGE_RESOLUTION|>--- conflicted
+++ resolved
@@ -68,15 +68,12 @@
 #include "a_small.h"
 #include "polyobj.h"
 #include "p_slopes.h"
-<<<<<<< HEAD
+#include "p_portal.h"
 #include "g_dmflag.h" // [CG] Added.
 
 // [CG] Added.
 #include "cs_main.h"
 #include "cs_team.h"
-=======
-#include "p_portal.h"
->>>>>>> 25e32304
 
 //
 // Animating textures and planes
