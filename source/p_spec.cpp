--- conflicted
+++ resolved
@@ -3453,15 +3453,8 @@
 // tmpusher belongs to the point source (PUSH/PULL).
 //
 // killough 10/98: allow to affect things besides players
-<<<<<<< HEAD
-
-PushThinker *tmpusher; // pusher structure for blockmap searches
-
+//
 bool PIT_PushThing(Mobj* thing, MapContext *mc)
-=======
-//
-bool PIT_PushThing(Mobj* thing)
->>>>>>> 31cb2d81
 {
    ClipContext *cc = mc->clipContext();
    
