// Emacs style mode select   -*- C++ -*- vi:sw=3 ts=3:
//-----------------------------------------------------------------------------
//
// Copyright(C) 2000 James Haley
//
// This program is free software; you can redistribute it and/or modify
// it under the terms of the GNU General Public License as published by
// the Free Software Foundation; either version 2 of the License, or
// (at your option) any later version.
//
// This program is distributed in the hope that it will be useful,
// but WITHOUT ANY WARRANTY; without even the implied warranty of
// MERCHANTABILITY or FITNESS FOR A PARTICULAR PURPOSE.  See the
// GNU General Public License for more details.
//
// You should have received a copy of the GNU General Public License
// along with this program; if not, write to the Free Software
// Foundation, Inc., 59 Temple Place, Suite 330, Boston, MA  02111-1307  USA
//
//--------------------------------------------------------------------------
//
// DESCRIPTION:
//  DOOM main program (D_DoomMain) and game loop, plus functions to
//  determine game mode (shareware, registered), parse command line
//  parameters, configure game parameters (turbo), and call the startup
//  functions.
//
//-----------------------------------------------------------------------------

// haleyjd 10/28/04: Win32-specific repair for D_DoomExeDir
// haleyjd 08/20/07: POSIX opendir needed for autoload functionality
#ifdef _MSC_VER
#include "Win32/i_fnames.h"
#include "Win32/i_opndir.h"
#else
#include <dirent.h>
#endif

#include "z_zone.h"

#include "hal/i_picker.h"
#include "hal/i_platform.h"

#include "a_small.h"
#include "acs_intr.h"
#include "am_map.h"
#include "c_io.h"
#include "c_net.h"
#include "c_runcmd.h"
#include "d_deh.h"      // Ty 04/08/98 - Externalizations
#include "d_dehtbl.h"
#include "d_diskfile.h"
#include "d_event.h"
#include "d_gi.h"
#include "d_io.h"       // SoM 3/12/2002: moved unistd stuff into d_io.h
#include "d_main.h"
#include "d_net.h"
#include "doomdef.h"
#include "doomstat.h"
#include "dstrings.h"
#include "e_edf.h"
#include "e_fonts.h"
#include "e_lib.h"
#include "e_player.h"
#include "f_finale.h"
#include "f_wipe.h"
#include "g_bind.h"     // haleyjd
#include "g_dmflag.h"
#include "g_game.h"
#include "g_gfs.h"
#include "hu_stuff.h"
#include "i_font.h"
#include "i_system.h"
#include "i_sound.h"
#include "i_video.h"
#include "in_lude.h"
#include "m_argv.h"
#include "m_misc.h"
#include "m_swap.h"
#include "m_syscfg.h"
#include "mn_engin.h"
#include "p_chase.h"
#include "p_info.h"
#include "p_setup.h"
#include "p_skin.h"
#include "r_draw.h"
#include "r_main.h"
#include "r_patch.h"
#include "s_sound.h"
#include "sounds.h"
#include "st_stuff.h"
#include "v_font.h"
#include "v_misc.h"
#include "v_patchfmt.h"
#include "v_video.h"
#include "version.h"
#include "w_wad.h"
#include "xl_scripts.h"

#include "cs_announcer.h"
#include "cs_config.h"
#include "cs_demo.h"
#include "cs_hud.h"
#include "cs_main.h"
#include "cs_master.h"
#include "cs_wad.h"
#include "cl_main.h"
#include "sv_main.h"

// haleyjd 11/09/09: wadfiles made a structure.
// note: needed extern in g_game.c
wfileadd_t *wadfiles;

// killough 10/98: preloaded files
#define MAXLOADFILES 2
char *wad_files[MAXLOADFILES], *deh_files[MAXLOADFILES];
// haleyjd: allow two auto-loaded console scripts
char *csc_files[MAXLOADFILES];

int textmode_startup = 0;  // sf: textmode_startup for old-fashioned people
int use_startmap = -1;     // default to -1 for asking in menu
bool devparm;              // started game with -devparm

// jff 1/24/98 add new versions of these variables to remember command line
bool clnomonsters;   // checkparm of -nomonsters
bool clrespawnparm;  // checkparm of -respawn
bool clfastparm;     // checkparm of -fast
// jff 1/24/98 end definition of command line version of play mode switches

int r_blockmap = false;       // -blockmap command line

bool nomonsters;     // working -nomonsters
bool respawnparm;    // working -respawn
bool fastparm;       // working -fast

bool singletics = false; // debug flag to cancel adaptiveness

//jff 1/22/98 parms for disabling music and sound
bool nosfxparm;
bool nomusicparm;

//jff 4/18/98
extern bool inhelpscreens;

skill_t startskill;
int     startepisode;
int     startmap;
char    *startlevel;
bool autostart;

bool advancedemo;

extern bool timingdemo, singledemo, demoplayback, fastdemo; // killough

char    *basedefault  = NULL;     // default file
char    *baseiwad     = NULL;     // jff 3/23/98: iwad directory
char    *basesavegame = NULL;     // killough 2/16/98: savegame directory

char    *basepath = NULL;         // haleyjd 11/23/06: path of "base" directory
char    *basegamepath = NULL;     // haleyjd 11/23/06: path of base/game directory

char    *userpath = NULL;         // haleyjd 02/05/12: path of "user" directory
char    *usergamepath = NULL;     // haleyjd 02/05/12: path of user/game directory

// set from iwad: level to start new games from
char firstlevel[9] = "";

// [CG] Indicate that a demo was loaded from the command-line.
bool cs_playingdemofromcommandline = false;

void D_CheckNetGame(void);
void D_ProcessEvents(void);
void G_BuildTiccmd(ticcmd_t* cmd);
void D_DoAdvanceDemo(void);

void V_InitBox(void);

//sf:
void startupmsg(const char *func, const char *desc)
{
   // add colours in console mode
   usermsg(in_textmode ? "%s: %s" : FC_HI "%s: " FC_NORMAL "%s",
           func, desc);
}

//=============================================================================
//
// EVENT HANDLING
//
// Events are asynchronous inputs generally generated by the game user.
// Events can be discarded if no responder claims them
//

event_t *events = NULL;
unsigned int event_index = 0;
unsigned int event_array_size = MAXEVENTS;

//
// D_PostEvent
// Called by the I/O functions when input is detected
//
void D_PostEvent(event_t *ev)
{
   bool need_to_reallocate = false;

   if(!events)
      need_to_reallocate = true;

   if(event_index >= (event_array_size - 1))
   {
      need_to_reallocate = true;
      event_array_size *= 2;
   }

   if(need_to_reallocate)
   {
      if(events)
         doom_printf("D_PostEvent: Resizing events to %u.", event_array_size);
      events = erealloc(event_t *, events, event_array_size * sizeof(event_t));
   }

   events[event_index++] = *ev;
}

//
// D_ProcessEvents
// Send all the events of the given timestamp down the responder chain
//
void D_ProcessEvents(void)
{
   unsigned int i;
   // IF STORE DEMO, DO NOT ACCEPT INPUT
   // sf: I don't think SMMU is going to be played in any store any
   //     time soon =)
   // if (gamemode != commercial || W_CheckNumForName("map01") >= 0)

   for(i = 0; i < event_index; i++)
   {
      if(CS_HEADLESS || !MN_Responder(&events[i]))
         if(CS_HEADLESS || !C_Responder(&events[i]))
            G_Responder(&events[i]);
   }
   event_index = 0;
}

//=============================================================================
//
// Display
//
// All drawing starts here.
//

// wipegamestate can be set to -1 to force a wipe on the next draw

gamestate_t oldgamestate  = GS_NOSTATE;  // sf: globaled
gamestate_t wipegamestate = GS_DEMOSCREEN;
void        R_ExecuteSetViewSize(void);
camera_t    *camera;
extern bool setsizeneeded;
int         wipewait;        // haleyjd 10/09/07

bool        d_drawfps;       // haleyjd 09/07/10: show drawn fps

//
// D_showFPS
//
static void D_showDrawnFPS(void)
{
   static unsigned int lastms, accms, frames;
   unsigned int curms;
   static int lastfps;
   vfont_t *font;
   char msg[64];

   accms += (curms = I_GetTicks()) - lastms;
   lastms = curms;
   ++frames;

   if(accms >= 1000)
   {
      lastfps = frames * 1000 / accms;
      frames = 0;
      accms -= 1000;
   }

   font = E_FontForName("ee_smallfont");
   psnprintf(msg, 64, "DFPS: %d", lastfps);
   V_FontWriteText(font, msg, 5, 20);
}

#ifdef INSTRUMENTED
struct cachelevelprint_t
{
   int cachelevel;
   const char *name;
};
static cachelevelprint_t cachelevels[] =
{
   { PU_STATIC,   "static: " },
   { PU_RENDERER, "render: " },
   { PU_LEVEL,    " level: " },
   { PU_CACHE,    " cache: " },
   { PU_MAX,      " total: " }
};
#define NUMCACHELEVELSTOPRINT (sizeof(cachelevels) / sizeof(cachelevelprint_t))

static void D_showMemStats(void)
{
   vfont_t *font;
   size_t total_memory = 0;
   double s;
   char buffer[1024];
   int i;

   for(i = 0; i < NUMCACHELEVELSTOPRINT - 1; i++)
      total_memory += memorybytag[cachelevels[i].cachelevel];
   s = 100.0 / total_memory;

   font = E_FontForName("ee_consolefont");
   // draw the labels
   for(i = 0; i < NUMCACHELEVELSTOPRINT; i++)
   {
      int tag = cachelevels[i].cachelevel;
      if(tag != PU_MAX)
      {
         psnprintf(buffer, sizeof(buffer), "%s%9lu %7.02f%%",
                   cachelevels[i].name,
                   memorybytag[tag], memorybytag[tag] * s);
         V_FontWriteText(font, buffer, 1, 1 + i*font->cy);
      }
      else
      {
         psnprintf(buffer, sizeof(buffer), "%s%9lu %7.02f%%",
                   cachelevels[i].name, total_memory, 100.0f);
         V_FontWriteText(font, buffer, 1, 1 + i*font->cy);
      }
   }
}
#endif

//
// D_Display
//  draw current display, possibly wiping it from the previous
//
void D_Display(void)
{
   if(nodrawers)                // for comparative timing / profiling
      return;

   if(setsizeneeded)            // change the view size if needed
   {
      R_ExecuteSetViewSize();
      R_FillBackScreen();       // redraw backscreen
   }

   // save the current screen if about to wipe
   // no melting consoles
   if(gamestate != wipegamestate &&
      !(wipegamestate == GS_CONSOLE && gamestate != GS_LEVEL))
      Wipe_StartScreen();

   // haleyjd: optimization for fullscreen menu drawing -- no
   // need to do all this if the menus are going to cover it up :)
   if(!MN_CheckFullScreen())
   {
      switch(gamestate)                // do buffered drawing
      {
      case GS_LEVEL:
         // see if the border needs to be initially drawn
         if(oldgamestate != GS_LEVEL)
            R_FillBackScreen();    // draw the pattern into the back screen

         if(automapactive)
         {
            AM_Drawer();
         }
         else
         {
            R_DrawViewBorder();    // redraw border
            R_RenderPlayerView (&players[displayplayer], camera);
         }

         ST_Drawer(scaledviewheight == 200);  // killough 11/98
         HU_Drawer();
         break;
      case GS_INTERMISSION:
         IN_Drawer();
         if(clientserver)
            CS_DrawChatWidget();
         break;
      case GS_FINALE:
         F_Drawer();
         break;
      case GS_DEMOSCREEN:
         D_PageDrawer();
         break;
      case GS_CONSOLE:
         break;
      default:
         break;
      }

      // clean up border stuff
      if(gamestate != oldgamestate && gamestate != GS_LEVEL)
         I_SetPalette((byte *)(wGlobalDir.CacheLumpName("PLAYPAL", PU_CACHE)));

      oldgamestate = wipegamestate = gamestate;

      // draw pause pic
      if(paused && !walkcam_active) // sf: not if walkcam active for
      {                             // frads taking screenshots
         const char *lumpname = GameModeInfo->pausePatch;

         // haleyjd 03/12/03: changed to work
         // in heretic, and with user pause patches
         patch_t *patch = PatchLoader::CacheName(wGlobalDir, lumpname, PU_CACHE);
         int width = patch->width;
         int x = (SCREENWIDTH - width) / 2 + patch->leftoffset;
         // SoM 2-4-04: ANYRES
         int y = 4 + (automapactive ? 0 : scaledwindowy);

         V_DrawPatch(x, y, &vbscreen, patch);
      }

      if(inwipe)
      {
         bool wait = (wipewait == 1 || (wipewait == 2 && demoplayback));

         // about to start wiping; if wipewait is enabled, save everything
         // that was just drawn
         if(wait)
         {
            Wipe_SaveEndScreen();

            do
            {
               int starttime = I_GetTime();
               int tics = 0;

               Wipe_Drawer();

               do
               {
                  tics = I_GetTime() - starttime;

                  // haleyjd 06/16/09: sleep to avoid hogging 100% CPU
                  I_Sleep(1);
               }
               while(!tics);

               Wipe_Ticker();

               C_Drawer();
               MN_Drawer();
               NetUpdate();
               if(v_ticker)
                  V_FPSDrawer();
               I_FinishUpdate();

               if(inwipe)
                  Wipe_BlitEndScreen();
            }
            while(inwipe);
         }
         else
            Wipe_Drawer();
      }

      C_Drawer();

   } // if(!MN_CheckFullScreen())

   // menus go directly to the screen
   MN_Drawer();         // menu is drawn even on top of everything
   NetUpdate();         // send out any new accumulation

   //sf : now system independent
   if(v_ticker)
      V_FPSDrawer();

   if(d_drawfps)
      D_showDrawnFPS();

#ifdef INSTRUMENTED
   if(printstats)
      D_showMemStats();
#endif

   // sf: wipe changed: runs alongside the rest of the game rather
   //     than in its own loop

   I_FinishUpdate();              // page flip or blit buffer
}

//=============================================================================
//
//  DEMO LOOP
//

static int demosequence;         // killough 5/2/98: made static
static int pagetic;
static const char *pagename;

//
// D_PageTicker
// Handles timing for warped projection
//
void D_PageTicker(void)
{
   // killough 12/98: don't advance internal demos if a single one is
   // being played. The only time this matters is when using -loadgame with
   // -fastdemo, -playdemo, or -timedemo, and a consistency error occurs.

   if (/*!singledemo &&*/ --pagetic < 0)
      D_AdvanceDemo();
}

//
// D_PageDrawer
//
// killough 11/98: add credits screen
//
void D_PageDrawer(void)
{
   int l;

   if(pagename && (l = W_CheckNumForName(pagename)) != -1)
   {
      // haleyjd 08/15/02: handle Heretic pages
      V_DrawFSBackground(&vbscreen, l);

      if(GameModeInfo->flags & GIF_HASADVISORY && demosequence == 1)
      {
         V_DrawPatch(4, 160, &vbscreen,
                     PatchLoader::CacheName(wGlobalDir, "ADVISOR", PU_CACHE));
      }
   }
   else
      MN_DrawCredits();
}

//
// D_AdvanceDemo
// Called after each demo or intro demosequence finishes
//
void D_AdvanceDemo(void)
{
   advancedemo = true;
}

// killough 11/98: functions to perform demo sequences

static void D_SetPageName(const char *name)
{
   pagename = name;
}

static void D_DrawTitle(const char *name)
{
   S_StartMusic(GameModeInfo->titleMusNum);
   pagetic = GameModeInfo->titleTics;

   if(GameModeInfo->missionInfo->flags & MI_CONBACKTITLE)
      D_SetPageName(GameModeInfo->consoleBack);
   else
      D_SetPageName(name);
}

static void D_DrawTitleA(const char *name)
{
   pagetic = GameModeInfo->advisorTics;
   D_SetPageName(name);
}

// killough 11/98: tabulate demo sequences

const demostate_t demostates_doom[] =
{
   { D_DrawTitle,       "TITLEPIC" }, // shareware, registered
   { G_DeferedPlayDemo, "DEMO1"    },
   { D_SetPageName,     NULL       },
   { G_DeferedPlayDemo, "DEMO2"    },
   { D_SetPageName,     "HELP2"    },
   { G_DeferedPlayDemo, "DEMO3"    },
   { NULL }
};

const demostate_t demostates_doom2[] =
{
   { D_DrawTitle,       "TITLEPIC" }, // commercial
   { G_DeferedPlayDemo, "DEMO1"    },
   { D_SetPageName,     NULL       },
   { G_DeferedPlayDemo, "DEMO2"    },
   { D_SetPageName,     "CREDIT"   },
   { G_DeferedPlayDemo, "DEMO3"    },
   { NULL }
};

const demostate_t demostates_udoom[] =
{
   { D_DrawTitle,       "TITLEPIC" }, // retail
   { G_DeferedPlayDemo, "DEMO1"    },
   { D_SetPageName,     NULL       },
   { G_DeferedPlayDemo, "DEMO2"    },
   { D_DrawTitle,       "TITLEPIC" },
   { G_DeferedPlayDemo, "DEMO3"    },
   { D_SetPageName,     "CREDIT"   },
   { G_DeferedPlayDemo, "DEMO4"    },
   { NULL }
};

const demostate_t demostates_hsw[] =
{
   { D_DrawTitle,       "TITLE" }, // heretic shareware
   { D_DrawTitleA,      "TITLE" },
   { G_DeferedPlayDemo, "DEMO1" },
   { D_SetPageName,     "ORDER" },
   { G_DeferedPlayDemo, "DEMO2" },
   { D_SetPageName,     NULL    },
   { G_DeferedPlayDemo, "DEMO3" },
   { NULL }
};

const demostate_t demostates_hreg[] =
{
   { D_DrawTitle,       "TITLE"  }, // heretic registered/sosr
   { D_DrawTitleA,      "TITLE"  },
   { G_DeferedPlayDemo, "DEMO1"  },
   { D_SetPageName,     "CREDIT" },
   { G_DeferedPlayDemo, "DEMO2"  },
   { D_SetPageName,     NULL     },
   { G_DeferedPlayDemo, "DEMO3"  },
   { NULL }
};

const demostate_t demostates_unknown[] =
{
   { D_SetPageName, NULL }, // indetermined - haleyjd 04/01/08
   { NULL }
};

//
// D_DoAdvanceDemo
//
// This cycles through the demo sequences.
// killough 11/98: made table-driven
//
void D_DoAdvanceDemo(void)
{
   const demostate_t *demostates = GameModeInfo->demoStates;
   const demostate_t *state;

   players[consoleplayer].playerstate = PST_LIVE;  // not reborn
   advancedemo = usergame = paused = (false);
   gameaction = ga_nothing;

   pagetic = GameModeInfo->pageTics;
   gamestate = GS_DEMOSCREEN;

   // haleyjd 10/08/06: changed to allow DEH/BEX replacement of
   // demo state resource names
   state = &(demostates[++demosequence]);

   if(!state->func) // time to wrap?
   {
      demosequence = 0;
      state = &(demostates[0]);
   }

   state->func(DEH_String(state->name));

   C_InstaPopup();       // make console go away
}

//
// D_StartTitle
//
void D_StartTitle(void)
{
   gameaction = ga_nothing;
   demosequence = -1;
   D_AdvanceDemo();
}

//=============================================================================
//
// WAD File Loading
//

static int numwadfiles, numwadfiles_alloc;

//
// D_reAllocFiles
//
// haleyjd 12/24/11: resize the wadfiles array
//
static void D_reAllocFiles()
{
   // sf: allocate for +2 for safety
   if(numwadfiles + 2 >= numwadfiles_alloc)
   {
      numwadfiles_alloc = numwadfiles_alloc ? numwadfiles_alloc * 2 : 8;

      wadfiles = erealloc(wfileadd_t *, wadfiles, numwadfiles_alloc * sizeof(*wadfiles));
   }
}

//
// D_AddFile
//
// Rewritten by Lee Killough
//
// killough 11/98: remove limit on number of files
// haleyjd 05/28/10: added f and baseoffset parameters for subfile support.
//
void D_AddFile(const char *file, int li_namespace, FILE *fp, size_t baseoffset,
               int privatedir)
{
   D_reAllocFiles();

   wadfiles[numwadfiles].filename     = estrdup(file);
   wadfiles[numwadfiles].li_namespace = li_namespace;
   wadfiles[numwadfiles].f            = fp;
   wadfiles[numwadfiles].baseoffset   = baseoffset;
   wadfiles[numwadfiles].privatedir   = privatedir;
   wadfiles[numwadfiles].directory    = false;

   wadfiles[numwadfiles+1].filename = NULL; // sf: always NULL at end

   ++numwadfiles;
}

//
// D_AddDirectory
//
// haleyjd 12/24/11: add a directory to be loaded as if it's a wad file
//
void D_AddDirectory(const char *dir)
{
   D_reAllocFiles();

   wadfiles[numwadfiles].filename     = estrdup(dir);
   wadfiles[numwadfiles].li_namespace = lumpinfo_t::ns_global; // TODO?
   wadfiles[numwadfiles].f            = NULL;
   wadfiles[numwadfiles].baseoffset   = 0;
   wadfiles[numwadfiles].privatedir   = 0;
   wadfiles[numwadfiles].directory    = true;

   wadfiles[numwadfiles+1].filename = NULL;

   ++numwadfiles;
}

//sf: console command to list loaded files
void D_ListWads(void)
{
   int i;
   C_Printf(FC_HI "Loaded WADs:\n");

   for(i = 0; i < numwadfiles; i++)
      C_Printf("%s\n", wadfiles[i].filename);
}

//=============================================================================
//
// EXE Path / Name Functions
//

//
// D_DoomExeDir
//
// Return the path where the executable lies -- Lee Killough
//
// FIXME: call an I_DoomExeDir function to get rid of #ifndef
//
char *D_DoomExeDir(void)
{
   static char *base = NULL;

   if(!base) // cache multiple requests
   {
#ifndef _MSC_VER

      size_t len = strlen(myargv[0]) + 1;

      base = emalloc(char *, len);

      // haleyjd 03/09/03: generalized
      M_GetFilePath(myargv[0], base, len);
#else
      // haleyjd 10/28/04: the above is not sufficient for all versions
      // of Windows. There is an API function which takes care of this,
      // however.  See i_fnames.c in the Win32 subdirectory.
      base = emalloc(char *, PATH_MAX + 1);

      WIN_GetExeDir(base, PATH_MAX + 1);
#endif
   }

   return base;
}

//
// D_DoomExeName
//
// killough 10/98: return the name of the program the exe was invoked as
//
char *D_DoomExeName(void)
{
   static char *name;    // cache multiple requests

   if(!name)
   {
      char *p = myargv[0] + strlen(myargv[0]);
      int i = 0;

      while(p > myargv[0] && p[-1] != '/' && p[-1] != '\\' && p[-1] != ':')
         p--;
      while(p[i] && p[i] != '.')
         i++;

      name = ecalloc(char *, 1, i + 1);

      strncpy(name, p, i);
   }
   return name;
}

//=============================================================================
//
// Base and Game Path Determination Code
//

//
// D_ExpandTilde
//     expand tilde in base path name for linux home dir
//
static char *D_ExpandTilde(const char *basedir)
{
   if(basedir[0] == '~')
   {
      char *home = estrdup(getenv("HOME"));
      char *newalloc = NULL;

      M_StringAlloca(&newalloc, 2, 0, home, basedir);

      strcpy(newalloc, home);
      strcpy(newalloc + strlen(home), basedir + 1);

      if(home)
         efree(home);

      return newalloc;
   }

   return Z_Strdupa(basedir);
}

// return codes for D_CheckBasePath
enum
{
   BASE_ISGOOD,
   BASE_NOTEXIST,
   BASE_NOTDIR,
   BASE_CANTOPEN,
   BASE_NOTEEBASE,
   BASE_NUMCODES
};

//
// D_CheckBasePath
//
// Checks a provided path to see that it both exists and that it is a directory
// and not a plain file.
//
static int D_CheckBasePath(const char *pPath)
{
   int ret = -1;
   struct stat sbuf;
   qstring str;
   const char *path;

   str = pPath;

   // Rub out any ending slashes; stat does not like them.
   str.rstrip('\\');
   str.rstrip('/');

   path = str.constPtr();

   if(!stat(path, &sbuf)) // check for existence
   {
      if(S_ISDIR(sbuf.st_mode)) // check that it's a directory
      {
         DIR *dir;
         int score = 0;

         if((dir = opendir(path)))
         {
            // directory should contain at least startup.wad, root.edf, and /doom
            dirent *ent;
            while((ent = readdir(dir)))
            {
               if(!strcasecmp(ent->d_name, "startup.wad"))
                  ++score;
               else if(!strcasecmp(ent->d_name, "root.edf"))
                  ++score;
               else if(!strcasecmp(ent->d_name, "doom"))
                  ++score;
            }
            closedir(dir);

            if(score >= 3)
               ret = BASE_ISGOOD;    // Got it.
            else
               ret = BASE_NOTEEBASE; // Doesn't look like EE's base folder.
         }
         else
            ret = BASE_CANTOPEN; // opendir failed
      }
      else
         ret = BASE_NOTDIR; // S_ISDIR failed
   }
   else
      ret = BASE_NOTEXIST; // stat failed

   return ret;
}

// basepath sources
enum
{
   BASE_CMDLINE,
   BASE_ENVIRON,
   BASE_WORKING,
   BASE_EXEDIR,
   BASE_NUMBASE
};

//
// D_SetBasePath
//
// haleyjd 11/23/06: Sets the path to the "base" folder, where Eternity stores
// all of its data.
//
static void D_SetBasePath()
{
   int p, res = BASE_NOTEXIST, source = BASE_NUMBASE;
   const char *s;
   char *basedir = NULL;

   // Priority:
   // 1. Command-line argument "-base"
   // 2. Environment variable "ETERNITYBASE"
   // 3. /base under working directory
   // 4. /base under DoomExeDir

   // check command-line
   if((p = M_CheckParm("-base")) && p < myargc - 1)
   {
      basedir = D_ExpandTilde(myargv[p + 1]);

      if((res = D_CheckBasePath(basedir)) == BASE_ISGOOD)
         source = BASE_CMDLINE;
   }

   // check environment
   if(res != BASE_ISGOOD && (s = getenv("ETERNITYBASE")))
   {
      basedir = D_ExpandTilde(s);

      if((res = D_CheckBasePath(basedir)) == BASE_ISGOOD)
         source = BASE_ENVIRON;
   }

   // check working dir
   if(res != BASE_ISGOOD)
   {
      basedir = Z_Strdupa("./base");

      if((res = D_CheckBasePath(basedir)) == BASE_ISGOOD)
         source = BASE_WORKING;
   }

   // check exe dir
   if(res != BASE_ISGOOD)
   {
      const char *exedir = D_DoomExeDir();

      size_t len = M_StringAlloca(&basedir, 1, 6, exedir);

      psnprintf(basedir, len, "%s/base", D_DoomExeDir());

      if((res = D_CheckBasePath(basedir)) == BASE_ISGOOD)
         source = BASE_EXEDIR;
      else
      {
         // final straw.
         static const char *errmsgs[BASE_NUMCODES] =
         {
            "is FUBAR", // ???
            "does not exist",
            "is not a directory",
            "cannot be opened",
            "is not an Eternity base path"
         };

         I_Error("D_SetBasePath: base path %s.\n", errmsgs[res]);
      }
   }

   basepath = estrdup(basedir);
   M_NormalizeSlashes(basepath);

   switch(source)
   {
   case BASE_CMDLINE:
      s = "by command line";
      break;
   case BASE_ENVIRON:
      s = "by environment";
      break;
   case BASE_WORKING:
      s = "to working directory";
      break;
   case BASE_EXEDIR:
      s = "to executable directory";
      break;
   default:
      s = "to God only knows what"; // ???
      break;
   }

   printf("Base path set %s.\n", s);
}

//
// D_CheckUserPath
//
// Checks a provided path to see that it both exists and that it is a directory
// and not a plain file.
//
static int D_CheckUserPath(const char *pPath)
{
   int ret = -1;
   struct stat sbuf;
   qstring str;
   const char *path;

   str = pPath;

   // Rub out any ending slashes; stat does not like them.
   str.rstrip('\\');
   str.rstrip('/');

   path = str.constPtr();

   if(!stat(path, &sbuf)) // check for existence
   {
      if(S_ISDIR(sbuf.st_mode)) // check that it's a directory
      {
         DIR *dir;
         int score = 0;

         if((dir = opendir(path)))
         {
            // directory should contain at least a /doom and /shots folder
            dirent *ent;
            while((ent = readdir(dir)))
            {
               if(!strcasecmp(ent->d_name, "doom"))
                  ++score;
               else if(!strcasecmp(ent->d_name, "shots"))
                  ++score;
            }
            closedir(dir);

            if(score >= 2)
               ret = BASE_ISGOOD;    // Got it.
            else
               ret = BASE_NOTEEBASE; // Doesn't look like EE's user folder.
         }
         else
            ret = BASE_CANTOPEN; // opendir failed
      }
      else
         ret = BASE_NOTDIR; // S_ISDIR failed
   }
   else
      ret = BASE_NOTEXIST; // stat failed

   return ret;
}


//
// D_SetUserPath
//
// haleyjd 11/23/06: Sets the path to the "user" folder, where Eternity stores
// all of its data.
//
static void D_SetUserPath()
{
   int p, res = BASE_NOTEXIST, source = BASE_NUMBASE;
   const char *s;
   char *userdir = NULL;

   // Priority:
   // 1. Command-line argument "-user"
   // 2. Environment variable "ETERNITYUSER"
   // 3. /user under working directory
   // 4. /user under DoomExeDir

   // check command-line
   if((p = M_CheckParm("-user")) && p < myargc - 1)
   {
      userdir = D_ExpandTilde(myargv[p + 1]);

      if((res = D_CheckUserPath(userdir)) == BASE_ISGOOD)
         source = BASE_CMDLINE;
   }

   // check environment
   if(res != BASE_ISGOOD && (s = getenv("ETERNITYUSER")))
   {
      userdir = D_ExpandTilde(s);

      if((res = D_CheckUserPath(userdir)) == BASE_ISGOOD)
         source = BASE_ENVIRON;
   }

   // check working dir
   if(res != BASE_ISGOOD)
   {
      userdir = Z_Strdupa("./user");

      if((res = D_CheckUserPath(userdir)) == BASE_ISGOOD)
         source = BASE_WORKING;
   }

   // check exe dir
   if(res != BASE_ISGOOD)
   {
      const char *exedir = D_DoomExeDir();

      size_t len = M_StringAlloca(&userdir, 1, 6, exedir);

      psnprintf(userdir, len, "%s/user", D_DoomExeDir());

      if((res = D_CheckUserPath(userdir)) == BASE_ISGOOD)
         source = BASE_EXEDIR;
   }

   // last straw: use base path - may not work as it is not guaranteed to be a
   // writable location
   if(res != BASE_ISGOOD)
      userdir = basepath;

   userpath = estrdup(userdir);
   M_NormalizeSlashes(userpath);

   switch(source)
   {
   case BASE_CMDLINE:
      s = "by command line";
      break;
   case BASE_ENVIRON:
      s = "by environment";
      break;
   case BASE_WORKING:
      s = "to working directory";
      break;
   case BASE_EXEDIR:
      s = "to executable directory";
      break;
   default:
      s = "to base directory (warning: writes may fail!)"; // ???
      break;
   }

   printf("User path set %s.\n", s);
}

// haleyjd 8/18/07: if true, the game path has been set
bool gamepathset;

// haleyjd 8/19/07: index of the game name as specified on the command line
static int gamepathparm;

// [CG] Game name as specified either on the command line or the server's
//      configuration file.
static char *gamename = NULL;

//
// D_VerifyGamePath
//
// haleyjd 02/05/12: Verifies one of the two gamepaths (under /base and /user)
//
static int D_VerifyGamePath(const char *path)
{
   int ret;
   struct stat sbuf;

   if(!stat(path, &sbuf)) // check for existence
   {
      if(S_ISDIR(sbuf.st_mode)) // check that it's a directory
         ret = BASE_ISGOOD;
      else
         ret = BASE_NOTDIR;
   }
   else
      ret = BASE_NOTEXIST;

   return ret;
}

//
// D_CheckGamePath
//
// Ensures the specified game is valid.
//
void D_CheckGamePath(const char *game)
{
   int gameresult, ugameresult;
   char *gamedir  = M_SafeFilePath(basepath, game);
   char *ugamedir = M_SafeFilePath(userpath, game);

   gameresult  = D_VerifyGamePath(gamedir);
   ugameresult = D_VerifyGamePath(ugamedir);

   if(gameresult == BASE_ISGOOD && ugameresult == BASE_ISGOOD)
   {
      E_ReplaceString(basegamepath, gamedir);
      E_ReplaceString(usergamepath, ugamedir);

      if(gamename)
         efree(gamename);
      gamename = estrdup(game);

      gamepathset = true;
   }
   else if(gameresult != BASE_ISGOOD)
   {
      switch(gameresult)
      {
      case BASE_NOTDIR:
         I_Error("Game path %s is not a directory.\n", gamedir);
         break;
      case BASE_NOTEXIST:
         I_Error("Game path %s does not exist.\n", gamedir);
         break;
      }
   }
   else
   {
      switch(ugameresult)
      {
      case BASE_NOTDIR:
         I_Error("Game path %s is not a directory.\n", ugamedir);
         break;
      case BASE_NOTEXIST:
         I_Error("Game path %s does not exist.\n", ugamedir);
         break;
      }
   }
}

//
// D_CheckGamePathParam
//
// haleyjd 08/18/07: This function checks for the -game command-line parameter.
// If it is set, then its value is saved and gamepathset is asserted.
//
static void D_CheckGamePathParam()
{
   int p;

   if((p = M_CheckParm("-game")) && p < myargc - 1)
   {
      gamepathparm = p + 1;
      D_CheckGamePath(myargv[gamepathparm]);
   }
}

//
// D_SetGamePath
//
// haleyjd 11/23/06: Sets the game path under the base path when the gamemode has
// been determined by the IWAD in use.
//
static void D_SetGamePath()
{
   D_CheckGamePath(GameModeInfo->missionInfo->gamePathName);
}

//
// D_CheckGameEDF
//
// Looks for an optional root.edf file in base/game
//
static char *D_CheckGameEDF()
{
   struct stat sbuf;
   char *game_edf = M_SafeFilePath(basegamepath, "root.edf");

   if(!stat(game_edf, &sbuf)) // check for existence
   {
      if(!S_ISDIR(sbuf.st_mode)) // check that it's NOT a directory
         return game_edf;        // return the filename
   }

   return NULL; // return NULL to indicate the file doesn't exist
}

//
// D_CheckGameMusic
//
// haleyjd 12/24/11: Looks for an optional music directory in base/game,
// provided that s_hidefmusic is enabled.
//
static void D_CheckGameMusic()
{
   if(s_hidefmusic)
   {
      struct stat sbuf;
      char *music_dir = M_SafeFilePath(basegamepath, "music");

      if(!stat(music_dir, &sbuf))
      {
         if(S_ISDIR(sbuf.st_mode))
            D_AddDirectory(music_dir); // add as if it's a wad file
      }
   }
}

//=============================================================================
//
// Gamepath Autoload Directory Handling
//

// haleyjd 08/20/07: gamepath autload directory structure
static DIR *autoloads;
static char *autoload_dirname;

//
// D_EnumerateAutoloadDir
//
// haleyjd 08/20/07: this function enumerates the base/game/autoload directory.
//
static void D_EnumerateAutoloadDir(void)
{
   if(!autoloads && !M_CheckParm("-noload")) // don't do if -noload is used
   {
      size_t len = strlen(basegamepath) + 10;
      autoload_dirname = emalloc(char *, len);

      psnprintf(autoload_dirname, len, "%s/autoload", basegamepath);

      autoloads = opendir(autoload_dirname);
   }
}

//
// D_GameAutoloadWads
//
// Loads all wad files in the base/game/autoload directory.
//
static void D_GameAutoloadWads(void)
{
   char *fn = NULL;

   // haleyjd 09/30/08: not in shareware gamemodes, otherwise having any wads
   // in your base/game/autoload directory will make shareware unplayable
   if(GameModeInfo->flags & GIF_SHAREWARE)
   {
      startupmsg("D_GameAutoloadWads", "ignoring base/game/autoload wad files");
      return;
   }

   if(autoloads)
   {
      struct dirent *direntry;

      while((direntry = readdir(autoloads)))
      {
         if(strstr(direntry->d_name, ".wad"))
         {
            fn = M_SafeFilePath(autoload_dirname, direntry->d_name);
            D_AddFile(fn, lumpinfo_t::ns_global, NULL, 0, 0);
         }
      }

      rewinddir(autoloads);
   }
}

//
// D_GameAutoloadDEH
//
// Queues all deh/bex files in the base/game/autoload directory.
//
static void D_GameAutoloadDEH(void)
{
   char *fn = NULL;

   if(autoloads)
   {
      struct dirent *direntry;

      while((direntry = readdir(autoloads)))
      {
         if(strstr(direntry->d_name, ".deh") ||
            strstr(direntry->d_name, ".bex"))
         {
            fn = M_SafeFilePath(autoload_dirname, direntry->d_name);
            D_QueueDEH(fn, 0);
         }
      }

      rewinddir(autoloads);
   }
}

//
// D_GameAutoloadCSC
//
// Runs all console scripts in the base/game/autoload directory.
//
static void D_GameAutoloadCSC(void)
{
   char *fn = NULL;

   if(autoloads)
   {
      struct dirent *direntry;

      while((direntry = readdir(autoloads)))
      {
         if(strstr(direntry->d_name, ".csc"))
         {
            fn = M_SafeFilePath(autoload_dirname, direntry->d_name);
            C_RunScriptFromFile(fn);
         }
      }

      rewinddir(autoloads);
   }
}

//
// D_CloseAutoloadDir
//
// haleyjd 08/20/07: closes the base/game/autoload directory.
//
static void D_CloseAutoloadDir(void)
{
   if(autoloads)
   {
      closedir(autoloads);
      autoloads = NULL;
   }
}

//=============================================================================
//
// Disk File Handling
//
// haleyjd 05/28/10
//

// known .disk types
enum
{
   DISK_DOOM,
   DISK_DOOM2
};

static bool havediskfile;    // if true, -disk loaded a file
static bool havediskiwad;    // if true, an IWAD was found in the disk file
static const char *diskpwad; // PWAD name (or substring) to look for
static diskfile_t *diskfile; // diskfile object (see d_diskfile.c)
static diskwad_t   diskiwad; // diskwad object for iwad
static int disktype;         // type of disk file

//
// D_CheckDiskFileParm
//
// haleyjd 05/28/10: Looks for -disk and sets up diskfile loading.
//
static void D_CheckDiskFileParm(void)
{
   int p;
   const char *fn;

   if((p = M_CheckParm("-disk")) && p < myargc - 1)
   {
      havediskfile = true;

      // get diskfile name
      fn = myargv[p + 1];

      // have a pwad name as well?
      if(p < myargc - 2 && *(myargv[p + 2]) != '-')
         diskpwad = myargv[p + 2];

      // open the diskfile
      diskfile = D_OpenDiskFile(fn);
   }
}

//
// D_FindDiskFileIWAD
//
// Finds an IWAD in a disk file.
// If this fails, the disk file will be closed.
//
static void D_FindDiskFileIWAD(void)
{
   diskiwad = D_FindWadInDiskFile(diskfile, "doom");

   if(diskiwad.f)
   {
      havediskiwad = true;

      if(strstr(diskiwad.name, "doom2.wad"))
         disktype = DISK_DOOM2;
      else
         disktype = DISK_DOOM;
   }
   else
   {
      // close it up, we can't use it
      D_CloseDiskFile(diskfile, true);
      diskfile     = NULL;
      diskpwad     = NULL;
      havediskfile = false;
      havediskiwad = false;
   }
}

//
// D_LoadDiskFileIWAD
//
// Loads an IWAD from the disk file.
//
static void D_LoadDiskFileIWAD(void)
{
   if(diskiwad.f)
      D_AddFile(diskiwad.name, lumpinfo_t::ns_global, diskiwad.f, diskiwad.offset, 0);
   else
      I_Error("D_LoadDiskFileIWAD: invalid file pointer\n");
}

//
// D_LoadDiskFilePWAD
//
// Loads a PWAD from the disk file.
//
static void D_LoadDiskFilePWAD(void)
{
   diskwad_t wad = D_FindWadInDiskFile(diskfile, diskpwad);

   if(wad.f)
   {
      if(!strstr(wad.name, "doom")) // do not add doom[2].wad twice
         D_AddFile(wad.name, lumpinfo_t::ns_global, wad.f, wad.offset, 0);
   }
}

//
// D_metaGetLine
//
// Gets a single line of input from the metadata.txt resource.
//
static bool D_metaGetLine(qstring *qstr, const char *input, int *idx)
{
   int i = *idx;

   // if empty at start, we are finished
   if(input[i] == '\0')
      return false;

   qstr->clear();

   while(input[i] != '\n' && input[i] != '\0')
   {
      if(input[i] == '\\' && input[i+1] == 'n')
      {
         // make \n sequence into a \n character
         ++i;
         *qstr += '\n';
      }
      else if(input[i] != '\r')
         *qstr += input[i];

      ++i;
   }

   if(input[i] == '\n')
      ++i;

   // write back input position
   *idx = i;

   return true;
}

//
// D_DiskMetaData
//
// Handles metadata in the disk file.
//
static void D_DiskMetaData(void)
{
   char *name  = NULL, *metatext = NULL;
   const char *slash = NULL;
   const char *endtext = NULL, *levelname = NULL, *musicname = NULL;
   int slen = 0, index = 0;
   int partime = 0, musicnum = 0;
   int exitreturn = 0, secretlevel = 0, levelnum = 1, linenum = 0;
   diskwad_t wad;
   qstring buffer;
   qstring *qstr = &buffer;

   if(!diskpwad)
      return;

   // find the wad to get the canonical resource name
   wad = D_FindWadInDiskFile(diskfile, diskpwad);

   // return if not found, or if this is metadata for the IWAD
   if(!wad.f || strstr(wad.name, "doom"))
      return;

   // construct the metadata filename
   M_StringAlloca(&name, 2, 1, wad.name, "metadata.txt");

   if(!(slash = strrchr(wad.name, '\\')))
      return;

   slen = slash - wad.name;
   ++slen;
   strncpy(name, wad.name, slen);
   strcpy(name + slen, "metadata.txt");

   // load it up
   if(!(metatext = (char *)(D_CacheDiskFileResource(diskfile, name, true))))
      return;

   // parse it

   // setup qstring
   qstr->initCreate();

   // get first line, which is an episode id
   D_metaGetLine(qstr, metatext, &index);

   // get episode name
   if(D_metaGetLine(qstr, metatext, &index))
      GameModeInfo->versionName = qstr->duplicate(PU_STATIC);

   // get end text
   if(D_metaGetLine(qstr, metatext, &index))
      endtext = qstr->duplicate(PU_STATIC);

   // get next level after secret
   if(D_metaGetLine(qstr, metatext, &index))
      exitreturn = qstr->toInt();

   // skip next line (wad name)
   D_metaGetLine(qstr, metatext, &index);

   // get secret level
   if(D_metaGetLine(qstr, metatext, &index))
      secretlevel = qstr->toInt();

   // get levels
   while(D_metaGetLine(qstr, metatext, &index))
   {
      switch(linenum)
      {
      case 0: // levelname
         levelname = qstr->duplicate(PU_STATIC);
         break;
      case 1: // music number
         musicnum = mus_runnin + qstr->toInt() - 1;

         if(musicnum > GameModeInfo->musMin && musicnum < GameModeInfo->numMusic)
            musicname = S_music[musicnum].name;
         else
            musicname = "";
         break;
      case 2: // partime (final field)
         partime = qstr->toInt();

         // create a metainfo object for LevelInfo
         P_CreateMetaInfo(levelnum, levelname, partime, musicname,
                          levelnum == secretlevel ? exitreturn : 0,
                          levelnum == exitreturn - 1 ? secretlevel : 0,
                          levelnum == secretlevel - 1,
                          (levelnum == secretlevel - 1) ? endtext : NULL);
         break;
      }
      ++linenum;

      if(linenum == 3)
      {
         levelnum++;
         linenum = 0;
      }
   }

   // done with metadata resource
   efree(metatext);
}

//=============================================================================
//
// DOOMWADPATH support
//
// haleyjd 12/31/10: A standard evolved later for DOOMWADPATH, in preference to
// use of DOOMWADDIR, which could only specify a single path. DOOMWADPATH is
// like the standard system path, except for wads. When looking for a file on
// the DOOMWADPATH, the paths in the variable will be tried in the order they
// are specified.
//

// doomwadpaths is an array of paths, the decomposition of the DOOMWADPATH
// environment variable
static char **doomwadpaths;
static int numdoomwadpaths;
static int numdoomwadpaths_alloc;

//
// D_AddDoomWadPath
//
// Adds a path to doomwadpaths.
//
static void D_AddDoomWadPath(const char *path)
{
   int numalloc = numdoomwadpaths_alloc;

   if(numdoomwadpaths >= numalloc)
   {
      numalloc = numalloc ? numalloc * 2 : 8;
      doomwadpaths = erealloc(char **, doomwadpaths, numalloc * sizeof(*doomwadpaths));
      numdoomwadpaths_alloc = numalloc;
   }
   doomwadpaths[numdoomwadpaths] = estrdup(path);
   ++numdoomwadpaths;
}

// haleyjd 01/17/11: Use a different separator on Windows than on POSIX platforms
#if EE_CURRENT_PLATFORM == EE_PLATFORM_WINDOWS
#define DOOMWADPATHSEP ';'
#else
#define DOOMWADPATHSEP ':'
#endif

//
// D_ParseDoomWadPath
//
// Looks for the DOOMWADPATH environment variable. If it is defined, then
// doomwadpaths will consist of the decomposed variable, and numdoomwadpaths
// will contain the number of paths parsed from it.
//
static void D_ParseDoomWadPath(void)
{
   const char *dwp;

   if((dwp = getenv("DOOMWADPATH")))
   {
      char *tempdwp = Z_Strdupa(dwp);
      char *rover   = tempdwp;
      char *currdir = tempdwp;
      int   dirlen  = 0;

      while(*rover)
      {
         // Found the end of a path?
         // Add the string from the prior one (or the beginning) to here as
         // a separate path.
         if(*rover == DOOMWADPATHSEP)
         {
            *rover = '\0'; // replace ; or : with a null terminator
            if(dirlen)
               D_AddDoomWadPath(currdir);
            dirlen = 0;
            currdir = rover + 1; // start of next path is the next char
         }
         else
            ++dirlen; // Length is tracked so that we don't add any 0-length paths

         ++rover;
      }

      // Add the last path if necessary (it's either the only one, or the final
      // one, which is probably not followed by a semicolon).
      if(dirlen)
         D_AddDoomWadPath(currdir);
   }
}

//
// D_FindInDoomWadPath
//
// Looks for a file in each path extracted from DOOMWADPATH in the order the
// paths were defined. A normalized concatenation of the path and the filename
// will be returned which must be freed by the calling code, if the file is
// found. Otherwise NULL is returned.
//
char *D_FindInDoomWadPath(const char *filename, const char *extension)
{
   qstring qstr;
   char *concat  = NULL;
   char *currext = NULL;

   qstr.initCreate();

   for(int i = 0; i < numdoomwadpaths; ++i)
   {
      struct stat sbuf;

      qstr = doomwadpaths[i];
      qstr += '/';
      qstr += filename;
      qstr.normalizeSlashes();
      qstr.rstrip('/');

      // See if the file exists as-is
      if(!stat(qstr.constPtr(), &sbuf)) // check for existence
      {
         if(!S_ISDIR(sbuf.st_mode)) // check that it's NOT a directory
         {
            concat = qstr.duplicate(PU_STATIC);
            break; // done.
         }
      }

      // See if the file could benefit from having the default extension
      // added to it.
      if(extension && (currext = qstr.bufferAt(qstr.length() - 4)))
      {
         if(strcasecmp(currext, extension)) // Doesn't already have it?
         {
            qstr += extension;

            if(!stat(qstr.constPtr(), &sbuf)) // exists?
            {
               if(!S_ISDIR(sbuf.st_mode)) // not a dir?
               {
                  concat = qstr.duplicate(PU_STATIC);
                  break; // done.
               }
            }
         }
      }
   }

   return concat;
}

//=============================================================================
//
// IWAD Detection / Verification Code
//

int iwad_choice; // haleyjd 03/19/10: remember choice

// variable-for-index lookup for D_DoIWADMenu
static char **iwadVarForNum[NUMPICKIWADS] =
{
   &gi_path_doomsw, &gi_path_doomreg, &gi_path_doomu,  // Doom 1
   &gi_path_doom2,  &gi_path_tnt,     &gi_path_plut,   // Doom 2
   &gi_path_hacx,                                      // HACX
   &gi_path_hticsw, &gi_path_hticreg, &gi_path_sosr,   // Heretic
   &gi_path_fdoom,  &gi_path_fdoomu,  &gi_path_freedm, // FreeDoom
};

//
// D_DoIWADMenu
//
// Crazy fancy graphical IWAD choosing menu.
// Paths are stored in the system.cfg file, and only the games with paths
// stored can be picked from the menu.
// This feature is only available for SDL builds.
//
static const char *D_DoIWADMenu(void)
{
   const char *iwadToUse = NULL;

#ifdef _SDL_VER
   bool haveIWADs[NUMPICKIWADS];
   int i, choice = -1;
   bool foundone = false;

   // populate haveIWADs array based on system.cfg variables
   for(i = 0; i < NUMPICKIWADS; ++i)
   {
      if((haveIWADs[i] = (**iwadVarForNum[i] != '\0')))
         foundone = true;
   }

   if(foundone) // at least one IWAD must be specified!
   {
      startupmsg("D_DoIWADMenu", "Init IWAD choice subsystem.");
      choice = I_Pick_DoPicker(haveIWADs, iwad_choice);
   }

   if(choice >= 0)
   {
      iwad_choice = choice;               // 03/19/10: remember selection
      iwadToUse = *iwadVarForNum[choice];
   }
#endif

   return iwadToUse;
}

// Match modes for iwadpathmatch
enum
{
   MATCH_NONE,
   MATCH_GAME,
   MATCH_IWAD
};

//
// iwadpathmatch
//
// This structure is used for finding an IWAD path variable that is the
// best match for a -game or -iwad string. A predefined priority is imposed
// on the IWAD variables so that the "best" version of the game available
// is chosen.
//
struct iwadpathmatch_t
{
   int         mode;         // Mode for this entry: -game, or -iwad
   const char *name;         // The -game or -iwad substring matched
   char      **iwadpaths[3]; // IWAD path variables to check when this matches,
                             // in order of precedence from greatest to least.
};

static iwadpathmatch_t iwadMatchers[] =
{
   // -game matches:
   { MATCH_GAME, "doom2",     { &gi_path_doom2,  &gi_path_fdoom,   NULL            } },
   { MATCH_GAME, "doom",      { &gi_path_doomu,  &gi_path_doomreg, &gi_path_doomsw } },
   { MATCH_GAME, "tnt",       { &gi_path_tnt,    NULL,             NULL            } },
   { MATCH_GAME, "plutonia",  { &gi_path_plut,   NULL,             NULL            } },
   { MATCH_GAME, "hacx",      { &gi_path_hacx,   NULL,             NULL            } },
   { MATCH_GAME, "heretic",   { &gi_path_sosr,   &gi_path_hticreg, &gi_path_hticsw } },

   // -iwad matches
   { MATCH_IWAD, "doom2f",    { &gi_path_doom2,  &gi_path_fdoom,   NULL            } },
   { MATCH_IWAD, "doom2",     { &gi_path_doom2,  &gi_path_fdoom,   NULL            } },
   { MATCH_IWAD, "doomu",     { &gi_path_doomu,  &gi_path_fdoomu,  NULL            } },
   { MATCH_IWAD, "doom1",     { &gi_path_doomsw, NULL,             NULL            } },
   { MATCH_IWAD, "doom",      { &gi_path_doomu,  &gi_path_doomreg, &gi_path_fdoomu } },
   { MATCH_IWAD, "tnt",       { &gi_path_tnt,    NULL,             NULL            } },
   { MATCH_IWAD, "plutonia",  { &gi_path_plut,   NULL,             NULL            } },
   { MATCH_IWAD, "hacx",      { &gi_path_hacx,   NULL,             NULL            } },
   { MATCH_IWAD, "heretic1",  { &gi_path_hticsw, NULL,             NULL            } },
   { MATCH_IWAD, "heretic",   { &gi_path_sosr,   &gi_path_hticreg, NULL            } },
   { MATCH_IWAD, "freedoom",  { &gi_path_fdoom,  NULL,             NULL            } },
   { MATCH_IWAD, "freedoomu", { &gi_path_fdoomu, NULL,             NULL            } },
   { MATCH_IWAD, "freedm",    { &gi_path_freedm, NULL,             NULL            } },

   // Terminating entry
   { MATCH_NONE, NULL,        { NULL,            NULL,             NULL            } }
};

//
// D_IWADPathForGame
//
// haleyjd 12/31/10: Return the best defined IWAD path variable for a
// -game parameter. Returns NULL if none found.
//
static char *D_IWADPathForGame(const char *game)
{
   iwadpathmatch_t *cur = iwadMatchers;

   while(cur->mode != MATCH_NONE)
   {
      if(cur->mode == MATCH_GAME) // is a -game matcher?
      {
         if(!strcasecmp(cur->name, game)) // should be an exact match
         {
            for(int i = 0; i < 3; ++i) // try each path in order
            {
               if(!cur->iwadpaths[i]) // no more valid paths to try
                  break;

               if(**(cur->iwadpaths[i]) != '\0')
                  return *(cur->iwadpaths[i]); // got one!
            }
         }
      }
      ++cur; // try the next entry
   }

   return NULL; // nothing was found
}

//
// D_IWADPathForIWADParam
//
// haleyjd 12/31/10: Return the best defined IWAD path variable for a
// -iwad parameter. Returns NULL if none found.
//
static char *D_IWADPathForIWADParam(const char *iwad_param)
{
   iwadpathmatch_t *cur = iwadMatchers;

   // If the name starts with a slash, step forward one
   char *tmpname = Z_Strdupa(*iwad_param == '/' ? iwad_param + 1 : iwad_param);

   // Truncate at any extension
   char *dotpos = strrchr(tmpname, '.');
   if(dotpos)
      *dotpos = '\0';

   while(cur->mode != MATCH_NONE)
   {
      if(cur->mode == MATCH_IWAD) // is a -iwad matcher?
      {
         if(!strcasecmp(cur->name, tmpname)) // should be an exact match
         {
            for(int i = 0; i < 3; ++i) // try each path in order
            {
               if(!cur->iwadpaths[i]) // no more valid paths to try
                  break;

               if(**(cur->iwadpaths[i]) != '\0')
                  return *(cur->iwadpaths[i]); // got one!
            }
         }
      }
      ++cur; // try the next entry
   }

   return NULL; // nothing was found
}

// macros for CheckIWAD

#define isMapExMy(name) \
   ((name)[0] == 'E' && (name)[2] == 'M' && !(name)[4])

#define isMapMAPxy(name) \
   ((name)[0] == 'M' && (name)[1] == 'A' && (name)[2] == 'P' && !(name)[5])

#define isCAV(name) \
   ((name)[0] == 'C' && (name)[1] == 'A' && (name)[2] == 'V' && !(name)[7])

#define isMC(name) \
   ((name)[0] == 'M' && (name)[1] == 'C' && !(name)[3])

// haleyjd 10/13/05: special stuff for FreeDOOM :)
static bool freedoom = false;

//
// CheckIWAD
//
// Verify a file is indeed tagged as an IWAD
// Scan its lumps for levelnames and return gamemode as indicated
// Detect missing wolf levels in DOOM II
//
// The filename to check is passed in iwadname, the gamemode detected is
// returned in gmode, hassec returns the presence of secret levels
//
// jff 4/19/98 Add routine to test IWAD for validity and determine
// the gamemode from it. Also note if DOOM II, whether secret levels exist
//
// killough 11/98:
// Rewritten to considerably simplify
// Added Final Doom support (thanks to Joel Murdoch)
//
static void CheckIWAD(const char *iwadname,
                      GameMode_t *gmode,
                      GameMission_t *gmission,  // joel 10/17/98 Final DOOM fix
                      bool *hassec)
{
   FILE *fp;
   int ud = 0, rg = 0, sw = 0, cm = 0, sc = 0, tnt = 0, plut = 0, hacx = 0;
   int raven = 0, sosr = 0;
   filelump_t lump;
   wadinfo_t header;
   const char *n = lump.name;

   if(!(fp = fopen(iwadname, "rb")))
      I_Error("Can't open IWAD: %s\n", iwadname);

   // read IWAD header
   if(fread(&header, sizeof header, 1, fp) < 1 ||
      strncmp(header.identification, "IWAD", 4))
   {
      // haleyjd 06/06/09: do not error out here, due to some bad tools
      // resetting peoples' IWADs to PWADs. Only error if it is also
      // not a PWAD.
      if(strncmp(header.identification, "PWAD", 4))
         I_Error("IWAD or PWAD tag not present: %s\n", iwadname);
      else
         usermsg("Warning: IWAD tag not present: %s\n", iwadname);
   }

   fseek(fp, SwapLong(header.infotableofs), SEEK_SET);

   // Determine game mode from levels present
   // Must be a full set for whichever mode is present
   // Lack of wolf-3d levels also detected here

   header.numlumps = SwapLong(header.numlumps);

   for(; header.numlumps; header.numlumps--)
   {
      if(!fread(&lump, sizeof(lump), 1, fp))
         break;

      if(isMapExMy(n))
      {
         if(n[1] == '4')
            ++ud;
         else if(n[1] == '3' || n[1] == '2')
            ++rg;
         else if(n[1] == '1')
            ++sw;
      }
      else if(isMapMAPxy(n))
      {
         ++cm;
         sc += (n[3] == '3' && (n[4] == '1' || n[4] == '2'));
      }
      else if(isCAV(n))
         ++tnt;
      else if(isMC(n))
         ++plut;
      else if(!strncmp(n, "ADVISOR",  7) ||
              !strncmp(n, "TINTTAB",  7) ||
              !strncmp(n, "SNDCURVE", 8))
      {
         ++raven;
      }
      else if(!strncmp(n, "EXTENDED", 8))
         ++sosr;
      else if(!strncmp(n, "FREEDOOM", 8))
         freedoom = true;
      else if(!strncmp(n, "HACX-R", 6))
         ++hacx;
   }

   fclose(fp);

   *hassec = false;

   // haleyjd 10/09/05: "Raven mode" detection
   if(raven == 3)
   {
      // TODO: Hexen
      *gmission = heretic;

      if(rg >= 18)
      {
         // require both E4 and EXTENDED lump for SoSR
         if(sosr && ud >= 9)
            *gmission = hticsosr;
         *gmode = hereticreg;
      }
      else if(sw >= 9)
         *gmode = hereticsw;
      else
         *gmode = indetermined;
   }
   else
   {
      *gmission = doom;

      if(cm >= 30 || (cm && !rg))
      {
         if(freedoom) // FreeDoom is meant to be Doom II, not TNT
            *gmission = doom2;
         else
         {
            if(tnt >= 4)
               *gmission = pack_tnt;
            else if(plut >= 8)
               *gmission = pack_plut;
            else if(hacx)
               *gmission = pack_hacx;
            else
               *gmission = doom2;
         }
         *hassec = (sc >= 2) || hacx;
         *gmode = commercial;
      }
      else if(ud >= 9)
         *gmode = retail;
      else if(rg >= 18)
         *gmode = registered;
      else if(sw >= 9)
         *gmode = shareware;
      else
         *gmode = indetermined;
   }
}

//
// WadFileStatus
//
// jff 4/19/98 Add routine to check a pathname for existence as
// a file or directory. If neither append .wad and check if it
// exists as a file then. Else return non-existent.
//
static bool WadFileStatus(char *filename, bool *isdir)
{
   struct stat sbuf;
   int i;

   *isdir = false;                //default is directory to false
   if(!filename || !*filename)    //if path NULL or empty, doesn't exist
      return false;

   if(!stat(filename,&sbuf))      //check for existence
   {
      *isdir=S_ISDIR(sbuf.st_mode); //if it does, set whether a dir or not
      return true;                  //return does exist
   }

   i = strlen(filename);          //get length of path
   if(i >= 4)
      if(!strncasecmp(filename + i - 4, ".wad", 4))
         return false;            //if already ends in .wad, not found

   strcat(filename,".wad");       //try it with .wad added
   if(!stat(filename,&sbuf))      //if it exists then
   {
      if(S_ISDIR(sbuf.st_mode))   //but is a dir, then say we didn't find it
         return false;
      return true;                //otherwise return file found, w/ .wad added
   }
   filename[i] = 0;               //remove .wad
   return false;                  //and report doesn't exist
}

// jff 4/19/98 list of standard IWAD names
static const char *const standard_iwads[]=
{
   // Official IWADs
   "/doom2.wad",     // DOOM II
   "/doom2f.wad",    // DOOM II, French Version
   "/plutonia.wad",  // Final DOOM: Plutonia
   "/tnt.wad",       // Final DOOM: TNT
   "/doom.wad",      // Registered/Ultimate DOOM
   "/doomu.wad",     // CPhipps - allow doomu.wad
   "/doom1.wad",     // Shareware DOOM
   "/heretic.wad",   // Heretic  -- haleyjd 10/10/05
   "/heretic1.wad",  // Shareware Heretic

   // Unofficial IWADs
   "/freedoom.wad",  // Freedoom                -- haleyjd 01/31/03
   "/freedoomu.wad", // "Ultimate" Freedoom     -- haleyjd 03/07/10
   "/freedoom1.wad", // Freedoom "Demo"         -- haleyjd 03/07/10
   "/freedm.wad",    // FreeDM IWAD             -- haleyjd 08/28/11
   "/hacx.wad",      // HACX standalone version -- haleyjd 08/19/09
};

static const int nstandard_iwads = sizeof standard_iwads/sizeof*standard_iwads;

//
// FindIWADFile
//
// Search in all the usual places until an IWAD is found.
//
// The global baseiwad contains either a full IWAD file specification
// or a directory to look for an IWAD in, or the name of the IWAD desired.
//
// The global standard_iwads lists the standard IWAD names
//
// The result of search is returned in baseiwad, or set blank if none found
//
// IWAD search algorithm:
//
// Set customiwad blank
// If -iwad present set baseiwad to normalized path from -iwad parameter
//  If baseiwad is an existing file, thats it
//  If baseiwad is an existing dir, try appending all standard iwads
//  If haven't found it, and no : or / is in baseiwad,
//   append .wad if missing and set customiwad to baseiwad
//
// Look in . for customiwad if set, else all standard iwads
//
// Look in DoomExeDir. for customiwad if set, else all standard iwads
//
// If $DOOMWADDIR is an existing file
//  If customiwad is not set, thats it
//  else replace filename with customiwad, if exists thats it
// If $DOOMWADDIR is existing dir, try customiwad if set, else standard iwads
//
// If $HOME is an existing file
//  If customiwad is not set, thats it
//  else replace filename with customiwad, if exists thats it
// If $HOME is an existing dir, try customiwad if set, else standard iwads
//
// IWAD not found
//
// jff 4/19/98 Add routine to search for a standard or custom IWAD in one
// of the standard places. Returns a blank string if not found.
//
// killough 11/98: simplified, removed error-prone cut-n-pasted code
//
static char *iwad = NULL;

static char* SetIWAD(const char *new_iwad)
{
   static bool first_time = true;

   if(!first_time)
      efree(iwad);

   iwad = estrdup(new_iwad);

   first_time = false;

   return iwad;
}

char *FindIWADFile(void)
{
   static const char *envvars[] = { "DOOMWADDIR", "HOME" };
   char *customiwad = NULL;
   char *gameiwad = NULL;
   bool isdir = false;
   int i, j;
   char *p;
   const char *basename = NULL;
   static char buf[2048];

   //jff 3/24/98 get -iwad parm if specified else use .
   // [CG] C/S clients and servers either have this configured in the
   //      configuration file, or sent over the wire.
   if(clientserver)
   {
      if(CS_CLIENT)
         CS_FindIWADResource();
      basename = cs_iwad;
   }
   else if((i = M_CheckParm("-iwad")) && i < myargc - 1)
      basename = myargv[i + 1];
   else
      basename = G_GFSCheckIWAD(); // haleyjd 04/16/03: GFS support

   // haleyjd 08/19/07: if -game was used and neither -iwad nor a GFS iwad
   // specification was used, start off by trying base/game/game.wad
   if(gamepathset && !basename)
   {
      size_t len = M_StringAlloca(&gameiwad, 2, 8, basegamepath,
                                  myargv[gamepathparm]);

      psnprintf(gameiwad, len, "%s/%s.wad", basegamepath, myargv[gamepathparm]);

      if(!access(gameiwad, R_OK)) // only if the file exists do we try to use it.
         basename = gameiwad;
      else
      {
         // haleyjd 12/31/10: base/game/game.wad doesn't exist;
         // try matching against appropriate configured IWAD path(s)
         char *cfgpath = D_IWADPathForGame(myargv[gamepathparm]);
         if(cfgpath && !access(cfgpath, R_OK))
            basename = cfgpath;
      }
   }

   //jff 3/24/98 get -iwad parm if specified else use .
   if(basename)
   {
      baseiwad = estrdup(basename);
      M_NormalizeSlashes(baseiwad);

      strcpy(buf, baseiwad);

      if(WadFileStatus(buf, &isdir))
      {
         if(!isdir)
            return SetIWAD(buf);
         else
         {
            for(i = 0; i < nstandard_iwads; i++)
            {
               int n = strlen(buf);
               strcat(buf, standard_iwads[i]);
               if(WadFileStatus(buf, &isdir) && !isdir)
                  return SetIWAD(buf);
               iwad[n] = 0; // reset iwad length to former
            }
         }
      }
      else if(!strchr(buf, ':') && !strchr(buf, '/'))
      {
         M_StringAlloca(&customiwad, 1, 8, buf);
         M_AddDefaultExtension(strcat(strcpy(customiwad, "/"), buf), ".wad");
      }
   }
   else if(!gamepathset) // try wad picker
   {
      const char *name = D_DoIWADMenu();
      if(name && *name)
      {
         if(baseiwad != NULL)
            efree(baseiwad);

         baseiwad = estrdup(name);
         M_NormalizeSlashes(baseiwad);
         return baseiwad;
      }
   }

   for(j = 0; j < (gamepathset ? 3 : 2); j++)
   {
      switch(j)
      {
      case 0:
      case 1:
         strcpy(buf, j ? D_DoomExeDir() : ".");
         break;
      case 2:
         // haleyjd: try basegamepath too when -game was used
         strcpy(buf, basegamepath);
         break;
      }

      M_NormalizeSlashes(buf);

       // sf: only show 'looking in' for devparm
      if(devparm)
         printf("Looking in %s\n", buf);   // killough 8/8/98

      if(customiwad)
      {
         strcat(buf, customiwad);
         if(WadFileStatus(buf, &isdir) && !isdir)
            return SetIWAD(buf);
      }
      else
      {
         for(i = 0; i < nstandard_iwads; i++)
         {
            int n = strlen(buf);
            strcat(buf, standard_iwads[i]);
            if(WadFileStatus(buf, &isdir) && !isdir)
               return SetIWAD(buf);
            buf[n] = 0; // reset iwad length to former
         }
      }
   }

   // haleyjd 12/31/10: Try finding a match amongst configured IWAD paths
   if(customiwad)
   {
      char *cfgpath = D_IWADPathForIWADParam(customiwad);
      if(cfgpath && !access(cfgpath, R_OK))
         return SetIWAD(cfgpath);
   }

   // haleyjd 01/01/11: support for DOOMWADPATH
   D_ParseDoomWadPath();

   if(numdoomwadpaths) // If at least one path is specified...
   {
      if(customiwad) // -iwad was used with a file name?
      {
         char *found_iwad = D_FindInDoomWadPath(customiwad, ".wad");

         if(found_iwad)
         {
            SetIWAD(found_iwad);
            efree(found_iwad);
            return iwad;
         }
      }
      else
      {
         // Try all the standard iwad names in the normal order
         for(i = 0; i < nstandard_iwads; i++)
         {
            char *found_iwad = D_FindInDoomWadPath(standard_iwads[i], ".wad");
            if(found_iwad)
            {
               SetIWAD(found_iwad);
               efree(found_iwad);
               return iwad;
            }
         }
      }
   }

   for(i = 0; i < sizeof envvars / sizeof *envvars; i++)
   {
      if((p = getenv(envvars[i])))
      {
         strcpy(buf, p);
         M_NormalizeSlashes(buf);
         if(WadFileStatus(buf, &isdir))
         {
            if(!isdir)
            {
               if(!customiwad)
                  return printf("Looking for %s\n", buf), buf; // killough 8/8/98
               else if((p = strrchr(buf, '/')))
               {
                  *p = 0;
                  strcat(buf, customiwad);
                  printf("Looking for %s\n", buf);  // killough 8/8/98
                  if(WadFileStatus(buf, &isdir) && !isdir)
                     return SetIWAD(buf);
               }
            }
            else
            {
               if(devparm)       // sf: devparm only
                  printf("Looking in %s\n", buf);  // killough 8/8/98
               if(customiwad)
               {
                  if(WadFileStatus(strcat(buf, customiwad), &isdir) && !isdir)
                     return SetIWAD(buf);
               }
               else
               {
                  for(i = 0; i < nstandard_iwads; i++)
                  {
                     int n = strlen(buf);
                     strcat(buf, standard_iwads[i]);
                     if(WadFileStatus(buf, &isdir) && !isdir)
                        return SetIWAD(buf);
                     buf[n] = 0; // reset iwad length to former
                  }
               } // end else (!*customiwad)
            } // end else (isdir)
         } // end if(WadFileStatus(...))
      } // end if((p = getenv(...)))
   } // end for

   /*
   // haleyjd 01/17/11: be sure iwad return string is valid...
   if(!iwad)
      iwad = emalloc(char *, 1);
   */

   buf[0] = 0;
   return SetIWAD(buf);
}

//
// D_LoadResourceWad
//
// haleyjd 03/10/03: moved eternity.wad loading to this function
//
static void D_LoadResourceWad(void)
{
   size_t basepath_len, basegamepath_len, max_len;
   qstring buf;

   basepath_len = strlen(basepath);
   basegamepath_len = strlen(basegamepath);

   if(basepath_len > basegamepath_len)
      max_len = basepath_len + 20;
   else
      max_len = basegamepath_len + 20;

   buf.Printf(max_len, "%s/eternity.wad", basegamepath);

   // haleyjd 08/19/07: if not found, fall back to base/doom/eternity.wad
   if(access(buf.constPtr(), R_OK))
      buf.Printf(max_len, "%s/doom/eternity.wad", basepath);

   if(access(buf.constPtr(), R_OK))
      I_Error("Could not access resource WAD %s.\n", buf.constPtr());

   buf.normalizeSlashes();
   D_AddFile(buf.constPtr(), lumpinfo_t::ns_global, NULL, 0, 0);

   modifiedgame = false; // reset, ignoring smmu.wad etc.
}

static const char *game_name; // description of iwad

//
// D_SetGameName
//
// Sets the game_name variable for displaying what version of the game is being
// played at startup. "iwad" may be NULL. GameModeInfo must be initialized prior
// to calling this.
//
static void D_SetGameName(const char *iwad)
{
   // get appropriate name for the gamemode/mission
   game_name = GameModeInfo->versionName;

   // special hacks for localized DOOM II variants:
   if(iwad && GameModeInfo->id == commercial)
   {
      // joel 10/16/98 Final DOOM fix
      if(GameModeInfo->missionInfo->id == doom2)
      {
         int i = strlen(iwad);
         if(i >= 10 && !strncasecmp(iwad+i-10, "doom2f.wad", 10))
         {
            language = french;
            game_name = "DOOM II version, French language";
         }
         else if(!haswolflevels)
            game_name = "DOOM II version, German edition, no Wolf levels";
      }
      // joel 10/16/98 end Final DOOM fix
   }

   // haleyjd 03/07/10: Special FreeDoom overrides :)
   if(freedoom && GameModeInfo->freeVerName)
      game_name = GameModeInfo->freeVerName;

   puts(game_name);
}

//
// D_InitPaths
//
// Initializes important file paths, including the game path, config
// path, and save path.
//
static void D_InitPaths(void)
{
   int i;

   // haleyjd 11/23/06: set game path if -game wasn't used
   if(!gamepathset)
      D_SetGamePath();

   // haleyjd 11/23/06: set basedefault here, and use basegamepath.
   // get config file from same directory as executable
   // killough 10/98
   if(GameModeInfo->type == Game_DOOM && use_doom_config)
   {
      // hack for DOOM modes: optional use of /doom config
      size_t len = strlen(userpath) + strlen("/doom") +
                   strlen(D_DoomExeName()) + 8;
      if(basedefault != NULL)
         efree(basedefault);

      basedefault = emalloc(char *, len);

      psnprintf(basedefault, len, "%s/doom/%s.cfg",
                userpath, D_DoomExeName());
   }
   else
   {
      size_t len = strlen(usergamepath) + strlen(D_DoomExeName()) + 8;

      if(basedefault != NULL)
         efree(basedefault);

      basedefault = emalloc(char *, len);

      psnprintf(basedefault, len, "%s/%s.cfg", usergamepath, D_DoomExeName());
   }

   // haleyjd 11/23/06: set basesavegame here, and use usergamepath
   // set save path to -save parm or current dir
   if(basesavegame != NULL)
      efree(basesavegame);

   basesavegame = estrdup(usergamepath);

   if((i = M_CheckParm("-save")) && i < myargc-1) //jff 3/24/98 if -save present
   {
      struct stat sbuf; //jff 3/24/98 used to test save path for existence

      if(!stat(myargv[i+1],&sbuf) && S_ISDIR(sbuf.st_mode)) // and is a dir
      {
         if(basesavegame)
            efree(basesavegame);
         basesavegame = estrdup(myargv[i+1]); //jff 3/24/98 use that for savegame
      }
      else
         puts("Error: -save path does not exist, using game path");  // killough 8/8/98
   }
}

//
// IdentifyDisk
//
// haleyjd 05/31/10: IdentifyVersion subroutine for dealing with disk files.
//
static void IdentifyDisk(void)
{
   GameMode_t    gamemode;
   GameMission_t gamemission;

   printf("IWAD found: %s\n", diskiwad.name);

   // haleyjd: hardcoded for now
   if(disktype == DISK_DOOM2)
   {
      gamemode      = commercial;
      gamemission   = pack_disk;
      haswolflevels = true;
   }
   else
   {
      gamemode    = retail;
      gamemission = doom;
   }

   // setup gameModeInfo
   D_SetGameModeInfo(gamemode, gamemission);

   // haleyjd: load metadata from diskfile
   D_DiskMetaData();

   // set and display version name
   D_SetGameName(NULL);

   // initialize game/data paths
   D_InitPaths();

   // haleyjd 03/10/03: add eternity.wad before the IWAD, at request of
   // fraggle -- this allows better compatibility with new IWADs
   D_LoadResourceWad();

   // load disk IWAD
   D_LoadDiskFileIWAD();

   // haleyjd: load disk file pwad here, if one was specified
   if(diskpwad)
      D_LoadDiskFilePWAD();

   // 12/24/11: check for game folder hi-def music
   D_CheckGameMusic();

   // done with the diskfile structure
   D_CloseDiskFile(diskfile, false);
   diskfile = NULL;
}

//
// IdentifyIWAD
//
// haleyjd 05/31/10: IdentifyVersion subroutine for dealing with normal IWADs.
//
static void IdentifyIWAD(void)
{
   // char *iwad;
   GameMode_t    gamemode;
   GameMission_t gamemission;

   // iwad = FindIWADFile();
   FindIWADFile();

   if(iwad && *iwad)
   {
      printf("IWAD found: %s\n", iwad); //jff 4/20/98 print only if found

      CheckIWAD(iwad,
                &gamemode,
                &gamemission,   // joel 10/16/98 gamemission added
                &haswolflevels);

      // setup GameModeInfo
      D_SetGameModeInfo(gamemode, gamemission);

      // set and display version name
      D_SetGameName(iwad);

      // initialize game/data paths
      D_InitPaths();

      // haleyjd 03/10/03: add eternity.wad before the IWAD, at request of
      // fraggle -- this allows better compatibility with new IWADs
      D_LoadResourceWad();

      D_AddFile(iwad, lumpinfo_t::ns_global, NULL, 0, 0);
      // 12/24/11: check for game folder hi-def music
      D_CheckGameMusic();

      // done with iwad string
      // efree(iwad);
   }
   else
   {
      // haleyjd 08/20/07: improved error message for n00bs
      I_Error("\nIWAD not found!\n"
              "To specify an IWAD, try one of the following:\n"
              "* Configure IWAD file paths in base/system.cfg\n"
              "* Use -iwad\n"
              "* Set the DOOMWADDIR or DOOMWADPATH environment variables.\n"
              "* Place an IWAD in the working directory.\n"
              "* Place an IWAD file under the appropriate game folder of\n"
              "  the base directory and use the -game parameter.\n");
   }
}

// [CG] Added for c/s.
void D_ClearFiles(void)
{
   wfileadd_t *curfile = NULL;

   for(curfile = wadfiles; curfile->filename != NULL; curfile++)
      efree((void *)curfile->filename);

   numwadfiles = 0;
}

//
// IdentifyVersion
//
// Set the location of the defaults file and the savegame root
// Locate and validate an IWAD file
// Determine gamemode from the IWAD
//
// supports IWADs with custom names. Also allows the -iwad parameter to
// specify which iwad is being searched for if several exist in one dir.
// The -iwad parm may specify:
//
// 1) a specific pathname, which must exist (.wad optional)
// 2) or a directory, which must contain a standard IWAD,
// 3) or a filename, which must be found in one of the standard places:
//   a) current dir,
//   b) exe dir
//   c) $DOOMWADDIR
//   d) or $HOME
//
// jff 4/19/98 rewritten to use a more advanced search algorithm
//
void IdentifyVersion(void)
{
   // haleyjd 05/28/10: check for -disk parameter
   D_CheckDiskFileParm();

   // if we loaded one, try finding an IWAD in it
   if(havediskfile)
      D_FindDiskFileIWAD();

   // locate the IWAD and determine game mode from it
   if(havediskiwad)
      IdentifyDisk();
   else
      IdentifyIWAD();
}

//=============================================================================
//
// Response File Parsing
//

// MAXARGVS: a reasonable(?) limit on response file arguments

#define MAXARGVS 100

//
// FindResponseFile
//
// Find a Response File, identified by an "@" argument.
//
// haleyjd 04/17/03: copied, slightly modified prboom's code to
// allow quoted LFNs in response files.
//
void FindResponseFile(void)
{
   int i;

   for(i = 1; i < myargc; ++i)
   {
      if(myargv[i][0] == '@')
      {
         int size, index, indexinfile;
         byte *f;
         char *file = NULL, *firstargv;
         char **moreargs = ecalloc(char **, myargc, sizeof(char *));
         char **newargv;
         char *fname = NULL;

         size_t len = M_StringAlloca(&fname, 1, 6, myargv[i]);

         strncpy(fname, &myargv[i][1], len);
         M_AddDefaultExtension(fname, ".rsp");

         // read the response file into memory
         if((size = M_ReadFile(fname, &f)) < 0)
            I_Error("No such response file: %s\n", fname);

         file = (char *)f;

         printf("Found response file %s\n", fname);

         // proff 04/05/2000: Added check for empty rsp file
         if(!size)
         {
            int k;
            printf("\nResponse file empty!\n");

            newargv = ecalloc(char **, sizeof(char *), MAXARGVS);
            newargv[0] = myargv[0];
            for(k = 1, index = 1; k < myargc; k++)
            {
               if(i != k)
                  newargv[index++] = myargv[k];
            }
            myargc = index; myargv = newargv;
            return;
         }

         // keep all cmdline args following @responsefile arg
         memcpy((void *)moreargs, &myargv[i+1],
                (index = myargc - i - 1) * sizeof(myargv[0]));

         firstargv = myargv[0];
         newargv = ecalloc(char **, sizeof(char *), MAXARGVS);
         newargv[0] = firstargv;

         {
            char *infile = file;
            indexinfile = 0;
            indexinfile++;  // skip past argv[0] (keep it)
            do
            {
               while(size > 0 && isspace(*infile))
               {
                  infile++;
                  size--;
               }

               if(size > 0)
               {
                  char *s = emalloc(char *, size+1);
                  char *p = s;
                  int quoted = 0;

                  while (size > 0)
                  {
                     // Whitespace terminates the token unless quoted
                     if(!quoted && isspace(*infile))
                        break;
                     if(*infile == '\"')
                     {
                        // Quotes are removed but remembered
                        infile++; size--; quoted ^= 1;
                     }
                     else
                     {
                        *p++ = *infile++; size--;
                     }
                  }
                  if(quoted)
                     I_Error("Runaway quoted string in response file\n");

                  // Terminate string, realloc and add to argv
                  *p = 0;
                  newargv[indexinfile++] = erealloc(char *, s, strlen(s)+1);
               }
            }
            while(size > 0);
         }
         efree(file);

         memcpy((void *)&newargv[indexinfile],moreargs,index*sizeof(moreargs[0]));
         efree((void *)moreargs);

         myargc = indexinfile+index; myargv = newargv;

         // display args
         printf("%d command-line args:\n", myargc);

         for(index = 1; index < myargc; index++)
            printf("%s\n", myargv[index]);

         break;
      }
   }
}

//=============================================================================
//
// Misc. File Stuff
// * DEHACKED Loading
// * MBF-Style Autoloads
//

// killough 10/98: moved code to separate function

static void D_ProcessDehCommandLine(void)
{
   // ty 03/09/98 do dehacked stuff
   // Note: do this before any other since it is expected by
   // the deh patch author that this is actually part of the EXE itself
   // Using -deh in BOOM, others use -dehacked.
   // Ty 03/18/98 also allow .bex extension.  .bex overrides if both exist.
   // killough 11/98: also allow -bex

   int p = M_CheckParm ("-deh");
   if(p || (p = M_CheckParm("-bex")))
   {
      // the parms after p are deh/bex file names,
      // until end of parms or another - preceded parm
      // Ty 04/11/98 - Allow multiple -deh files in a row
      // killough 11/98: allow multiple -deh parameters

      bool deh = true;
      while(++p < myargc)
      {
         if(*myargv[p] == '-')
            deh = !strcasecmp(myargv[p],"-deh") || !strcasecmp(myargv[p],"-bex");
         else
         {
            if(deh)
            {
               char *file; // killough
               M_StringAlloca(&file, 1, 6, myargv[p]);

               M_AddDefaultExtension(strcpy(file, myargv[p]), ".bex");
               if(access(file, F_OK))  // nope
               {
                  M_AddDefaultExtension(strcpy(file, myargv[p]), ".deh");
                  if(access(file, F_OK))  // still nope
                     I_Error("Cannot find .deh or .bex file named %s\n",
                             myargv[p]);
               }
               // during the beta we have debug output to dehout.txt
               // (apparently, this was never removed after Boom beta-killough)
               //ProcessDehFile(file, D_dehout(), 0);  // killough 10/98
               // haleyjd: queue the file, process it later
               D_QueueDEH(file, 0);
            }
         }
      }
   }
   // ty 03/09/98 end of do dehacked stuff
}

// killough 10/98: support preloaded wads

static void D_ProcessWadPreincludes(void)
{
   // haleyjd 09/30/08: don't do in shareware
   if(!M_CheckParm("-noload") && !(GameModeInfo->flags & GIF_SHAREWARE))
   {
      int i;
      char *s;
      for(i = 0; i < MAXLOADFILES; ++i)
         if((s = wad_files[i]))
         {
            while(isspace(*s))
               s++;
            if(*s)
            {
               char *file = NULL;
               M_StringAlloca(&file, 1, 6, s);

               M_AddDefaultExtension(strcpy(file, s), ".wad");
               if(!access(file, R_OK))
                  D_AddFile(file, lumpinfo_t::ns_global, NULL, 0, 0);
               else
                  printf("\nWarning: could not open %s\n", file);
            }
         }
   }
}

// killough 10/98: support preloaded deh/bex files

static void D_ProcessDehPreincludes(void)
{
   if(!M_CheckParm ("-noload"))
   {
      int i;
      char *s;
      for(i = 0; i < MAXLOADFILES; i++)
      {
         if((s = deh_files[i]))
         {
            while(isspace(*s))
               s++;
            if(*s)
            {
               char *file = NULL;
               M_StringAlloca(&file, 1, 6, s);

               M_AddDefaultExtension(strcpy(file, s), ".bex");
               if(!access(file, R_OK))
                  D_QueueDEH(file, 0); // haleyjd: queue it
               else
               {
                  M_AddDefaultExtension(strcpy(file, s), ".deh");
                  if(!access(file, R_OK))
                     D_QueueDEH(file, 0); // haleyjd: queue it
                  else
                     printf("\nWarning: could not open %s .deh or .bex\n", s);
               }
            } // end if(*s)
         } // end if((s = deh_files[i]))
      } // end for
   } // end if
}

// haleyjd: auto-executed console scripts

static void D_AutoExecScripts(void)
{
   // haleyjd 05/31/06: run command-line scripts first
   C_RunCmdLineScripts();

   if(!M_CheckParm("-nocscload")) // separate param from above
   {
      int i;
      char *s;
      for(i = 0; i < MAXLOADFILES; ++i)
         if((s = csc_files[i]))
         {
            while(isspace(*s))
               s++;
            if(*s)
            {
               char *file = NULL;
               M_StringAlloca(&file, 1, 6, s);

               M_AddDefaultExtension(strcpy(file, s), ".csc");
               if(!access(file, R_OK))
                  C_RunScriptFromFile(file);
               else
                  usermsg("\nWarning: could not open console script %s\n", s);
            }
         }
   }
}

// killough 10/98: support .deh from wads
//
// A lump named DEHACKED is treated as plaintext of a .deh file embedded in
// a wad (more portable than reading/writing info.c data directly in a wad).
//
// If there are multiple instances of "DEHACKED", we process each, in first
// to last order (we must reverse the order since they will be stored in
// last to first order in the chain). Passing NULL as first argument to
// ProcessDehFile() indicates that the data comes from the lump number
// indicated by the third argument, instead of from a file.

// haleyjd 10/20/03: restored to MBF semantics in order to support
// queueing of dehacked lumps without trouble because of reordering
// of the wad directory by W_InitMultipleFiles.

static void D_ProcessDehInWad(int i)
{
   if(i >= 0)
   {
      lumpinfo_t **lumpinfo = wGlobalDir.GetLumpInfo();
      D_ProcessDehInWad(lumpinfo[i]->next);
      if(!strncasecmp(lumpinfo[i]->name, "DEHACKED", 8) &&
         lumpinfo[i]->li_namespace == lumpinfo_t::ns_global)
         D_QueueDEH(NULL, i); // haleyjd: queue it
   }
}

static void D_ProcessDehInWads(void)
{
   // haleyjd: start at the top of the hash chain
   lumpinfo_t *root = W_GetLumpNameChain("DEHACKED");

   D_ProcessDehInWad(root->index);
}

//=============================================================================
//
// haleyjd 03/10/03: GFS functions
//

static void D_ProcessGFSDeh(gfs_t *gfs)
{
   int i;
   char *filename = NULL;

   for(i = 0; i < gfs->numdehs; ++i)
   {
      if(gfs->filepath)
      {
         filename = M_SafeFilePath(gfs->filepath, gfs->dehnames[i]);
      }
      else
      {
         filename = Z_Strdupa(gfs->dehnames[i]);
         M_NormalizeSlashes(filename);
      }

      if(access(filename, F_OK))
         I_Error("Couldn't open .deh or .bex %s\n", filename);

      D_QueueDEH(filename, 0); // haleyjd: queue it
   }
}

static void D_ProcessGFSWads(gfs_t *gfs)
{
   int i;
   char *filename = NULL;

   // haleyjd 09/30/08: don't load GFS wads in shareware gamemodes
   if(GameModeInfo->flags & GIF_SHAREWARE)
   {
      startupmsg("D_ProcessGFSWads", "ignoring GFS wad files");
      return;
   }

   // haleyjd 06/21/04: GFS should mark modified game when wads are added!
   if(gfs->numwads > 0)
      modifiedgame = true;

   for(i = 0; i < gfs->numwads; ++i)
   {
      if(gfs->filepath)
      {
         filename = M_SafeFilePath(gfs->filepath, gfs->wadnames[i]);
      }
      else
      {
         filename = Z_Strdupa(gfs->wadnames[i]);
         M_NormalizeSlashes(filename);
      }

      if(access(filename, F_OK))
         I_Error("Couldn't open WAD file %s\n", filename);

      D_AddFile(filename, lumpinfo_t::ns_global, NULL, 0, 0);
   }
}

static void D_ProcessGFSCsc(gfs_t *gfs)
{
   int i;
   char *filename = NULL;

   for(i = 0; i < gfs->numcsc; ++i)
   {
      if(gfs->filepath)
      {
         filename = M_SafeFilePath(gfs->filepath, gfs->cscnames[i]);
      }
      else
      {
         filename = Z_Strdupa(gfs->cscnames[i]);
         M_NormalizeSlashes(filename);
      }

      if(access(filename, F_OK))
         I_Error("Couldn't open CSC file %s\n", filename);

      C_RunScriptFromFile(filename);
   }
}

//=============================================================================
//
// EDF Loading
//

//
// D_LooseEDF
//
// Looks for a loose EDF file on the command line, to support
// drag-and-drop.
//
static bool D_LooseEDF(char **buffer)
{
   int i;
   const char *dot;

   for(i = 1; i < myargc; ++i)
   {
      // stop at first param with '-' or '@'
      if(myargv[i][0] == '-' || myargv[i][0] == '@')
         break;

      // get extension (search from right end)
      dot = strrchr(myargv[i], '.');

      // check extension
      if(!dot || strncasecmp(dot, ".edf", 4))
         continue;

      *buffer = Z_Strdupa(myargv[i]);
      return true; // process only the first EDF found
   }

   return false;
}

//
// D_LoadEDF
//
// Identifies the root EDF file, and then calls E_ProcessEDF.
//
static void D_LoadEDF(gfs_t *gfs)
{
   int i;
   char *edfname = NULL;
   const char *shortname = NULL;

   // command line takes utmost precedence
   if((i = M_CheckParm("-edf")) && i < myargc - 1)
   {
      // command-line EDF file found
      edfname = Z_Strdupa(myargv[i + 1]);
      M_NormalizeSlashes(edfname);
   }
   else if(gfs && (shortname = G_GFSCheckEDF()))
   {
      // GFS specified an EDF file
      // haleyjd 09/10/11: bug fix - don't assume gfs->filepath is valid
      if(gfs->filepath)
         edfname = M_SafeFilePath(gfs->filepath, shortname);
      else
      {
         edfname = Z_Strdupa(shortname);
         M_NormalizeSlashes(edfname);
      }
   }
   else
   {
      // use default
      if(!D_LooseEDF(&edfname)) // check for loose files (drag and drop)
      {
         char *fn;

         // haleyjd 08/20/07: check for root.edf in base/game first
         if((fn = D_CheckGameEDF()))
            edfname = fn;
         else
            edfname = M_SafeFilePath(basepath, "root.edf");

         // disable other game modes' definitions implicitly ONLY
         // when using the default root.edf
         // also, allow command line toggle
         if(!M_CheckParm("-edfenables"))
         {
            if(GameModeInfo->type == Game_Heretic)
               E_EDFSetEnableValue("DOOM", 0);
            else
               E_EDFSetEnableValue("HERETIC", 0);
         }
      }
   }

   E_ProcessEDF(edfname);

   // haleyjd FIXME: temporary hacks
   D_InitWeaponInfo();
}

//=============================================================================
//
// loose file support functions -- these enable drag-and-drop support
// for Windows and possibly other OSes
//

static void D_LooseWads(void)
{
   int i;
   const char *dot;
   char *filename;

   for(i = 1; i < myargc; ++i)
   {
      // stop at first param with '-' or '@'
      if(myargv[i][0] == '-' || myargv[i][0] == '@')
         break;

      // get extension (search from right end)
      dot = strrchr(myargv[i], '.');

      // check extension
      if(!dot || strncasecmp(dot, ".wad", 4))
         continue;

      // add it
      filename = Z_Strdupa(myargv[i]);
      M_NormalizeSlashes(filename);
      modifiedgame = true;
      D_AddFile(filename, lumpinfo_t::ns_global, NULL, 0, 0);
   }
}

static void D_LooseDehs(void)
{
   int i;
   const char *dot;
   char *filename;

   for(i = 1; i < myargc; ++i)
   {
      // stop at first param with '-' or '@'
      if(myargv[i][0] == '-' || myargv[i][0] == '@')
         break;

      // get extension (search from right end)
      dot = strrchr(myargv[i], '.');

      // check extension
      if(!dot || (strncasecmp(dot, ".deh", 4) &&
                  strncasecmp(dot, ".bex", 4)))
         continue;

      // add it
      filename = Z_Strdupa(myargv[i]);
      M_NormalizeSlashes(filename);
      D_QueueDEH(filename, 0);
   }
}

static gfs_t *D_LooseGFS(void)
{
   int i;
   const char *dot;

   for(i = 1; i < myargc; ++i)
   {
      // stop at first param with '-' or '@'
      if(myargv[i][0] == '-' || myargv[i][0] == '@')
         break;

      // get extension (search from right end)
      dot = strrchr(myargv[i], '.');

      // check extension
      if(!dot || strncasecmp(dot, ".gfs", 4))
         continue;

      printf("Found loose GFS file %s\n", myargv[i]);

      // process only the first GFS found
      return G_LoadGFS(myargv[i]);
   }

   return NULL;
}

//
// D_LooseDemo
//
// Looks for a loose LMP file on the command line, to support
// drag-and-drop for demos.
//
static const char *D_LooseDemo()
{
   int i;
   const char *dot;
   const char *ret = NULL;

   for(i = 1; i < myargc; ++i)
   {
      // stop at first param with '-' or '@'
      if(myargv[i][0] == '-' || myargv[i][0] == '@')
         break;

      // get extension (search from right end)
      dot = strrchr(myargv[i], '.');

      // check extension
      if(!dot || strncasecmp(dot, ".lmp", 4))
         continue;
      
      ret = myargv[i];
      break; // process only the first demo found
   }

   return ret;
}

//=============================================================================
//
// Primary Initialization Routines
//

//
// D_LoadSysConfig
//
// Load the system config. Prerequisites: base path must be determined.
//
static void D_LoadSysConfig(void)
{
   char *filename = NULL;
   size_t len = M_StringAlloca(&filename, 2, 2, userpath, "system.cfg");

   psnprintf(filename, len, "%s/system.cfg", userpath);

   M_LoadSysConfig(filename);
}

//
// D_SetGraphicsMode
//
// sf: this is really part of D_DoomMain but I made it into
// a seperate function
// this stuff needs to be kept together
//
static void D_SetGraphicsMode(void)
{
   // set graphics mode
   I_InitGraphics();

   // set up the console to display startup messages
   gamestate = GS_CONSOLE;
   Console.current_height = SCREENHEIGHT;
   Console.showprompt = false;

   C_Puts(game_name);    // display description of gamemode
   D_ListWads();         // list wads to the console
   C_Printf("\n");       // leave a gap
}

#ifdef GAMEBAR
// print title for every printed line
static char title[128];
#endif

extern int levelTimeLimit;
extern int levelFragLimit;

//
// D_StartupMessage
//
// A little reminder for Certain People (Ichaelmay Ardyhay)
//
static void D_StartupMessage(void)
{
   puts("The Eternity Engine\n"
        "Copyright 2012 James Haley and Stephen McGranahan\n"
        "http://www.doomworld.com/eternity\n"
        "\n"
        "This program is free software distributed under the terms of\n"
        "the GNU General Public License. See the file \"COPYING\" for\n"
        "full details. Commercial sale or distribution of this product\n"
        "without its license, source code, and copyright notices is an\n"
        "infringement of US and international copyright laws.\n");
}

//
// D_DoomInit
//
// Broke D_DoomMain into two functions in order to keep
// initialization stuff off the main line of execution.
//
static void D_DoomInit(void)
{
   int p, slot;
   int dmtype = 0;             // haleyjd 04/14/03
   bool haveGFS = false;    // haleyjd 03/10/03
   gfs_t *gfs = NULL;

   gamestate = GS_STARTUP; // haleyjd 01/01/10

   D_StartupMessage();

   FindResponseFile(); // Append response file arguments to command-line

   // haleyjd 08/18/07: set base path and user path
   D_SetBasePath();
   D_SetUserPath();
   I_InitFontPath(); // [CG] Initialize the font path once we've got userpath.

   // haleyjd 08/19/07: check for -game parameter first
   D_CheckGamePathParam();

   // [CG] Check for c/s command-line args.
   if(M_CheckParm("-solo-net") && M_CheckParm("-csjoin"))
      I_Error("Cannot specify both -solo-net and -csjoin.\n");
   if(M_CheckParm("-solo-net") && M_CheckParm("-csserve"))
      I_Error("Cannot specify both -solo-net and -csserve.\n");
   if(M_CheckParm("-solo-net") && M_CheckParm("-csplaydemo"))
      I_Error("Cannot specify both -solo-net and -csplaydemo.\n");
   if(M_CheckParm("-csjoin") && M_CheckParm("-csserve"))
      I_Error("Cannot specify both -csjoin and -csserve.\n");
   if(M_CheckParm("-csjoin") && M_CheckParm("-csplaydemo"))
      I_Error("Cannot specify both -csjoin and -csplaydemo");
   if(M_CheckParm("-csserve") && M_CheckParm("-csplaydemo"))
      I_Error("Cannot specify both -csserve and -csplaydemo");
   if(M_CheckParm("-csplaydemo") && M_CheckParm("-record"))
      I_Error("Cannot specify both -csplaydemo and -record.\n");

   clientserver = false;
   clientside = true;
   serverside = true;

   if((p = M_CheckParm("-csjoin")))
   {
      char *url;
      size_t url_size, ext_size;

      if(p >= myargc - 1)
         I_Error("No URL passed to -csjoin.\n");

      url = myargv[M_CheckParm("-csjoin") + 1];
      url_size = strlen(url);
      ext_size = strlen(CSDemo::demo_extension);

      if((url_size > ext_size) &&
         (url_size >= 11)      &&
         (strncmp(url + (url_size - ext_size), CSDemo::demo_extension,
                                               ext_size) == 0))
      {
         cs_playingdemofromcommandline = true;
      }
      else
      {
         printf("CS_Init: Initializing as c/s client.\n");
         clientserver = true;
         clientside  = true;
         serverside  = false;
         // [CG] We can afford to be pretty dumb about things in CS_CLIENT mode
         dmflags = 0;
         dmflags2 = 0;
         memset(comp, 0, sizeof(comp));
         GameType = DefaultGameType = gt_coop;
      }
   }
   else if(M_CheckParm("-csserve"))
   {
      CS_HEADLESS = true;

      if(M_CheckParm("-showserverwindow"))
      {
         printf("CS_Init: Initializing as c/s server with server window.\n");
         CS_HEADLESS = false;
      }
      else
         printf("CS_Init: Initializing as headless c/s server.\n");

      clientserver = true;
      clientside  = false;
      serverside  = true;
   }
   else if(M_CheckParm("-csplaydemo"))
   {
      cs_playingdemofromcommandline = true;
   }
   else
      printf("CS_Init: Initializing as singleplayer client.\n");

   if(cs_playingdemofromcommandline)
   {
      printf("CS_Init: Initializing as c/s demo viewer.\n");
      clientserver = true;
      clientside = serverside = false; // [CG] This will be changed later.
   }

   clients = ecalloc(client_t *, MAXPLAYERS, sizeof(client_t));

   if(clientserver)
   {
      playeringame[0] = true;
      consoleplayer = displayplayer = 0;
      clients[consoleplayer].spectating = true;

#ifdef _WIN32
      if(cs_playingdemofromcommandline)
         CS_InitCurl(true);
      else
#endif
      CS_InitCurl(false);
   }

   // haleyjd 03/05/09: load system config as early as possible
   D_LoadSysConfig();

   CS_Init();

   if(cs_playingdemofromcommandline)
      p = M_CheckParm("-csjoin");
   else if((p = M_CheckParm("-csplaydemo")))
   {
      if((p >= (myargc - 1)))
         I_Error("No demo file specified.\n");
      else
         cs_playingdemofromcommandline = true;
      p++;
   }

   if(cs_playingdemofromcommandline)
   {
      if(!cs_demo->load(myargv[p + 1]))
      {
         I_Error(
            "Error loading demo %s: %s.\n", myargv[p + 1], cs_demo->getError()
         );
      }
   }

   // [CG] Can't use GFS or -game in c/s.
   if(!clientserver)
   {
       // haleyjd 03/10/03: GFS support
       // haleyjd 11/22/03: support loose GFS on the command line too
       if((p = M_CheckParm("-gfs")) && p < myargc - 1)
       {
          char *fn = NULL;
          M_StringAlloca(&fn, 1, 6, myargv[p + 1]);

          // haleyjd 01/19/05: corrected use of AddDefaultExtension
          M_AddDefaultExtension(strcpy(fn, myargv[p + 1]), ".gfs");
          if(access(fn, F_OK))
             I_Error("GFS file %s not found\n", fn);

          printf("Parsing GFS file %s\n", fn);

          gfs = G_LoadGFS(fn);
          haveGFS = true;
       }
       else if((gfs = D_LooseGFS())) // look for a loose GFS for drag-and-drop support
       {
          haveGFS = true;
       }
       else if(gamepathset) // haleyjd 08/19/07: look for default.gfs in specified game path
       {
          char *fn = NULL;
          size_t len = M_StringAlloca(&fn, 1, 14, basegamepath);

          psnprintf(fn, len, "%s/default.gfs", basegamepath);
          if(!access(fn, R_OK))
          {
             gfs = G_LoadGFS(fn);
             haveGFS = true;
          }
       }
   }

   // haleyjd: init the dehacked queue (only necessary the first time)
   D_DEHQueueInit();

   // haleyjd 11/22/03: look for loose DEH files (drag and drop)
   D_LooseDehs();

   // killough 10/98: process all command-line DEH's first
   // haleyjd  09/03: this just queues them now
   D_ProcessDehCommandLine();

   // haleyjd 09/11/03: queue GFS DEH's
   // [CG] C/S doesn't use GFS.
   if(!clientserver && haveGFS)
      D_ProcessGFSDeh(gfs);

   // killough 10/98: set default savename based on executable's name
   // haleyjd 08/28/03: must be done BEFORE bex hash chain init!
   char *tmpsavegamename = (char *)(Z_Malloc(16, PU_STATIC, NULL));
   psnprintf(tmpsavegamename, 16, "%.4ssav", D_DoomExeName());
   savegamename = tmpsavegamename;

   devparm = !!M_CheckParm("-devparm");         //sf: move up here

   if(!cs_playingdemofromcommandline)
      IdentifyVersion();

   printf("\n"); // gap

   modifiedgame = false;

   // jff 1/24/98 set both working and command line value of play parms
   // sf: make bool for console
   // [CG] This is already done by this point in c/s (we've already processed
   //      the configuration file).
   if(!clientserver)
   {
      nomonsters  = clnomonsters  = !!M_CheckParm("-nomonsters");
      respawnparm = clrespawnparm = !!M_CheckParm("-respawn");
      fastparm    = clfastparm    = !!M_CheckParm("-fast");
      DefaultGameType = gt_single;
   }
   // jff 1/24/98 end of set to both working and command line value

   // [CG] All this is handled during configuration parsing in c/s.
   if(!clientserver)
   {
       if(M_CheckParm("-deathmatch"))
       {
          DefaultGameType = gt_dm;
          dmtype = 1;
       }
       if(M_CheckParm("-altdeath"))
       {
          DefaultGameType = gt_dm;
          dmtype = 2;
       }
       if(M_CheckParm("-trideath"))  // deathmatch 3.0!
       {
          DefaultGameType = gt_dm;
          dmtype = 3;
       }

      GameType = DefaultGameType;
      G_SetDefaultDMFlags(dmtype, true);
   }

#ifdef GAMEBAR
   psnprintf(title, sizeof(title), "%s", GameModeInfo->startupBanner);
   printf("%s\n", title);
   printf("%s\nBuilt on %s at %s\n", title, version_date,
          version_time);    // killough 2/1/98
#else
   // haleyjd: always provide version date/time
   printf("Built on %s at %s\n", version_date, version_time);
#endif /* GAMEBAR */

   if(devparm)
   {
      printf(D_DEVSTR);
      v_ticker = true;  // turn on the fps ticker
   }

<<<<<<< HEAD
   // [CG] None of this applies in c/s.
   if(!clientserver)
=======
   // haleyjd 03/10/03: Load GFS Wads
   // 08/08/03: moved first, so that command line overrides
   if(haveGFS)
      D_ProcessGFSWads(gfs);

   // haleyjd 11/22/03: look for loose wads (drag and drop)
   D_LooseWads();

   // add any files specified on the command line with -file wadfile
   // to the wad list

   // killough 1/31/98, 5/2/98: reload hack removed, -wart same as -warp now.

   if((p = M_CheckParm("-file")))
   {
      // the parms after p are wadfile/lump names,
      // until end of parms or another - preceded parm
      // killough 11/98: allow multiple -file parameters

      bool file = modifiedgame = true; // homebrew levels
      while(++p < myargc)
      {
         if(*myargv[p] == '-')
         {
            file = !strcasecmp(myargv[p], "-file");
         }
         else
         {
            if(file)
               D_AddFile(myargv[p], lumpinfo_t::ns_global, NULL, 0, 0);
         }
      }
   }

   // haleyjd 01/17/11: allow -play also
   const char *playdemoparms[] = { "-playdemo", "-play", NULL };

   if(!(p = M_CheckMultiParm(playdemoparms, 1)) || p >= myargc-1)   // killough
   {
      if((p = M_CheckParm("-fastdemo")) && p < myargc-1)  // killough
         fastdemo = true;            // run at fastest speed possible
      else
         p = M_CheckParm("-timedemo");
   }

   // haleyjd 02/29/2012: support a loose demo on the command line
   const char *loosedemo = NULL;
   if(!p)
      loosedemo = D_LooseDemo();

   if((p && p < myargc - 1) || loosedemo)
   {
      const char *demosource = loosedemo ? loosedemo : myargv[p + 1];
      char *file = NULL;
      size_t len = M_StringAlloca(&file, 1, 6, demosource);
         
      strncpy(file, demosource, len);

      M_AddDefaultExtension(file, ".lmp");     // killough
      D_AddFile(file, lumpinfo_t::ns_demos, NULL, 0, 0);
      usermsg("Playing demo %s\n", file);
   }

   // get skill / episode / map from parms

   // jff 3/24/98 was sk_medium, just note not picked
   startskill = sk_none;
   startepisode = 1;
   startmap = 1;
   autostart = false;

   if((p = M_CheckParm("-skill")) && p < myargc - 1)
   {
      startskill = (skill_t)(myargv[p+1][0]-'1');
      autostart = true;
   }

   if((p = M_CheckParm("-episode")) && p < myargc - 1)
>>>>>>> 7b5e4f3c
   {
       // haleyjd 03/10/03: Load GFS Wads
       // 08/08/03: moved first, so that command line overrides
       if(haveGFS)
          D_ProcessGFSWads(gfs);

       // haleyjd 11/22/03: look for loose wads (drag and drop)
       D_LooseWads();

       // add any files specified on the command line with -file wadfile
       // to the wad list

       // killough 1/31/98, 5/2/98: reload hack removed, -wart same as -warp now.

       if((p = M_CheckParm("-file")))
       {
          // the parms after p are wadfile/lump names,
          // until end of parms or another - preceded parm
          // killough 11/98: allow multiple -file parameters

          bool file = modifiedgame = true; // homebrew levels
          while(++p < myargc)
          {
             if(*myargv[p] == '-')
             {
                file = !strcasecmp(myargv[p], "-file");
             }
             else
             {
                if(file)
                   D_AddFile(myargv[p], lumpinfo_t::ns_global, NULL, 0, 0);
             }
          }
       }

       // haleyjd 01/17/11: allow -play also
       const char *playdemoparms[] = { "-playdemo", "-play", NULL };

       if(!(p = M_CheckMultiParm(playdemoparms, 1)) || p >= myargc-1)   // killough
       {
          if((p = M_CheckParm("-fastdemo")) && p < myargc-1)  // killough
             fastdemo = true;            // run at fastest speed possible
          else
             p = M_CheckParm("-timedemo");
       }

       if(p && p < myargc - 1)
       {
          char *file = NULL;
          size_t len = M_StringAlloca(&file, 1, 6, myargv[p + 1]);

          strncpy(file, myargv[p + 1], len);

          M_AddDefaultExtension(file, ".lmp");     // killough
          D_AddFile(file, lumpinfo_t::ns_demos, NULL, 0, 0);
          usermsg("Playing demo %s\n",file);
       }

       // get skill / episode / map from parms

       // jff 3/24/98 was sk_medium, just note not picked
       startskill = sk_none;
       startepisode = 1;
       startmap = 1;
       autostart = false;

       if((p = M_CheckParm("-skill")) && p < myargc - 1)
       {
          startskill = (skill_t)(myargv[p+1][0]-'1');
          autostart = true;
       }

       if((p = M_CheckParm("-episode")) && p < myargc - 1)
       {
          startepisode = myargv[p+1][0]-'0';
          startmap = 1;
          autostart = true;
       }

       // haleyjd: deatchmatch-only options
       if(GameType == gt_dm)
       {
          if((p = M_CheckParm("-timer")) && p < myargc-1)
          {
             int time = atoi(myargv[p+1]);

             usermsg("Levels will end after %d minute%s.\n",
                time, time > 1 ? "s" : "");
             levelTimeLimit = time;
          }

          // sf: moved from p_spec.c
          // See if -frags has been used
          if((p = M_CheckParm("-frags")) && p < myargc-1)
          {
             int frags = atoi(myargv[p+1]);

             if(frags <= 0)
                frags = 10;  // default 10 if no count provided
             levelFragLimit = frags;
          }

          if((p = M_CheckParm("-avg")) && p < myargc-1)
          {
             levelTimeLimit = 20 * 60 * TICRATE;
             usermsg("Austin Virtual Gaming: Levels will end after 20 minutes");
          }
       }

       if(((p = M_CheckParm("-warp")) ||      // killough 5/2/98
           (p = M_CheckParm("-wart"))) && p < myargc - 1)
       {
          // 1/25/98 killough: fix -warp xxx from crashing Doom 1 / UD
          if(GameModeInfo->flags & GIF_MAPXY)
          {
             startmap = atoi(myargv[p + 1]);
             autostart = true;
          }
          else if(p < myargc - 2)
          {
             startepisode = atoi(myargv[++p]);
             startmap = atoi(myargv[p + 1]);
             autostart = true;
          }
       }
   }

   // [CG] C/S servers default to -nosound, -nodraw and -noblit unless
   //      explicitly overridden with -showserverwindow, in which case
   //      arguments are applied as normal.
   if(CS_HEADLESS)
   {
      nomusicparm = true;
      nosfxparm = true;
      nodrawers = true;
      noblit = true;
   }
   else
   {
      //jff 1/22/98 add command line parms to disable sound and music
      bool nosound = !!M_CheckParm("-nosound");
      nomusicparm  = nosound || M_CheckParm("-nomusic");
      nosfxparm    = nosound || M_CheckParm("-nosfx");
      //jff end of sound/music command line parms

      // killough 3/2/98: allow -nodraw -noblit generally
      nodrawers = !!M_CheckParm("-nodraw");
      noblit    = !!M_CheckParm("-noblit");
   }

   // haleyjd: need to do this before M_LoadDefaults
   C_InitPlayerName();

   startupmsg("M_LoadDefaults", "Load system defaults.");
   M_LoadDefaults();              // load before initing other systems

   // [CG] Restore settings after M_LoadDefaults.
   if(cs_playingdemofromcommandline)
      cs_demo->reloadSettings();

   // haleyjd 01/11/09: process affinity mask stuff
#if (EE_CURRENT_PLATFORM == EE_PLATFORM_WINDOWS) || defined(HAVE_SCHED_SETAFFINITY)
   {
      extern void I_SetAffinityMask(void);

      I_SetAffinityMask();
   }
#endif

   bodyquesize = default_bodyquesize; // killough 10/98

   G_ReloadDefaults();    // killough 3/4/98: set defaults just loaded.
   // jff 3/24/98 this sets startskill if it was -1

   // 1/18/98 killough: Z_Init call moved to i_main.c

   // [CG] This is all done during configuration parsing in c/s.
   if(!clientserver)
   {
      D_ProcessWadPreincludes(); // killough 10/98: add preincluded wads at the end

      // haleyjd 08/20/07: also, enumerate and load wads from base/game/autoload
      D_EnumerateAutoloadDir();
      D_GameAutoloadWads();
   }

   startupmsg("W_Init", "Init WADfiles.");
   wGlobalDir.InitMultipleFiles(wadfiles);
   S_LoadSNDCURVELump();
   usermsg("");  // gap

   // [CG] I feel like it's fair that to play c/s Doom you need to either buy
   //      Doom/Doom II from id Software or use Freedoom.  Shareware IWAD won't
   //      cut it.
   if(clientserver && (GameModeInfo->flags & GIF_SHAREWARE))
   {
      I_Error(
         "\nYou cannot -csjoin/-csserve with the shareware version.  "
         "Register!\n"
      );
   }

   // Check for -file in shareware
   //
   // haleyjd 03/22/03: there's no point in trying to detect fake IWADs,
   // especially after user wads have already been linked in, so I've removed
   // that kludge
   if(modifiedgame && (GameModeInfo->flags & GIF_SHAREWARE))
      I_Error("\nYou cannot -file with the shareware version. Register!\n");

   // haleyjd 11/12/09: Initialize post-W_InitMultipleFiles GameModeInfo
   // overrides and adjustments here.
   D_InitGMIPostWads();

   // haleyjd 10/20/03: use D_ProcessDehInWads again
   D_ProcessDehInWads();

   // killough 10/98: process preincluded .deh files
   // haleyjd  09/03: this just queues them now
   D_ProcessDehPreincludes();

   // haleyjd 08/20/07: queue autoload dir dehs
   D_GameAutoloadDEH();

   // haleyjd 09/11/03: All EDF and DeHackEd processing is now
   // centralized here, in order to allow EDF to load from wads.
   // As noted in comments, the other DEH functions above now add
   // their files or lumps to the queue in d_dehtbl.c -- the queue
   // is processed here to parse all files/lumps at once.

   // Init bex hash chaining before EDF
   D_BuildBEXHashChains();

   // Identify root EDF file and process EDF
   D_LoadEDF(gfs);

   // haleyjd 03/27/11: process Hexen scripts
   XL_ParseHexenScripts();

   // Build BEX tables (some are EDF-dependent)
   D_BuildBEXTables();

   // Process the DeHackEd queue, then free it
   D_ProcessDEHQueue();

   V_InitColorTranslation(); //jff 4/24/98 load color translation lumps

   // [CG] No -turbo in c/s mode ;) .
   if(!clientserver)
   {
      // haleyjd: moved down turbo to here for player class support
      if((p = M_CheckParm("-turbo")))
      {
         extern int turbo_scale;

         if(p < myargc - 1)
            turbo_scale = atoi(myargv[p + 1]);
         if(turbo_scale < 10)
            turbo_scale = 10;
         if(turbo_scale > 400)
            turbo_scale = 400;
         printf("turbo scale: %i%%\n",turbo_scale);
         E_ApplyTurbo(turbo_scale);
      }
   }

   // killough 2/22/98: copyright / "modified game" / SPA banners removed

   // Ty 04/08/98 - Add 5 lines of misc. data, only if nonblank
   // The expectation is that these will be set in a .bex file

   // haleyjd: in order for these to play the appropriate role, they
   //  should appear in the console if not in text mode startup

   if(textmode_startup)
   {
      if(*startup1) puts(startup1);
      if(*startup2) puts(startup2);
      if(*startup3) puts(startup3);
      if(*startup4) puts(startup4);
      if(*startup5) puts(startup5);
   }
   // End new startup strings

   // [CG] Set a default game type in singleplayer and p2p.
   if(!clientserver)
      G_NewGameType();

   startupmsg("V_InitMisc","Init miscellaneous video patches.");
   V_InitMisc();

   startupmsg("C_Init","Init console.");
   C_Init();

   startupmsg("I_Init","Setting up machine state.");
   I_Init();

   // devparm override of early set graphics mode
   if(!textmode_startup && !devparm)
   {
      startupmsg("D_SetGraphicsMode", "Set graphics mode");
      D_SetGraphicsMode();
   }

   startupmsg("R_Init","Init DOOM refresh daemon");
   R_Init();

   startupmsg("P_Init","Init Playloop state.");
   P_Init();

   startupmsg("HU_Init","Setting up heads up display.");
   HU_Init();

   startupmsg("ST_Init","Init status bar.");
   ST_Init();

   startupmsg("MN_Init","Init menu.");
   MN_Init();

   startupmsg("F_Init", "Init finale.");
   F_Init();

   startupmsg("S_Init","Setting up sound.");
   S_Init(snd_SfxVolume, snd_MusicVolume);

   //
   // NETCODE_FIXME: Netgame check.
   //

   startupmsg("D_CheckNetGame","Check netgame status.");
   D_CheckNetGame();

   // haleyjd 04/10/03: set coop gametype
   // haleyjd 04/01/10: support -solo-net parameter
   if((netgame || M_CheckParm("-solo-net")) && GameType == gt_single)
   {
      GameType = DefaultGameType = gt_coop;
      G_SetDefaultDMFlags(0, true);
   }

   // [CG] DMFLAGS/DMFLAGS2 are handled during configuration parsing in c/s.
   if(!clientserver)
   {
      // check for command-line override of dmflags
      if((p = M_CheckParm("-dmflags")) && p < myargc-1)
      {
         dmflags = default_dmflags = (unsigned int)atoi(myargv[p+1]);
      }
   }

   // haleyjd: this SHOULD be late enough...
   startupmsg("G_LoadDefaults", "Init keybindings.");
   G_LoadDefaults();

   //
   // CONSOLE_FIXME: This may not be the best time for scripts.
   // Reconsider this as is appropriate.
   //

   // haleyjd: AFTER keybindings for overrides
   startupmsg("D_AutoExecScripts", "Executing console scripts.");
   D_AutoExecScripts();

   // haleyjd 08/20/07: autoload dir csc's
   D_GameAutoloadCSC();

   // haleyjd 03/10/03: GFS csc's
   if(haveGFS && !clientserver)
   {
      D_ProcessGFSCsc(gfs);

      // this is the last GFS action, so free the gfs now
      G_FreeGFS(gfs);
      haveGFS = false;
   }

   // haleyjd: GFS is no longer valid from here!

   // haleyjd 08/20/07: done with base/game/autoload directory
   D_CloseAutoloadDir();

   if(devparm) // we wait if in devparm so the user can see the messages
   {
      printf("devparm: press a key..\n");
      getchar();
   }

   ///////////////////////////////////////////////////////////////////
   //
   // Must be in Graphics mode by now!
   //

   // check

   if(in_textmode)
      D_SetGraphicsMode();

#ifndef EE_NO_SMALL_SUPPORT
   // initialize Small, load game scripts; 01/07/07: init ACS
   SM_InitSmall();
   SM_InitGameScript();
#endif
   ACS_Init();

   // haleyjd: updated for eternity
   C_Printf("\n");
   C_Separator();
   C_Printf("\n"
            FC_HI "The Eternity Engine\n"
            FC_NORMAL "By James Haley and Stephen McGranahan\n"
            "http://doomworld.com/eternity/ \n"
            "Version %i.%02i.%02i '%s' \n\n",
            version/100, version%100, subversion, version_name);

#if defined(TOKE_MEMORIAL)
   // haleyjd 08/30/06: for v3.33.50 Phoenix: RIP Toke
   C_Printf(FC_GREEN "Dedicated to the memory of our friend\n"
            "Dylan 'Toke' McIntosh  Jan 14 1983 - Aug 19 2006\n");
#elif defined(ASSY_MEMORIAL)
   // haleyjd 08/29/08
   C_Printf(FC_GREEN "Dedicated to the memory of our friend\n"
            "Jason 'Amaster' Masihdas 12 Oct 1981 - 14 Jun 2007\n");
#endif

   // haleyjd: if we didn't do textmode startup, these didn't show up
   //  earlier, so now is a cool time to show them :)
   // haleyjd: altered to prevent printf attacks
   if(!textmode_startup)
   {
      if(*startup1) C_Printf("%s", startup1);
      if(*startup2) C_Printf("%s", startup2);
      if(*startup3) C_Printf("%s", startup3);
      if(*startup4) C_Printf("%s", startup4);
      if(*startup5) C_Printf("%s", startup5);
   }

   if(!textmode_startup && !devparm)
      C_Update();

   idmusnum = -1; //jff 3/17/98 insure idmus number is blank

#if 0
   // check for a driver that wants intermission stats
   if((p = M_CheckParm("-statcopy")) && p < myargc-1)
   {
      // for statistics driver
      extern void *statcopy;

      // killough 5/2/98: this takes a memory
      // address as an integer on the command line!

      statcopy = (void *)atoi(myargv[p+1]);
      usermsg("External statistics registered.");
   }
#endif

   if(clientserver)
   {
      if(CS_CLIENT)
         CL_InitAnnouncer();
      else if(!CS_HEADLESS)
         SV_InitAnnouncer();

      if(!cs_playingdemofromcommandline)
      {
         printf("CS_LoadWADs: Loading WADs.\n");
         if(CS_SERVER)
            CS_HandleMapsSection();
      }
   }
   else
   {
      // sf: -blockmap option as a variable now
      if(M_CheckParm("-blockmap")) r_blockmap = true;

      // start the appropriate game based on parms

      // killough 12/98:
      // Support -loadgame with -record and reimplement -recordfrom.
      slot = M_CheckParm("-recordfrom");
      if(slot && (p = slot+2) < myargc)
         G_RecordDemo(myargv[p]);
      else
      {
         // haleyjd 01/17/11: allow -recorddemo as well
         const char *recordparms[] = { "-record", "-recorddemo", NULL };

         slot = M_CheckParm("-loadgame");

         if((p = M_CheckMultiParm(recordparms, 1)) && ++p < myargc)
         {
            autostart = true;
            G_RecordDemo(myargv[p]);
         }
      }

<<<<<<< HEAD
      if((p = M_CheckParm ("-fastdemo")) && ++p < myargc)
      {                                 // killough
         fastdemo = true;                // run at fastest speed possible
         timingdemo = true;              // show stats after quit
         G_DeferedPlayDemo(myargv[p]);
         singledemo = true;              // quit after one demo
      }
      else if((p = M_CheckParm("-timedemo")) && ++p < myargc)
      {
         // haleyjd 10/16/08: restored to MBF status
         singletics = true;
         timingdemo = true;            // show stats after quit
         G_DeferedPlayDemo(myargv[p]);
         singledemo = true;            // quit after one demo
      }
      else if((p = M_CheckParm("-playdemo")) && ++p < myargc)
      {
         G_DeferedPlayDemo(myargv[p]);
         singledemo = true;          // quit after one demo
      }
   }

   if(!clientserver)
   {
      startlevel = estrdup(G_GetNameForMap(startepisode, startmap));
=======
   if((p = M_CheckParm("-fastdemo")) && ++p < myargc)
   {                                 // killough
      fastdemo = true;                // run at fastest speed possible
      timingdemo = true;              // show stats after quit
      G_DeferedPlayDemo(myargv[p]);
      singledemo = true;              // quit after one demo
   }
   else if((p = M_CheckParm("-timedemo")) && ++p < myargc)
   {
      // haleyjd 10/16/08: restored to MBF status
      singletics = true;
      timingdemo = true;            // show stats after quit
      G_DeferedPlayDemo(myargv[p]);
      singledemo = true;            // quit after one demo
   }
   else if((p = M_CheckMultiParm(playdemoparms, 1)) && ++p < myargc)
   {
      G_DeferedPlayDemo(myargv[p]);
      singledemo = true;          // quit after one demo
   }
   else if(loosedemo)
   {
      G_DeferedPlayDemo(loosedemo);
      singledemo = true;
   }
>>>>>>> 7b5e4f3c

      if(slot && ++slot < myargc)
      {
         char *file = NULL;
         size_t len = M_StringAlloca(&file, 2, 26, basesavegame, savegamename);
         slot = atoi(myargv[slot]);        // killough 3/16/98: add slot info
         G_SaveGameName(file, len, slot); // killough 3/22/98
         G_LoadGame(file, slot, true);     // killough 5/15/98: add command flag
      }
      else if(!singledemo)                    // killough 12/98
      {
         if(autostart || netgame)
         {
            // haleyjd 01/16/11: old demo options must be set BEFORE G_InitNew
            if(M_CheckParm("-vanilla") > 0)
               G_SetOldDemoOptions();

            G_InitNewNum(startskill, startepisode, startmap);
            if(demorecording)
               G_BeginRecording();
         }
         else
            D_StartTitle();                 // start up intro loop
      }
   }
   else if(cs_playingdemofromcommandline)
   {
      if(!cs_demo->play())
      {
         I_Error(
            "Error playing demo %s: %s.\n", myargv[p + 1], cs_demo->getError()
         );
      }
   }
   else if(CS_SERVER)
   {
      CS_InitNew();
   }

      /*
      if(netgame)
      {
         //
         // NETCODE_FIXME: C_SendNetData.
         //
         C_SendNetData();

         if(demorecording)
            G_BeginRecording();
      }
      */
   // a lot of alloca calls are made during startup; kill them all now.
   Z_FreeAlloca();
}

//=============================================================================
//
// Main Routine
//

//
// D_DoomMain
//
void D_DoomMain(void)
{
   int i;

   D_DoomInit();

   oldgamestate = wipegamestate = gamestate;

   // haleyjd 02/23/04: fix problems with -warp
   if(autostart)
      oldgamestate = GS_NOSTATE;

   // [CG] Servers should advertise and send a state update themselves at this
   //      point.
   if(CS_SERVER)
   {
      SV_MasterAdvertise();

      // [CG] Add update requests for each master.
      for(i = 0; i < sv_master_server_count; i++)
         SV_AddUpdateRequest(&master_servers[i]);

      SV_MasterUpdate();
      // [CG] C/S server can never wait for screen wiping.
      wipewait = 0;
   }
   else if(CS_CLIENT)
   {
      bool playing_cs_demo;

      if(CS_DEMOPLAY)
         playing_cs_demo = true;
      else
         playing_cs_demo = false;

      C_SetConsole();
      D_StartTitle();
      gamestate = GS_DEMOSCREEN;
      I_StartFrame();
      CS_TryRunTics();
      S_UpdateSounds(players[displayplayer].mo);
      D_Display();
      I_UpdateSound();
      I_SubmitSound();
      Z_FreeAlloca();

      if(!playing_cs_demo)
      {
         if(CS_CLIENT)
            CS_HandleResourcesSection();
         CS_HandleMapsSection();
         CL_Connect();
      }
   }

   // killough 12/98: inlined D_DoomLoop

   while(1)
   {
      // frame synchronous IO operations
      I_StartFrame();

      // [CG] TryRunTics has the vanilla netgame model woven into it pretty
      //      tightly, so rather than mess with it I've just created a c/s
      //      version of the function.
      if(clientserver)
         CS_TryRunTics();
      else
         TryRunTics(); // will run at least one tic

      // killough 3/16/98: change consoleplayer to displayplayer
      S_UpdateSounds(players[displayplayer].mo); // move positional sounds

      // Update display, next frame, with current state.
      D_Display();

      // Sound mixing for the buffer is synchronous.
      I_UpdateSound();

      // Synchronous sound output is explicitly called.
      // Update sound output.
      I_SubmitSound();

      // haleyjd 12/06/06: garbage-collect all alloca blocks
      Z_FreeAlloca();
   }
}

//=============================================================================
//
// SMMU Runtime WAD File Loading
//

// re init everything after loading a wad

void D_ReInitWadfiles(void)
{
   R_FreeData();
   E_ProcessNewEDF();      // haleyjd 03/24/10: process any new EDF lumps
   XL_ParseHexenScripts(); // haleyjd 03/27/11: process Hexen scripts
   D_ProcessDEHQueue();    // haleyjd 09/12/03: run any queued DEHs
   if(clientserver)
   {
      C_InitBackdrop();
      V_InitColorTranslation();
      V_InitBox();
      I_SetPalette((byte *)(wGlobalDir.CacheLumpName("PLAYPAL", PU_CACHE)));
      E_UpdateFonts();
   }
   R_Init();
   P_Init();
   if(clientserver)
   {
      HU_Init();
      C_ReloadFont();
      ST_Init();
      MN_Init();
   }
}

// FIXME: various parts of this routine need tightening up
void D_NewWadLumps(FILE *handle)
{
   int i, format;
   char wad_firstlevel[9];
   int numlumps = wGlobalDir.GetNumLumps();
   lumpinfo_t **lumpinfo = wGlobalDir.GetLumpInfo();

   memset(wad_firstlevel, 0, 9);

   for(i = 0; i < numlumps; ++i)
   {
      if(lumpinfo[i]->file != handle)
         continue;

      // haleyjd: changed check for "THINGS" lump to a fullblown
      // P_CheckLevel call -- this should fix some problems with
      // some crappy wads that have partial levels sitting around

      if((format = P_CheckLevel(&wGlobalDir, i)) != LEVEL_FORMAT_INVALID) // a level
      {
         char *name = lumpinfo[i]->name;

         // ignore ones called 'start' as these are checked elsewhere
         if((!*wad_firstlevel && strcmp(name, "START")) ||
            strncmp(name, wad_firstlevel, 8) < 0)
            strncpy(wad_firstlevel, name, 8);

         // haleyjd: move up to the level's last lump
         i += (format == LEVEL_FORMAT_HEXEN ? 11 : 10);
         continue;
      }

      // new sound
      if(!strncmp(lumpinfo[i]->name, "DSCHGUN",8)) // chaingun sound
      {
         S_Chgun();
         continue;
      }

      // haleyjd 03/26/11: sounds are not handled here any more
      // haleyjd 04/10/11: music is not handled here now either

      // skins
      if(!strncmp(lumpinfo[i]->name, "S_SKIN", 6))
      {
         P_ParseSkin(i);
         continue;
      }
   }

   if(*wad_firstlevel && (!*firstlevel ||
      strncmp(wad_firstlevel, firstlevel, 8) < 0)) // a new first level?
      strcpy(firstlevel, wad_firstlevel);
}

void usermsg(const char *s, ...)
{
   static char msg[1024];
   va_list v;

   va_start(v,s);
   pvsnprintf(msg, sizeof(msg), s, v); // print message in buffer
   va_end(v);

   if(in_textmode)
   {
      puts(msg);
   }
   else
   {
      C_Puts(msg);
      C_Update();
   }
}

// add a new .wad file
// returns true if successfully loaded

bool D_AddNewFile(const char *s)
{
   Console.showprompt = false;
   if(wGlobalDir.AddNewFile(s))
      return false;
   modifiedgame = true;
   D_AddFile(s, lumpinfo_t::ns_global, NULL, 0, 0);   // add to the list of wads
   C_SetConsole();
   D_ReInitWadfiles();
   return true;
}

//============================================================================
//
// Console Commands
//

VARIABLE_TOGGLE(d_drawfps, NULL, onoff);
CONSOLE_VARIABLE(d_drawfps, d_drawfps, 0) {}

void D_AddCommands(void)
{
   C_AddCommand(d_drawfps);
}

//----------------------------------------------------------------------------
//
// $Log: d_main.c,v $
// Revision 1.47  1998/05/16  09:16:51  killough
// Make loadgame checksum friendlier
//
// Revision 1.46  1998/05/12  10:32:42  jim
// remove LEESFIXES from d_main
//
// Revision 1.45  1998/05/06  15:15:46  jim
// Documented IWAD routines
//
// Revision 1.44  1998/05/03  22:26:31  killough
// beautification, declarations, headers
//
// Revision 1.43  1998/04/24  08:08:13  jim
// Make text translate tables lumps
//
// Revision 1.42  1998/04/21  23:46:01  jim
// Predefined lump dumper option
//
// Revision 1.39  1998/04/20  11:06:42  jim
// Fixed print of IWAD found
//
// Revision 1.37  1998/04/19  01:12:19  killough
// Fix registered check to work with new lump namespaces
//
// Revision 1.36  1998/04/16  18:12:50  jim
// Fixed leak
//
// Revision 1.35  1998/04/14  08:14:18  killough
// Remove obsolete adaptive_gametics code
//
// Revision 1.34  1998/04/12  22:54:41  phares
// Remaining 3 Setup screens
//
// Revision 1.33  1998/04/11  14:49:15  thldrmn
// Allow multiple deh/bex files
//
// Revision 1.32  1998/04/10  06:31:50  killough
// Add adaptive gametic timer
//
// Revision 1.31  1998/04/09  09:18:17  thldrmn
// Added generic startup strings for BEX use
//
// Revision 1.30  1998/04/06  04:52:29  killough
// Allow demo_insurance=2, fix fps regression wrt redrawsbar
//
// Revision 1.29  1998/03/31  01:08:11  phares
// Initial Setup screens and Extended HELP screens
//
// Revision 1.28  1998/03/28  15:49:37  jim
// Fixed merge glitches in d_main.c and g_game.c
//
// Revision 1.27  1998/03/27  21:26:16  jim
// Default save dir offically . now
//
// Revision 1.26  1998/03/25  18:14:21  jim
// Fixed duplicate IWAD search in .
//
// Revision 1.25  1998/03/24  16:16:00  jim
// Fixed looking for wads message
//
// Revision 1.23  1998/03/24  03:16:51  jim
// added -iwad and -save parms to command line
//
// Revision 1.22  1998/03/23  03:07:44  killough
// Use G_SaveGameName, fix some remaining default.cfg's
//
// Revision 1.21  1998/03/18  23:13:54  jim
// Deh text additions
//
// Revision 1.19  1998/03/16  12:27:44  killough
// Remember savegame slot when loading
//
// Revision 1.18  1998/03/10  07:14:58  jim
// Initial DEH support added, minus text
//
// Revision 1.17  1998/03/09  07:07:45  killough
// print newline after wad files
//
// Revision 1.16  1998/03/04  08:12:05  killough
// Correctly set defaults before recording demos
//
// Revision 1.15  1998/03/02  11:24:25  killough
// make -nodraw -noblit work generally, fix ENDOOM
//
// Revision 1.14  1998/02/23  04:13:55  killough
// My own fix for m_misc.c warning, plus lots more (Rand's can wait)
//
// Revision 1.11  1998/02/20  21:56:41  phares
// Preliminarey sprite translucency
//
// Revision 1.10  1998/02/20  00:09:00  killough
// change iwad search path order
//
// Revision 1.9  1998/02/17  06:09:35  killough
// Cache D_DoomExeDir and support basesavegame
//
// Revision 1.8  1998/02/02  13:20:03  killough
// Ultimate Doom, -fastdemo -nodraw -noblit support, default_compatibility
//
// Revision 1.7  1998/01/30  18:48:15  phares
// Changed textspeed and textwait to functions
//
// Revision 1.6  1998/01/30  16:08:59  phares
// Faster end-mission text display
//
// Revision 1.5  1998/01/26  19:23:04  phares
// First rev with no ^Ms
//
// Revision 1.4  1998/01/26  05:40:12  killough
// Fix Doom 1 crashes on -warp with too few args
//
// Revision 1.3  1998/01/24  21:03:04  jim
// Fixed disappearence of nomonsters, respawn, or fast mode after demo play or IDCLEV
//
// Revision 1.1.1.1  1998/01/19  14:02:53  rand
// Lee's Jan 19 sources
//
//----------------------------------------------------------------------------<|MERGE_RESOLUTION|>--- conflicted
+++ resolved
@@ -3551,6 +3551,8 @@
    int dmtype = 0;             // haleyjd 04/14/03
    bool haveGFS = false;    // haleyjd 03/10/03
    gfs_t *gfs = NULL;
+   const char *loosedemo = NULL;
+   const char *playdemoparms[] = { "-playdemo", "-play", NULL };
 
    gamestate = GS_STARTUP; // haleyjd 01/01/10
 
@@ -3810,214 +3812,137 @@
       v_ticker = true;  // turn on the fps ticker
    }
 
-<<<<<<< HEAD
    // [CG] None of this applies in c/s.
    if(!clientserver)
-=======
-   // haleyjd 03/10/03: Load GFS Wads
-   // 08/08/03: moved first, so that command line overrides
-   if(haveGFS)
-      D_ProcessGFSWads(gfs);
-
-   // haleyjd 11/22/03: look for loose wads (drag and drop)
-   D_LooseWads();
-
-   // add any files specified on the command line with -file wadfile
-   // to the wad list
-
-   // killough 1/31/98, 5/2/98: reload hack removed, -wart same as -warp now.
-
-   if((p = M_CheckParm("-file")))
-   {
-      // the parms after p are wadfile/lump names,
-      // until end of parms or another - preceded parm
-      // killough 11/98: allow multiple -file parameters
-
-      bool file = modifiedgame = true; // homebrew levels
-      while(++p < myargc)
-      {
-         if(*myargv[p] == '-')
+   {
+      // haleyjd 03/10/03: Load GFS Wads
+      // 08/08/03: moved first, so that command line overrides
+      if(haveGFS)
+         D_ProcessGFSWads(gfs);
+
+      // haleyjd 11/22/03: look for loose wads (drag and drop)
+      D_LooseWads();
+
+      // add any files specified on the command line with -file wadfile
+      // to the wad list
+
+      // killough 1/31/98, 5/2/98: reload hack removed, -wart same as -warp now.
+
+      if((p = M_CheckParm("-file")))
+      {
+         // the parms after p are wadfile/lump names,
+         // until end of parms or another - preceded parm
+         // killough 11/98: allow multiple -file parameters
+
+         bool file = modifiedgame = true; // homebrew levels
+         while(++p < myargc)
          {
-            file = !strcasecmp(myargv[p], "-file");
+            if(*myargv[p] == '-')
+            {
+               file = !strcasecmp(myargv[p], "-file");
+            }
+            else
+            {
+               if(file)
+                  D_AddFile(myargv[p], lumpinfo_t::ns_global, NULL, 0, 0);
+            }
          }
+      }
+
+      // haleyjd 01/17/11: allow -play also
+      if(!(p = M_CheckMultiParm(playdemoparms, 1)) || p >= myargc-1)   // killough
+      {
+         if((p = M_CheckParm("-fastdemo")) && p < myargc-1)  // killough
+            fastdemo = true;            // run at fastest speed possible
          else
+            p = M_CheckParm("-timedemo");
+      }
+
+      // haleyjd 02/29/2012: support a loose demo on the command line
+      if(!p)
+         loosedemo = D_LooseDemo();
+
+      if((p && p < myargc - 1) || loosedemo)
+      {
+         const char *demosource = loosedemo ? loosedemo : myargv[p + 1];
+         char *file = NULL;
+         size_t len = M_StringAlloca(&file, 1, 6, demosource);
+            
+         strncpy(file, demosource, len);
+
+         M_AddDefaultExtension(file, ".lmp");     // killough
+         D_AddFile(file, lumpinfo_t::ns_demos, NULL, 0, 0);
+         usermsg("Playing demo %s\n", file);
+      }
+
+
+      // get skill / episode / map from parms
+
+      // jff 3/24/98 was sk_medium, just note not picked
+      startskill = sk_none;
+      startepisode = 1;
+      startmap = 1;
+      autostart = false;
+
+      if((p = M_CheckParm("-skill")) && p < myargc - 1)
+      {
+         startskill = (skill_t)(myargv[p+1][0]-'1');
+         autostart = true;
+      }
+
+      if((p = M_CheckParm("-episode")) && p < myargc - 1)
+      {
+         startepisode = myargv[p+1][0]-'0';
+         startmap = 1;
+         autostart = true;
+      }
+
+      // haleyjd: deatchmatch-only options
+      if(GameType == gt_dm)
+      {
+         if((p = M_CheckParm("-timer")) && p < myargc-1)
          {
-            if(file)
-               D_AddFile(myargv[p], lumpinfo_t::ns_global, NULL, 0, 0);
+            int time = atoi(myargv[p+1]);
+
+            usermsg("Levels will end after %d minute%s.\n",
+               time, time > 1 ? "s" : "");
+            levelTimeLimit = time;
          }
-      }
-   }
-
-   // haleyjd 01/17/11: allow -play also
-   const char *playdemoparms[] = { "-playdemo", "-play", NULL };
-
-   if(!(p = M_CheckMultiParm(playdemoparms, 1)) || p >= myargc-1)   // killough
-   {
-      if((p = M_CheckParm("-fastdemo")) && p < myargc-1)  // killough
-         fastdemo = true;            // run at fastest speed possible
-      else
-         p = M_CheckParm("-timedemo");
-   }
-
-   // haleyjd 02/29/2012: support a loose demo on the command line
-   const char *loosedemo = NULL;
-   if(!p)
-      loosedemo = D_LooseDemo();
-
-   if((p && p < myargc - 1) || loosedemo)
-   {
-      const char *demosource = loosedemo ? loosedemo : myargv[p + 1];
-      char *file = NULL;
-      size_t len = M_StringAlloca(&file, 1, 6, demosource);
-         
-      strncpy(file, demosource, len);
-
-      M_AddDefaultExtension(file, ".lmp");     // killough
-      D_AddFile(file, lumpinfo_t::ns_demos, NULL, 0, 0);
-      usermsg("Playing demo %s\n", file);
-   }
-
-   // get skill / episode / map from parms
-
-   // jff 3/24/98 was sk_medium, just note not picked
-   startskill = sk_none;
-   startepisode = 1;
-   startmap = 1;
-   autostart = false;
-
-   if((p = M_CheckParm("-skill")) && p < myargc - 1)
-   {
-      startskill = (skill_t)(myargv[p+1][0]-'1');
-      autostart = true;
-   }
-
-   if((p = M_CheckParm("-episode")) && p < myargc - 1)
->>>>>>> 7b5e4f3c
-   {
-       // haleyjd 03/10/03: Load GFS Wads
-       // 08/08/03: moved first, so that command line overrides
-       if(haveGFS)
-          D_ProcessGFSWads(gfs);
-
-       // haleyjd 11/22/03: look for loose wads (drag and drop)
-       D_LooseWads();
-
-       // add any files specified on the command line with -file wadfile
-       // to the wad list
-
-       // killough 1/31/98, 5/2/98: reload hack removed, -wart same as -warp now.
-
-       if((p = M_CheckParm("-file")))
-       {
-          // the parms after p are wadfile/lump names,
-          // until end of parms or another - preceded parm
-          // killough 11/98: allow multiple -file parameters
-
-          bool file = modifiedgame = true; // homebrew levels
-          while(++p < myargc)
-          {
-             if(*myargv[p] == '-')
-             {
-                file = !strcasecmp(myargv[p], "-file");
-             }
-             else
-             {
-                if(file)
-                   D_AddFile(myargv[p], lumpinfo_t::ns_global, NULL, 0, 0);
-             }
-          }
-       }
-
-       // haleyjd 01/17/11: allow -play also
-       const char *playdemoparms[] = { "-playdemo", "-play", NULL };
-
-       if(!(p = M_CheckMultiParm(playdemoparms, 1)) || p >= myargc-1)   // killough
-       {
-          if((p = M_CheckParm("-fastdemo")) && p < myargc-1)  // killough
-             fastdemo = true;            // run at fastest speed possible
-          else
-             p = M_CheckParm("-timedemo");
-       }
-
-       if(p && p < myargc - 1)
-       {
-          char *file = NULL;
-          size_t len = M_StringAlloca(&file, 1, 6, myargv[p + 1]);
-
-          strncpy(file, myargv[p + 1], len);
-
-          M_AddDefaultExtension(file, ".lmp");     // killough
-          D_AddFile(file, lumpinfo_t::ns_demos, NULL, 0, 0);
-          usermsg("Playing demo %s\n",file);
-       }
-
-       // get skill / episode / map from parms
-
-       // jff 3/24/98 was sk_medium, just note not picked
-       startskill = sk_none;
-       startepisode = 1;
-       startmap = 1;
-       autostart = false;
-
-       if((p = M_CheckParm("-skill")) && p < myargc - 1)
-       {
-          startskill = (skill_t)(myargv[p+1][0]-'1');
-          autostart = true;
-       }
-
-       if((p = M_CheckParm("-episode")) && p < myargc - 1)
-       {
-          startepisode = myargv[p+1][0]-'0';
-          startmap = 1;
-          autostart = true;
-       }
-
-       // haleyjd: deatchmatch-only options
-       if(GameType == gt_dm)
-       {
-          if((p = M_CheckParm("-timer")) && p < myargc-1)
-          {
-             int time = atoi(myargv[p+1]);
-
-             usermsg("Levels will end after %d minute%s.\n",
-                time, time > 1 ? "s" : "");
-             levelTimeLimit = time;
-          }
-
-          // sf: moved from p_spec.c
-          // See if -frags has been used
-          if((p = M_CheckParm("-frags")) && p < myargc-1)
-          {
-             int frags = atoi(myargv[p+1]);
-
-             if(frags <= 0)
-                frags = 10;  // default 10 if no count provided
-             levelFragLimit = frags;
-          }
-
-          if((p = M_CheckParm("-avg")) && p < myargc-1)
-          {
-             levelTimeLimit = 20 * 60 * TICRATE;
-             usermsg("Austin Virtual Gaming: Levels will end after 20 minutes");
-          }
-       }
-
-       if(((p = M_CheckParm("-warp")) ||      // killough 5/2/98
-           (p = M_CheckParm("-wart"))) && p < myargc - 1)
-       {
-          // 1/25/98 killough: fix -warp xxx from crashing Doom 1 / UD
-          if(GameModeInfo->flags & GIF_MAPXY)
-          {
-             startmap = atoi(myargv[p + 1]);
-             autostart = true;
-          }
-          else if(p < myargc - 2)
-          {
-             startepisode = atoi(myargv[++p]);
-             startmap = atoi(myargv[p + 1]);
-             autostart = true;
-          }
-       }
+
+         // sf: moved from p_spec.c
+         // See if -frags has been used
+         if((p = M_CheckParm("-frags")) && p < myargc-1)
+         {
+            int frags = atoi(myargv[p+1]);
+
+            if(frags <= 0)
+               frags = 10;  // default 10 if no count provided
+            levelFragLimit = frags;
+         }
+
+         if((p = M_CheckParm("-avg")) && p < myargc-1)
+         {
+            levelTimeLimit = 20 * 60 * TICRATE;
+            usermsg("Austin Virtual Gaming: Levels will end after 20 minutes");
+         }
+      }
+
+      if(((p = M_CheckParm("-warp")) ||      // killough 5/2/98
+          (p = M_CheckParm("-wart"))) && p < myargc - 1)
+      {
+         // 1/25/98 killough: fix -warp xxx from crashing Doom 1 / UD
+         if(GameModeInfo->flags & GIF_MAPXY)
+         {
+            startmap = atoi(myargv[p + 1]);
+            autostart = true;
+         }
+         else if(p < myargc - 2)
+         {
+            startepisode = atoi(myargv[++p]);
+            startmap = atoi(myargv[p + 1]);
+            autostart = true;
+         }
+      }
    }
 
    // [CG] C/S servers default to -nosound, -nodraw and -noblit unless
@@ -4372,8 +4297,7 @@
 
       // killough 12/98:
       // Support -loadgame with -record and reimplement -recordfrom.
-      slot = M_CheckParm("-recordfrom");
-      if(slot && (p = slot+2) < myargc)
+      if((slot = M_CheckParm("-recordfrom")) && (p = slot+2) < myargc)
          G_RecordDemo(myargv[p]);
       else
       {
@@ -4381,7 +4305,7 @@
          const char *recordparms[] = { "-record", "-recorddemo", NULL };
 
          slot = M_CheckParm("-loadgame");
-
+    
          if((p = M_CheckMultiParm(recordparms, 1)) && ++p < myargc)
          {
             autostart = true;
@@ -4389,8 +4313,7 @@
          }
       }
 
-<<<<<<< HEAD
-      if((p = M_CheckParm ("-fastdemo")) && ++p < myargc)
+      if((p = M_CheckParm("-fastdemo")) && ++p < myargc)
       {                                 // killough
          fastdemo = true;                // run at fastest speed possible
          timingdemo = true;              // show stats after quit
@@ -4405,43 +4328,18 @@
          G_DeferedPlayDemo(myargv[p]);
          singledemo = true;            // quit after one demo
       }
-      else if((p = M_CheckParm("-playdemo")) && ++p < myargc)
+      else if((p = M_CheckMultiParm(playdemoparms, 1)) && ++p < myargc)
       {
          G_DeferedPlayDemo(myargv[p]);
          singledemo = true;          // quit after one demo
       }
-   }
-
-   if(!clientserver)
-   {
+      else if(loosedemo)
+      {
+         G_DeferedPlayDemo(loosedemo);
+         singledemo = true;
+      }
+
       startlevel = estrdup(G_GetNameForMap(startepisode, startmap));
-=======
-   if((p = M_CheckParm("-fastdemo")) && ++p < myargc)
-   {                                 // killough
-      fastdemo = true;                // run at fastest speed possible
-      timingdemo = true;              // show stats after quit
-      G_DeferedPlayDemo(myargv[p]);
-      singledemo = true;              // quit after one demo
-   }
-   else if((p = M_CheckParm("-timedemo")) && ++p < myargc)
-   {
-      // haleyjd 10/16/08: restored to MBF status
-      singletics = true;
-      timingdemo = true;            // show stats after quit
-      G_DeferedPlayDemo(myargv[p]);
-      singledemo = true;            // quit after one demo
-   }
-   else if((p = M_CheckMultiParm(playdemoparms, 1)) && ++p < myargc)
-   {
-      G_DeferedPlayDemo(myargv[p]);
-      singledemo = true;          // quit after one demo
-   }
-   else if(loosedemo)
-   {
-      G_DeferedPlayDemo(loosedemo);
-      singledemo = true;
-   }
->>>>>>> 7b5e4f3c
 
       if(slot && ++slot < myargc)
       {
@@ -4467,18 +4365,21 @@
             D_StartTitle();                 // start up intro loop
       }
    }
-   else if(cs_playingdemofromcommandline)
-   {
-      if(!cs_demo->play())
-      {
-         I_Error(
-            "Error playing demo %s: %s.\n", myargv[p + 1], cs_demo->getError()
-         );
-      }
-   }
-   else if(CS_SERVER)
-   {
-      CS_InitNew();
+
+   if(clientserver)
+   {
+      if(cs_playingdemofromcommandline)
+      {
+         if(!cs_demo->play())
+         {
+            I_Error(
+               "Error playing demo %s: %s.\n", myargv[p + 1],
+               cs_demo->getError()
+            );
+         }
+      }
+      else if(CS_SERVER)
+         CS_InitNew();
    }
 
       /*
