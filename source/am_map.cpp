// Emacs style mode select   -*- C++ -*-
//-----------------------------------------------------------------------------
//
// Copyright(C) 2000 James Haley
//
// This program is free software; you can redistribute it and/or modify
// it under the terms of the GNU General Public License as published by
// the Free Software Foundation; either version 2 of the License, or
// (at your option) any later version.
//
// This program is distributed in the hope that it will be useful,
// but WITHOUT ANY WARRANTY; without even the implied warranty of
// MERCHANTABILITY or FITNESS FOR A PARTICULAR PURPOSE.  See the
// GNU General Public License for more details.
//
// You should have received a copy of the GNU General Public License
// along with this program; if not, write to the Free Software
// Foundation, Inc., 59 Temple Place, Suite 330, Boston, MA  02111-1307  USA
//
//--------------------------------------------------------------------------
//
// DESCRIPTION:
//   the automap code
//
//-----------------------------------------------------------------------------

#include "z_zone.h"
#include "i_system.h"

#include "am_map.h"
#include "c_io.h"
#include "c_runcmd.h"
#include "d_deh.h"    // Ty 03/27/98 - externalizations
#include "d_dehtbl.h"
#include "d_event.h"
#include "d_gi.h"
#include "d_main.h"
#include "doomstat.h"
#include "dstrings.h"
#include "g_bind.h"
#include "p_maputl.h"
#include "p_portal.h"
#include "p_setup.h"
#include "p_spec.h"
#include "st_stuff.h"
#include "r_draw.h"
#include "r_main.h"
#include "r_portal.h"
#include "r_state.h"
#include "v_block.h"
#include "v_misc.h"
#include "v_patchfmt.h"
#include "v_video.h"
#include "w_wad.h"


//jff 1/7/98 default acolors added
int mapcolor_back;    // map background
int mapcolor_grid;    // grid lines color
int mapcolor_wall;    // normal 1s wall color
int mapcolor_fchg;    // line at floor height change color
int mapcolor_cchg;    // line at ceiling height change color
int mapcolor_clsd;    // line at sector with floor=ceiling color
int mapcolor_rkey;    // red key color
int mapcolor_bkey;    // blue key color
int mapcolor_ykey;    // yellow key color
int mapcolor_rdor;    // red door color  (diff from keys to allow option)
int mapcolor_bdor;    // blue door color (of enabling one but not other )
int mapcolor_ydor;    // yellow door color
int mapcolor_tele;    // teleporter line color
int mapcolor_secr;    // secret sector boundary color
int mapcolor_exit;    // jff 4/23/98 add exit line color
int mapcolor_unsn;    // computer map unseen line color
int mapcolor_flat;    // line with no floor/ceiling changes
int mapcolor_sprt;    // general sprite color
int mapcolor_hair;    // crosshair color
int mapcolor_sngl;    // single player arrow color
int mapcolor_plyr[4]; // colors for player arrows in multiplayer
int mapcolor_frnd;    // colors for friends of player
int mapcolor_prtl;    // SoM: color of lines not in the current portal group

// SoM: map mode. True means the portal groups are overlayed (the group the
// player is in being displayed in color and the other groups being grayed
// out and underneath) and false means the map is not modified.
int mapportal_overlay;

//jff 3/9/98 add option to not show secret sectors until entered
int map_secret_after;

//jff 4/3/98 add symbols for "no-color" for disable and "black color" for black
#define NC 0
#define BC 247

// drawing stuff
#define FB    0

// haleyjd 05/17/08: ability to draw node lines on map
bool map_draw_nodelines;

// haleyjd 07/07/04: removed key_map* variables

// scale on entry
#define INITSCALEMTOF (0.2)
// how much the automap moves window per tic in frame-buffer coordinates
// moves 140 pixels in 1 second
#define F_PANINC  4.0
// how much zoom-in per tic
// goes to 2x in 1 second
#define M_ZOOMIN        (1.02)
// how much zoom-out per tic
// pulls out to 0.5x in 1 second
#define M_ZOOMOUT       (1.0/1.02)

// translates between frame-buffer and map distances
#define FTOM(x) ((x) * scale_ftom)
#define MTOF(x) ((x) * scale_mtof)
// translates between frame-buffer and map coordinates
#define CXMTOF(x)  (f_x + (int)(MTOF((x) - m_x)))
#define CYMTOF(y)  (f_y + (f_h - (int)(MTOF((y) - m_y))))

typedef struct fpoint_s
{
   int x, y;
} fpoint_t;

typedef struct fline_s
{
   fpoint_t a, b;
} fline_t;

typedef struct mline_s
{
   mpoint_t a, b;
} mline_t;

typedef struct islope_s
{
   double slp, islp;
} islope_t;

// haleyjd: moved here, as this is the only place it is used
#define PLAYERRADIUS    (16.0)

//
// The vector graphics for the automap.
//  A line drawing of the player pointing right,
//   starting from the middle.
//
#define R ((8*PLAYERRADIUS)/7)
mline_t player_arrow[] =
{
  { { -R+R/8,   0 }, {  R,      0   } }, // -----
  { {  R,       0 }, {  R-R/2,  R/4 } }, // ----->
  { {  R,       0 }, {  R-R/2, -R/4 } },
  { { -R+R/8,   0 }, { -R-R/8,  R/4 } }, // >---->
  { { -R+R/8,   0 }, { -R-R/8, -R/4 } },
  { { -R+3*R/8, 0 }, { -R+R/8,  R/4 } }, // >>--->
  { { -R+3*R/8, 0 }, { -R+R/8, -R/4 } }
};
#undef R
#define NUMPLYRLINES (sizeof(player_arrow)/sizeof(mline_t))

#define R ((8*PLAYERRADIUS)/7)
mline_t cheat_player_arrow[] =
{ // killough 3/22/98: He's alive, Jim :)
  { { -R+R/8,         0   }, {  R,             0   } }, // -----
  { {  R,             0   }, {  R-R/2,         R/4 } }, // ----->
  { {  R,             0   }, {  R-R/2,        -R/4 } },
  { { -R+R/8,         0   }, { -R-R/8,         R/4 } }, // >---->
  { { -R+R/8,         0   }, { -R-R/8,        -R/4 } },
  { { -R+3*R/8,       0   }, { -R+R/8,         R/4 } }, // >>--->
  { { -R+3*R/8,       0   }, { -R+R/8,        -R/4 } },
  { { -R/10-R/6,      R/4 }, { -R/10-R/6,     -R/4 } }, // J
  { { -R/10-R/6,     -R/4 }, { -R/10-R/6-R/8, -R/4 } },
  { { -R/10-R/6-R/8, -R/4 }, { -R/10-R/6-R/8, -R/8 } },
  { { -R/10,          R/4 }, { -R/10,         -R/4 } }, // F
  { { -R/10,          R/4 }, { -R/10+R/8,      R/4 } },
  { { -R/10+R/4,      R/4 }, { -R/10+R/4,     -R/4 } }, // F
  { { -R/10+R/4,      R/4 }, { -R/10+R/4+R/8,  R/4 } },
};
#undef R
#define NUMCHEATPLYRLINES (sizeof(cheat_player_arrow)/sizeof(mline_t))

mline_t triangle_guy[] =
{
  { { -0.867, -0.5 }, {  0.867, -0.5 } },
  { {  0.867, -0.5 }, {  0.0,    1.0 } },
  { {  0.0,    1.0 }, { -0.867, -0.5 } }
};
#define NUMTRIANGLEGUYLINES (sizeof(triangle_guy)/sizeof(mline_t))

//jff 1/5/98 new symbol for keys on automap
mline_t cross_mark[] =
{
  { { -1.0,  0.0 }, { 1.0, 0.0 } },
  { {  0.0, -1.0 }, { 0.0, 1.0 } },
};
#define NUMCROSSMARKLINES (sizeof(cross_mark)/sizeof(mline_t))
//jff 1/5/98 end of new symbol

mline_t thintriangle_guy[] =
{
  { { -0.5, -0.7 }, {  1.0,  0.0 } },
  { {  1.0,  0.0 }, { -0.5,  0.7 } },
  { { -0.5,  0.7 }, { -0.5, -0.7 } }
};
#define NUMTHINTRIANGLEGUYLINES (sizeof(thintriangle_guy)/sizeof(mline_t))

int ddt_cheating = 0;         // killough 2/7/98: make global, rename to ddt_*

int automap_grid = 0;

bool automapactive = false;

// location of window on screen
static int  f_x;
static int  f_y;

// size of window on screen
static int  f_w;
static int  f_h;

// SoM: This should NOT be used anymore.
//static byte*  fb;            // pseudo-frame buffer
static int  lightlev;        // used for funky strobing effect
static int  amclock;

static mpoint_t m_paninc;    // how far the window pans each tic (map coords)
static double mtof_zoommul; // how far the window zooms each tic (map coords)
static double ftom_zoommul; // how far the window zooms each tic (fb coords)

static double m_x,  m_y;    // LL x,y window location on the map (map coords)
static double m_x2, m_y2;   // UR x,y window location on the map (map coords)

//
// width/height of window on map (map coords)
//
static double  m_w;
static double  m_h;

// based on level size
static double  min_x;
static double  min_y;
static double  max_x;
static double  max_y;

static double  max_w;          // max_x-min_x,
static double  max_h;          // max_y-min_y

// based on player size
static double  min_w;
static double  min_h;

static double  min_scale_mtof; // used to tell when to stop zooming out
static double  max_scale_mtof; // used to tell when to stop zooming in

// old stuff for recovery later
static double old_m_w, old_m_h;
static double old_m_x, old_m_y;

// old location used by the Follower routine
static mpoint_t f_oldloc;

// used by MTOF to scale from map-to-frame-buffer coords
static double scale_mtof = INITSCALEMTOF;
// used by FTOM to scale from frame-buffer-to-map coords (=1/scale_mtof)
static double scale_ftom;

static player_t *plr;           // the player represented by an arrow

static patch_t *marknums[10];   // numbers used for marking by the automap

// killough 2/22/98: Remove limit on automap marks,
// and make variables external for use in savegames.

mpoint_t *markpoints = NULL;    // where the points are
int markpointnum = 0; // next point to be assigned (also number of points now)
int markpointnum_max = 0;       // killough 2/22/98
int followplayer = 1; // specifies whether to follow the player around

static bool stopped = true;

// haleyjd 12/22/02: Heretic stuff

// backdrop
static byte *am_backdrop = NULL;
static bool am_usebackdrop = false;

// haleyjd 08/01/09: this function is unused
#if 0
//
// AM_getIslope()
//
// Calculates the slope and slope according to the x-axis of a line
// segment in map coordinates (with the upright y-axis n' all) so
// that it can be used with the brain-dead drawing stuff.
//
// Passed the line slope is desired for and an islope_t structure for return
// Returns nothing
//
static void AM_getIslope(mline_t *ml, islope_t *is )
{
   double dx, dy;

   dy = ml->a.y - ml->b.y;
   dx = ml->b.x - ml->a.x;
   if(dy == 0.0)
      is->islp = (dx < 0 ? -D_MAXINT : D_MAXINT);
   else
      is->islp = dx / dy;
   if(dx == 0.0)
      is->slp = (dy < 0 ? -D_MAXINT : D_MAXINT);
   else
      is->slp = dy / dx;
}
#endif

//
// AM_activateNewScale()
//
// Changes the map scale after zooming or translating
//
// Passed nothing, returns nothing
//
static void AM_activateNewScale(void)
{
   m_x += m_w / 2.0;
   m_y += m_h / 2.0;
   m_w  = FTOM(f_w);
   m_h  = FTOM(f_h);
   m_x -= m_w / 2.0;
   m_y -= m_h / 2.0;
   m_x2 = m_x + m_w;
   m_y2 = m_y + m_h;
}

//
// AM_saveScaleAndLoc()
//
// Saves the current center and zoom
// Affects the variables that remember old scale and loc
//
// Passed nothing, returns nothing
//
static void AM_saveScaleAndLoc(void)
{
   old_m_x = m_x;
   old_m_y = m_y;
   old_m_w = m_w;
   old_m_h = m_h;
}

//
// AM_restoreScaleAndLoc()
//
// restores the center and zoom from locally saved values
// Affects global variables for location and scale
//
// Passed nothing, returns nothing
//
static void AM_restoreScaleAndLoc(void)
{
   m_w = old_m_w;
   m_h = old_m_h;

   if(!followplayer)
   {
      m_x = old_m_x;
      m_y = old_m_y;
   }
   else
   {
      linkoffset_t *link;

      if(mapportal_overlay && useportalgroups && plr->mo->groupid > 0 &&
         (link = P_GetLinkOffset(0, plr->mo->groupid)))
      {
         m_x = M_FixedToDouble(plr->mo->x + link->x) - m_w/2;
         m_y = M_FixedToDouble(plr->mo->y + link->y) - m_h/2;
      }
      else
      {
         m_x = M_FixedToDouble(plr->mo->x) - m_w/2;
         m_y = M_FixedToDouble(plr->mo->y) - m_h/2;
      }
   }
   m_x2 = m_x + m_w;
   m_y2 = m_y + m_h;

   // Change the scaling multipliers
   scale_mtof = (double)f_w / m_w;
   scale_ftom = 1.0 / scale_mtof;
}

//
// AM_addMark()
//
// Adds a marker at the current location
// Affects global variables for marked points
//
// Passed nothing, returns nothing
//
static void AM_addMark(void)
{
   // killough 2/22/98:
   // remove limit on automap marks

   if(markpointnum >= markpointnum_max)
      markpoints = erealloc(mpoint_t *, markpoints,
                            (markpointnum_max = markpointnum_max ?
                             markpointnum_max*2 : 16) * sizeof(*markpoints));

   markpoints[markpointnum].x = m_x + m_w/2;
   markpoints[markpointnum].y = m_y + m_h/2;
   markpointnum++;
}

//
// AM_findMinMaxBoundaries()
//
// Determines bounding box of all vertices,
// sets global variables controlling zoom range.
//
// Passed nothing, returns nothing
//
static void AM_findMinMaxBoundaries(void)
{
   int i;
   double a, b;

   min_x = min_y =  DBL_MAX;
   max_x = max_y = -DBL_MAX;

   // haleyjd: rewritten to work by line so as to have access to portal groups
   for(i = 0; i < numlines; ++i)
   {
      double x1, x2, y1, y2;

      x1 = lines[i].v1->fx;
      y1 = lines[i].v1->fy;
      x2 = lines[i].v2->fx;
      y2 = lines[i].v2->fy;

      if(mapportal_overlay && useportalgroups &&
         lines[i].frontsector->groupid > 0)
      {
         linkoffset_t *link;

         if((link = P_GetLinkOffset(0, lines[i].frontsector->groupid)))
         {
            x1 += M_FixedToDouble(link->x);
            y1 += M_FixedToDouble(link->y);
            x2 += M_FixedToDouble(link->x);
            y2 += M_FixedToDouble(link->y);
         }
      }

      if(x1 < min_x)
         min_x = x1;
      else if(x1 > max_x)
         max_x = x1;

      if(x2 < min_x)
         min_x = x2;
      else if(x2 > max_x)
         max_x = x2;

      if(y1 < min_y)
         min_y = y1;
      else if(y1 > max_y)
         max_y = y1;

      if(y2 < min_y)
         min_y = y2;
      else if(y2 > max_y)
         max_y = y2;
   }

   max_w = max_x - min_x;
   max_h = max_y - min_y;

   min_w = 2.0 * PLAYERRADIUS; // const? never changed?
   min_h = 2.0 * PLAYERRADIUS;

   a = (double)f_w / max_w;
   b = (double)f_h / max_h;

   min_scale_mtof = a < b ? a : b;
   max_scale_mtof = (double)f_h / (2.0 * PLAYERRADIUS);
}

//
// AM_changeWindowLoc()
//
// Moves the map window by the global variables m_paninc.x, m_paninc.y
//
// Passed nothing, returns nothing
//
static void AM_changeWindowLoc(void)
{
   if(m_paninc.x != 0.0 || m_paninc.y != 0.0)
   {
      followplayer = 0;
      f_oldloc.x = D_MAXINT;
   }

   m_x += m_paninc.x;
   m_y += m_paninc.y;

   if(m_x + m_w/2 > max_x)
      m_x = max_x - m_w/2;
   else if(m_x + m_w/2 < min_x)
      m_x = min_x - m_w/2;

   if(m_y + m_h/2 > max_y)
      m_y = max_y - m_h/2;
   else if(m_y + m_h/2 < min_y)
      m_y = min_y - m_h/2;

   m_x2 = m_x + m_w;
   m_y2 = m_y + m_h;
}

extern void ST_AutomapEvent(int type);

//
// AM_initVariables()
//
// Initialize the variables for the automap
//
// Affects the automap global variables
// Status bar is notified that the automap has been entered
// Passed nothing, returns nothing
//
static void AM_initVariables(void)
{
   int pnum;

   automapactive = true;
   //fb = video.screens[0];

   f_oldloc.x = D_MAXINT;
   amclock = 0;
   lightlev = 0;

   m_paninc.x = m_paninc.y = 0;
   ftom_zoommul = 1.0;
   mtof_zoommul = 1.0;

   m_w = FTOM(f_w);
   m_h = FTOM(f_h);

   // find player to center on initially
   if(!playeringame[pnum = consoleplayer])
   {
      for(pnum = 0; pnum < MAXPLAYERS; ++pnum)
         if(playeringame[pnum])
            break;
   }

   plr = &players[pnum];

   {
      linkoffset_t *link;

      if(mapportal_overlay && useportalgroups && plr->mo->groupid > 0 &&
         (link = P_GetLinkOffset(0, plr->mo->groupid)))
      {
         m_x = M_FixedToDouble(plr->mo->x + link->x) - m_w/2;
         m_y = M_FixedToDouble(plr->mo->y + link->y) - m_h/2;
      }
      else
      {
         m_x = M_FixedToDouble(plr->mo->x) - m_w/2;
         m_y = M_FixedToDouble(plr->mo->y) - m_h/2;
      }
   }

   AM_changeWindowLoc();

   // for saving & restoring
   old_m_x = m_x;
   old_m_y = m_y;
   old_m_w = m_w;
   old_m_h = m_h;

   // inform the status bar of the change
   ST_AutomapEvent(AM_MSGENTERED);
}

//
// AM_loadPics()
//
// Load the patches for the mark numbers
//
// Sets the marknums[i] variables to the patches for each digit
// Passed nothing, returns nothing;
//
static void AM_loadPics(void)
{
   int i, lumpnum;
   char namebuf[9];

   // haleyjd 10/09/05: get format string from GameModeInfo
   for(i = 0; i < 10; ++i)
   {
      sprintf(namebuf, GameModeInfo->markNumFmt, i);
      marknums[i] = PatchLoader::CacheName(wGlobalDir, namebuf, PU_STATIC);
   }

   // haleyjd 12/22/02: automap background support (raw format)
   if((lumpnum = W_CheckNumForName("AUTOPAGE")) != -1)
   {
      int size = W_LumpLength(lumpnum);
      byte *autopage = (byte *)(wGlobalDir.cacheLumpNum(lumpnum, PU_STATIC));
      int height = size / SCREENWIDTH;

      // allocate backdrop
      if(!am_backdrop)
         am_backdrop = (byte *)(Z_Malloc(SCREENWIDTH*SCREENHEIGHT, PU_STATIC, NULL));

      // must be at least 100 tall
      if(height < 100 || height > SCREENHEIGHT)
         I_Error("AM_loadPics: bad AUTOPAGE size\n");

      // use V_CacheBlock to construct an unscaled screen buffer
      V_CacheBlock(0, 0, SCREENWIDTH, height, autopage, am_backdrop);

      // background is allowed to be shorter than 200 pixels, so
      // tile the graphic through the difference
      if(height < SCREENHEIGHT)
      {
         V_CacheBlock(0, height, SCREENWIDTH, SCREENHEIGHT-height,
                      autopage, am_backdrop);
      }

      // set lump purgable
      Z_ChangeTag(autopage, PU_CACHE);

      am_usebackdrop = true;
   }
}

//
// AM_unloadPics()
//
// Makes the mark patches purgable
//
// Passed nothing, returns nothing
//
static void AM_unloadPics(void)
{
   int i;

   for(i = 0; i < 10; ++i)
      Z_ChangeTag(marknums[i], PU_CACHE);

   // haleyjd 12/22/02: backdrop support
   if(am_backdrop)
   {
      Z_Free(am_backdrop);
      am_backdrop = NULL;
      am_usebackdrop = false;
   }
}

//
// AM_clearMarks()
//
// Sets the number of marks to 0, thereby clearing them from the display
//
// Affects the global variable markpointnum
// Passed nothing, returns nothing
//
void AM_clearMarks(void)
{
   markpointnum = 0;
}

//
// AM_LevelInit()
//
// Initialize the automap at the start of a new level
// should be called at the start of every level
//
// Passed nothing, returns nothing
// Affects automap's global variables
//
static void AM_LevelInit(void)
{
   f_x = f_y = 0;

   // killough 2/7/98: get rid of finit_ vars
   // to allow runtime setting of width/height
   //

   // SoM 2-4-04: ANYRES
   f_w = video.width;
   f_h = video.height - ((GameModeInfo->StatusBar->height * video.yscale) >> FRACBITS);

   AM_findMinMaxBoundaries();
   scale_mtof = min_scale_mtof / 0.7;
   if(scale_mtof > max_scale_mtof)
      scale_mtof = min_scale_mtof;
   scale_ftom = 1.0 / scale_mtof;
}

//
// AM_Stop()
//
// Cease automap operations, unload patches, notify status bar
//
// Passed nothing, returns nothing
//
void AM_Stop(void)
{
   AM_unloadPics();
   automapactive = false;
   ST_AutomapEvent(AM_MSGEXITED);
   stopped = true;
}

//
// AM_Start()
//
// Start up automap operations,
//  if a new level, or game start, (re)initialize level variables
//  init map variables
//  load mark patches
//
// Passed nothing, returns nothing
//
void AM_Start(void)
{
   static int lastlevel = -1, lastepisode = -1,
              last_width = -1, last_height = -1,
              last_overlay = -1;

   if(!stopped)
      AM_Stop();

   stopped = false;

   // SoM: ANYRES
   // haleyjd 06/10/09: added portal overlay
   if(lastlevel != gamemap || lastepisode != gameepisode ||
      last_width != video.width || last_height != video.height ||
      last_overlay != mapportal_overlay)
   {
      last_width = video.width;
      last_height = video.height;
      last_overlay = mapportal_overlay;

      AM_LevelInit();

      lastlevel = gamemap;
      lastepisode = gameepisode;
   }
   AM_initVariables();
   AM_loadPics();
}

//
// AM_minOutWindowScale()
//
// Set the window scale to the maximum size
//
// Passed nothing, returns nothing
//
static void AM_minOutWindowScale()
{
   scale_mtof = min_scale_mtof;
   scale_ftom = 1.0 / scale_mtof;
   AM_activateNewScale();
}

//
// AM_maxOutWindowScale(void)
//
// Set the window scale to the minimum size
//
// Passed nothing, returns nothing
//
static void AM_maxOutWindowScale(void)
{
   scale_mtof = max_scale_mtof;
   scale_ftom = 1.0 / scale_mtof;
   AM_activateNewScale();
}

static void AM_resetActions()
{
   action_map_toggle = 0;
   action_map_gobig  = 0;
   action_map_follow = 0;
   action_map_mark   = 0;
   action_map_clear  = 0;
   action_map_grid   = 0;
}

//
// AM_Responder()
//
// Handle events (user inputs) in automap mode
//
// Passed an input event, returns true if its handled
//
// haleyjd 07/07/04: rewritten to support new keybindings
//

bool AM_Responder(event_t *ev)
{
   static int bigstate = 0;
   static int cheatstate = 0;

   if(!automapactive)
   {
      AM_resetActions();

      // haleyjd 07/07/04: dynamic bindings
      key_bindings.handleKeyEvent(ev, kac_map);

      if(action_map_toggle)
      {
         AM_Start();
         action_map_toggle = 0;
         return true;
      }

      AM_resetActions();

      return false;
   }

   // haleyjd 07/07/04: dynamic bindings
   if(!key_bindings.handleKeyEvent(ev, kac_map))
      return false;

   if(action_map_toggle)
   {
<<<<<<< HEAD
      action_map_toggle = bigstate = 0;
      AM_Stop();
=======
      if(ev->type == ev_keydown)
      {
         m_paninc.x = FTOM(F_PANINC);
         am_key_handled = true;
      }
      else
         m_paninc.x = 0;
>>>>>>> 2e9359a7
   }
   else if(action_map_gobig)
   {
<<<<<<< HEAD
      bigstate = !bigstate;
      if(bigstate)
=======
      if(ev->type == ev_keydown)
>>>>>>> 2e9359a7
      {
         AM_saveScaleAndLoc();
         AM_minOutWindowScale();
      }
      else
         AM_restoreScaleAndLoc();
      action_map_gobig = 0;
   }
   else if(action_map_follow)
   {
<<<<<<< HEAD
      followplayer = !followplayer;
      f_oldloc.x = D_MAXINT;
      // Ty 03/27/98 - externalized
      doom_printf("%s", DEH_String(followplayer ? "AMSTR_FOLLOWON"
                                                : "AMSTR_FOLLOWOFF"));
      action_map_follow = 0;
=======
      if(ev->type == ev_keydown)
      {
         m_paninc.y = FTOM(F_PANINC);
         am_key_handled = true;
      }
      else
         m_paninc.y = 0;
>>>>>>> 2e9359a7
   }
   else if(action_map_mark)
   {
<<<<<<< HEAD
      // Ty 03/27/98 - *not* externalized
      // sf: fixed this (buffer at start, presumably from an old sprintf
      doom_printf("%s %d", DEH_String("AMSTR_MARKEDSPOT"), markpointnum);
      AM_addMark();
      action_map_mark = 0;
=======
      if(ev->type == ev_keydown)
      {
         m_paninc.y = -FTOM(F_PANINC);
         am_key_handled = true;
      }
      else
         m_paninc.y = 0;
>>>>>>> 2e9359a7
   }
   else if(action_map_clear)
   {
<<<<<<< HEAD
      AM_clearMarks();  // Ty 03/27/98 - *not* externalized
      doom_printf("%s", DEH_String("AMSTR_MARKSCLEARED"));
      action_map_clear = 0;
=======
      if(ev->type == ev_keydown)
      {
         mtof_zoommul = M_ZOOMOUT;
         ftom_zoommul = M_ZOOMIN;
         am_key_handled = true;
      }
      else
      {
         mtof_zoommul = 1.0;
         ftom_zoommul = 1.0;
      }
>>>>>>> 2e9359a7
   }
   else if(action_map_grid)
   {
<<<<<<< HEAD
      automap_grid = !automap_grid;      // killough 2/28/98
      // Ty 03/27/98 - *not* externalized
      doom_printf("%s", DEH_String(automap_grid ? "AMSTR_GRIDON"
                                                : "AMSTR_GRIDOFF"));
      action_map_grid = 0;
=======
      if(ev->type == ev_keydown)
      {
         mtof_zoommul = M_ZOOMIN;
         ftom_zoommul = M_ZOOMOUT;
         am_key_handled = true;
      }
      else
      {
         mtof_zoommul = 1.0;
         ftom_zoommul = 1.0;
      }
>>>>>>> 2e9359a7
   }
   else
      cheatstate = 0;

   return true;
}

//
// AM_changeWindowScale()
//
// Automap zooming
//
// Passed nothing, returns nothing
//
static void AM_changeWindowScale(void)
{
   // Change the scaling multipliers
   scale_mtof = scale_mtof * mtof_zoommul;
   scale_ftom = 1.0 / scale_mtof;

   if(scale_mtof < min_scale_mtof)
      AM_minOutWindowScale();
   else if(scale_mtof > max_scale_mtof)
      AM_maxOutWindowScale();
   else
      AM_activateNewScale();
}

//
// AM_doFollowPlayer()
//
// Turn on follow mode - the map scrolls opposite to player motion
//
// Passed nothing, returns nothing
//
static void AM_doFollowPlayer(void)
{
   if(f_oldloc.x != plr->mo->x || f_oldloc.y != plr->mo->y)
   {
      linkoffset_t *link;
      if(mapportal_overlay && useportalgroups && plr->mo->groupid > 0 &&
         (link = P_GetLinkOffset(0, plr->mo->groupid)))
      {
         m_x = FTOM(MTOF(M_FixedToDouble(plr->mo->x + link->x))) - m_w/2;
         m_y = FTOM(MTOF(M_FixedToDouble(plr->mo->y + link->y))) - m_h/2;
      }
      else
      {
         m_x = FTOM(MTOF(M_FixedToDouble(plr->mo->x))) - m_w/2;
         m_y = FTOM(MTOF(M_FixedToDouble(plr->mo->y))) - m_h/2;
      }
      m_x2 = m_x + m_w;
      m_y2 = m_y + m_h;
      f_oldloc.x = M_FixedToDouble(plr->mo->x);
      f_oldloc.y = M_FixedToDouble(plr->mo->y);
   }
}

//
// killough 10/98: return coordinates, to allow use of a non-follow-mode
// pointer. Allows map inspection without moving player to the location.
//

// haleyjd 07/01/02: reformatted for readability

int map_point_coordinates;

void AM_Coordinates(const Mobj *mo, fixed_t *x, fixed_t *y, fixed_t *z)
{
   if(followplayer || !map_point_coordinates)
   {
      *x = mo->x;
      *y = mo->y;
      *z = mo->z;
   }
   else
   {
      *x = M_DoubleToFixed(m_x + m_w / 2);
      *y = M_DoubleToFixed(m_y + m_h / 2);
      *z = R_PointInSubsector(*x, *y)->sector->floorheight;
   }
}

//
// AM_Ticker()
//
// Updates on gametic - enter follow mode, zoom, or change map location
//
// Passed nothing, returns nothing
//
void AM_Ticker(void)
{
   m_paninc.x   = m_paninc.y   = 0;
   mtof_zoommul = ftom_zoommul = 1.0;

   if(!automapactive)
      return;

   amclock++;

   if(followplayer)
      AM_doFollowPlayer();
   else
   {
      if(action_map_right)
         m_paninc.x = FTOM(F_PANINC);
      if(action_map_left)
         m_paninc.x = -FTOM(F_PANINC);
      if(action_map_up)
         m_paninc.y = FTOM(F_PANINC);
      if(action_map_down)
         m_paninc.y = -FTOM(F_PANINC);
   }

   if(action_map_zoomin)
   {
      mtof_zoommul = M_ZOOMOUT;
      ftom_zoommul = M_ZOOMIN;
   }
   else if(action_map_zoomout)
   {
      mtof_zoommul = M_ZOOMIN;
      ftom_zoommul = M_ZOOMOUT;
   }

   // Change the zoom if necessary
   if(ftom_zoommul != 1.0)
      AM_changeWindowScale();

   // Change x,y location
   if(m_paninc.x != 0.0 || m_paninc.y != 0.0)
      AM_changeWindowLoc();
}


//
// Clear automap frame buffer.
//
static void AM_clearFB(int color)
{
   // haleyjd 12/22/02: backdrop support
   if(am_usebackdrop && am_backdrop)
   {
      // SoM 2-4-04: ANYRES
      V_DrawBlock(0, 0, &vbscreen,
                  SCREENWIDTH, (f_h << FRACBITS) / video.yscale,
                  am_backdrop);
   }
   else
      V_ColorBlock(&vbscreen, (unsigned char)color, 0, 0, f_w, f_h);
}

//
// AM_clipMline()
//
// Automap clipping of lines.
//
// Based on Cohen-Sutherland clipping algorithm but with a slightly
// faster reject and precalculated slopes. If the speed is needed,
// use a hash algorithm to handle the common cases.
//
// Passed the line's coordinates on map and in the frame buffer performs
// clipping on them in the lines frame coordinates.
// Returns true if any part of line was not clipped
//
static bool AM_clipMline(mline_t *ml, fline_t *fl)
{
   enum
   {
      LEFT   = 1,
      RIGHT  = 2,
      BOTTOM = 4,
      TOP    = 8
   };

   register int outcode1 = 0;
   register int outcode2 = 0;
   register int outside;

   fpoint_t tmp = { 0, 0 };
   int   dx;
   int   dy;


#define DOOUTCODE(oc, mx, my) \
   (oc) = 0; \
   if ((my) < 0) (oc) |= TOP; \
   else if ((my) >= f_h) (oc) |= BOTTOM; \
   if ((mx) < 0) (oc) |= LEFT; \
   else if ((mx) >= f_w) (oc) |= RIGHT;


   // do trivial rejects and outcodes
   if(ml->a.y > m_y2)
      outcode1 = TOP;
   else if(ml->a.y < m_y)
      outcode1 = BOTTOM;

   if(ml->b.y > m_y2)
      outcode2 = TOP;
   else if(ml->b.y < m_y)
      outcode2 = BOTTOM;

   if(outcode1 & outcode2)
      return false; // trivially outside

   if(ml->a.x < m_x)
      outcode1 |= LEFT;
   else if(ml->a.x > m_x2)
      outcode1 |= RIGHT;

   if(ml->b.x < m_x)
      outcode2 |= LEFT;
   else if(ml->b.x > m_x2)
      outcode2 |= RIGHT;

   if(outcode1 & outcode2)
      return false; // trivially outside

   // transform to frame-buffer coordinates.
   fl->a.x = CXMTOF(ml->a.x);
   fl->a.y = CYMTOF(ml->a.y);
   fl->b.x = CXMTOF(ml->b.x);
   fl->b.y = CYMTOF(ml->b.y);

   DOOUTCODE(outcode1, fl->a.x, fl->a.y);
   DOOUTCODE(outcode2, fl->b.x, fl->b.y);

   if(outcode1 & outcode2)
      return false;

   while(outcode1 | outcode2)
   {
      // may be partially inside box
      // find an outside point
      if(outcode1)
         outside = outcode1;
      else
         outside = outcode2;

      // clip to each side
      if(outside & TOP)
      {
         dy = fl->a.y - fl->b.y;
         dx = fl->b.x - fl->a.x;
         tmp.x = fl->a.x + (dx*(fl->a.y))/dy;
         tmp.y = 0;
      }
      else if(outside & BOTTOM)
      {
         dy = fl->a.y - fl->b.y;
         dx = fl->b.x - fl->a.x;
         tmp.x = fl->a.x + (dx*(fl->a.y-f_h))/dy;
         tmp.y = f_h-1;
      }
      else if(outside & RIGHT)
      {
         dy = fl->b.y - fl->a.y;
         dx = fl->b.x - fl->a.x;
         tmp.y = fl->a.y + (dy*(f_w-1 - fl->a.x))/dx;
         tmp.x = f_w-1;
      }
      else if(outside & LEFT)
      {
         dy = fl->b.y - fl->a.y;
         dx = fl->b.x - fl->a.x;
         tmp.y = fl->a.y + (dy*(-fl->a.x))/dx;
         tmp.x = 0;
      }

      if(outside == outcode1)
      {
         fl->a = tmp;
         DOOUTCODE(outcode1, fl->a.x, fl->a.y);
      }
      else
      {
         fl->b = tmp;
         DOOUTCODE(outcode2, fl->b.x, fl->b.y);
      }

      if(outcode1 & outcode2)
         return false; // trivially outside
   }

   return true;
}
#undef DOOUTCODE

// haleyjd 06/12/09: this macro is now shared by Bresenham and Wu
#define PUTDOT(xx,yy,cc) *(vbscreen.ylut[(yy)] + vbscreen.xlut[(xx)]) = (cc)

//
// AM_drawFline()
//
// Draw a line in the frame buffer.
// Classic Bresenham w/ whatever optimizations needed for speed
//
// Passed the frame coordinates of line, and the color to be drawn
// Returns nothing
//
static void AM_drawFline(fline_t *fl, int color )
{
   register int x;
   register int y;
   register int dx;
   register int dy;
   register int sx;
   register int sy;
   register int ax;
   register int ay;
   register int d;

#ifdef RANGECHECK         // killough 2/22/98
   //static int fuck = 0;

   // For debugging only
   if(   fl->a.x < 0 || fl->a.x >= f_w
      || fl->a.y < 0 || fl->a.y >= f_h
      || fl->b.x < 0 || fl->b.x >= f_w
      || fl->b.y < 0 || fl->b.y >= f_h
     )
   {
      //fprintf(stderr, "fuck %d \r", fuck++);
      return;
   }
#endif

   dx = fl->b.x - fl->a.x;
   ax = 2 * (dx < 0 ? -dx : dx);
   sx = dx < 0 ? -1 : 1;

   dy = fl->b.y - fl->a.y;
   ay = 2 * (dy < 0 ? -dy : dy);
   sy = dy < 0 ? -1 : 1;

   x = fl->a.x;
   y = fl->a.y;

   if(ax > ay)
   {
      d = ay - ax/2;
      while(1)
      {
         PUTDOT(x, y, color);
         if(x == fl->b.x) return;
         if(d >= 0)
         {
            y += sy;
            d -= ax;
         }
         x += sx;
         d += ay;
      }
   }
   else
   {
      d = ax - ay/2;
      while(1)
      {
         PUTDOT(x, y, color);
         if(y == fl->b.y) return;
         if(d >= 0)
         {
            x += sx;
            d -= ay;
         }
         y += sy;
         d += ax;
      }
   }
}

//
// AM_putWuDot
//
// haleyjd 06/13/09: Pixel plotter for Wu line drawing.
//
static void AM_putWuDot(int x, int y, int color, int weight)
{
   byte *dest = vbscreen.ylut[y] + vbscreen.xlut[x];
   unsigned int *fg2rgb = Col2RGB8[weight];
   unsigned int *bg2rgb = Col2RGB8[64 - weight];
   unsigned int fg, bg;

   fg = fg2rgb[color];
   bg = bg2rgb[*dest];
   fg = (fg + bg) | 0x1f07c1f;
   *dest = RGB32k[0][0][fg & (fg >> 15)];
}


// Given 65536, we need 2048; 65536 / 2048 == 32 == 2^5
// Why 2048? ANG90 == 0x40000000 which >> 19 == 0x800 == 2048.
// The trigonometric correction is based on an angle from 0 to 90.
#define wu_fineshift 5

// Given 64 levels in the Col2RGB8 table, 65536 / 64 == 1024 == 2^10
#define wu_fixedshift 10

//
// AM_drawFlineWu
//
// haleyjd 06/12/09: Wu line drawing for the automap, with trigonometric
// brightness correction by SoM. I call this the Wu-McGranahan line drawing
// algorithm.
//
static void AM_drawFlineWu(fline_t *fl, int color)
{
   int dx, dy, xdir = 1;
   int x, y;

   // swap end points if necessary
   if(fl->a.y > fl->b.y)
   {
      fpoint_t tmp = fl->a;

      fl->a = fl->b;
      fl->b = tmp;
   }

   // determine change in x, y and direction of travel
   dx = fl->b.x - fl->a.x;
   dy = fl->b.y - fl->a.y;

   if(dx < 0)
   {
      dx   = -dx;
      xdir = -xdir;
   }

   // detect special cases -- horizontal, vertical, and 45 degrees;
   // revert to Bresenham
   if(dx == 0 || dy == 0 || dx == dy)
   {
      AM_drawFline(fl, color);
      return;
   }

   // draw first pixel
   PUTDOT(fl->a.x, fl->a.y, color);

   x = fl->a.x;
   y = fl->a.y;

   if(dy > dx)
   {
      // line is y-axis major.
      uint16_t erroracc = 0,
         erroradj = (uint16_t)(((uint32_t)dx << 16) / (uint32_t)dy);

      while(--dy)
      {
         uint16_t erroracctmp = erroracc;

         erroracc += erroradj;

         // if error has overflown, advance x coordinate
         if(erroracc <= erroracctmp)
            x += xdir;

         y += 1; // advance y

         // the trick is in the trig!
         AM_putWuDot(x, y, color,
                     finecosine[erroracc >> wu_fineshift] >> wu_fixedshift);
         AM_putWuDot(x + xdir, y, color,
                     finesine[erroracc >> wu_fineshift] >> wu_fixedshift);
      }
   }
   else
   {
      // line is x-axis major.
      uint16_t erroracc = 0,
         erroradj = (uint16_t)(((uint32_t)dy << 16) / (uint32_t)dx);

      while(--dx)
      {
         uint16_t erroracctmp = erroracc;

         erroracc += erroradj;

         // if error has overflown, advance y coordinate
         if(erroracc <= erroracctmp)
            y += 1;

         x += xdir; // advance x

         // the trick is in the trig!
         AM_putWuDot(x, y, color,
                     finecosine[erroracc >> wu_fineshift] >> wu_fixedshift);
         AM_putWuDot(x, y + 1, color,
                     finesine[erroracc >> wu_fineshift] >> wu_fixedshift);
      }
   }

   // draw last pixel
   PUTDOT(fl->b.x, fl->b.y, color);
}

//
// AM_drawMline()
//
// Clip lines, draw visible parts of lines.
//
// Passed the map coordinates of the line, and the color to draw it
// Color -1 is special and prevents drawing. Color 247 is special and
// is translated to black, allowing Color 0 to represent feature disable
// in the defaults file.
// Returns nothing.
//
static void AM_drawMline(mline_t *ml, int color)
{
   static fline_t fl;

   if(color == -1)  // jff 4/3/98 allow not drawing any sort of line
      return;       // by setting its color to -1
   if(color == 247) // jff 4/3/98 if color is 247 (xparent), use black
      color=0;

   /*
   if(AM_clipMline(ml, &fl))
      AM_drawFline(&fl, color); // draws it on frame buffer using fb coords
   */
   // TEST:
   if(AM_clipMline(ml, &fl))
      AM_drawFlineWu(&fl, color);
}

//
// AM_drawGrid()
//
// Draws blockmap aligned grid lines.
//
// Passed the color to draw the grid lines
// Returns nothing
//
static void AM_drawGrid(int color)
{
   fixed_t x, y;
   fixed_t start, end;
   mline_t ml;

   // Figure out start of vertical gridlines
   start = M_DoubleToFixed(m_x);
   if((start - bmaporgx) % (MAPBLOCKUNITS << FRACBITS))
      start -= ((start - bmaporgx) % (MAPBLOCKUNITS << FRACBITS));
   end = M_DoubleToFixed(m_x + m_w);

   // draw vertical gridlines
   ml.a.y = m_y;
   ml.b.y = m_y + m_h;
   for(x = start; x < end; x += (MAPBLOCKUNITS << FRACBITS))
   {
      ml.a.x = M_FixedToDouble(x);
      ml.b.x = M_FixedToDouble(x);
      AM_drawMline(&ml, color);
   }

   // Figure out start of horizontal gridlines
   start = M_DoubleToFixed(m_y);
   if((start - bmaporgy) % (MAPBLOCKUNITS << FRACBITS))
      start -= ((start - bmaporgy) % (MAPBLOCKUNITS << FRACBITS));
   end = M_DoubleToFixed(m_y + m_h);

   // draw horizontal gridlines
   ml.a.x = m_x;
   ml.b.x = m_x + m_w;
   for(y = start; y < end; y += (MAPBLOCKUNITS << FRACBITS))
   {
      ml.a.y = M_FixedToDouble(y);
      ml.b.y = M_FixedToDouble(y);
      AM_drawMline(&ml, color);
   }
}

//
// AM_DoorColor()
//
// Returns the 'color' or key needed for a door linedef type
//
// Passed the type of linedef, returns:
//   -1 if not a keyed door
//    0 if a red key required
//    1 if a blue key required
//    2 if a yellow key required
//    3 if a multiple keys required
//
// jff 4/3/98 add routine to get color of generalized keyed door
//
static int AM_DoorColor(int type)
{
   if(GenLockedBase <= type && type < GenDoorBase)
   {
      type -= GenLockedBase;
      type = (type & LockedKey) >> LockedKeyShift;
      if(!type || type==7)
         return 3;  //any or all keys
      else
         return (type - 1) % 3;
   }

   switch(type)  // closed keyed door
   {
   case 26: case 32: case 99: case 133:
      /*bluekey*/
      return 1;
   case 27: case 34: case 136: case 137:
      /*yellowkey*/
      return 2;
   case 28: case 33: case 134: case 135:
      /*redkey*/
      return 0;
   default:
      return -1; // not a keyed door
   }
   return -1;    // not a keyed door
}

// haleyjd 07/07/04: Support routines to clean up the horrible
// mess that was AM_drawWalls. Go look in the beta 7 or earlier
// source if you want to see what I now consider one of the largest
// messes in all +120k lines of this program's code. Some of the
// code in these functions was actually repeated many times over.

//
// AM_drawAsExitLine
//
// Returns true if line is an exit and the exit map color is
// defined; returns false otherwise.
//
inline static bool AM_drawAsExitLine(line_t *line)
{
   return (mapcolor_exit &&
           (line->special==11  ||
            line->special==52  ||
            line->special==197 ||
            line->special==51  ||
            line->special==124 ||
            line->special==198));
}

//
// AM_drawAs1sSecret
//
// Returns true if a 1S line is or was secret and the secret line
// map color is defined; returns false otherwise.
//
inline static bool AM_drawAs1sSecret(line_t *line)
{
   return (mapcolor_secr &&
           ((map_secret_after &&
             P_WasSecret(line->frontsector) &&
             !P_IsSecret(line->frontsector)) ||
           (!map_secret_after &&
            P_WasSecret(line->frontsector))));
}

//
// AM_drawAs2sSecret
//
// Returns true if a 2S line is or was secret and the secret line
// map color is defined; returns false otherwise.
//
inline static bool AM_drawAs2sSecret(line_t *line)
{
   //jff 2/16/98 fixed bug: special was cleared after getting it

   //jff 3/9/98 add logic to not show secret til after entered
   // if map_secret_after is true

   // haleyjd: this is STILL horrible, but oh well.

   return (mapcolor_secr &&
           ((map_secret_after &&
             ((P_WasSecret(line->frontsector) &&
               !P_IsSecret(line->frontsector)) ||
              (P_WasSecret(line->backsector) &&
               !P_IsSecret(line->backsector)))) ||
           (!map_secret_after &&
            (P_WasSecret(line->frontsector) ||
             P_WasSecret(line->backsector)))));
}

//
// AM_drawAsTeleporter
//
// Returns true if a line is a teleporter and the teleporter map
// color is defined; returns false otherwise.
//
inline static bool AM_drawAsTeleporter(line_t *line)
{
   return (mapcolor_tele && !(line->flags & ML_SECRET) &&
           (line->special == 39  || line->special == 97 ||
            line->special == 125 || line->special == 126));
}

//
// AM_drawAsLockedDoor
//
// Returns true if a line is a locked door for which the corresponding
// map color is defined; returns false otherwise.
//
// FIXME / HTIC_TODO: Heretic support
//
inline static bool AM_drawAsLockedDoor(line_t *line)
{
   return ((mapcolor_bdor || mapcolor_ydor || mapcolor_rdor) &&
           ((line->special >=  26 && line->special <=  28) ||
            (line->special >=  32 && line->special <=  34) ||
            (line->special >= 133 && line->special <= 137) ||
            line->special == 99 ||
            (line->special >= GenLockedBase &&
             line->special <  GenDoorBase)));
}

//
// AM_isDoorClosed
//
// Returns true if a door is closed, false otherwise.
//
inline static bool AM_isDoorClosed(line_t *line)
{
   return ((line->backsector->floorheight  == line->backsector->ceilingheight) ||
           (line->frontsector->floorheight == line->frontsector->ceilingheight));
}

//
// AM_drawAsClosedDoor
//
// Returns true if a door is closed, not secret, and closed door
// map color is defined; returns false otherwise.
//
inline static bool AM_drawAsClosedDoor(line_t *line)
{
   return (mapcolor_clsd &&
           !(line->flags & ML_SECRET) &&    // non-secret closed door
           AM_isDoorClosed(line));
}

//
// Determines visible lines, draws them.
// This is LineDef based, not LineSeg based.
//
// jff 1/5/98 many changes in this routine
// backward compatibility not needed, so just changes, no ifs
// addition of clauses for:
//    doors opening, keyed door id, secret sectors,
//    teleports, exit lines, key things
// ability to suppress any of added features or lines with no height changes
//
// support for gamma correction in automap abandoned
//
// jff 4/3/98 changed mapcolor_xxxx=0 as control to disable feature
// jff 4/3/98 changed mapcolor_xxxx=-1 to disable drawing line completely
//
static void AM_drawWalls(void)
{
   int i;
   static mline_t l;

   int plrgroup = plr->mo->groupid;

   // Draw overlay lines first so they will not obscure the (more important)
   // normal map lines
   if(mapportal_overlay && useportalgroups)
   {
      for(i = 0; i < numlines; ++i)
      {
         line_t *line = &lines[i];

         if(line->frontsector->groupid == plrgroup)
            continue;

         l.a.x = line->v1->fx;
         l.a.y = line->v1->fy;
         l.b.x = line->v2->fx;
         l.b.y = line->v2->fy;

         if(line->frontsector->groupid > 0)
         {
            linkoffset_t *link;

            if((link = P_GetLinkOffset(0, line->frontsector->groupid)))
            {
               l.a.x += M_FixedToDouble(link->x);
               l.a.y += M_FixedToDouble(link->y);
               l.b.x += M_FixedToDouble(link->x);
               l.b.y += M_FixedToDouble(link->y);
            }
         }
         // if line has been seen or IDDT has been used
         if(ddt_cheating || (line->flags & ML_MAPPED))
         {
            // check for DONTDRAW flag; those lines are only visible
            // if using the IDDT cheat.
            if((line->flags & ML_DONTDRAW) && !ddt_cheating)
               continue;

            if(!line->backsector ||
               line->backsector->floorheight != line->frontsector->floorheight ||
               line->backsector->ceilingheight != line->frontsector->ceilingheight)
            {
               AM_drawMline(&l, mapcolor_prtl);
            }
         }
         else if(plr->powers[pw_allmap]) // computermap visible lines
         {
            // now draw the lines only visible because the player has computermap
            if(!(line->flags & ML_DONTDRAW)) // invisible flag lines do not show
            {
               if(!line->backsector ||
                  line->backsector->floorheight != line->frontsector->floorheight ||
                  line->backsector->ceilingheight != line->frontsector->ceilingheight)
               {
                  AM_drawMline(&l, mapcolor_prtl);
               }
            }
         } // end else if

      }
   }

   // draw the unclipped visible portions of all lines
   for(i = 0; i < numlines; ++i)
   {
      line_t *line = &lines[i];

      l.a.x = line->v1->fx;
      l.a.y = line->v1->fy;
      l.b.x = line->v2->fx;
      l.b.y = line->v2->fy;

      if(mapportal_overlay && useportalgroups)
      {
         if(line->frontsector && line->frontsector->groupid != plrgroup)
            continue;

         if(line->frontsector && line->frontsector->groupid > 0)
         {
            linkoffset_t *link;

            if((link = P_GetLinkOffset(0, line->frontsector->groupid)))
            {
               l.a.x += M_FixedToDouble(link->x);
               l.a.y += M_FixedToDouble(link->y);
               l.b.x += M_FixedToDouble(link->x);
               l.b.y += M_FixedToDouble(link->y);
            }
         }
      }

      // if line has been seen or IDDT has been used
      if(ddt_cheating || (line->flags & ML_MAPPED))
      {
         // check for DONTDRAW flag; those lines are only visible
         // if using the IDDT cheat.
         if((line->flags & ML_DONTDRAW) && !ddt_cheating)
            continue;

         if(!line->backsector) // 1S lines
         {
            if(AM_drawAsExitLine(line))
            {
               //jff 4/23/98 add exit lines to automap
               AM_drawMline(&l, mapcolor_exit); // exit line
            }
            else if(AM_drawAs1sSecret(line))
            {
               // jff 1/10/98 add new color for 1S secret sector boundary
               AM_drawMline(&l, mapcolor_secr); // line bounding secret sector
            }
            else                                //jff 2/16/98 fixed bug
               AM_drawMline(&l, mapcolor_wall); // special was cleared
         }
         else // 2S lines
         {
            // jff 1/10/98 add color change for all teleporter types
            if(AM_drawAsTeleporter(line))
            {
               // teleporters
               AM_drawMline(&l, mapcolor_tele);
            }
            else if(AM_drawAsExitLine(line))
            {
               //jff 4/23/98 add exit lines to automap
               AM_drawMline(&l, mapcolor_exit);
            }
            else if(AM_drawAsLockedDoor(line))
            {
               //jff 1/5/98 this clause implements showing keyed doors
               if(AM_isDoorClosed(line))
               {
                  switch(AM_DoorColor(line->special)) // closed keyed door
                  {
                  case 1:
                     /*bluekey*/
                     AM_drawMline(&l,
                        mapcolor_bdor ? mapcolor_bdor : mapcolor_cchg);
                     break;
                  case 2:
                     /*yellowkey*/
                     AM_drawMline(&l,
                        mapcolor_ydor ? mapcolor_ydor : mapcolor_cchg);
                     break;
                  case 0:
                     /*redkey*/
                     AM_drawMline(&l,
                        mapcolor_rdor ? mapcolor_rdor : mapcolor_cchg);
                     break;
                  case 3:
                     /*any or all*/
                     AM_drawMline(&l,
                        mapcolor_clsd ? mapcolor_clsd : mapcolor_cchg);
                     break;
                  }
               }
               else
                  AM_drawMline(&l, mapcolor_cchg); // open keyed door
            }
            else if(line->flags & ML_SECRET)    // secret door
            {
               AM_drawMline(&l, mapcolor_wall);      // wall color
            }
            else if(AM_drawAsClosedDoor(line))
            {
               AM_drawMline(&l, mapcolor_clsd); // non-secret closed door
            }
            else if(AM_drawAs2sSecret(line))
            {
               AM_drawMline(&l, mapcolor_secr); // line bounding secret sector
            }
            else if(line->backsector->floorheight !=
                    line->frontsector->floorheight)
            {
               AM_drawMline(&l, mapcolor_fchg); // floor level change
            }
            else if(line->backsector->ceilingheight !=
                    line->frontsector->ceilingheight)
            {
               AM_drawMline(&l, mapcolor_cchg); // ceiling level change
            }
            else if(mapcolor_flat && ddt_cheating)
            {
               AM_drawMline(&l, mapcolor_flat); // 2S lines that appear only in IDDT
            }
         }
      }
      else if(plr->powers[pw_allmap]) // computermap visible lines
      {
         // now draw the lines only visible because the player has computermap
         if(!(line->flags & ML_DONTDRAW)) // invisible flag lines do not show
         {
            if(mapcolor_flat ||
               !line->backsector ||
               line->backsector->floorheight != line->frontsector->floorheight ||
               line->backsector->ceilingheight != line->frontsector->ceilingheight
              )
            {
               AM_drawMline(&l, mapcolor_unsn);
            }
         }
      } // end else if
   } // end for
}


//
// AM_drawNodeLines
//
// haleyjd 05/17/08: Draws node partition lines on the automap as a debugging
// aid or for the interest of the curious.
//
static void AM_drawNodeLines(int bspnum)
{
   mline_t l;

   while(!(bspnum & NF_SUBSECTOR))
   {
      node_t *bsp = &nodes[bspnum];

      l.a.x = bsp->fx;
      l.a.y = bsp->fy;
      l.b.x = bsp->fx + bsp->fdx;
      l.b.y = bsp->fy + bsp->fdy;

      AM_drawMline(&l, mapcolor_frnd);

      AM_drawNodeLines(bsp->children[1]);

      bspnum = bsp->children[0];
   }
}

//
// AM_rotate()
//
// Rotation in 2D.
// Used to rotate player arrow line character.
//
// Passed the coordinates of a point, and an angle
// Returns the coordinates rotated by the angle
//
// haleyjd 01/24/03: made static
//
static void AM_rotate(double *x, double *y, angle_t a)
{
   double tmpx;

   // a little magic: a * (PI / ANG180) converts angle_t to radians
   double angle = (double)a * 1.4629180792671596811e-9;

   tmpx = *x * cos(angle) - *y * sin(angle);
   *y   = *x * sin(angle) + *y * cos(angle);
   *x = tmpx;
}

//
// AM_drawLineCharacter()
//
// Draws a vector graphic according to numerous parameters
//
// Passed the structure defining the vector graphic shape, the number
// of vectors in it, the scale to draw it at, the angle to draw it at,
// the color to draw it with, and the map coordinates to draw it at.
// Returns nothing
//
static void AM_drawLineCharacter(mline_t *lineguy, int lineguylines,
                                 double scale, angle_t angle, int color,
                                 fixed_t x, fixed_t y)
{
   int   i;
   mline_t l;
   double fx, fy;

   fx = M_FixedToDouble(x);
   fy = M_FixedToDouble(y);

   for(i = 0; i < lineguylines; ++i)
   {
      l.a.x = lineguy[i].a.x;
      l.a.y = lineguy[i].a.y;

      if(scale != 0.0)
      {
         l.a.x = scale * l.a.x;
         l.a.y = scale * l.a.y;
      }

      if(angle)
         AM_rotate(&l.a.x, &l.a.y, angle);

      l.a.x += fx;
      l.a.y += fy;

      l.b.x = lineguy[i].b.x;
      l.b.y = lineguy[i].b.y;

      if(scale)
      {
         l.b.x = scale * l.b.x;
         l.b.y = scale * l.b.y;
      }

      if(angle)
         AM_rotate(&l.b.x, &l.b.y, angle);

      l.b.x += fx;
      l.b.y += fy;

      AM_drawMline(&l, color);
   }
}

//
// AM_drawPlayers()
//
// Draws the player arrow in single player,
// or all the player arrows in a netgame.
//
// Passed nothing, returns nothing
//
static void AM_drawPlayers(void)
{
   int   i;
   player_t* p;
   int   their_color = -1;
   int   color;
   // SoM: player x and y
   fixed_t px, py;
   linkoffset_t *link;

   if(!netgame)
   {
      if(mapportal_overlay && useportalgroups && plr->mo->groupid > 0 &&
         (link = P_GetLinkOffset(0, plr->mo->groupid)))
      {
         px = plr->mo->x + link->x;
         py = plr->mo->y + link->y;
      }
      else
      {
         px = plr->mo->x;
         py = plr->mo->y;
      }

      if(ddt_cheating)
      {
         AM_drawLineCharacter
          (
            cheat_player_arrow,
            NUMCHEATPLYRLINES,
            0.0,
            plr->mo->angle,
            mapcolor_sngl,      //jff color
            px,
            py
          );
      }
      else
      {
         AM_drawLineCharacter
          (
            player_arrow,
            NUMPLYRLINES,
            0.0,
            plr->mo->angle,
            mapcolor_sngl,      //jff color
            px,
            py
          );
      }
      return;
   }

   for(i = 0; i < MAXPLAYERS; ++i)
   {
      their_color = players[i].colormap;
      p = &players[i];

      // killough 9/29/98: use !demoplayback so internal demos are no different
      if((GameType == gt_dm && !demoplayback) && p != plr)
         continue;

      if(!playeringame[i])
         continue;

      if(mapportal_overlay && useportalgroups && plr->mo->groupid > 0 &&
         (link = P_GetLinkOffset(0, plr->mo->groupid)))
      {
         px = p->mo->x + link->x;
         py = p->mo->y + link->y;
      }
      else
      {
         px = p->mo->x;
         py = p->mo->y;
      }

      // haleyjd: add total invisibility

      if(p->powers[pw_invisibility] || p->powers[pw_totalinvis])
         color = 246; // *close* to black
      else
      {
         // sf: extended colour range
#define GREEN 112
         if(their_color == 0)
         {
            color = GREEN;
         }
         else
         {
            // haleyjd 01/12/04: rewritten
            byte *transtbl = translationtables[their_color - 1];

            color = transtbl[GREEN];
         }
      }

      AM_drawLineCharacter
       (
         player_arrow,
         NUMPLYRLINES,
         0.0,
         p->mo->angle,
         color,
         px,
         py
       );
   }
}

//
// AM_drawThings()
//
// Draws the things on the automap in double IDDT cheat mode
//
// Passed colors and colorrange, no longer used
// Returns nothing
//
static void AM_drawThings(int colors, int colorrange)
{
   int     i;
   Mobj *t;
   fixed_t tx, ty; // SoM: Moved thing coords to variables for linked portals

   // for all sectors
   for(i = 0; i < numsectors; ++i)
   {
      t = sectors[i].thinglist;

      while(t) // for all things in that sector
      {
         tx = t->x;
         ty = t->y;

         if(mapportal_overlay && useportalgroups && t->subsector->sector->groupid > 0)
         {
            linkoffset_t *link;

            if((link = P_GetLinkOffset(0, t->subsector->sector->groupid)))
            {
               tx += link->x;
               ty += link->y;
            }
         }
         // FIXME / HTIC_TODO: Heretic support and EDF editing?

         //jff 1/5/98 case over doomednum of thing being drawn
         if(mapcolor_rkey || mapcolor_ykey || mapcolor_bkey)
         {
            switch(t->info->doomednum)
            {
               //jff 1/5/98 treat keys special
            case 38: case 13: //jff  red key
               AM_drawLineCharacter
                  (
                   cross_mark,
                   NUMCROSSMARKLINES,
                   16.0,
                   t->angle,
                   mapcolor_rkey!=-1? mapcolor_rkey : mapcolor_sprt,
                   tx,
                   ty
                  );
               t = t->snext;
               continue;
            case 39: case 6: //jff yellow key
               AM_drawLineCharacter
                  (
                   cross_mark,
                   NUMCROSSMARKLINES,
                   16.0,
                   t->angle,
                   mapcolor_ykey!=-1? mapcolor_ykey : mapcolor_sprt,
                   tx,
                   ty
                  );
               t = t->snext;
               continue;
            case 40: case 5: //jff blue key
               AM_drawLineCharacter
                  (
                   cross_mark,
                   NUMCROSSMARKLINES,
                   16.0,
                   t->angle,
                   mapcolor_bkey!=-1? mapcolor_bkey : mapcolor_sprt,
                   tx,
                   ty
                  );
               t = t->snext;
               continue;
            default:
               break;
            }
         }

         //jff 1/5/98 end added code for keys
         //jff previously entire code
         AM_drawLineCharacter
            (
             thintriangle_guy,
             NUMTHINTRIANGLEGUYLINES,
             16.0,
             t->angle,
             // killough 8/8/98: mark friends specially
             t->flags & MF_FRIEND && !t->player ? mapcolor_frnd : mapcolor_sprt,
             tx,
             ty
            );
         t = t->snext;
      } // end if
   } // end for
}

//
// AM_drawMarks()
//
// Draw the marked locations on the automap
//
// Passed nothing, returns nothing
//
// killough 2/22/98:
// Rewrote AM_drawMarks(). Removed limit on marks.
//
// SoM: ANYRES support
//
static void AM_drawMarks(void)
{
   int i;
   for(i = 0; i < markpointnum; ++i) // killough 2/22/98: remove automap mark limit
   {
      if(markpoints[i].x != -1)
      {
         int w  = (5 * video.xscale) >> FRACBITS;
         int h  = (6 * video.yscale) >> FRACBITS;
         int fx = CXMTOF(markpoints[i].x);
         int fy = CYMTOF(markpoints[i].y);
         int j  = i;

         do
         {
            int d = j % 10;

            if(d == 1)          // killough 2/22/98: less spacing for '1'
               fx += (video.xscale >> FRACBITS);

            if(fx >= f_x && fx < f_w - w && fy >= f_y && fy < f_h - h)
            {
               V_DrawPatch((fx<<FRACBITS)/video.xscale,
                           (fy<<FRACBITS)/video.yscale,
                           &vbscreen,
                           marknums[d]);
            }

            fx -= w - (video.xscale >> FRACBITS); // killough 2/22/98: 1 space backwards

            j /= 10;

         } while(j > 0);
      }
   }
}

//
// AM_drawCrosshair()
//
// Draw the single point crosshair representing map center
//
// Passed the color to draw the pixel with
// Returns nothing
// haleyjd: made inline static
//
inline static void AM_drawCrosshair(int color)
{
   vbscreen.data[(vbscreen.pitch * ((f_h + 1) >> 1)) + (vbscreen.width >> 1)] =
      color; // single point for now
}

//
// AM_Drawer()
//
// Draws the entire automap
//
// Passed nothing, returns nothing
//
void AM_Drawer(void)
{
   if(!automapactive)
      return;

   AM_clearFB(mapcolor_back);       //jff 1/5/98 background default color

   if(automap_grid)                 // killough 2/28/98: change var name
      AM_drawGrid(mapcolor_grid);   //jff 1/7/98 grid default color

   AM_drawWalls();

   // haleyjd 05/17/08:
   if(map_draw_nodelines)
      AM_drawNodeLines(numnodes - 1);

   AM_drawPlayers();

   if(ddt_cheating == 2)
      AM_drawThings(mapcolor_sprt, 0); //jff 1/5/98 default double IDDT sprite

   AM_drawCrosshair(mapcolor_hair); //jff 1/7/98 default crosshair color
   AM_drawMarks();
}

//----------------------------------------------------------------------------
//
// $Log: am_map.c,v $
// Revision 1.24  1998/05/10  12:05:24  jim
// formatted/documented am_map
//
// Revision 1.23  1998/05/03  22:13:49  killough
// Provide minimal headers at top; no other changes
//
// Revision 1.22  1998/04/23  13:06:53  jim
// Add exit line to automap
//
// Revision 1.21  1998/04/16  16:16:56  jim
// Fixed disappearing marks after new level
//
// Revision 1.20  1998/04/03  14:45:17  jim
// Fixed automap disables at 0, mouse sens unbounded
//
// Revision 1.19  1998/03/28  05:31:40  jim
// Text enabling changes for DEH
//
// Revision 1.18  1998/03/23  03:06:22  killough
// I wonder
//
// Revision 1.17  1998/03/15  14:36:46  jim
// fixed secrets transfer bug in automap
//
// Revision 1.16  1998/03/10  07:06:21  jim
// Added secrets on automap after found only option
//
// Revision 1.15  1998/03/09  18:29:22  phares
// Created separately bound automap and menu keys
//
// Revision 1.14  1998/03/02  11:22:30  killough
// change grid to automap_grid and make external
//
// Revision 1.13  1998/02/23  04:08:11  killough
// Remove limit on automap marks, save them in savegame
//
// Revision 1.12  1998/02/17  22:58:40  jim
// Fixed bug of vanishinb secret sectors in automap
//
// Revision 1.11  1998/02/15  03:12:42  phares
// Jim's previous comment: Fixed bug in automap from mistaking framebuffer index for mark color
//
// Revision 1.10  1998/02/15  02:47:33  phares
// User-defined keys
//
// Revision 1.8  1998/02/09  02:50:13  killough
// move ddt cheat to st_stuff.c and some cleanup
//
// Revision 1.7  1998/02/02  22:16:31  jim
// Fixed bug in automap that showed secret lines
//
// Revision 1.6  1998/01/26  20:57:54  phares
// Second test of checkin/checkout
//
// Revision 1.5  1998/01/26  20:28:15  phares
// First checkin/checkout script test
//
// Revision 1.4  1998/01/26  19:23:00  phares
// First rev with no ^Ms
//
// Revision 1.3  1998/01/24  11:21:25  jim
// Changed disables in automap to -1 and -2 (nodraw)
//
// Revision 1.1.1.1  1998/01/19  14:02:53  rand
// Lee's Jan 19 sources
//
//
//----------------------------------------------------------------------------
<|MERGE_RESOLUTION|>--- conflicted
+++ resolved
@@ -149,12 +149,12 @@
 #define R ((8*PLAYERRADIUS)/7)
 mline_t player_arrow[] =
 {
-  { { -R+R/8,   0 }, {  R,      0   } }, // -----
-  { {  R,       0 }, {  R-R/2,  R/4 } }, // ----->
-  { {  R,       0 }, {  R-R/2, -R/4 } },
-  { { -R+R/8,   0 }, { -R-R/8,  R/4 } }, // >---->
-  { { -R+R/8,   0 }, { -R-R/8, -R/4 } },
-  { { -R+3*R/8, 0 }, { -R+R/8,  R/4 } }, // >>--->
+  { { -R+R/8, 0 }, { R, 0 } }, // -----
+  { { R, 0 }, { R-R/2, R/4 } },  // ----->
+  { { R, 0 }, { R-R/2, -R/4 } },
+  { { -R+R/8, 0 }, { -R-R/8, R/4 } }, // >---->
+  { { -R+R/8, 0 }, { -R-R/8, -R/4 } },
+  { { -R+3*R/8, 0 }, { -R+R/8, R/4 } }, // >>--->
   { { -R+3*R/8, 0 }, { -R+R/8, -R/4 } }
 };
 #undef R
@@ -163,13 +163,13 @@
 #define R ((8*PLAYERRADIUS)/7)
 mline_t cheat_player_arrow[] =
 { // killough 3/22/98: He's alive, Jim :)
-  { { -R+R/8,         0   }, {  R,             0   } }, // -----
-  { {  R,             0   }, {  R-R/2,         R/4 } }, // ----->
-  { {  R,             0   }, {  R-R/2,        -R/4 } },
-  { { -R+R/8,         0   }, { -R-R/8,         R/4 } }, // >---->
-  { { -R+R/8,         0   }, { -R-R/8,        -R/4 } },
-  { { -R+3*R/8,       0   }, { -R+R/8,         R/4 } }, // >>--->
-  { { -R+3*R/8,       0   }, { -R+R/8,        -R/4 } },
+  { { -R+R/8, 0 }, { R, 0 } }, // -----
+  { { R, 0 }, { R-R/2, R/4 } },  // ----->
+  { { R, 0 }, { R-R/2, -R/4 } },
+  { { -R+R/8, 0 }, { -R-R/8, R/4 } }, // >---->
+  { { -R+R/8, 0 }, { -R-R/8, -R/4 } },
+  { { -R+3*R/8, 0 }, { -R+R/8, R/4 } }, // >>--->
+  { { -R+3*R/8, 0 }, { -R+R/8, -R/4 } },
   { { -R/10-R/6,      R/4 }, { -R/10-R/6,     -R/4 } }, // J
   { { -R/10-R/6,     -R/4 }, { -R/10-R/6-R/8, -R/4 } },
   { { -R/10-R/6-R/8, -R/4 }, { -R/10-R/6-R/8, -R/8 } },
@@ -838,27 +838,13 @@
 
    if(action_map_toggle)
    {
-<<<<<<< HEAD
       action_map_toggle = bigstate = 0;
       AM_Stop();
-=======
-      if(ev->type == ev_keydown)
-      {
-         m_paninc.x = FTOM(F_PANINC);
-         am_key_handled = true;
-      }
-      else
-         m_paninc.x = 0;
->>>>>>> 2e9359a7
    }
    else if(action_map_gobig)
    {
-<<<<<<< HEAD
       bigstate = !bigstate;
       if(bigstate)
-=======
-      if(ev->type == ev_keydown)
->>>>>>> 2e9359a7
       {
          AM_saveScaleAndLoc();
          AM_minOutWindowScale();
@@ -869,82 +855,34 @@
    }
    else if(action_map_follow)
    {
-<<<<<<< HEAD
       followplayer = !followplayer;
       f_oldloc.x = D_MAXINT;
       // Ty 03/27/98 - externalized
       doom_printf("%s", DEH_String(followplayer ? "AMSTR_FOLLOWON"
                                                 : "AMSTR_FOLLOWOFF"));
       action_map_follow = 0;
-=======
-      if(ev->type == ev_keydown)
-      {
-         m_paninc.y = FTOM(F_PANINC);
-         am_key_handled = true;
-      }
-      else
-         m_paninc.y = 0;
->>>>>>> 2e9359a7
    }
    else if(action_map_mark)
    {
-<<<<<<< HEAD
       // Ty 03/27/98 - *not* externalized
       // sf: fixed this (buffer at start, presumably from an old sprintf
       doom_printf("%s %d", DEH_String("AMSTR_MARKEDSPOT"), markpointnum);
       AM_addMark();
       action_map_mark = 0;
-=======
-      if(ev->type == ev_keydown)
-      {
-         m_paninc.y = -FTOM(F_PANINC);
-         am_key_handled = true;
-      }
-      else
-         m_paninc.y = 0;
->>>>>>> 2e9359a7
    }
    else if(action_map_clear)
    {
-<<<<<<< HEAD
       AM_clearMarks();  // Ty 03/27/98 - *not* externalized
       doom_printf("%s", DEH_String("AMSTR_MARKSCLEARED"));
       action_map_clear = 0;
-=======
-      if(ev->type == ev_keydown)
-      {
-         mtof_zoommul = M_ZOOMOUT;
-         ftom_zoommul = M_ZOOMIN;
-         am_key_handled = true;
-      }
-      else
-      {
-         mtof_zoommul = 1.0;
-         ftom_zoommul = 1.0;
-      }
->>>>>>> 2e9359a7
    }
    else if(action_map_grid)
    {
-<<<<<<< HEAD
       automap_grid = !automap_grid;      // killough 2/28/98
       // Ty 03/27/98 - *not* externalized
       doom_printf("%s", DEH_String(automap_grid ? "AMSTR_GRIDON"
                                                 : "AMSTR_GRIDOFF"));
       action_map_grid = 0;
-=======
-      if(ev->type == ev_keydown)
-      {
-         mtof_zoommul = M_ZOOMIN;
-         ftom_zoommul = M_ZOOMOUT;
-         am_key_handled = true;
-      }
-      else
-      {
-         mtof_zoommul = 1.0;
-         ftom_zoommul = 1.0;
-      }
->>>>>>> 2e9359a7
    }
    else
       cheatstate = 0;
