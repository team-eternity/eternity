--- conflicted
+++ resolved
@@ -165,13 +165,10 @@
 
 #define FINALDOOM_MIFLAGS (MI_DEMOIFDEMO4 | MI_NOTELEPORTZ)
 
-<<<<<<< HEAD
 #define STRIFE_GIFLAGS \
    (GIF_MAPXY | GIF_HUDSTATBARNAME | GIF_DOOMWEAPONOFFSET) // STRIFE_FIXME: This is probably wrong
 
-=======
 extern menu_t menu_episode, menu_episodeDoom2Stub, menu_hepisode;
->>>>>>> a917fc13
 // globals
 
 // holds the address of the gamemodeinfo_t for the current gamemode,
