--- conflicted
+++ resolved
@@ -580,18 +580,8 @@
                return false;
             }
          }
-<<<<<<< HEAD
-         // This is no longer a valid check, P_GetLinkOffset always returns a value now
-         else if(link || backlink)
-         {
-            C_Printf(FC_ERROR "Portal group %i references group %i without a "
-                     "backlink.\nLinked portals are disabled\a\n", i, p);
-            return false;
          }
-=======
->>>>>>> 93d5089b
       }
-   }
 
    // That first loop has to complete before this can be run!
    for(i = 0; i < groupcount; ++i)
@@ -606,11 +596,7 @@
    }
    
    // Last step is to put zerolink in every link position that is currently null
-<<<<<<< HEAD
-   for(i = 0; i < groupcount; ++i)
-=======
    for(i = 0; i < groupcount * groupcount; ++i)
->>>>>>> 93d5089b
    {
       if(!linktable[i])
          linktable[i] = &zerolink;
@@ -676,11 +662,7 @@
 
    if(!mo || !link)
       return 0;
-<<<<<<< HEAD
-   if(!clip->portalTeleportMove(mo, mo->x - link->x, mo->y - link->y))
-=======
-   if(!P_PortalTeleportMove(mo, mo->x + link->x, mo->y + link->y))
->>>>>>> 93d5089b
+   if(!clip->portalTeleportMove(mo, mo->x + link->x, mo->y + link->y))
       return 0;
 
    mo->z = moz + link->z;
