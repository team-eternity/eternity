--- conflicted
+++ resolved
@@ -369,11 +369,7 @@
 //
 static bool P_CheckLinkedPortal(portal_t *portal, sector_t *sec)
 {
-<<<<<<< HEAD
-   int i = static_cast<int>(sec - sectors);
-=======
    int i = eindex(sec - sectors);
->>>>>>> f5a11a8e
 
    if(!portal || !sec)
       return true;
@@ -765,11 +761,7 @@
       list = groups[i]->seclist;
       for(s = 0; list[s]; s++)
       {
-<<<<<<< HEAD
-         int sectorindex1 = static_cast<int>(list[s] - sectors);
-=======
          int sectorindex1 = eindex(list[s] - sectors);
->>>>>>> f5a11a8e
 
          for(p = 0; p < groupcount; p++)
          {
@@ -779,11 +771,7 @@
             list2 = groups[p]->seclist;
             for(q = 0; list2[q]; q++)
             {
-<<<<<<< HEAD
-               int sectorindex2 = static_cast<int>(list2[q] - sectors);
-=======
                int sectorindex2 = eindex(list2[q] - sectors);
->>>>>>> f5a11a8e
                int pnum = (sectorindex1 * numsectors) + sectorindex2;
 
                rejectmatrix[pnum>>3] &= ~(1 << (pnum&7));
