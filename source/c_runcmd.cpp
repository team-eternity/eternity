// Emacs style mode select -*- C -*- vi:sw=3 ts=3:
//-----------------------------------------------------------------------------
//
// Copyright(C) 2000 James Haley
//
// This program is free software; you can redistribute it and/or modify
// it under the terms of the GNU General Public License as published by
// the Free Software Foundation; either version 2 of the License, or
// (at your option) any later version.
//
// This program is distributed in the hope that it will be useful,
// but WITHOUT ANY WARRANTY; without even the implied warranty of
// MERCHANTABILITY or FITNESS FOR A PARTICULAR PURPOSE.  See the
// GNU General Public License for more details.
//
// You should have received a copy of the GNU General Public License
// along with this program; if not, write to the Free Software
// Foundation, Inc., 59 Temple Place, Suite 330, Boston, MA  02111-1307  USA
//
//--------------------------------------------------------------------------
//
// Command running functions
//
// Running typed commands, or network/linedef triggers. Sending commands over
// the network. Calls handlers for some commands.
//
// By Simon Howard
//
// NETCODE_FIXME -- CONSOLE_FIXME
// Parts of this module also are involved in the netcode cmd problems.
// Mainly, the buffering issue. Commands need to work without being
// delayed an arbitrary amount of time, that won't work with netgames
// properly. Also, command parsing is extremely messy and needs to
// be rewritten. It should be possible to use qstring_t to clean this
// up significantly.
//
//-----------------------------------------------------------------------------

#include "z_zone.h"

#include "d_io.h"
#include "c_io.h"
#include "c_runcmd.h"
#include "c_net.h"

#include "doomdef.h"
#include "doomstat.h"
#include "m_argv.h"
#include "m_misc.h"
#include "mn_engin.h"
#include "g_game.h"
#include "m_qstr.h" // haleyjd
#include "w_wad.h"

// [CG] Added.
#include "cs_main.h"
#include "cs_demo.h"
#include "sv_main.h"

static void C_EchoValue(command_t *command);
static void C_SetVariable(command_t *command);
static void C_RunAlias(alias_t *alias);
static int  C_Sync(command_t *command);
static void C_ArgvtoArgs(void);
static boolean C_Strcmp(const char *pa, const char *pb);

///////////////////////////////////////////////////////////////////////////
//
// The Console (TM)
//

console_t Console;

///////////////////////////////////////////////////////////////////////////
//
// Parsing/Running Commands
//

static qstring_t *cmdtokens;
static int numtokens;
static int numtokensalloc;

//
// C_nextCmdToken
//
// haleyjd 08/08/10: Used to remove SMMU limit on console command tokens.
//
static void C_nextCmdToken(void)
{
   if(numtokens >= numtokensalloc)
   {
      int i;

      // grow by MAXTOKENS at a time (doubling is likely to waste memory)
      numtokensalloc += MAXTOKENS;
      cmdtokens = (qstring_t *)(realloc(cmdtokens, numtokensalloc * sizeof(qstring_t)));

      for(i = numtokens; i < numtokensalloc; i++)
         QStrInitCreateSize(&cmdtokens[i], 128);

      Console.numargvsalloc += MAXTOKENS;
      Console.argv = (qstring_t *)(realloc(Console.argv, Console.numargvsalloc * sizeof(qstring_t)));

      for(i = numtokens; i < Console.numargvsalloc; i++)
         QStrInitCreateSize(&Console.argv[i], 128);
   }
   numtokens++;
}

//
// C_initCmdTokens
//
// haleyjd 07/05/10: create qstrings for the console tokenizer.
//
static void C_initCmdTokens(void)
{
   static boolean cmdtokensinit;

   if(!cmdtokensinit)
   {
      int i;

      // haleyjd: MAXTOKENS is now just the starting size of the array
      cmdtokens = (qstring_t *)(calloc(MAXTOKENS, sizeof(qstring_t)));
      numtokensalloc = MAXTOKENS;

      Console.argv = (qstring_t *)(calloc(MAXTOKENS, sizeof(qstring_t)));
      Console.numargvsalloc = MAXTOKENS;

      for(i = 0; i < numtokensalloc; i++)
      {
         QStrCreateSize(&cmdtokens[i],    128); // local tokens
         QStrCreateSize(&Console.argv[i], 128); // console argvs
      }

      QStrCreateSize(&Console.args, 1024); // congealed args

      cmdtokensinit = true;
   }
}

//
// C_clearCmdTokens
//
// haleyjd 07/05/10: clear all console tokens
//
static void C_clearCmdTokens(void)
{
   int i;

   for(i = 0; i < numtokensalloc; i++)
      QStrClear(&cmdtokens[i]);
}

//
// C_GetTokens
//
// Break up the command into tokens.
// haleyjd 07/05/10: rewritten to remove token length limitation
//
static void C_GetTokens(const char *command)
{
   const char *rover;
   boolean quotemark = false;

   rover = command;

   C_initCmdTokens();
   C_clearCmdTokens();

   numtokens = 1;

   while(*rover == ' ')
      rover++;

   if(!*rover)     // end of string already
   {
      numtokens = 0;
      return;
   }

   while(*rover)
   {
      if(*rover == '"')
      {
         quotemark = !quotemark;
      }
      else if(*rover == ' ' && !quotemark)   // end of token
      {
         // only if the current one actually contains something
         if(*(QStrConstPtr(&cmdtokens[numtokens - 1])))
            C_nextCmdToken();
      }
      else // add char to line
      {
         // 01/12/09: repaired by fraggle to fix mystery sprintf issue on linux
         // 07/05/10: rewritten to use qstrings
         QStrPutc(&cmdtokens[numtokens - 1], *rover);
      }

      rover++;
   }
}

//
// C_RunIndivTextCmd
//
// called once a typed command line has been broken
// into individual commands (multiple commands on one
// line are allowed with the ';' character)
//
static void C_RunIndivTextCmd(const char *cmdname)
{
   command_t *command;
   alias_t *alias;

   // cut off leading spaces
   while(*cmdname == ' ')
      cmdname++;

   // break into tokens
   C_GetTokens(cmdname);

   // find the command being run from the first token.
   command = C_GetCmdForName(QStrConstPtr(&cmdtokens[0]));

   if(!numtokens)
      return; // no command

   if(!command) // no _command_ called that
   {
      // alias?
      if((alias = C_GetAlias(QStrConstPtr(&cmdtokens[0]))))
      {
         // save the options into cmdoptions
         // QSTR_FIXME: wtf is this doin' anyway? o_O
         cmdoptions = (char *)cmdname + QStrLen(&cmdtokens[0]);
         C_RunAlias(alias);
      }
      else         // no alias either
         C_Printf("unknown command: '%s'\n", QStrConstPtr(&cmdtokens[0]));
   }
   else
   {
      // run the command (buffer it)
      C_RunCommand(command, cmdname + QStrLen(&cmdtokens[0]));
   }
}

<<<<<<< HEAD
// [CG] Runs an individual RCON command, checking that the specified client has
//      sufficient authorization.
static void C_RunIndivRCONTextCmd(const char *cmdname, int clientnum)
{
   command_t *command;
   alias_t *alias;

   // cut off leading spaces
   while(*cmdname == ' ')
      cmdname++;

   // break into tokens
   C_GetTokens(cmdname);

   // find the command being run from the first token.
   command = C_GetCmdForName(QStrConstPtr(&cmdtokens[0]));

   if(!numtokens)
      return; // no command

   if(!command) // no _command_ called that
   {
      // alias?
      if((alias = C_GetAlias(QStrConstPtr(&cmdtokens[0]))))
      {
         // [CG] Check that the specified client has sufficient authorization.
         if(server_clients[clientnum].auth_level == cs_auth_administrator || (
            server_clients[clientnum].auth_level == cs_auth_moderator && (
               (strncmp(alias->command, "map",  3) == 0) ||
               (strncmp(alias->command, "ban",  3) == 0) ||
               (strncmp(alias->command, "kick", 4) == 0))))
         {
            // save the options into cmdoptions
            // QSTR_FIXME: wtf is this doin' anyway? o_O
            cmdoptions = (char *)cmdname + QStrLen(&cmdtokens[0]);
            C_RunAlias(alias);
         }
         else
         {
            SV_SendMessage(clientnum, "Insufficient RCON authorization.\n");
         }
      }
      else         // no alias either
         C_Printf("unknown command: '%s'\n", QStrConstPtr(&cmdtokens[0]));
   }
   else if(server_clients[clientnum].auth_level == cs_auth_administrator || (
           server_clients[clientnum].auth_level == cs_auth_moderator && (
              (strncmp(command->name, "map",  3) == 0) ||
              (strncmp(command->name, "ban",  3) == 0) ||
              (strncmp(command->name, "kick", 4) == 0))))
   {
      // run the command (buffer it)
      C_RunCommand(command, cmdname + QStrLen(&cmdtokens[0]));
   }
   else
   {
      SV_SendMessage(clientnum, "Insufficient RCON authorization.\n");
   }
}

typedef enum flagcheckval
=======
enum
>>>>>>> 1ca1c51f
{
   CCF_CANNOTSET = 0,    // cannot set anything.
   CCF_CANSETVAR = 0x01, // can set the variable's normal value
   CCF_CANSETDEF = 0x02, // can set the variable's default

   CCF_CANSETALL = CCF_CANSETVAR | CCF_CANSETDEF
};

//
// C_CheckFlags
//
// Check the flags of a command to see if it should be run or not.
//
static int C_CheckFlags(command_t *command, const char **errormsg)
{
<<<<<<< HEAD
   flagcheckval_e returnval = CCF_CANSETALL;

   // [CG] Modified this function to include clientserver and serverside.

   if(!command->variable || !command->variable->v_default ||
=======
   int returnval = CCF_CANSETALL;
   
   if(!command->variable || !command->variable->v_default || 
>>>>>>> 1ca1c51f
      (command->flags & cf_handlerset))
   {
      // remove default flag if there is no default.
      returnval &= ~CCF_CANSETDEF;
   }

   // check the flags
   *errormsg = NULL;

   if((command->flags & cf_notnet) &&
      ((netgame || clientserver) && !demoplayback))
      *errormsg = "not available in netgame";
   if((command->flags & cf_netonly) &&
      !(netgame || clientserver) && !demoplayback)
      *errormsg = "only available in netgame";
   if((command->flags & cf_server) && consoleplayer && !demoplayback
      && !serverside && Console.cmdtype != c_netcmd)
      *errormsg = "for server only";
   if((command->flags & cf_level) && gamestate != GS_LEVEL)
      *errormsg = "can be run in levels only";

   // net-sync critical variables are usually critical to demo sync too
   if((command->flags & cf_netvar) && demoplayback)
      *errormsg = "not during demo playback";

   if(*errormsg)
   {
      // haleyjd 08/15/10: allow setting of default values in certain conditions
      if(demoplayback && (returnval & CCF_CANSETDEF))
      {
         *errormsg = "will take effect after demo ends";
         returnval = CCF_CANSETDEF; // we can still modify the default value.
      }
      else
         returnval = CCF_CANNOTSET; // we can't set anything to this variable now.
   }

   return returnval;
}

//
// C_doErrorMsg
//
// haleyjd 08/15/10: I had to separate out printing of errors from C_CheckFlags since
// that function can now be called just for checking a variable's state and not just
// for setting it.
//
static void C_doErrorMsg(command_t *command, const char *errormsg)
{
   if(errormsg)
   {
      C_Printf("%s: %s\n", command->name, errormsg);
      if(menuactive)
         MN_ErrorMsg(errormsg);
   }
}

// C_RunCommand.
// call with the command to run and the command-line options.
// buffers the commands which will be run later.

void C_RunCommand(command_t *command, const char *options)
{
   // do not run straight away, we might be in the middle of rendering
   C_BufferCommand(Console.cmdtype, command, options, Console.cmdsrc);

   if(cs_demo_recording)
   {
      if(!CS_WriteConsoleCommandToDemo(
            Console.cmdtype, command, options, Console.cmdsrc))
      {
         doom_printf(
            "Demo error, recording aborted: %s\n", CS_GetDemoErrorMessage()
         );
         CS_StopDemo();
      }
   }

   Console.cmdtype = c_typed;  // reset to typed command as default
}

//
// C_DoRunCommand
//
// actually run a command. Same as C_RunCommand only instant.
//
static void C_DoRunCommand(command_t *command, const char *options)
{
   int i;
   const char *errormsg = NULL;

   C_GetTokens(options);

   for(i = 0; i < numtokensalloc; ++i)
      QStrQCopy(&Console.argv[i], &cmdtokens[i]);

   Console.argc = numtokens;
   Console.command = command;

   // perform checks

   // check through the tokens for variable names
   for(i = 0; i < Console.argc; i++)
   {
      char c = *(QStrConstPtr(&Console.argv[i]));

      if(c == '%' || c == '$') // variable
      {
         command_t *variable;

         variable = C_GetCmdForName(QStrConstPtr(&Console.argv[i]) + 1);

         if(!variable || !variable->variable)
         {
            C_Printf("unknown variable '%s'\n", QStrConstPtr(&Console.argv[i]) + 1);
            // clear for next time
            Console.cmdtype = c_typed;
            Console.cmdsrc  = consoleplayer;
            return;
         }

         QStrCopy(&Console.argv[i],
                   c == '%' ? C_VariableValue(variable->variable) :
                              C_VariableStringValue(variable->variable));
      }
   }

   C_ArgvtoArgs();                 // build Console.args

   // actually do this command
   switch(command->type)
   {
   case ct_command:
      // not to be run ?
      if(C_CheckFlags(command, &errormsg) == CCF_CANNOTSET || C_Sync(command))
      {
         C_doErrorMsg(command, errormsg);
         Console.cmdtype = c_typed;
         Console.cmdsrc = consoleplayer;
         return;
      }
      if(command->handler)
         command->handler();
      else
         C_Printf(FC_ERROR "error: no command handler for %s\n",
                  command->name);
      break;

   case ct_constant:
      C_EchoValue(command);
      break;

   case ct_variable:
      C_SetVariable(command);
      break;

   default:
      C_Printf(FC_ERROR "unknown command type %i\n", command->type);
      break;
   }

   Console.cmdtype = c_typed;
   Console.cmdsrc  = consoleplayer;   // clear for next time
}

//
// C_ArgvtoArgs
//
// Take all the argvs and put them all together in the args string
//
// CONSOLE_FIXME: Horrible.
// haleyjd 07/08/09: rewritten to avoid undefined sprintf behavior.
//
static void C_ArgvtoArgs(void)
{
   int i, n;

   for(i = 0; i < Console.argc; i++)
   {
      if(!QStrLen(&Console.argv[i]))       // empty string
      {
         for(n = i; n < Console.argc - 1; n++)
            QStrQCopy(&(Console.argv[n]), &(Console.argv[n+1]));

         Console.argc--;
         i--;
      }
   }

   QStrClear(&Console.args);

   for(i = 0; i < Console.argc; ++i)
   {
      // haleyjd: use qstring_t to avoid sprintf problems and to be secure
      QStrQCat(&Console.args, &Console.argv[i]);
      QStrPutc(&Console.args, ' ');
   }
}

//
// C_QuotedArgvToArgs
//
// Return a string of all the argvs linked together, but with each
// argv in quote marks "
//
static const char *C_QuotedArgvToArgs(void)
{
   int i;
   static qstring_t returnbuf;

   QStrClearOrCreate(&returnbuf, 1024);

   // haleyjd: use qstring to eliminate undefined sprintf behavior
   for(i = 0; i < Console.argc; ++i)
      QStrPutc(QStrMakeQuoted(QStrQCat(&returnbuf, &Console.argv[i])), ' ');

   return QStrConstPtr(&returnbuf);
}

//
// C_Sync
//
// See if the command needs to be sent to other computers
// to maintain sync and do so if neccesary
//
static int C_Sync(command_t *command)
{
   if(command->flags & cf_netvar)
   {
      // dont get stuck repeatedly sending the same command
      if(Console.cmdtype != c_netcmd)
      {                               // send to sync
         C_SendCmd(CN_BROADCAST, command->netcmd,
                   "%s", C_QuotedArgvToArgs());
         return true;
      }
   }

   return false;
}

//
// C_RunTextCmd
//
// Execute a compound command (with or without ;'s)
//
void C_RunTextCmd(const char *command)
{
   boolean quotemark = false;  // for " quote marks
   char *sub_command = NULL;
   const char *rover;

   for(rover = command; *rover; rover++)
   {
      if(*rover == '\"')    // quotemark
      {
         quotemark = !quotemark;
         continue;
      }
      if(*rover == ';' && !quotemark)  // command seperator and not in string
      {
         // found sub-command
         // use recursion to run the subcommands

         // left
         // copy sub command, alloc slightly more than needed
<<<<<<< HEAD
         sub_command = calloc(1, rover-command+3);
=======
         sub_command = (char *)(calloc(1, rover-command+3)); 
>>>>>>> 1ca1c51f
         strncpy(sub_command, command, rover-command);
         sub_command[rover-command] = '\0';   // end string

         C_RunTextCmd(sub_command);

         // right
         C_RunTextCmd(rover+1);

         // leave to the other function calls (above) to run commands
         free(sub_command);
         return;
      }
   }

   // no sub-commands: just one
   // so run it

   C_RunIndivTextCmd(command);
}

// [CG] Runs a (potentially) compound RCON command, for each command it checks
//      that the running user has sufficient authorization to run it.
void C_RunRCONTextCmd(const char *command, int clientnum)
{
   boolean quotemark = false;  // for " quote marks
   char *sub_command = NULL;
   const char *rover;

   for(rover = command; *rover; rover++)
   {
      if(*rover == '\"')    // quotemark
      {
         quotemark = !quotemark;
         continue;
      }
      if(*rover == ';' && !quotemark)  // command seperator and not in string
      {
         // found sub-command
         // use recursion to run the subcommands

         // left
         // copy sub command, alloc slightly more than needed
         sub_command = calloc(1, rover-command+3);
         strncpy(sub_command, command, rover-command);
         sub_command[rover-command] = '\0';   // end string

         C_RunRCONTextCmd(sub_command, clientnum);

         // right
         C_RunRCONTextCmd(rover+1, clientnum);

         // leave to the other function calls (above) to run commands
         free(sub_command);
         return;
      }
   }

   // no sub-commands: just one
   // so run it

   C_RunIndivRCONTextCmd(command, clientnum);
}


//
// C_VariableValue
//
// Get the literal value of a variable (ie. "1" not "on")
//
const char *C_VariableValue(variable_t *variable)
{
   static qstring_t value;
   void *loc;
   const char *dummymsg = NULL;

   QStrClearOrCreate(&value, 1024);

   if(!variable)
      return "";

   // haleyjd 08/15/10: if only the default can be set right now, return the
   // default value rather than the current value.
   if(C_CheckFlags(variable->command, &dummymsg) == CCF_CANSETDEF)
      loc = variable->v_default;
   else
      loc = variable->variable;

   switch(variable->type)
   {
   case vt_int:
      QStrPrintf(&value, 0, "%d", *(int *)loc);
      break;

   case vt_toggle:
      // haleyjd 07/05/10
      QStrPrintf(&value, 0, "%d", (int)(*(boolean *)loc));
      break;

   case vt_string:
      // haleyjd 01/24/03: added null check from prboom
      if(*(char **)variable->variable)
         QStrCopy(&value, *(char **)loc);
      else
         return "null";
      break;

   case vt_chararray:
      // haleyjd 03/13/06: static string support
      QStrCopy(&value, (const char *)loc);
      break;

   case vt_float:
      // haleyjd 04/21/10: implemented vt_float
      QStrPrintf(&value, 0, "%+.5f", *(double *)loc);
      break;

   default:
      I_Error("C_VariableValue: unknown variable type %d\n", variable->type);
   }

   return QStrConstPtr(&value);
}

//
// C_VariableStringValue
//
// Get the string value (ie. "on" not "1")
//
const char *C_VariableStringValue(variable_t *variable)
{
   static qstring_t value;
   int stateflags;
   const char *dummymsg = NULL;

   QStrClearOrCreate(&value, 1024);

   if(!variable)
      return "";

   if(!variable->variable)
      return "null";

   // haleyjd: get the "check" flags
   stateflags = C_CheckFlags(variable->command, &dummymsg);

   // does the variable have alternate 'defines' ?
   if((variable->type == vt_int || variable->type == vt_toggle) && variable->defines)
   {
      // print defined value
      // haleyjd 03/17/02: needs rangechecking
      int varValue = 0;
      int valStrIndex = 0;
      void *loc;

      // if this is a variable that can only currently have its default set, use its
      // default value rather than its actual value.
      if(stateflags == CCF_CANSETDEF)
         loc = variable->v_default;
      else
         loc = variable->variable;

      if(variable->type == vt_int)
         varValue = *((int *)loc);
      else if(variable->type == vt_toggle)
         varValue = (int)(*(boolean *)loc);

      valStrIndex = varValue - variable->min;

      if(valStrIndex < 0 || valStrIndex > variable->max - variable->min)
         return "";
      else
         QStrCopy(&value, variable->defines[valStrIndex]);
   }
   else
   {
      // print literal value
      QStrCopy(&value, C_VariableValue(variable));
   }

   return QStrConstPtr(&value);
}


// echo a value eg. ' "alwaysmlook" is "1" '

static void C_EchoValue(command_t *command)
{
   C_Printf("\"%s\" is \"%s\"\n", command->name,
            C_VariableStringValue(command->variable) );
}

// is a string a number?

static boolean isnum(const char *text)
{
   // haleyjd 07/05/10: skip over signs here
   if(strlen(text) > 1 && (*text == '-' || *text == '+'))
      ++text;

   for(; *text; text++)
   {
      if(*text > '9' || *text < '0')
         return false;
   }
   return true;
}

//
// C_ValueForDefine
//
// Take a string and see if it matches a define for a variable. Replace with the
// literal value if so.
//
static const char *C_ValueForDefine(variable_t *variable, const char *s, int setflags)
{
   int count;
   static qstring_t returnstr;

   if(!returnstr.buffer)
      QStrInitCreate(&returnstr);

   // haleyjd 07/05/10: ALWAYS copy param to returnstr, or else strcpy will have
   // undefined behavior in C_SetVariable.
   QStrCopy(&returnstr, s);

   if(variable->defines)
   {
      for(count = variable->min; count <= variable->max; count++)
      {
         if(!C_Strcmp(s, variable->defines[count-variable->min]))
         {
            QStrPrintf(&returnstr, 0, "%d", count);
            return returnstr.buffer;
         }
      }
   }

   // special hacks for menu

   // haleyjd 07/05/10: support * syntax for setting default value
   if(!strcmp(s, "*") && variable->cfgDefault)
   {
      default_t *dp = variable->cfgDefault;

      switch(variable->type)
      {
      case vt_int:
         {
            int i;
            dp->methods->getDefault(dp, &i);
            QStrPrintf(&returnstr, 0, "%d", i);
         }
         break;
      case vt_toggle:
         {
            boolean b;
            dp->methods->getDefault(dp, &b);
            QStrPrintf(&returnstr, 0, "%d", !!b);
         }
         break;
      case vt_float:
         {
            double f;
            dp->methods->getDefault(dp, &f);
            QStrPrintf(&returnstr, 0, "%f", f);
         }
         break;
      case vt_string:
         {
            char *def;
            dp->methods->getDefault(dp, &def);
            QStrCopy(&returnstr, def);
         }
         break;
      case vt_chararray:
         {
            // TODO
         }
         break;
      }

      return returnstr.buffer;
   }

   if(variable->type == vt_int || variable->type == vt_toggle)    // int values only
   {
      int value;
      void *loc;

      // if we can only set the default right now, use the default value.
      if(setflags == CCF_CANSETDEF)
         loc = variable->v_default;
      else
         loc = variable->variable;

      if(variable->type == vt_int)
         value = *(int *)loc;
      else
         value = (int)(*(boolean *)loc);

      if(!strcmp(s, "+"))     // increase value
      {
         value += 1;

         if(variable->max != UL && value > variable->max)
            value = variable->max;

         QStrPrintf(&returnstr, 0, "%d", value);
         return returnstr.buffer;
      }
      if(!strcmp(s, "-"))     // decrease value
      {
         value -= 1;

         if(variable->min != UL && value < variable->min)
            value = variable->min;

         QStrPrintf(&returnstr, 0, "%d", value);
         return returnstr.buffer;
      }
      if(!strcmp(s, "/"))     // toggle value
      {
         if(variable->type == vt_int)
            value += 1;
         else
            value = !value;

         if(variable->max != UL && value > variable->max)
            value = variable->min; // wrap around

         QStrPrintf(&returnstr, 0, "%d", value);
         return returnstr.buffer;
      }

      if(!isnum(s))
         return NULL;
   }

   return returnstr.buffer;
}

// haleyjd 08/30/09: local-origin netcmds need love too
#define cmd_setdefault \
   (Console.cmdtype == c_typed || \
    (Console.cmdtype == c_netcmd && Console.cmdsrc == consoleplayer))

//
// C_SetVariable
//
// Set a variable.
//
static void C_SetVariable(command_t *command)
{
   variable_t* variable;
   int size = 0;
   double fs = 0.0;
   char *errormsg;
   const char *temp;
   int setflags;
   const char *varerror = NULL;

   // cut off the leading spaces

   if(!Console.argc)     // asking for value
   {
      C_EchoValue(command);
      return;
   }

   // find out how we can change it.
   setflags = C_CheckFlags(command, &varerror);
   C_doErrorMsg(command, varerror); // show a message if one was set.

   if(setflags == CCF_CANNOTSET)
      return; // can't set anything.

   // ok, set the value
   variable = command->variable;

   temp = C_ValueForDefine(variable, QStrConstPtr(&Console.argv[0]), setflags);

   if(temp)
      QStrCopy(&Console.argv[0], temp);
   else
   {
      C_Printf("not a possible value for '%s'\n", command->name);
      return;
   }

   switch(variable->type)
   {
   case vt_int:
   case vt_toggle:
      size = QStrAtoi(&Console.argv[0]);
      break;

   case vt_string:
   case vt_chararray:
      size = QStrLen(&Console.argv[0]);
      break;

   case vt_float:
      // haleyjd 04/21/10: vt_float
      fs = QStrToDouble(&Console.argv[0], NULL);
      break;

   default:
      return;
   }

   // check the min/max sizes

   errormsg = NULL;

   // haleyjd 03/22/09: allow unlimited bounds
   // haleyjd 04/21/10: implement vt_float

   if(variable->type == vt_float)
   {
      // float requires a different check
      if(variable->dmax != UL && fs > variable->dmax)
         errormsg = "value too big";
      if(variable->dmin != UL && fs < variable->dmin)
         errormsg = "value too small";
   }
   else
   {
      if(variable->max != UL && size > variable->max)
         errormsg = "value too big";
      if(variable->min != UL && size < variable->min)
         errormsg = "value too small";
   }

   if(errormsg)
   {
      MN_ErrorMsg(errormsg);
      C_Puts(errormsg);
      return;
   }

   // netgame sync: send command to other nodes
   if(C_Sync(command))
      return;

   // now set it
   // 5/8/99 set default value also
   // 16/9/99 cf_handlerset flag for variables set from
   // the handler instead

   // haleyjd 07/15/09: cmdtype, NOT cmdsrc in tests below!!!

   if(!(command->flags & cf_handlerset))
   {
      switch(variable->type)  // implicitly set the variable
      {
      case vt_int:
         if(setflags & CCF_CANSETVAR)
            *(int*)variable->variable = size;
         if((setflags & CCF_CANSETDEF) && cmd_setdefault) // default
            *(int*)variable->v_default = size;
         break;

      case vt_toggle:
         // haleyjd 07/05/10
         if(setflags & CCF_CANSETVAR)
            *(boolean *)variable->variable = !!size;
         if((setflags & CCF_CANSETDEF) && cmd_setdefault) // default
            *(boolean *)variable->v_default = !!size;
         break;

      case vt_string:
         if(setflags & CCF_CANSETVAR)
         {
            free(*(char**)variable->variable);
            *(char**)variable->variable = QStrCDup(&Console.argv[0], PU_STATIC);
         }
         if((setflags & CCF_CANSETDEF) && cmd_setdefault)  // default
         {
            free(*(char**)variable->v_default);
            *(char**)variable->v_default = QStrCDup(&Console.argv[0], PU_STATIC);
         }
         break;

      case vt_chararray:
         // haleyjd 03/13/06: static strings
         if(setflags & CCF_CANSETVAR)
         {
            memset(variable->variable, 0, variable->max + 1);
            QStrCNCopy((char *)variable->variable, &Console.argv[0], variable->max + 1);
         }
         if((setflags & CCF_CANSETDEF) && cmd_setdefault)
         {
            memset(variable->v_default, 0, variable->max+1);
            strcpy((char *)variable->v_default, Console.argv[0].buffer);
         }
         break;

      case vt_float:
         // haleyjd 04/21/10: implemented vt_float
         if(setflags & CCF_CANSETVAR)
            *(double *)variable->variable = fs;
         if((setflags & CCF_CANSETDEF) && cmd_setdefault)
            *(double *)variable->v_default = fs;
         break;

      default:
         I_Error("C_SetVariable: unknown variable type %d\n", variable->type);
      }
   }

   if(command->handler)          // run handler if there is one
      command->handler();
}

//=============================================================================
//
// Tab Completion
//

static qstring_t origkey;
static boolean gotkey;
static command_t **tabs;
static int numtabsalloc; // haleyjd 07/25/10
static int numtabs = 0;
static int thistab = -1;

//
// CheckTabs
//
// haleyjd 07/25/10: Removed dangerous unchecked limit on tab completion.
//
static void CheckTabs(void)
{
   if(numtabs >= numtabsalloc)
   {
      numtabsalloc = numtabsalloc ? 2 * numtabsalloc : 128;
      tabs = (command_t **)(realloc(tabs, numtabsalloc * sizeof(command_t *)));
   }
}

//
// GetTabs
//
// given a key (eg. "r_sw"), will look through all the commands in the hash
// chains and gather all the commands which begin with this into a list 'tabs'
//
static void GetTabs(qstring_t *qkey)
{
   int i;
   size_t pos, keylen;

   numtabs = 0;

   if(!origkey.buffer)
      QStrCreateSize(&origkey, 128);

   // remember input
   QStrQCopy(&origkey, qkey);

   // find the first non-space character; if none, we can't do this
   if((pos = QStrFindFirstNotOfChar(qkey, ' ')) == qstring_npos)
      return;

   // save the input from the first non-space character, and lowercase it
   QStrLwr(QStrCopy(&origkey, QStrBufferAt(qkey, pos)));

   gotkey = true;

   keylen = QStrLen(&origkey);

   // check each hash chain in turn

   for(i = 0; i < CMDCHAINS; i++)
   {
      command_t *browser = cmdroots[i];

      // go through each link in this chain
      for(; browser; browser = browser->next)
      {
         if(!(browser->flags & cf_hidden) && // ignore hidden ones
            !QStrNCmp(&origkey, browser->name, keylen))
         {
            // found a new tab
            CheckTabs();
            tabs[numtabs] = browser;
            numtabs++;
         }
      }
   }
}

//
// C_InitTab
//
// Reset the tab list
//
void C_InitTab(void)
{
   numtabs = 0;

   QStrClearOrCreate(&origkey, 100);

   gotkey = false;
   thistab = -1;
}

//
// C_NextTab
//
// Called when tab pressed. Get the next tab from the list.
//
qstring_t *C_NextTab(qstring_t *key)
{
   static qstring_t returnstr;
   qstring_t *ret = NULL;

   QStrClearOrCreate(&returnstr, 128);

   // get tabs if not done already
    if(!gotkey)
      GetTabs(key);

   // select next tab
   thistab = thistab == -1 ? 0 : thistab + 1;

   if(thistab >= numtabs)
   {
      thistab = -1;
      ret = &origkey;
   }
   else
   {
      QStrCopy(&returnstr, tabs[thistab]->name);
      QStrPutc(&returnstr, ' ');
      ret = &returnstr;
   }

   return ret;
}

//
// C_PrevTab
//
// Called when shift-tab pressed. Get the previous tab from the list.
//
qstring_t *C_PrevTab(qstring_t *key)
{
   static qstring_t returnstr;
   qstring_t *ret = NULL;

   QStrClearOrCreate(&returnstr, 128);

   // get tabs if neccesary
   if(!gotkey)
      GetTabs(key);

   // select prev.
   thistab = thistab == -1 ? numtabs - 1 : thistab - 1;

   // check invalid
   if(thistab < 0)
   {
      thistab = -1;
      ret = &origkey;
   }
   else
   {
      QStrCopy(&returnstr, tabs[thistab]->name);
      QStrPutc(&returnstr, ' ');
      ret = &returnstr;
   }

   return ret;
}

/////////////////////////////////////////////////////////////////////////
//
// Aliases
//

// haleyjd 04/14/03: removed limit and rewrote all code
alias_t aliases;
char *cmdoptions;       // command line options for aliases

//
// C_GetAlias
//
// Get an alias from a name
//
alias_t *C_GetAlias(const char *name)
{
   alias_t *alias = aliases.next;

   while(alias)
   {
      if(!strcmp(name, alias->name))
         return alias;
      alias = alias->next;
   }

   return NULL;
}

//
// C_NewAlias
//
// Create a new alias, or use one that already exists
//
alias_t *C_NewAlias(const char *aliasname, const char *command)
{
   alias_t *alias;

   // search for an existing alias with this name
   if((alias = C_GetAlias(aliasname)))
   {
      free(alias->command);
      alias->command = strdup(command);
   }
   else
   {
      // create a new alias
      alias = (alias_t *)(malloc(sizeof(alias_t)));
      alias->name = strdup(aliasname);
      alias->command = strdup(command);
      alias->next = aliases.next;
      aliases.next = alias;
   }

   return alias;
}

//
// C_RemoveAlias
//
// Remove an alias
//
void C_RemoveAlias(qstring_t *aliasname)
{
   alias_t *prev  = &aliases;
   alias_t *rover = aliases.next;
   alias_t *alias = NULL;

   while(rover)
   {
      if(!QStrCmp(aliasname, rover->name))
      {
         alias = rover;
         break;
      }

      prev = rover;
      rover = rover->next;
   }

   if(!alias)
   {
      C_Printf("unknown alias \"%s\"\n", QStrConstPtr(aliasname));
      return;
   }

   C_Printf("removing alias \"%s\"\n", QStrConstPtr(aliasname));

   // free alias data
   free(alias->name);
   free(alias->command);

   // unlink alias
   prev->next  = alias->next;
   alias->next = NULL;

   // free the alias
   free(alias);
}

// run an alias

void C_RunAlias(alias_t *alias)
{
   // store command line for use in macro
   while(*cmdoptions == ' ')
      cmdoptions++;

   C_RunTextCmd(alias->command);   // run the command
}

//////////////////////////////////////////////////////////////////////
//
// Command Bufferring
//

// new ticcmds can be built at any time including during the
// rendering process. The commands need to be buffered
// and run by the tickers instead of directly from the
// responders
//
// a seperate buffered command list is kept for each type
// of command (typed, script, etc)

// 15/11/99 cleaned up: now uses linked lists of bufferedcmd's
//              rather than a static array: no limit on
//              buffered commands and nicer code

typedef struct bufferedcmd_s bufferedcmd;

struct bufferedcmd_s
{
   command_t *command;     // the command
   char *options;          // command line options
   int cmdsrc;             // source player
   bufferedcmd *next;      // next in list
};

typedef struct cmdbuffer_s
{
   // NULL once list empty
   bufferedcmd *cmdbuffer;
   int timer;   // tic timer to temporarily freeze executing of cmds
} cmdbuffer;

cmdbuffer buffers[C_CMDTYPES];

void C_RunBufferedCommand(bufferedcmd *bufcmd)
{
   // run command
   // restore variables

   Console.cmdsrc = bufcmd->cmdsrc;

   C_DoRunCommand(bufcmd->command, bufcmd->options);
}

void C_BufferCommand(int cmtype, command_t *command, const char *options,
                     int cmdsrc)
{
   bufferedcmd *bufcmd;
   bufferedcmd *newbuf;

   // create bufferedcmd
<<<<<<< HEAD
   newbuf = malloc(sizeof(bufferedcmd));

=======
   newbuf = (bufferedcmd *)(malloc(sizeof(bufferedcmd)));
   
>>>>>>> 1ca1c51f
   // add to new bufferedcmd
   newbuf->command = command;
   newbuf->options = strdup(options);
   newbuf->cmdsrc = cmdsrc;
   newbuf->next = NULL;            // is always at end of chain

   // no need to be buffered: run it now
   if(!(command->flags & cf_buffered) && buffers[cmtype].timer == 0)
   {
      Console.cmdtype = cmtype;
      C_RunBufferedCommand(newbuf);

      free(newbuf->options);
      free(newbuf);
      return;
   }

   // add to list now

   // select according to cmdtype
   bufcmd = buffers[cmtype].cmdbuffer;

   // list empty?
   if(!bufcmd)              // hook in
      buffers[cmtype].cmdbuffer = newbuf;
   else
   {
      // go to end of list
      for(; bufcmd->next; bufcmd = bufcmd->next);

      // point last to newbuf
      bufcmd->next = newbuf;
   }
}

void C_RunBuffer(int cmtype)
{
   bufferedcmd *bufcmd, *next;

   bufcmd = buffers[cmtype].cmdbuffer;

   while(bufcmd)
   {
      // check for delay timer
      if(buffers[cmtype].timer)
      {
         buffers[cmtype].timer--;
         break;
      }

      Console.cmdtype = cmtype;
      C_RunBufferedCommand(bufcmd);

      // save next before freeing

      next = bufcmd->next;

      // free bufferedcmd

      free(bufcmd->options);
      free(bufcmd);

      // go to next in list
      bufcmd = buffers[cmtype].cmdbuffer = next;
   }
}

void C_RunBuffers(void)
{
   int i;

   // run all buffers

   for(i = 0; i < C_CMDTYPES; i++)
      C_RunBuffer(i);
}

void C_BufferDelay(int cmdtype, int delay)
{
   buffers[cmdtype].timer += delay;
}

void C_ClearBuffer(int cmdtype)
{
   buffers[cmdtype].timer = 0;                     // clear timer
   buffers[cmdtype].cmdbuffer = NULL;              // empty
}

        // compare regardless of font colour
static boolean C_Strcmp(const char *pa, const char *pb)
{
   const unsigned char *a = (const unsigned char *)pa;
   const unsigned char *b = (const unsigned char *)pb;

   while(*a || *b)
   {
      // remove colour dependency
      if(*a >= 128)   // skip colour
      {
         a++; continue;
      }
      if(*b >= 128)
      {
         b++; continue;
      }
      // regardless of case also
      if(toupper(*a) != toupper(*b))
         return true;
      a++; b++;
   }

   return false;       // no difference in them
}

//////////////////////////////////////////////////////////////////
//
// Command hashing
//
// Faster look up of console commands

command_t *cmdroots[CMDCHAINS];

       // the hash key
#define CmdHashKey(s)                                     \
   (( (s)[0] + (s)[0] ? (s)[1] + (s)[1] ? (s)[2] +        \
                 (s)[2] ? (s)[3] + (s)[3] ? (s)[4]        \
                        : 0 : 0 : 0 : 0 ) % 16)

void (C_AddCommand)(command_t *command)
{
   int hash = CmdHashKey(command->name);

   command->next = cmdroots[hash]; // hook it in at the start of
   cmdroots[hash] = command;       // the table

   // save the netcmd link
   if(command->flags & cf_netvar && command->netcmd == 0)
      C_Printf(FC_ERROR "C_AddCommand: cf_netvar without a netcmd (%s)\n", command->name);

   c_netcmds[command->netcmd] = command;

   if(command->type == ct_variable || command->type == ct_constant)
   {
      // haleyjd 07/04/10: find default in config for cvars that have one
      command->variable->cfgDefault = M_FindDefaultForCVar(command->variable);
      // haleyjd 08/15/10: set variable's pointer to command
      command->variable->command = command;
   }
}

// add a list of commands terminated by one of type ct_end

void C_AddCommandList(command_t *list)
{
   for(;list->type != ct_end; list++)
      (C_AddCommand)(list);
}

// get a command from a string if possible

command_t *C_GetCmdForName(const char *cmdname)
{
   command_t *current;
   int hash;

   while(*cmdname == ' ')
      cmdname++;

   // start hashing

   hash = CmdHashKey(cmdname);

   current = cmdroots[hash];
   while(current)
   {
      if(!strcasecmp(cmdname, current->name))
         return current;
      current = current->next;        // try next in chain
   }

   return NULL;
}

/*
   haleyjd: Command Scripts
   From SMMU v3.30, these allow running command scripts from either
   files or buffered lumps -- very cool IMHO.
*/

// states for console script lexer
enum
{
   CSC_NONE,
   CSC_COMMENT,
   CSC_SLASH,
   CSC_COMMAND,
};

//
// C_RunScript
//
// haleyjd 02/12/04: rewritten to use DWFILE and qstring, and to
// formalize into a finite state automaton lexer. Removes several
// bugs and problems, including static line length limit and failure
// to run a command on the last line of the data.
//
void C_RunScript(DWFILE *dwfile)
{
   qstring_t qstring;
   int state = CSC_NONE;
   char c;

   // initialize and allocate the qstring
   QStrInitCreate(&qstring);

   // parse script
   while((c = D_Fgetc(dwfile)) != EOF)
   {
      // turn \r into \n for simplicity
      if(c == '\r')
         c = '\n';

      switch(state)
      {
#if 0
      case CSC_COMMENT:
         if(c == '\n')        // eat up to the next \n
            state = CSC_NONE;
         continue;
#endif

      case CSC_SLASH:
         if(c == '/')         // start the comment now
            state = CSC_COMMENT;
         else
            state = CSC_NONE; // ??? -- malformatted
         continue;

      case CSC_COMMAND:
         if(c == '\n' || c == '\f') // end of line - run command
         {
            Console.cmdtype = c_script;
            C_RunTextCmd(QStrConstPtr(&qstring));
            C_RunBuffer(c_script);  // force to run now
            state = CSC_NONE;
         }
         else
            QStrPutc(&qstring, c);
         continue;
      }

      // CSC_NONE processing
      switch(c)
      {
      case ' ':  // ignore leading whitespace
      case '\t':
      case '\f':
      case '\n':
         continue;
#if 0
      case '#':
      case ';':
         state = CSC_COMMENT; // start a comment
         continue;
      case '/':
         state = CSC_SLASH;   // maybe start a comment...
         continue;
#endif
      default:                // anything else starts a command
         QStrClear(&qstring);
         QStrPutc(&qstring, c);
         state = CSC_COMMAND;
         continue;
      }
   }

   if(state == CSC_COMMAND) // EOF on command line - run final command
   {
      Console.cmdtype = c_script;
      C_RunTextCmd(QStrConstPtr(&qstring));
      C_RunBuffer(c_script);  // force to run now
   }

   // free the qstring
   QStrFree(&qstring);
}

//
// C_RunScriptFromFile
//
// Opens the indicated file and runs it as a console script.
// haleyjd 02/12/04: rewritten to use new C_RunScript above.
//
void C_RunScriptFromFile(const char *filename)
{
   DWFILE dwfile, *file = &dwfile;

   D_OpenFile(file, filename, "r");

   if(!D_IsOpen(file))
   {
      C_Printf(FC_ERROR "Couldn't exec script '%s'\n", filename);
   }
   else
   {
      C_Printf("Executing script '%s'\n", filename);
      C_RunScript(file);
   }

   D_Fclose(file);
}

//
// C_RunCmdLineScripts
//
// Called at startup to look for scripts to run specified via the -exec command
// line parameter.
//
void C_RunCmdLineScripts(void)
{
   int p;

   if((p = M_CheckParm("-exec")))
   {
      // the parms after p are console script names,
      // until end of parms or another - preceded parm

      boolean file = true;

      while(++p < myargc)
      {
         if(*myargv[p] == '-')
            file = !strcasecmp(myargv[p], "-exec"); // allow multiple -exec
         else if(file)
         {
            char *filename = NULL;

            M_StringAlloca(&filename, 1, 6, myargv[p]);

            strcpy(filename, myargv[p]);

            M_NormalizeSlashes(M_AddDefaultExtension(filename, ".csc"));

            if(!access(".", R_OK))
               C_RunScriptFromFile(filename);
         }
      }
   }
}

// EOF<|MERGE_RESOLUTION|>--- conflicted
+++ resolved
@@ -247,7 +247,6 @@
    }
 }
 
-<<<<<<< HEAD
 // [CG] Runs an individual RCON command, checking that the specified client has
 //      sufficient authorization.
 static void C_RunIndivRCONTextCmd(const char *cmdname, int clientnum)
@@ -303,15 +302,10 @@
       C_RunCommand(command, cmdname + QStrLen(&cmdtokens[0]));
    }
    else
-   {
       SV_SendMessage(clientnum, "Insufficient RCON authorization.\n");
-   }
-}
-
-typedef enum flagcheckval
-=======
+}
+
 enum
->>>>>>> 1ca1c51f
 {
    CCF_CANNOTSET = 0,    // cannot set anything.
    CCF_CANSETVAR = 0x01, // can set the variable's normal value
@@ -327,17 +321,11 @@
 //
 static int C_CheckFlags(command_t *command, const char **errormsg)
 {
-<<<<<<< HEAD
-   flagcheckval_e returnval = CCF_CANSETALL;
+   int returnval = CCF_CANSETALL;
 
    // [CG] Modified this function to include clientserver and serverside.
 
    if(!command->variable || !command->variable->v_default ||
-=======
-   int returnval = CCF_CANSETALL;
-   
-   if(!command->variable || !command->variable->v_default || 
->>>>>>> 1ca1c51f
       (command->flags & cf_handlerset))
    {
       // remove default flag if there is no default.
@@ -604,11 +592,7 @@
 
          // left
          // copy sub command, alloc slightly more than needed
-<<<<<<< HEAD
-         sub_command = calloc(1, rover-command+3);
-=======
-         sub_command = (char *)(calloc(1, rover-command+3)); 
->>>>>>> 1ca1c51f
+         sub_command = (char *)(calloc(1, rover - command + 3)); 
          strncpy(sub_command, command, rover-command);
          sub_command[rover-command] = '\0';   // end string
 
@@ -1447,13 +1431,8 @@
    bufferedcmd *newbuf;
 
    // create bufferedcmd
-<<<<<<< HEAD
-   newbuf = malloc(sizeof(bufferedcmd));
-
-=======
    newbuf = (bufferedcmd *)(malloc(sizeof(bufferedcmd)));
-   
->>>>>>> 1ca1c51f
+
    // add to new bufferedcmd
    newbuf->command = command;
    newbuf->options = strdup(options);
