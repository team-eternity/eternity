// Emacs style mode select   -*- C++ -*- vi:sw=3 ts=3:
//-----------------------------------------------------------------------------
//
// Copyright(C) 2010 James Haley
//
// This program is free software; you can redistribute it and/or modify
// it under the terms of the GNU General Public License as published by
// the Free Software Foundation; either version 2 of the License, or
// (at your option) any later version.
//
// This program is distributed in the hope that it will be useful,
// but WITHOUT ANY WARRANTY; without even the implied warranty of
// MERCHANTABILITY or FITNESS FOR A PARTICULAR PURPOSE.  See the
// GNU General Public License for more details.
//
// You should have received a copy of the GNU General Public License
// along with this program; if not, write to the Free Software
// Foundation, Inc., 59 Temple Place, Suite 330, Boston, MA  02111-1307  USA
//
//--------------------------------------------------------------------------
//
// DESCRIPTION:
//      Action Pointer Functions
//      that are associated with states/frames.
//
//      Generalized/Parameterized action functions.
//
//-----------------------------------------------------------------------------

#include "z_zone.h"
#include "doomstat.h"
#include "d_gi.h"
#include "d_mod.h"
#include "c_io.h"
#include "hu_stuff.h"
#include "p_mobj.h"
#include "p_enemy.h"
#include "p_info.h"
#include "p_inter.h"
#include "p_map.h"
#include "p_maputl.h"
#include "p_pspr.h"
#include "p_setup.h"
#include "p_spec.h"
#include "p_tick.h"
#include "r_state.h"
#include "sounds.h"
#include "s_sound.h"
#include "a_small.h"

#include "e_args.h"
#include "e_sound.h"
#include "e_states.h"
#include "e_things.h"
#include "e_ttypes.h"

#include "a_common.h"

// [CG] Added.
#include "sv_main.h"

//
// killough 9/98: a mushroom explosion effect, sorta :)
// Original idea: Linguica
//
void A_Mushroom(Mobj *actor)
{
   int i, j, n = actor->damage;
   int ShotType;

   // Mushroom parameters are part of code pointer's state
   fixed_t misc1 =
      actor->state->misc1 ? actor->state->misc1 : FRACUNIT*4;
   fixed_t misc2 =
      actor->state->misc2 ? actor->state->misc2 : FRACUNIT/2;

   // [CG] Clients can't handle this at all.
   if(!serverside)
      return;

   // haleyjd: extended parameter support requested by Mordeth:
   // allow specification of thing type in args[0]

   ShotType = E_ArgAsThingNumG0(actor->state->args, 0);

   if(ShotType < 0 || ShotType == NUMMOBJTYPES)
      ShotType = E_SafeThingType(MT_FATSHOT);

   A_Explode(actor);               // make normal explosion

   // [CG] TODO: This needs its own network message, straight up.
   if(serverside)
   {
      for(i = -n; i <= n; i += 8)    // launch mushroom cloud
      {
<<<<<<< HEAD
         for(j = -n; j <= n; j += 8)
         {
            mobj_t target = *actor, *mo;
            target.x += i << FRACBITS;    // Aim in many directions from source
            target.y += j << FRACBITS;
            target.z += P_AproxDistance(i,j) * misc1;         // Aim fairly high
            mo = P_SpawnMissile(actor, &target, ShotType,
                                actor->z + DEFAULTMISSILEZ);  // Launch fireball
            mo->momx = FixedMul(mo->momx, misc2);
            mo->momy = FixedMul(mo->momy, misc2);             // Slow down a bit
            mo->momz = FixedMul(mo->momz, misc2);
            mo->flags &= ~MF_NOGRAVITY;   // Make debris fall under gravity
         }
=======
         Mobj target = *actor, *mo;
         target.x += i << FRACBITS;    // Aim in many directions from source
         target.y += j << FRACBITS;
         target.z += P_AproxDistance(i,j) * misc1;         // Aim fairly high
         mo = P_SpawnMissile(actor, &target, ShotType,
                             actor->z + DEFAULTMISSILEZ);  // Launch fireball
         mo->momx = FixedMul(mo->momx, misc2);
         mo->momy = FixedMul(mo->momy, misc2);             // Slow down a bit
         mo->momz = FixedMul(mo->momz, misc2);
         mo->flags &= ~MF_NOGRAVITY;   // Make debris fall under gravity
>>>>>>> 87e4a192
      }
   }
}

//
// killough 11/98
//
// The following were inspired by Len Pitre
//
// A small set of highly-sought-after code pointers
//

void A_Spawn(Mobj *mo)
{
   if(!serverside)
      return;

   if(mo->state->misc1)
   {
      Mobj *newmobj;

      // haleyjd 03/06/03 -- added error check
      //         07/05/03 -- adjusted for EDF
      int thingtype = E_SafeThingType((int)(mo->state->misc1));

      newmobj = P_SpawnMobj(
         mo->x, mo->y, (mo->state->misc2 << FRACBITS) + mo->z, thingtype
      );

      if(newmobj)
      {
         newmobj->flags = (newmobj->flags & ~MF_FRIEND) |
                          (mo->flags & MF_FRIEND);
         if(CS_SERVER)
            SV_BroadcastActorSpawned(newmobj);
      }
   }
}

void A_Turn(Mobj *mo)
{
   mo->angle += (angle_t)(((uint64_t) mo->state->misc1 << 32) / 360);
}

void A_Face(Mobj *mo)
{
   mo->angle = (angle_t)(((uint64_t) mo->state->misc1 << 32) / 360);
}

static const char *kwds_A_Scratch[] =
{
   "usemisc1",
   "usedamage",
   "usecounter"
};

static argkeywd_t scratchkwds =
{
   kwds_A_Scratch,
   sizeof(kwds_A_Scratch) / sizeof(const char *)
};

//
// A_Scratch
//
// Parameterized melee attack.
// * misc1 == constant damage amount
// * misc2 == optional sound deh num to play
//
// haleyjd 08/02/04: extended parameters:
// * args[0] == special mode select
//              * 0 == compatibility (use misc1 like normal)
//              * 1 == use mo->damage
//              * 2 == use counter specified in args[1]
// * args[1] == counter number for mode 2
// * args[2] == EDF sound name
//
void A_Scratch(Mobj *mo)
{
   int damage, cnum;
   int mode;

   // haleyjd: demystified
   if(!mo->target)
      return;

   mode = E_ArgAsKwd(mo->state->args, 0, &scratchkwds, 0);

   // haleyjd 08/02/04: extensions to get damage from multiple sources
   switch(mode)
   {
   default:
   case 0: // default, compatibility mode
      damage = mo->state->misc1;
      break;
   case 1: // use mo->damage
      damage = mo->damage;
      break;
   case 2: // use a counter
      cnum = E_ArgAsInt(mo->state->args, 1, 0);

      if(cnum < 0 || cnum >= NUMMOBJCOUNTERS)
         return; // invalid

      damage = mo->counters[cnum];
      break;
   }

   A_FaceTarget(mo);

   if(P_CheckMeleeRange(mo))
   {
      if(mo->state->misc2)
         S_StartSound(mo, mo->state->misc2);
      else
      {
         // check to see if args[2] is a valid sound
         sfxinfo_t *sfx = E_ArgAsSound(mo->state->args, 2);
         if(sfx)
            S_StartSfxInfo(mo, sfx, 127, ATTN_NORMAL, false, CHAN_AUTO);
      }

      P_DamageMobj(mo->target, mo, mo, damage, MOD_HIT);
   }
}

void A_PlaySound(Mobj *mo)
{
   S_StartSound(mo->state->misc2 ? NULL : mo, mo->state->misc1);
}

void A_RandomJump(Mobj *mo)
{
   // haleyjd 03/06/03: rewrote to be failsafe
   //         07/05/03: adjusted for EDF
   int statenum = mo->state->misc1;

   statenum = E_StateNumForDEHNum(statenum);
   if(statenum < 0)
      return;

   if(P_Random(pr_randomjump) < mo->state->misc2)
      P_SetMobjState(mo, statenum);
}

//
// This allows linedef effects to be activated inside deh frames.
//
<<<<<<< HEAD
// [CG] TODO: Figure out how to handle this function in c/s.
void A_LineEffect(mobj_t *mo)
=======
void A_LineEffect(Mobj *mo)
>>>>>>> 87e4a192
{
   // haleyjd 05/02/04: bug fix:
   // This line can end up being referred to long after this
   // function returns, thus it must be made static or memory
   // corruption is possible.
   static line_t junk;

   if(!(mo->intflags & MIF_LINEDONE))                // Unless already used up
   {
      junk = *lines;                                 // Fake linedef set to 1st
      if((junk.special = (int16_t)mo->state->misc1))   // Linedef type
      {
         player_t player, *oldplayer = mo->player;   // Remember player status
         mo->player = &player;                       // Fake player
         player.health = 100;                        // Alive player
         junk.tag = (int16_t)mo->state->misc2;       // Sector tag for linedef
         if(!P_UseSpecialLine(mo, &junk, 0))         // Try using it
            P_CrossSpecialLine(&junk, 0, mo);        // Try crossing it
         if(!junk.special)                           // If type cleared,
            mo->intflags |= MIF_LINEDONE;            // no more for this thing
         mo->player = oldplayer;                     // Restore player status
      }
   }
}

//
// haleyjd: Start Eternity Engine action functions
//

//
// A_SetFlags
//
// A parameterized codepointer that turns on thing flags
//
// args[0] == 0, 1, 2, 3, 4 -- flags field to affect (0 == combined)
// args[1] == flags value to OR with thing flags
//
void A_SetFlags(Mobj *actor)
{
   int flagfield;
   int *flags;

   flagfield = E_ArgAsInt(actor->state->args, 0, 0);

   if(!(flags = E_ArgAsThingFlags(actor->state->args, 1)))
      return;

   switch(flagfield)
   {
   case 0:
      actor->flags  |= (unsigned int)flags[0];
      actor->flags2 |= (unsigned int)flags[1];
      actor->flags3 |= (unsigned int)flags[2];
      actor->flags4 |= (unsigned int)flags[3];
      break;
   case 1:
      actor->flags  |= (unsigned int)flags[0];
      break;
   case 2:
      actor->flags2 |= (unsigned int)flags[1];
      break;
   case 3:
      actor->flags3 |= (unsigned int)flags[2];
      break;
   case 4:
      actor->flags4 |= (unsigned int)flags[3];
      break;
   }
}

//
// A_UnSetFlags
//
// A parameterized codepointer that turns off thing flags
//
// args[0] == 0, 1, 2, 3, 4 -- flags field to affect (0 == combined)
// args[1] == flags value to inverse AND with thing flags
//
void A_UnSetFlags(Mobj *actor)
{
   int flagfield;
   int *flags;

   flagfield = E_ArgAsInt(actor->state->args, 0, 0);

   if(!(flags = E_ArgAsThingFlags(actor->state->args, 1)))
      return;

   switch(flagfield)
   {
   case 0:
      actor->flags  &= ~((unsigned int)flags[0]);
      actor->flags2 &= ~((unsigned int)flags[1]);
      actor->flags3 &= ~((unsigned int)flags[2]);
      actor->flags4 &= ~((unsigned int)flags[3]);
      break;
   case 1:
      actor->flags  &= ~((unsigned int)flags[0]);
      break;
   case 2:
      actor->flags2 &= ~((unsigned int)flags[1]);
      break;
   case 3:
      actor->flags3 &= ~((unsigned int)flags[2]);
      break;
   case 4:
      actor->flags4 &= ~((unsigned int)flags[3]);
      break;
   }
}

static const char *kwds_A_StartScript[] =
{
   "gamescript", // 0
   "levelscript" // 1
};

static argkeywd_t sscriptkwds =
{
   kwds_A_StartScript,
   sizeof(kwds_A_StartScript) / sizeof(const char *)
};

//
// A_StartScript
//
// Parameterized codepointer for starting Small scripts
//
// args[0] - script number to start
// args[1] - select vm (0 == gamescript, 1 == levelscript)
// args[2-4] - parameters to script (must accept 3 params)
//
void A_StartScript(Mobj *actor)
{
#ifndef EE_NO_SMALL_SUPPORT
   SmallContext_t *rootContext, *useContext;
   SmallContext_t newContext;
   int scriptnum;
   int selectvm;
   cell params[3];

   scriptnum = E_ArgAsInt(actor->state->args, 0, 0);
   selectvm  = E_ArgAsKwd(actor->state->args, 1, &sscriptkwds, 0);

   params[0] = (cell)(E_ArgAsInt(actor->state->args, 2, 0));
   params[1] = (cell)(E_ArgAsInt(actor->state->args, 3, 0));
   params[2] = (cell)(E_ArgAsInt(actor->state->args, 4, 0));

   // determine root context to use
   switch(selectvm)
   {
   default:
   case 0: // game script
      if(!gameScriptLoaded)
         return;
      rootContext = curGSContext;
      break;
   case 1: // level script
      if(!levelScriptLoaded)
         return;
      rootContext = curLSContext;
      break;
   }

   // possibly create a child context for the selected VM
   useContext = SM_CreateChildContext(rootContext, &newContext);

   // set invocation data
   useContext->invocationData.invokeType = SC_INVOKE_THING;
   useContext->invocationData.trigger = actor;

   // execute
   SM_ExecScriptByNum(&useContext->smallAMX, scriptnum, 3, params);

   // clear invocation data
   SM_ClearInvocation(useContext);

   // destroy any child context that might have been created
   SM_DestroyChildContext(useContext);
#endif
}

//
// A_FaceMoveDir
//
// Face a walking object in the direction it is moving.
// haleyjd TODO: this is not documented or available in BEX yet.
//
void A_FaceMoveDir(Mobj *actor)
{
   angle_t moveangles[NUMDIRS] = { 0, 32, 64, 96, 128, 160, 192, 224 };

   if(actor->movedir != DI_NODIR)
      actor->angle = moveangles[actor->movedir] << 24;
}

//
// A_GenRefire
//
// Generalized refire check pointer, requested by Kate.
//
// args[0] : state to branch to when ceasing to fire
// args[1] : random chance of still firing if target out of sight
//
void A_GenRefire(Mobj *actor)
{
   int statenum;
   int chance;

   statenum = E_ArgAsStateNum(actor->state->args, 0, actor);
   chance   = E_ArgAsInt(actor->state->args, 1, 0);

   A_FaceTarget(actor);

   // check for friends in the way
   if(actor->flags & MF_FRIEND && P_HitFriend(actor))
   {
      P_SetMobjState(actor, statenum);
      return;
   }

   // random chance of continuing to fire
   if(P_Random(pr_genrefire) < chance)
      return;

   if(!actor->target || actor->target->health <= 0 ||
      (actor->flags & actor->target->flags & MF_FRIEND) ||
      !P_CheckSight(actor, actor->target))
   {
      P_SetMobjState(actor, statenum);
   }
}

#define TRACEANGLE 0xc000000

//
// A_GenTracer
//
// Generic homing missile maintenance
//
void A_GenTracer(Mobj *actor)
{
   angle_t       exact;
   fixed_t       dist;
   fixed_t       slope;
<<<<<<< HEAD
   mobj_t        *dest;

=======
   Mobj        *dest;
  
>>>>>>> 87e4a192
   // adjust direction
   dest = actor->tracer;

   if(!dest || dest->health <= 0)
      return;

   // change angle
   exact = P_PointToAngle(actor->x, actor->y, dest->x, dest->y);

   if(exact != actor->angle)
   {
      if(exact - actor->angle > 0x80000000)
      {
         actor->angle -= TRACEANGLE;
         if(exact - actor->angle < 0x80000000)
            actor->angle = exact;
      }
      else
      {
         actor->angle += TRACEANGLE;
         if(exact - actor->angle > 0x80000000)
            actor->angle = exact;
      }
   }

   exact = actor->angle>>ANGLETOFINESHIFT;
   actor->momx = FixedMul(actor->info->speed, finecosine[exact]);
   actor->momy = FixedMul(actor->info->speed, finesine[exact]);

   // change slope
   dist = P_AproxDistance(dest->x - actor->x, dest->y - actor->y);

   dist = dist / actor->info->speed;

   if(dist < 1)
      dist = 1;

   slope = (dest->z + 40*FRACUNIT - actor->z) / dist;

   if(slope < actor->momz)
      actor->momz -= FRACUNIT/8;
   else
      actor->momz += FRACUNIT/8;
}

static const char *kwds_A_SetTics[] =
{
   "constant", //          0
   "counter",  //          1
};

static argkeywd_t settickwds =
{
   kwds_A_SetTics,
   sizeof(kwds_A_SetTics)/sizeof(const char *)
};

//
// A_SetTics
//
// Parameterized codepointer to set a thing's tics value.
// * args[0] : base amount
// * args[1] : randomizer modulus value (0 == not randomized)
// * args[2] : counter toggle
//
void A_SetTics(Mobj *actor)
{
   int baseamt = E_ArgAsInt(actor->state->args, 0, 0);
   int rnd     = E_ArgAsInt(actor->state->args, 1, 0);
   int counter = E_ArgAsKwd(actor->state->args, 2, &settickwds, 0);

   // if counter toggle is set, args[0] is a counter number
   if(counter)
   {
      if(baseamt < 0 || baseamt >= NUMMOBJCOUNTERS)
         return; // invalid
      baseamt = actor->counters[baseamt];
   }

   actor->tics = baseamt + (rnd ? P_Random(pr_settics) % rnd : 0);
}

static const char *kwds_A_MissileAttack[] =
{
   "normal",        //  0
   "homing",        //  1
};

static argkeywd_t missileatkkwds =
{
   kwds_A_MissileAttack,
   sizeof(kwds_A_MissileAttack) / sizeof(const char *)
};

//
// A_MissileAttack
//
// Parameterized missile firing for enemies.
// Arguments:
// * args[0] = type to fire
// * args[1] = whether or not to home on target
// * args[2] = amount to add to standard missile z firing height
// * args[3] = amount to add to actor angle
// * args[4] = optional state to enter for melee attack
//
void A_MissileAttack(Mobj *actor)
{
   int type, a;
   fixed_t z, momz;
   boolean homing;
   angle_t ang;
   Mobj *mo;
   int statenum;
   boolean hastarget = true;

   if(!serverside)
      return;

   if(!actor->target || actor->target->health <= 0)
      hastarget = false;

   type     = E_ArgAsThingNum(actor->state->args, 0);
   homing   = !!E_ArgAsKwd(actor->state->args,  1, &missileatkkwds, 0);
   z        = (fixed_t)(E_ArgAsInt(actor->state->args, 2, 0) * FRACUNIT);
   a        = E_ArgAsInt(actor->state->args, 3, 0);
   statenum = E_ArgAsStateNumG0(actor->state->args, 4, actor);

   if(hastarget)
   {
      A_FaceTarget(actor);

      if(statenum >= 0 && statenum < NUMSTATES)
      {
         if(P_CheckMeleeRange(actor))
         {
            P_SetMobjState(actor, statenum);
            return;
         }
      }
   }

   // adjust angle -> BAM (must adjust negative angles too)
   while(a >= 360)
      a -= 360;

   while(a < 0)
      a += 360;

   ang = (angle_t)(((uint64_t)a << 32) / 360);

   // adjust z coordinate
   z = actor->z + DEFAULTMISSILEZ + z;

   if(!hastarget)
   {
      P_SpawnMissileAngle(actor, type, actor->angle + ang, 0, z);
      return;
   }

   if(!a)
   {
      mo = P_SpawnMissile(actor, actor->target, type, z);
   }
   else
   {
      // calculate z momentum
      Mobj *target = actor->target;

      momz = P_MissileMomz(
         target->x - actor->x,
         target->y - actor->y,
         target->z - actor->z,
         mobjinfo[type].speed
      );

      mo = P_SpawnMissileAngle(actor, type, actor->angle + ang, momz, z);
   }

   if(homing)
<<<<<<< HEAD
   {
      P_SetTarget<mobj_t>(&mo->tracer, actor->target);
      if(CS_SERVER)
         SV_BroadcastActorTarget(mo, CS_AT_TRACER);
   }
=======
      P_SetTarget<Mobj>(&mo->tracer, actor->target);
>>>>>>> 87e4a192
}

//
// A_MissileSpread
//
// Fires an angular spread of missiles.
// Arguments:
// * args[0] = type to fire
// * args[1] = number of missiles to fire
// * args[2] = amount to add to standard missile z firing height
// * args[3] = total angular sweep
// * args[4] = optional state to enter for melee attack
//
void A_MissileSpread(Mobj *actor)
{
   int type, num, a, i;
   fixed_t z, momz;
   angle_t angsweep, ang, astep;
   int statenum;

   // [CG] Only servers can do this.
   if(!serverside)
      return;

   if(!actor->target)
      return;

   type     = E_ArgAsThingNum(actor->state->args,      0);
   num      = E_ArgAsInt(actor->state->args,           1, 0);
   z        = (fixed_t)(E_ArgAsInt(actor->state->args, 2, 0) * FRACUNIT);
   a        = E_ArgAsInt(actor->state->args,           3, 0);
   statenum = E_ArgAsStateNumG0(actor->state->args,    4, actor);

   if(num < 2)
      return;

   A_FaceTarget(actor);

   if(statenum >= 0 && statenum < NUMSTATES)
   {
      if(P_CheckMeleeRange(actor))
      {
         P_SetMobjState(actor, statenum);
         return;
      }
   }

   // adjust angle -> BAM (must adjust negative angles too)
   while(a >= 360)
      a -= 360;
   while(a < 0)
      a += 360;

   angsweep = (angle_t)(((uint64_t)a << 32) / 360);

   // adjust z coordinate
   z = actor->z + DEFAULTMISSILEZ + z;

   ang = actor->angle - angsweep / 2;
   astep = angsweep / (num - 1);

   for(i = 0; i < num; ++i)
   {
      // calculate z momentum
      momz = P_MissileMomz(
#ifdef R_LINKEDPORTALS
         getTargetX(actor) - actor->x,
         getTargetY(actor) - actor->y,
         getTargetZ(actor) - actor->z,
#else
         actor->target->x - actor->x,
         actor->target->y - actor->y,
         actor->target->z - actor->z,
#endif
         mobjinfo[type].speed
      );

      P_SpawnMissileAngle(actor, type, ang, momz, z);

      ang += astep;
   }
}

// old keywords - deprecated
static const char *kwds_A_BulletAttack[] =
{
   "{DUMMY}",
   "ba_always",   // 1
   "ba_never",    // 2
   "ba_ssg",      // 3
   "ba_monster",  // 4
};

static argkeywd_t bulletkwdsold =
{
   kwds_A_BulletAttack,
   sizeof(kwds_A_BulletAttack) / sizeof(const char *)
};

// new keywords - preferred
static const char *kwds_A_BulletAttack2[] =
{
   "{DUMMY}",
   "always",   // 1
   "never",    // 2
   "ssg",      // 3
   "monster",  // 4
};

static argkeywd_t bulletkwdsnew =
{
   kwds_A_BulletAttack2,
   sizeof(kwds_A_BulletAttack2) / sizeof(const char *)
};

//
// A_BulletAttack
//
// A parameterized monster bullet code pointer
// Parameters:
// args[0] : sound (dehacked num)
// args[1] : accuracy (always, never, ssg, monster)
// args[2] : number of bullets to fire
// args[3] : damage factor of bullets
// args[4] : damage modulus of bullets
//
void A_BulletAttack(Mobj *actor)
{
   int i, accurate, numbullets, damage, dmgmod, slope;
   sfxinfo_t *sfx;

   if(!actor->target)
      return;

   sfx        = E_ArgAsSound(actor->state->args, 0);
   numbullets = E_ArgAsInt(actor->state->args,   2, 0);
   damage     = E_ArgAsInt(actor->state->args,   3, 0);
   dmgmod     = E_ArgAsInt(actor->state->args,   4, 0);

   // handle accuracy

   // try old keywords first
   accurate = E_ArgAsKwd(actor->state->args, 1, &bulletkwdsold, -1);

   // try new keywords second
   if(accurate == -1)
   {
      E_ResetArgEval(actor->state->args, 1);
      accurate = E_ArgAsKwd(actor->state->args, 1, &bulletkwdsnew, 0);
   }

   if(!accurate)
      accurate = 1;

   if(dmgmod < 1)
      dmgmod = 1;
   else if(dmgmod > 256)
      dmgmod = 256;

   A_FaceTarget(actor);
   S_StartSfxInfo(actor, sfx, 127, ATTN_NORMAL, false, CHAN_AUTO);

   slope = P_AimLineAttack(actor, actor->angle, MISSILERANGE, 0);

   // loop on numbullets
   for(i = 0; i < numbullets; i++)
   {
      int dmg = damage * (P_Random(pr_monbullets)%dmgmod + 1);
      angle_t angle = actor->angle;

      if(accurate <= 2 || accurate == 4)
      {
         // if never accurate or monster accurate,
         // add some to the angle
         if(accurate == 2 || accurate == 4)
         {
            int aimshift = ((accurate == 4) ? 20 : 18);
            angle += P_SubRandom(pr_monmisfire) << aimshift;
         }

         P_LineAttack(actor, angle, MISSILERANGE, slope, dmg);
      }
      else if(accurate == 3) // ssg spread
      {
         angle += P_SubRandom(pr_monmisfire) << 19;
         slope += P_SubRandom(pr_monmisfire) << 5;

         P_LineAttack(actor, angle, MISSILERANGE, slope, dmg);
      }
   }
}

static const char *kwds_A_ThingSummon_KR[] =
{
   "kill",           //  0
   "remove",         //  1
};

static argkeywd_t killremovekwds =
{
   kwds_A_ThingSummon_KR,
   2
};

static const char *kwds_A_ThingSummon_MC[] =
{
   "normal",         //  0
   "makechild",      //  1
};

static argkeywd_t makechildkwds =
{
   kwds_A_ThingSummon_MC,
   2
};

void A_ThingSummon(Mobj *actor)
{
   fixed_t x, y, z;
   Mobj  *newmobj;
   angle_t an;
   int     type, prestep, deltaz, kill_or_remove, make_child;

   if(!serverside)
      return;

   type    = E_ArgAsThingNum(actor->state->args, 0);
   prestep = E_ArgAsInt(actor->state->args,      1, 0) << FRACBITS;
   deltaz  = E_ArgAsInt(actor->state->args,      2, 0) << FRACBITS;

   kill_or_remove = !!E_ArgAsKwd(actor->state->args, 3, &killremovekwds, 0);
   make_child     = !!E_ArgAsKwd(actor->state->args, 4, &makechildkwds, 0);

   // good old-fashioned pain elemental style spawning

   an = actor->angle >> ANGLETOFINESHIFT;

   prestep = prestep + 3 * (actor->info->radius + mobjinfo[type].radius) / 2;

   x = actor->x + FixedMul(prestep, finecosine[an]);
   y = actor->y + FixedMul(prestep, finesine[an]);
   z = actor->z + deltaz;

   // Check whether the thing is being spawned through a 1-sided
   // wall or an impassible line, or a "monsters can't cross" line.
   // If it is, then we don't allow the spawn.

   if(Check_Sides(actor, x, y))
      return;

   newmobj = P_SpawnMobj(x, y, z, type);

   if(CS_SERVER)
      SV_BroadcastActorSpawned(newmobj);

   // Check to see if the new thing's z value is above the
   // ceiling of its new sector, or below the floor. If so, kill it.

   if((newmobj->z >
      (newmobj->subsector->sector->ceilingheight - newmobj->height)) ||
      (newmobj->z < newmobj->subsector->sector->floorheight))
   {
      // kill it immediately
      switch(kill_or_remove)
      {
      case 0:
         A_Die(newmobj);
         break;
      case 1:
         if(CS_SERVER)
            SV_BroadcastActorRemoved(newmobj);

         newmobj->removeThinker();
         break;
      }
      return;
   }

   // spawn thing with same friendliness
   newmobj->flags = (newmobj->flags & ~MF_FRIEND) | (actor->flags & MF_FRIEND);

   // killough 8/29/98: add to appropriate thread
   newmobj->updateThinker();

   // Check for movements.
   // killough 3/15/98: don't jump over dropoffs:

   if(!P_TryMove(newmobj, newmobj->x, newmobj->y, false))
   {
      // kill it immediately
      switch(kill_or_remove)
      {
      case 0:
         A_Die(newmobj);
         break;
      case 1:
         if(CS_SERVER)
            SV_BroadcastActorRemoved(newmobj);
         newmobj->removeThinker();
         break;
      }
      return;
   }

   // give same target
<<<<<<< HEAD
   P_SetTarget<mobj_t>(&newmobj->target, actor->target);
   if(CS_SERVER)
      SV_BroadcastActorTarget(newmobj, CS_AT_TARGET);
=======
   P_SetTarget<Mobj>(&newmobj->target, actor->target);
>>>>>>> 87e4a192

   // set child properties
   if(make_child)
   {
<<<<<<< HEAD
      P_SetTarget<mobj_t>(&newmobj->tracer, actor);
      if(CS_SERVER)
         SV_BroadcastActorTarget(newmobj, CS_AT_TARGET);
=======
      P_SetTarget<Mobj>(&newmobj->tracer, actor);
>>>>>>> 87e4a192
      newmobj->intflags |= MIF_ISCHILD;
   }
}

void A_KillChildren(Mobj *actor)
{
   Thinker *th;
   int kill_or_remove = !!E_ArgAsKwd(actor->state->args, 0, &killremovekwds, 0);

   for(th = thinkercap.next; th != &thinkercap; th = th->next)
   {
      Mobj *mo;

      if(!(mo = thinker_cast<Mobj *>(th)))
         continue;

      if(mo->intflags & MIF_ISCHILD && mo->tracer == actor)
      {
         switch(kill_or_remove)
         {
         case 0:
            A_Die(mo);
            break;
         case 1:
            if(serverside)
            {
               if(CS_SERVER)
                  SV_BroadcastActorRemoved(mo);
               mo->removeThinker();
            }
            break;
         }
      }
   }
}

//
// A_AproxDistance
//
// Parameterized pointer, returns the approximate distance between
// a thing and its target in the indicated counter.
// * args[0] == destination counter
//
void A_AproxDistance(Mobj *actor)
{
   int *dest = NULL;
   fixed_t distance;
   int cnum;

   cnum = E_ArgAsInt(actor->state->args, 0, 0);

   if(cnum < 0 || cnum >= NUMMOBJCOUNTERS)
      return; // invalid

   dest = &(actor->counters[cnum]);

   if(!actor->target)
   {
      *dest = -1;
      return;
   }

#ifdef R_LINKEDPORTALS
   distance = P_AproxDistance(actor->x - getTargetX(actor),
                              actor->y - getTargetY(actor));
#else
   distance = P_AproxDistance(actor->x - actor->target->x,
                              actor->y - actor->target->y);
#endif

   *dest = distance >> FRACBITS;
}

static const char *kwds_A_ShowMessage[] =
{
   "msg_console",          //  0
   "msg_normal",           //  1
   "msg_center",           //  2
};

static argkeywd_t messagekwds =
{
   kwds_A_ShowMessage,
   sizeof(kwds_A_ShowMessage) / sizeof(const char *)
};

//
// A_ShowMessage
//
// A codepointer that can display EDF strings to the players as
// messages.
// Arguments:
// args[0] = EDF message number
// args[1] = message type
//
void A_ShowMessage(Mobj *actor)
{
   edf_string_t *msg;
   int type;

   // find the message
   if(!(msg = E_ArgAsEDFString(actor->state->args, 0)))
      return;

   type = E_ArgAsKwd(actor->state->args, 1, &messagekwds, 0);

   switch(type)
   {
   case 0:
      C_Printf("%s", msg->string);
      break;
   case 1:
      doom_printf("%s", msg->string);
      break;
   case 2:
      HU_CenterMessage(msg->string);
      break;
   }
}

//
// A_AmbientThinker
//
// haleyjd 05/31/06: Ambient sound driver function
//
void A_AmbientThinker(Mobj *mo)
{
   EAmbience_t *amb = E_AmbienceForNum(mo->args[0]);
   boolean loop = false;

   // nothing to play?
   if(!amb || !amb->sound)
      return;

   // run thinker actions for corresponding ambience type
   switch(amb->type)
   {
   case E_AMBIENCE_CONTINUOUS:
      if(S_CheckSoundPlaying(mo, amb->sound)) // not time yet?
         return;
      loop = true;
      break;
   case E_AMBIENCE_PERIODIC:
      if(mo->counters[0]-- >= 0) // not time yet?
         return;
      mo->counters[0] = amb->period; // reset sound period
      break;
   case E_AMBIENCE_RANDOM:
      if(mo->counters[0]-- >= 0) // not time yet?
         return;
      mo->counters[0] = (int)M_RangeRandomEx(amb->minperiod, amb->maxperiod);
      break;
   default: // ???
      return;
   }

   // time to play the sound
   S_StartSfxInfo(
      mo, amb->sound, amb->volume, amb->attenuation, loop, CHAN_AUTO
   );
}

void A_SteamSpawn(Mobj *mo)
{
   Mobj *steamthing;
   int thingtype;
   int vrange, hrange;
   int tvangle, thangle;
   angle_t vangle, hangle;
   fixed_t speed, angularspeed;

   if(!serverside)
      return;

   // Get the thingtype of the thing we're spewing (a steam cloud for example)
   thingtype = E_ArgAsThingNum(mo->state->args, 0);

   // And the speed to fire it out at
   speed = (fixed_t)(E_ArgAsInt(mo->state->args, 4, 0) << FRACBITS);

   // Make our angles byteangles
   hangle = (mo->angle / (ANG90/64));
   thangle = hangle;
   tvangle = (E_ArgAsInt(mo->state->args, 2, 0) * 256) / 360;
   // As well as the spread ranges
   hrange = (E_ArgAsInt(mo->state->args, 1, 0) * 256) / 360;
   vrange = (E_ArgAsInt(mo->state->args, 3, 0) * 256) / 360;

   // Get the angles we'll be firing the things in, factoring in
   // where within the range it will lie
   thangle += (hrange >> 1) - (P_Random(pr_steamspawn) * hrange / 255);
   tvangle += (vrange >> 1) - (P_Random(pr_steamspawn) * vrange / 255);

   while(thangle >= 256)
      thangle -= 256;
   while(thangle < 0)
      thangle += 256;

   while(tvangle >= 256)
      tvangle -= 256;
   while(tvangle < 0)
      tvangle += 256;

   // Make angles angle_t
   hangle = ((unsigned int)thangle * (ANG90 / 64));
   vangle = ((unsigned int)tvangle * (ANG90 / 64));

   // Spawn thing
   steamthing = P_SpawnMobj(mo->x, mo->y, mo->z, thingtype);

   // Give it some momentum
   // angular speed is the hypotenuse of the x and y speeds
   angularspeed = FixedMul(speed, finecosine[vangle >> ANGLETOFINESHIFT]);
   steamthing->momx =
      FixedMul(angularspeed, finecosine[hangle >> ANGLETOFINESHIFT]);
   steamthing->momy =
      FixedMul(angularspeed, finesine[hangle >> ANGLETOFINESHIFT]);
   steamthing->momz = FixedMul(speed, finesine[vangle >> ANGLETOFINESHIFT]);

   if(CS_SERVER)
      SV_BroadcastActorSpawned(steamthing);
}

//
// A_TargetJump
//
// Parameterized codepointer for branching based on whether a
// thing's target is valid and alive.
//
// args[0] : state number
//
void A_TargetJump(Mobj *mo)
{
   int statenum;

   if((statenum = E_ArgAsStateNumNI(mo->state->args, 0, mo)) < 0)
      return;

   // 1) must be valid
   // 2) must be alive
   // 3) if a super friend, target cannot be a friend
   if(mo->target && mo->target->health > 0 &&
      !((mo->flags & mo->target->flags & MF_FRIEND) &&
        mo->flags3 & MF3_SUPERFRIEND))
   {
      P_SetMobjState(mo, statenum);
   }
}

//
// A_EjectCasing
//
// A pointer meant for spawning bullet casing objects.
// Parameters:
//   args[0] : distance in front in 16th's of a unit
//   args[1] : distance from middle in 16th's of a unit (negative = left)
//   args[2] : z height relative to player's viewpoint in 16th's of a unit
//   args[3] : thingtype to toss
//
void A_EjectCasing(Mobj *actor)
{
   angle_t angle = actor->angle;
   fixed_t x, y, z;
   fixed_t frontdist;
   int     frontdisti;
   fixed_t sidedist;
   fixed_t zheight;
   int     thingtype;
   Mobj *mo;

   // [CG] TODO: Casings should be clientside along with puffs/blood/fog.
   if(!serverside)
      return;

   frontdisti = E_ArgAsInt(actor->state->args, 0, 0);

   frontdist  = frontdisti * FRACUNIT / 16;
   sidedist   = E_ArgAsInt(actor->state->args, 1, 0) * FRACUNIT / 16;
   zheight    = E_ArgAsInt(actor->state->args, 2, 0) * FRACUNIT / 16;

   // account for mlook - EXPERIMENTAL
   if(actor->player)
   {
      int pitch = actor->player->pitch;

      z = actor->z + actor->player->viewheight + zheight;

      // modify height according to pitch - hack warning.
      z -= (pitch / ANGLE_1) * ((10 * frontdisti / 256) * FRACUNIT / 32);
   }
   else
      z = actor->z + zheight;

   x = actor->x + FixedMul(frontdist, finecosine[angle >> ANGLETOFINESHIFT]);
   y = actor->y + FixedMul(frontdist, finesine[angle >> ANGLETOFINESHIFT]);

   // adjust x/y along a vector orthogonal to the source object's angle
   angle = angle - ANG90;

   x += FixedMul(sidedist, finecosine[angle >> ANGLETOFINESHIFT]);
   y += FixedMul(sidedist, finesine[angle >> ANGLETOFINESHIFT]);

   thingtype = E_ArgAsThingNum(actor->state->args, 3);

   mo = P_SpawnMobj(x, y, z, thingtype);

   mo->angle = sidedist >= 0 ? angle : angle + ANG180;

   if(CS_SERVER)
      SV_BroadcastActorSpawned(mo);
}

//
// A_CasingThrust
//
// A casing-specific thrust function.
//    args[0] : lateral force in 16ths of a unit
//    args[1] : z force in 16ths of a unit
//
void A_CasingThrust(Mobj *actor)
{
   fixed_t moml, momz;

   moml = E_ArgAsInt(actor->state->args, 0, 0) * FRACUNIT / 16;
   momz = E_ArgAsInt(actor->state->args, 1, 0) * FRACUNIT / 16;

   actor->momx = FixedMul(moml, finecosine[actor->angle >> ANGLETOFINESHIFT]);
   actor->momy = FixedMul(moml, finesine[actor->angle >> ANGLETOFINESHIFT]);

   // randomize
   actor->momx += P_SubRandom(pr_casing) << 8;
   actor->momy += P_SubRandom(pr_casing) << 8;
   actor->momz = momz + (P_SubRandom(pr_casing) << 8);
}

// EOF
<|MERGE_RESOLUTION|>--- conflicted
+++ resolved
@@ -93,10 +93,9 @@
    {
       for(i = -n; i <= n; i += 8)    // launch mushroom cloud
       {
-<<<<<<< HEAD
          for(j = -n; j <= n; j += 8)
          {
-            mobj_t target = *actor, *mo;
+            Mobj target = *actor, *mo;
             target.x += i << FRACBITS;    // Aim in many directions from source
             target.y += j << FRACBITS;
             target.z += P_AproxDistance(i,j) * misc1;         // Aim fairly high
@@ -107,18 +106,6 @@
             mo->momz = FixedMul(mo->momz, misc2);
             mo->flags &= ~MF_NOGRAVITY;   // Make debris fall under gravity
          }
-=======
-         Mobj target = *actor, *mo;
-         target.x += i << FRACBITS;    // Aim in many directions from source
-         target.y += j << FRACBITS;
-         target.z += P_AproxDistance(i,j) * misc1;         // Aim fairly high
-         mo = P_SpawnMissile(actor, &target, ShotType,
-                             actor->z + DEFAULTMISSILEZ);  // Launch fireball
-         mo->momx = FixedMul(mo->momx, misc2);
-         mo->momy = FixedMul(mo->momy, misc2);             // Slow down a bit
-         mo->momz = FixedMul(mo->momz, misc2);
-         mo->flags &= ~MF_NOGRAVITY;   // Make debris fall under gravity
->>>>>>> 87e4a192
       }
    }
 }
@@ -267,12 +254,8 @@
 //
 // This allows linedef effects to be activated inside deh frames.
 //
-<<<<<<< HEAD
 // [CG] TODO: Figure out how to handle this function in c/s.
-void A_LineEffect(mobj_t *mo)
-=======
 void A_LineEffect(Mobj *mo)
->>>>>>> 87e4a192
 {
    // haleyjd 05/02/04: bug fix:
    // This line can end up being referred to long after this
@@ -518,13 +501,8 @@
    angle_t       exact;
    fixed_t       dist;
    fixed_t       slope;
-<<<<<<< HEAD
-   mobj_t        *dest;
-
-=======
    Mobj        *dest;
-  
->>>>>>> 87e4a192
+
    // adjust direction
    dest = actor->tracer;
 
@@ -704,15 +682,11 @@
    }
 
    if(homing)
-<<<<<<< HEAD
-   {
-      P_SetTarget<mobj_t>(&mo->tracer, actor->target);
+   {
+      P_SetTarget<Mobj>(&mo->tracer, actor->target);
       if(CS_SERVER)
          SV_BroadcastActorTarget(mo, CS_AT_TRACER);
    }
-=======
-      P_SetTarget<Mobj>(&mo->tracer, actor->target);
->>>>>>> 87e4a192
 }
 
 //
@@ -1018,24 +992,16 @@
    }
 
    // give same target
-<<<<<<< HEAD
-   P_SetTarget<mobj_t>(&newmobj->target, actor->target);
+   P_SetTarget<Mobj>(&newmobj->target, actor->target);
    if(CS_SERVER)
       SV_BroadcastActorTarget(newmobj, CS_AT_TARGET);
-=======
-   P_SetTarget<Mobj>(&newmobj->target, actor->target);
->>>>>>> 87e4a192
 
    // set child properties
    if(make_child)
    {
-<<<<<<< HEAD
-      P_SetTarget<mobj_t>(&newmobj->tracer, actor);
+      P_SetTarget<Mobj>(&newmobj->tracer, actor);
       if(CS_SERVER)
          SV_BroadcastActorTarget(newmobj, CS_AT_TARGET);
-=======
-      P_SetTarget<Mobj>(&newmobj->tracer, actor);
->>>>>>> 87e4a192
       newmobj->intflags |= MIF_ISCHILD;
    }
 }
