// Emacs style mode select   -*- C++ -*- vi:sw=3 ts=3:
//-----------------------------------------------------------------------------
//
// Copyright(C) 2010 James Haley
//
// This program is free software; you can redistribute it and/or modify
// it under the terms of the GNU General Public License as published by
// the Free Software Foundation; either version 2 of the License, or
// (at your option) any later version.
//
// This program is distributed in the hope that it will be useful,
// but WITHOUT ANY WARRANTY; without even the implied warranty of
// MERCHANTABILITY or FITNESS FOR A PARTICULAR PURPOSE.  See the
// GNU General Public License for more details.
//
// You should have received a copy of the GNU General Public License
// along with this program; if not, write to the Free Software
// Foundation, Inc., 59 Temple Place, Suite 330, Boston, MA  02111-1307  USA
//
//--------------------------------------------------------------------------
//
// DESCRIPTION:
//      Action Pointer Functions
//      that are associated with states/frames.
//
//      Generalized/Parameterized action functions.
//
//-----------------------------------------------------------------------------

#include "z_zone.h"

#include "a_common.h"
#include "a_small.h"
#include "acs_intr.h"
#include "c_io.h"
#include "d_gi.h"
#include "d_mod.h"
#include "doomstat.h"
#include "e_args.h"
#include "e_sound.h"
#include "e_states.h"
#include "e_string.h"
#include "e_things.h"
#include "e_ttypes.h"
#include "hu_stuff.h"
#include "p_enemy.h"
#include "p_info.h"
#include "p_inter.h"
#include "p_map.h"
#include "p_maputl.h"
#include "p_mobj.h"
#include "p_pspr.h"
#include "p_setup.h"
#include "p_spec.h"
#include "p_tick.h"
#include "r_state.h"
#include "sounds.h"
#include "s_sound.h"

// [CG] Added.
#include "sv_main.h"

//
// killough 9/98: a mushroom explosion effect, sorta :)
// Original idea: Linguica
//
void A_Mushroom(Mobj *actor)
{
   int i, j, n = actor->damage;
   int ShotType;

   // Mushroom parameters are part of code pointer's state
   fixed_t misc1 =
      actor->state->misc1 ? actor->state->misc1 : FRACUNIT*4;
   fixed_t misc2 =
      actor->state->misc2 ? actor->state->misc2 : FRACUNIT/2;

   // [CG] Clients can't handle this at all.
   if(!serverside)
      return;

   // haleyjd: extended parameter support requested by Mordeth:
   // allow specification of thing type in args[0]

   ShotType = E_ArgAsThingNumG0(actor->state->args, 0);

   if(ShotType < 0 || ShotType == NUMMOBJTYPES)
      ShotType = E_SafeThingType(MT_FATSHOT);

   A_Explode(actor);               // make normal explosion

   // [CG] TODO: This needs its own network message, straight up.
   if(serverside)
   {
      for(i = -n; i <= n; i += 8)    // launch mushroom cloud
      {
<<<<<<< HEAD
         for(j = -n; j <= n; j += 8)
         {
            Mobj target = *actor, *mo;
            target.x += i << FRACBITS;    // Aim in many directions from source
            target.y += j << FRACBITS;
            target.z += P_AproxDistance(i,j) * misc1;         // Aim fairly high
            mo = P_SpawnMissile(actor, &target, ShotType,
                                actor->z + DEFAULTMISSILEZ);  // Launch fireball
            mo->momx = FixedMul(mo->momx, misc2);
            mo->momy = FixedMul(mo->momy, misc2);             // Slow down a bit
            mo->momz = FixedMul(mo->momz, misc2);
            mo->flags &= ~MF_NOGRAVITY;   // Make debris fall under gravity
         }
=======
         // haleyjd 08/07/11: This is bad. Very bad.
         // Rewritten to use P_SpawnMissileWithDest function.
         //Mobj target = *actor, *mo;
         Mobj *mo;
         fixed_t x, y, z;

         x = actor->x + (i << FRACBITS); // Aim in many directions from source
         y = actor->y + (j << FRACBITS);
         z = actor->z + P_AproxDistance(i, j) * misc1; // Aim fairly high
       
         mo = P_SpawnMissileWithDest(actor, actor, 
                                     ShotType,          // Launch fireball
                                     actor->z + DEFAULTMISSILEZ,
                                     x, y, z);
         
         mo->momx = FixedMul(mo->momx, misc2);
         mo->momy = FixedMul(mo->momy, misc2);         // Slow down a bit
         mo->momz = FixedMul(mo->momz, misc2);
         mo->flags &= ~MF_NOGRAVITY;   // Make debris fall under gravity
>>>>>>> d9611a97
      }
   }
}

//
// killough 11/98
//
// The following were inspired by Len Pitre
//
// A small set of highly-sought-after code pointers
//

void A_Spawn(Mobj *mo)
{
   if(!serverside)
      return;

   if(mo->state->misc1)
   {
      Mobj *newmobj;

      // haleyjd 03/06/03 -- added error check
      //         07/05/03 -- adjusted for EDF
      int thingtype = E_SafeThingType((int)(mo->state->misc1));

      newmobj = P_SpawnMobj(
         mo->x, mo->y, (mo->state->misc2 << FRACBITS) + mo->z, thingtype
      );

      if(newmobj)
      {
         newmobj->flags = (newmobj->flags & ~MF_FRIEND) |
                          (mo->flags & MF_FRIEND);
         if(CS_SERVER)
            SV_BroadcastActorSpawned(newmobj);
      }
   }
}

void A_Turn(Mobj *mo)
{
   mo->angle += (angle_t)(((uint64_t) mo->state->misc1 << 32) / 360);
}

void A_Face(Mobj *mo)
{
   mo->angle = (angle_t)(((uint64_t) mo->state->misc1 << 32) / 360);
}

static const char *kwds_A_Scratch[] =
{
   "usemisc1",
   "usedamage",
   "usecounter",
   "useconstant"
};

static argkeywd_t scratchkwds =
{
   kwds_A_Scratch,
   sizeof(kwds_A_Scratch) / sizeof(const char *)
};

//
// A_Scratch
//
// Parameterized melee attack.
// * misc1 == constant damage amount
// * misc2 == optional sound deh num to play
//
// haleyjd 08/02/04: extended parameters:
// * args[0] == special mode select
//              * 0 == compatibility (use misc1 like normal)
//              * 1 == use mo->damage
//              * 2 == use counter specified in args[1]
//              * 3 == use constant value in args[1]
// * args[1] == counter number for mode 2; constant for mode 3
// * args[2] == EDF sound name
//
void A_Scratch(Mobj *mo)
{
   int damage, cnum;
   int mode;

   // haleyjd: demystified
   if(!mo->target)
      return;

   mode = E_ArgAsKwd(mo->state->args, 0, &scratchkwds, 0);

   // haleyjd 08/02/04: extensions to get damage from multiple sources
   switch(mode)
   {
   default:
   case 0: // default, compatibility mode
      damage = mo->state->misc1;
      break;
   case 1: // use mo->damage
      damage = mo->damage;
      break;
   case 2: // use a counter
      cnum = E_ArgAsInt(mo->state->args, 1, 0);

      if(cnum < 0 || cnum >= NUMMOBJCOUNTERS)
         return; // invalid

      damage = mo->counters[cnum];
      break;
   case 3: // use constant ("immediate operand" mode)
      damage = E_ArgAsInt(mo->state->args, 1, 0);
      break;
   }

   A_FaceTarget(mo);

   if(P_CheckMeleeRange(mo))
   {
      if(mo->state->misc2)
         S_StartSound(mo, mo->state->misc2);
      else
      {
         // check to see if args[2] is a valid sound
         sfxinfo_t *sfx = E_ArgAsSound(mo->state->args, 2);
         if(sfx)
            S_StartSfxInfo(mo, sfx, 127, ATTN_NORMAL, false, CHAN_AUTO);
      }

      P_DamageMobj(mo->target, mo, mo, damage, MOD_HIT);
   }
}

void A_PlaySound(Mobj *mo)
{
   S_StartSound(mo->state->misc2 ? NULL : mo, mo->state->misc1);
}

void A_RandomJump(Mobj *mo)
{
   // haleyjd 03/06/03: rewrote to be failsafe
   //         07/05/03: adjusted for EDF
   int statenum = mo->state->misc1;

   statenum = E_StateNumForDEHNum(statenum);
   if(statenum < 0)
      return;

   if(P_Random(pr_randomjump) < mo->state->misc2)
      P_SetMobjState(mo, statenum);
}

//
// This allows linedef effects to be activated inside deh frames.
//
// [CG] TODO: Figure out how to handle this function in c/s.
void A_LineEffect(Mobj *mo)
{
   // haleyjd 05/02/04: bug fix:
   // This line can end up being referred to long after this
   // function returns, thus it must be made static or memory
   // corruption is possible.
   static line_t junk;

   if(!(mo->intflags & MIF_LINEDONE))                // Unless already used up
   {
      junk = *lines;                                 // Fake linedef set to 1st
      if((junk.special = (int16_t)mo->state->misc1))   // Linedef type
      {
         player_t player, *oldplayer = mo->player;   // Remember player status
         mo->player = &player;                       // Fake player
         player.health = 100;                        // Alive player
         junk.tag = (int16_t)mo->state->misc2;       // Sector tag for linedef
         if(!P_UseSpecialLine(mo, &junk, 0))         // Try using it
            P_CrossSpecialLine(&junk, 0, mo);        // Try crossing it
         if(!junk.special)                           // If type cleared,
            mo->intflags |= MIF_LINEDONE;            // no more for this thing
         mo->player = oldplayer;                     // Restore player status
      }
   }
}

//
// haleyjd: Start Eternity Engine action functions
//

//
// A_SetFlags
//
// A parameterized codepointer that turns on thing flags
//
// args[0] == 0, 1, 2, 3, 4 -- flags field to affect (0 == combined)
// args[1] == flags value to OR with thing flags
//
void A_SetFlags(Mobj *actor)
{
   int flagfield;
   int *flags;

   flagfield = E_ArgAsInt(actor->state->args, 0, 0);

   if(!(flags = E_ArgAsThingFlags(actor->state->args, 1)))
      return;

   switch(flagfield)
   {
   case 0:
      actor->flags  |= (unsigned int)flags[0];
      actor->flags2 |= (unsigned int)flags[1];
      actor->flags3 |= (unsigned int)flags[2];
      actor->flags4 |= (unsigned int)flags[3];
      break;
   case 1:
      actor->flags  |= (unsigned int)flags[0];
      break;
   case 2:
      actor->flags2 |= (unsigned int)flags[1];
      break;
   case 3:
      actor->flags3 |= (unsigned int)flags[2];
      break;
   case 4:
      actor->flags4 |= (unsigned int)flags[3];
      break;
   }
}

//
// A_UnSetFlags
//
// A parameterized codepointer that turns off thing flags
//
// args[0] == 0, 1, 2, 3, 4 -- flags field to affect (0 == combined)
// args[1] == flags value to inverse AND with thing flags
//
void A_UnSetFlags(Mobj *actor)
{
   int flagfield;
   int *flags;

   flagfield = E_ArgAsInt(actor->state->args, 0, 0);

   if(!(flags = E_ArgAsThingFlags(actor->state->args, 1)))
      return;

   switch(flagfield)
   {
   case 0:
      actor->flags  &= ~((unsigned int)flags[0]);
      actor->flags2 &= ~((unsigned int)flags[1]);
      actor->flags3 &= ~((unsigned int)flags[2]);
      actor->flags4 &= ~((unsigned int)flags[3]);
      break;
   case 1:
      actor->flags  &= ~((unsigned int)flags[0]);
      break;
   case 2:
      actor->flags2 &= ~((unsigned int)flags[1]);
      break;
   case 3:
      actor->flags3 &= ~((unsigned int)flags[2]);
      break;
   case 4:
      actor->flags4 &= ~((unsigned int)flags[3]);
      break;
   }
}

static const char *kwds_A_StartScript[] =
{
   "gamescript",  // 0
   "levelscript", // 1
   "acs"          // 2
};

static argkeywd_t sscriptkwds =
{
   kwds_A_StartScript,
   sizeof(kwds_A_StartScript) / sizeof(const char *)
};

//
// A_StartScript
//
// Parameterized codepointer for starting Small scripts
//
// args[0] - script number to start
// args[1] - select vm (0 == gamescript, 1 == levelscript, 2 == ACS levelscript)
// args[2-4] - parameters to script (must accept 3 params)
//
void A_StartScript(Mobj *actor)
{
   int scriptnum = E_ArgAsInt(actor->state->args, 0, 0);
   int selectvm  = E_ArgAsKwd(actor->state->args, 1, &sscriptkwds, 0);
   
   if(selectvm < 2)
   {
#ifndef EE_NO_SMALL_SUPPORT
      SmallContext_t *rootContext, *useContext;
      SmallContext_t newContext;
      cell params[3];

      params[0] = (cell)(E_ArgAsInt(actor->state->args, 2, 0));
      params[1] = (cell)(E_ArgAsInt(actor->state->args, 3, 0));
      params[2] = (cell)(E_ArgAsInt(actor->state->args, 4, 0));

      // determine root context to use
      switch(selectvm)
      {
      default:
      case 0: // game script
         if(!gameScriptLoaded)
            return;
         rootContext = curGSContext;
         break;
      case 1: // level script
         if(!levelScriptLoaded)
            return;
         rootContext = curLSContext;
         break;
      }

      // possibly create a child context for the selected VM
      useContext = SM_CreateChildContext(rootContext, &newContext);

      // set invocation data
      useContext->invocationData.invokeType = SC_INVOKE_THING;
      useContext->invocationData.trigger = actor;

      // execute
      SM_ExecScriptByNum(&useContext->smallAMX, scriptnum, 3, params);

      // clear invocation data
      SM_ClearInvocation(useContext);

      // destroy any child context that might have been created
      SM_DestroyChildContext(useContext);
#else
      /* nothing */ ;
#endif
   }
   else
   {
      int args[5] = { 0, 0, 0, 0, 0 };
      args[0] = E_ArgAsInt(actor->state->args, 2, 0);
      args[1] = E_ArgAsInt(actor->state->args, 3, 0);
      args[2] = E_ArgAsInt(actor->state->args, 4, 0);      
      ACS_StartScript(scriptnum, gamemap, args, actor, NULL, 0, NULL, true);
   }
}

//
// A_FaceMoveDir
//
// Face a walking object in the direction it is moving.
// haleyjd TODO: this is not documented or available in BEX yet.
//
void A_FaceMoveDir(Mobj *actor)
{
   angle_t moveangles[NUMDIRS] = { 0, 32, 64, 96, 128, 160, 192, 224 };

   if(actor->movedir != DI_NODIR)
      actor->angle = moveangles[actor->movedir] << 24;
}

//
// A_GenRefire
//
// Generalized refire check pointer, requested by Kate.
//
// args[0] : state to branch to when ceasing to fire
// args[1] : random chance of still firing if target out of sight
//
void A_GenRefire(Mobj *actor)
{
   int statenum;
   int chance;

   statenum = E_ArgAsStateNum(actor->state->args, 0, actor);
   chance   = E_ArgAsInt(actor->state->args, 1, 0);

   A_FaceTarget(actor);

   // check for friends in the way
   if(actor->flags & MF_FRIEND && P_HitFriend(actor))
   {
      P_SetMobjState(actor, statenum);
      return;
   }

   // random chance of continuing to fire
   if(P_Random(pr_genrefire) < chance)
      return;

   if(!actor->target || actor->target->health <= 0 ||
      (actor->flags & actor->target->flags & MF_FRIEND) ||
      !P_CheckSight(actor, actor->target))
   {
      P_SetMobjState(actor, statenum);
   }
}

#define TRACEANGLE 0xc000000

//
// A_GenTracer
//
// Generic homing missile maintenance
//
void A_GenTracer(Mobj *actor)
{
   angle_t       exact;
   fixed_t       dist;
   fixed_t       slope;
   Mobj        *dest;

   // adjust direction
   dest = actor->tracer;

   if(!dest || dest->health <= 0)
      return;

   // change angle
   exact = P_PointToAngle(actor->x, actor->y, dest->x, dest->y);

   if(exact != actor->angle)
   {
      if(exact - actor->angle > 0x80000000)
      {
         actor->angle -= TRACEANGLE;
         if(exact - actor->angle < 0x80000000)
            actor->angle = exact;
      }
      else
      {
         actor->angle += TRACEANGLE;
         if(exact - actor->angle > 0x80000000)
            actor->angle = exact;
      }
   }

   exact = actor->angle>>ANGLETOFINESHIFT;
   actor->momx = FixedMul(actor->info->speed, finecosine[exact]);
   actor->momy = FixedMul(actor->info->speed, finesine[exact]);

   // change slope
   dist = P_AproxDistance(dest->x - actor->x, dest->y - actor->y);

   dist = dist / actor->info->speed;

   if(dist < 1)
      dist = 1;

   slope = (dest->z + 40*FRACUNIT - actor->z) / dist;

   if(slope < actor->momz)
      actor->momz -= FRACUNIT/8;
   else
      actor->momz += FRACUNIT/8;
}

static const char *kwds_A_SetTics[] =
{
   "constant", //          0
   "counter",  //          1
};

static argkeywd_t settickwds =
{
   kwds_A_SetTics,
   sizeof(kwds_A_SetTics)/sizeof(const char *)
};

//
// A_SetTics
//
// Parameterized codepointer to set a thing's tics value.
// * args[0] : base amount
// * args[1] : randomizer modulus value (0 == not randomized)
// * args[2] : counter toggle
//
void A_SetTics(Mobj *actor)
{
   int baseamt = E_ArgAsInt(actor->state->args, 0, 0);
   int rnd     = E_ArgAsInt(actor->state->args, 1, 0);
   int counter = E_ArgAsKwd(actor->state->args, 2, &settickwds, 0);

   // if counter toggle is set, args[0] is a counter number
   if(counter)
   {
      if(baseamt < 0 || baseamt >= NUMMOBJCOUNTERS)
         return; // invalid
      baseamt = actor->counters[baseamt];
   }

   actor->tics = baseamt + (rnd ? P_Random(pr_settics) % rnd : 0);
}

static const char *kwds_A_MissileAttack[] =
{
   "normal",        //  0
   "homing",        //  1
};

static argkeywd_t missileatkkwds =
{
   kwds_A_MissileAttack,
   sizeof(kwds_A_MissileAttack) / sizeof(const char *)
};

//
// A_MissileAttack
//
// Parameterized missile firing for enemies.
// Arguments:
// * args[0] = type to fire
// * args[1] = whether or not to home on target
// * args[2] = amount to add to standard missile z firing height
// * args[3] = amount to add to actor angle
// * args[4] = optional state to enter for melee attack
//
void A_MissileAttack(Mobj *actor)
{
   int type, a;
   fixed_t z, momz;
   bool homing;
   angle_t ang;
   Mobj *mo;
   int statenum;
   bool hastarget = true;

   if(!serverside)
      return;

   if(!actor->target || actor->target->health <= 0)
      hastarget = false;

   type     = E_ArgAsThingNum(actor->state->args, 0);
   homing   = !!E_ArgAsKwd(actor->state->args,  1, &missileatkkwds, 0);
   z        = (fixed_t)(E_ArgAsInt(actor->state->args, 2, 0) * FRACUNIT);
   a        = E_ArgAsInt(actor->state->args, 3, 0);
   statenum = E_ArgAsStateNumG0(actor->state->args, 4, actor);

   if(hastarget)
   {
      A_FaceTarget(actor);

      if(statenum >= 0 && statenum < NUMSTATES)
      {
         if(P_CheckMeleeRange(actor))
         {
            P_SetMobjState(actor, statenum);
            return;
         }
      }
   }

   // adjust angle -> BAM (must adjust negative angles too)
   while(a >= 360)
      a -= 360;

   while(a < 0)
      a += 360;

   ang = (angle_t)(((uint64_t)a << 32) / 360);

   // adjust z coordinate
   z = actor->z + DEFAULTMISSILEZ + z;

   if(!hastarget)
   {
      P_SpawnMissileAngle(actor, type, actor->angle + ang, 0, z);
      return;
   }

   if(!a)
   {
      mo = P_SpawnMissile(actor, actor->target, type, z);
   }
   else
   {
      // calculate z momentum
      Mobj *target = actor->target;

      momz = P_MissileMomz(
         target->x - actor->x,
         target->y - actor->y,
         target->z - actor->z,
         mobjinfo[type].speed
      );

      mo = P_SpawnMissileAngle(actor, type, actor->angle + ang, momz, z);
   }

   if(homing)
   {
      P_SetTarget<Mobj>(&mo->tracer, actor->target);
      if(CS_SERVER)
         SV_BroadcastActorTarget(mo, CS_AT_TRACER);
   }
}

//
// A_MissileSpread
//
// Fires an angular spread of missiles.
// Arguments:
// * args[0] = type to fire
// * args[1] = number of missiles to fire
// * args[2] = amount to add to standard missile z firing height
// * args[3] = total angular sweep
// * args[4] = optional state to enter for melee attack
//
void A_MissileSpread(Mobj *actor)
{
   int type, num, a, i;
   fixed_t z, momz;
   angle_t angsweep, ang, astep;
   int statenum;

   // [CG] Only servers can do this.
   if(!serverside)
      return;

   if(!actor->target)
      return;

   type     = E_ArgAsThingNum(actor->state->args,      0);
   num      = E_ArgAsInt(actor->state->args,           1, 0);
   z        = (fixed_t)(E_ArgAsInt(actor->state->args, 2, 0) * FRACUNIT);
   a        = E_ArgAsInt(actor->state->args,           3, 0);
   statenum = E_ArgAsStateNumG0(actor->state->args,    4, actor);

   if(num < 2)
      return;

   A_FaceTarget(actor);

   if(statenum >= 0 && statenum < NUMSTATES)
   {
      if(P_CheckMeleeRange(actor))
      {
         P_SetMobjState(actor, statenum);
         return;
      }
   }

   // adjust angle -> BAM (must adjust negative angles too)
   while(a >= 360)
      a -= 360;
   while(a < 0)
      a += 360;

   angsweep = (angle_t)(((uint64_t)a << 32) / 360);

   // adjust z coordinate
   z = actor->z + DEFAULTMISSILEZ + z;

   ang = actor->angle - angsweep / 2;
   astep = angsweep / (num - 1);

   for(i = 0; i < num; ++i)
   {
      // calculate z momentum
      momz = P_MissileMomz(
#ifdef R_LINKEDPORTALS
         getTargetX(actor) - actor->x,
         getTargetY(actor) - actor->y,
         getTargetZ(actor) - actor->z,
#else
         actor->target->x - actor->x,
         actor->target->y - actor->y,
         actor->target->z - actor->z,
#endif
         mobjinfo[type].speed
      );

      P_SpawnMissileAngle(actor, type, ang, momz, z);

      ang += astep;
   }
}

// old keywords - deprecated
static const char *kwds_A_BulletAttack[] =
{
   "{DUMMY}",
   "ba_always",   // 1
   "ba_never",    // 2
   "ba_ssg",      // 3
   "ba_monster",  // 4
};

static argkeywd_t bulletkwdsold =
{
   kwds_A_BulletAttack,
   sizeof(kwds_A_BulletAttack) / sizeof(const char *)
};

// new keywords - preferred
static const char *kwds_A_BulletAttack2[] =
{
   "{DUMMY}",
   "always",   // 1
   "never",    // 2
   "ssg",      // 3
   "monster",  // 4
};

static argkeywd_t bulletkwdsnew =
{
   kwds_A_BulletAttack2,
   sizeof(kwds_A_BulletAttack2) / sizeof(const char *)
};

//
// A_BulletAttack
//
// A parameterized monster bullet code pointer
// Parameters:
// args[0] : sound (dehacked num)
// args[1] : accuracy (always, never, ssg, monster)
// args[2] : number of bullets to fire
// args[3] : damage factor of bullets
// args[4] : damage modulus of bullets
//
void A_BulletAttack(Mobj *actor)
{
   int i, accurate, numbullets, damage, dmgmod, slope;
   sfxinfo_t *sfx;

   if(!actor->target)
      return;

   sfx        = E_ArgAsSound(actor->state->args, 0);
   numbullets = E_ArgAsInt(actor->state->args,   2, 0);
   damage     = E_ArgAsInt(actor->state->args,   3, 0);
   dmgmod     = E_ArgAsInt(actor->state->args,   4, 0);

   // handle accuracy

   // try old keywords first
   accurate = E_ArgAsKwd(actor->state->args, 1, &bulletkwdsold, -1);

   // try new keywords second
   if(accurate == -1)
   {
      E_ResetArgEval(actor->state->args, 1);
      accurate = E_ArgAsKwd(actor->state->args, 1, &bulletkwdsnew, 0);
   }

   if(!accurate)
      accurate = 1;

   if(dmgmod < 1)
      dmgmod = 1;
   else if(dmgmod > 256)
      dmgmod = 256;

   A_FaceTarget(actor);
   S_StartSfxInfo(actor, sfx, 127, ATTN_NORMAL, false, CHAN_AUTO);

   slope = P_AimLineAttack(actor, actor->angle, MISSILERANGE, 0);

   // loop on numbullets
   for(i = 0; i < numbullets; i++)
   {
      int dmg = damage * (P_Random(pr_monbullets)%dmgmod + 1);
      angle_t angle = actor->angle;

      if(accurate <= 2 || accurate == 4)
      {
         // if never accurate or monster accurate,
         // add some to the angle
         if(accurate == 2 || accurate == 4)
         {
            int aimshift = ((accurate == 4) ? 20 : 18);
            angle += P_SubRandom(pr_monmisfire) << aimshift;
         }

         P_LineAttack(actor, angle, MISSILERANGE, slope, dmg);
      }
      else if(accurate == 3) // ssg spread
      {
         angle += P_SubRandom(pr_monmisfire) << 19;
         slope += P_SubRandom(pr_monmisfire) << 5;

         P_LineAttack(actor, angle, MISSILERANGE, slope, dmg);
      }
   }
}

static const char *kwds_A_ThingSummon_KR[] =
{
   "kill",           //  0
   "remove",         //  1
};

static argkeywd_t killremovekwds =
{
   kwds_A_ThingSummon_KR,
   2
};

static const char *kwds_A_ThingSummon_MC[] =
{
   "normal",         //  0
   "makechild",      //  1
};

static argkeywd_t makechildkwds =
{
   kwds_A_ThingSummon_MC,
   2
};

void A_ThingSummon(Mobj *actor)
{
   fixed_t x, y, z;
   Mobj  *newmobj;
   angle_t an;
   int     type, prestep, deltaz, kill_or_remove, make_child;

   if(!serverside)
      return;

   type    = E_ArgAsThingNum(actor->state->args, 0);
   prestep = E_ArgAsInt(actor->state->args,      1, 0) << FRACBITS;
   deltaz  = E_ArgAsInt(actor->state->args,      2, 0) << FRACBITS;

   kill_or_remove = !!E_ArgAsKwd(actor->state->args, 3, &killremovekwds, 0);
   make_child     = !!E_ArgAsKwd(actor->state->args, 4, &makechildkwds, 0);

   // good old-fashioned pain elemental style spawning

   an = actor->angle >> ANGLETOFINESHIFT;

   prestep = prestep + 3 * (actor->info->radius + mobjinfo[type].radius) / 2;

   x = actor->x + FixedMul(prestep, finecosine[an]);
   y = actor->y + FixedMul(prestep, finesine[an]);
   z = actor->z + deltaz;

   // Check whether the thing is being spawned through a 1-sided
   // wall or an impassible line, or a "monsters can't cross" line.
   // If it is, then we don't allow the spawn.

   if(Check_Sides(actor, x, y))
      return;

   newmobj = P_SpawnMobj(x, y, z, type);

   if(CS_SERVER)
      SV_BroadcastActorSpawned(newmobj);

   // Check to see if the new thing's z value is above the
   // ceiling of its new sector, or below the floor. If so, kill it.

   if((newmobj->z >
      (newmobj->subsector->sector->ceilingheight - newmobj->height)) ||
      (newmobj->z < newmobj->subsector->sector->floorheight))
   {
      // kill it immediately
      switch(kill_or_remove)
      {
      case 0:
         A_Die(newmobj);
         break;
      case 1:
         if(CS_SERVER)
            SV_BroadcastActorRemoved(newmobj);

         newmobj->removeThinker();
         break;
      }
      return;
   }

   // spawn thing with same friendliness
   newmobj->flags = (newmobj->flags & ~MF_FRIEND) | (actor->flags & MF_FRIEND);

   // killough 8/29/98: add to appropriate thread
   newmobj->updateThinker();

   // Check for movements.
   // killough 3/15/98: don't jump over dropoffs:

   if(!P_TryMove(newmobj, newmobj->x, newmobj->y, false))
   {
      // kill it immediately
      switch(kill_or_remove)
      {
      case 0:
         A_Die(newmobj);
         break;
      case 1:
         if(CS_SERVER)
            SV_BroadcastActorRemoved(newmobj);
         newmobj->removeThinker();
         break;
      }
      return;
   }

   // give same target
   P_SetTarget<Mobj>(&newmobj->target, actor->target);
   if(CS_SERVER)
      SV_BroadcastActorTarget(newmobj, CS_AT_TARGET);

   // set child properties
   if(make_child)
   {
      P_SetTarget<Mobj>(&newmobj->tracer, actor);
      if(CS_SERVER)
         SV_BroadcastActorTarget(newmobj, CS_AT_TARGET);
      newmobj->intflags |= MIF_ISCHILD;
   }
}

void A_KillChildren(Mobj *actor)
{
   Thinker *th;
   int kill_or_remove = !!E_ArgAsKwd(actor->state->args, 0, &killremovekwds, 0);

   for(th = thinkercap.next; th != &thinkercap; th = th->next)
   {
      Mobj *mo;

      if(!(mo = thinker_cast<Mobj *>(th)))
         continue;

      if(mo->intflags & MIF_ISCHILD && mo->tracer == actor)
      {
         switch(kill_or_remove)
         {
         case 0:
            A_Die(mo);
            break;
         case 1:
            if(serverside)
            {
               if(CS_SERVER)
                  SV_BroadcastActorRemoved(mo);
               mo->removeThinker();
            }
            break;
         }
      }
   }
}

//
// A_AproxDistance
//
// Parameterized pointer, returns the approximate distance between
// a thing and its target in the indicated counter.
// * args[0] == destination counter
//
void A_AproxDistance(Mobj *actor)
{
   int *dest = NULL;
   fixed_t distance;
   int cnum;

   cnum = E_ArgAsInt(actor->state->args, 0, 0);

   if(cnum < 0 || cnum >= NUMMOBJCOUNTERS)
      return; // invalid

   dest = &(actor->counters[cnum]);

   if(!actor->target)
   {
      *dest = -1;
      return;
   }

#ifdef R_LINKEDPORTALS
   distance = P_AproxDistance(actor->x - getTargetX(actor),
                              actor->y - getTargetY(actor));
#else
   distance = P_AproxDistance(actor->x - actor->target->x,
                              actor->y - actor->target->y);
#endif

   *dest = distance >> FRACBITS;
}

static const char *kwds_A_ShowMessage[] =
{
   "msg_console",          //  0
   "msg_normal",           //  1
   "msg_center",           //  2
};

static argkeywd_t messagekwds =
{
   kwds_A_ShowMessage,
   sizeof(kwds_A_ShowMessage) / sizeof(const char *)
};

//
// A_ShowMessage
//
// A codepointer that can display EDF strings to the players as
// messages.
// Arguments:
// args[0] = EDF message number
// args[1] = message type
//
void A_ShowMessage(Mobj *actor)
{
   edf_string_t *msg;
   int type;

   // find the message
   if(!(msg = E_ArgAsEDFString(actor->state->args, 0)))
      return;

   type = E_ArgAsKwd(actor->state->args, 1, &messagekwds, 0);

   switch(type)
   {
   case 0:
      C_Printf("%s", msg->string);
      break;
   case 1:
      doom_printf("%s", msg->string);
      break;
   case 2:
      HU_CenterMessage(msg->string);
      break;
   }
}

//
// A_AmbientThinker
//
// haleyjd 05/31/06: Ambient sound driver function
//
void A_AmbientThinker(Mobj *mo)
{
   EAmbience_t *amb = E_AmbienceForNum(mo->args[0]);
   bool loop = false;

   // nothing to play?
   if(!amb || !amb->sound)
      return;

   // run thinker actions for corresponding ambience type
   switch(amb->type)
   {
   case E_AMBIENCE_CONTINUOUS:
      if(S_CheckSoundPlaying(mo, amb->sound)) // not time yet?
         return;
      loop = true;
      break;
   case E_AMBIENCE_PERIODIC:
      if(mo->counters[0]-- >= 0) // not time yet?
         return;
      mo->counters[0] = amb->period; // reset sound period
      break;
   case E_AMBIENCE_RANDOM:
      if(mo->counters[0]-- >= 0) // not time yet?
         return;
      mo->counters[0] = (int)M_RangeRandomEx(amb->minperiod, amb->maxperiod);
      break;
   default: // ???
      return;
   }

   // time to play the sound
   S_StartSfxInfo(
      mo, amb->sound, amb->volume, amb->attenuation, loop, CHAN_AUTO
   );
}

void A_SteamSpawn(Mobj *mo)
{
   Mobj *steamthing;
   int thingtype;
   int vrange, hrange;
   int tvangle, thangle;
   angle_t vangle, hangle;
   fixed_t speed, angularspeed;

   if(!serverside)
      return;

   // Get the thingtype of the thing we're spewing (a steam cloud for example)
   thingtype = E_ArgAsThingNum(mo->state->args, 0);

   // And the speed to fire it out at
   speed = (fixed_t)(E_ArgAsInt(mo->state->args, 4, 0) << FRACBITS);

   // Make our angles byteangles
   hangle = (mo->angle / (ANG90/64));
   thangle = hangle;
   tvangle = (E_ArgAsInt(mo->state->args, 2, 0) * 256) / 360;
   // As well as the spread ranges
   hrange = (E_ArgAsInt(mo->state->args, 1, 0) * 256) / 360;
   vrange = (E_ArgAsInt(mo->state->args, 3, 0) * 256) / 360;

   // Get the angles we'll be firing the things in, factoring in
   // where within the range it will lie
   thangle += (hrange >> 1) - (P_Random(pr_steamspawn) * hrange / 255);
   tvangle += (vrange >> 1) - (P_Random(pr_steamspawn) * vrange / 255);

   while(thangle >= 256)
      thangle -= 256;
   while(thangle < 0)
      thangle += 256;

   while(tvangle >= 256)
      tvangle -= 256;
   while(tvangle < 0)
      tvangle += 256;

   // Make angles angle_t
   hangle = ((unsigned int)thangle * (ANG90 / 64));
   vangle = ((unsigned int)tvangle * (ANG90 / 64));

   // Spawn thing
   steamthing = P_SpawnMobj(mo->x, mo->y, mo->z, thingtype);

   // Give it some momentum
   // angular speed is the hypotenuse of the x and y speeds
   angularspeed = FixedMul(speed, finecosine[vangle >> ANGLETOFINESHIFT]);
   steamthing->momx =
      FixedMul(angularspeed, finecosine[hangle >> ANGLETOFINESHIFT]);
   steamthing->momy =
      FixedMul(angularspeed, finesine[hangle >> ANGLETOFINESHIFT]);
   steamthing->momz = FixedMul(speed, finesine[vangle >> ANGLETOFINESHIFT]);

   if(CS_SERVER)
      SV_BroadcastActorSpawned(steamthing);
}

//
// A_TargetJump
//
// Parameterized codepointer for branching based on whether a
// thing's target is valid and alive.
//
// args[0] : state number
//
void A_TargetJump(Mobj *mo)
{
   int statenum;

   if((statenum = E_ArgAsStateNumNI(mo->state->args, 0, mo)) < 0)
      return;

   // 1) must be valid
   // 2) must be alive
   // 3) if a super friend, target cannot be a friend
   if(mo->target && mo->target->health > 0 &&
      !((mo->flags & mo->target->flags & MF_FRIEND) &&
        mo->flags3 & MF3_SUPERFRIEND))
   {
      P_SetMobjState(mo, statenum);
   }
}

//
// A_EjectCasing
//
// A pointer meant for spawning bullet casing objects.
// Parameters:
//   args[0] : distance in front in 16th's of a unit
//   args[1] : distance from middle in 16th's of a unit (negative = left)
//   args[2] : z height relative to player's viewpoint in 16th's of a unit
//   args[3] : thingtype to toss
//
void A_EjectCasing(Mobj *actor)
{
   angle_t angle = actor->angle;
   fixed_t x, y, z;
   fixed_t frontdist;
   int     frontdisti;
   fixed_t sidedist;
   fixed_t zheight;
   int     thingtype;
   Mobj *mo;

   // [CG] TODO: Casings should be clientside along with puffs/blood/fog.
   if(!serverside)
      return;

   frontdisti = E_ArgAsInt(actor->state->args, 0, 0);

   frontdist  = frontdisti * FRACUNIT / 16;
   sidedist   = E_ArgAsInt(actor->state->args, 1, 0) * FRACUNIT / 16;
   zheight    = E_ArgAsInt(actor->state->args, 2, 0) * FRACUNIT / 16;

   // account for mlook - EXPERIMENTAL
   if(actor->player)
   {
      int pitch = actor->player->pitch;

      z = actor->z + actor->player->viewheight + zheight;

      // modify height according to pitch - hack warning.
      z -= (pitch / ANGLE_1) * ((10 * frontdisti / 256) * FRACUNIT / 32);
   }
   else
      z = actor->z + zheight;

   x = actor->x + FixedMul(frontdist, finecosine[angle >> ANGLETOFINESHIFT]);
   y = actor->y + FixedMul(frontdist, finesine[angle >> ANGLETOFINESHIFT]);

   // adjust x/y along a vector orthogonal to the source object's angle
   angle = angle - ANG90;

   x += FixedMul(sidedist, finecosine[angle >> ANGLETOFINESHIFT]);
   y += FixedMul(sidedist, finesine[angle >> ANGLETOFINESHIFT]);

   thingtype = E_ArgAsThingNum(actor->state->args, 3);

   mo = P_SpawnMobj(x, y, z, thingtype);

   mo->angle = sidedist >= 0 ? angle : angle + ANG180;

   if(CS_SERVER)
      SV_BroadcastActorSpawned(mo);
}

//
// A_CasingThrust
//
// A casing-specific thrust function.
//    args[0] : lateral force in 16ths of a unit
//    args[1] : z force in 16ths of a unit
//
void A_CasingThrust(Mobj *actor)
{
   fixed_t moml, momz;

   moml = E_ArgAsInt(actor->state->args, 0, 0) * FRACUNIT / 16;
   momz = E_ArgAsInt(actor->state->args, 1, 0) * FRACUNIT / 16;

   actor->momx = FixedMul(moml, finecosine[actor->angle >> ANGLETOFINESHIFT]);
   actor->momy = FixedMul(moml, finesine[actor->angle >> ANGLETOFINESHIFT]);

   // randomize
   actor->momx += P_SubRandom(pr_casing) << 8;
   actor->momy += P_SubRandom(pr_casing) << 8;
   actor->momz = momz + (P_SubRandom(pr_casing) << 8);
}

// EOF
<|MERGE_RESOLUTION|>--- conflicted
+++ resolved
@@ -7,12 +7,12 @@
 // it under the terms of the GNU General Public License as published by
 // the Free Software Foundation; either version 2 of the License, or
 // (at your option) any later version.
-//
+// 
 // This program is distributed in the hope that it will be useful,
 // but WITHOUT ANY WARRANTY; without even the implied warranty of
 // MERCHANTABILITY or FITNESS FOR A PARTICULAR PURPOSE.  See the
 // GNU General Public License for more details.
-//
+// 
 // You should have received a copy of the GNU General Public License
 // along with this program; if not, write to the Free Software
 // Foundation, Inc., 59 Temple Place, Suite 330, Boston, MA  02111-1307  USA
@@ -56,9 +56,7 @@
 #include "r_state.h"
 #include "sounds.h"
 #include "s_sound.h"
-
-// [CG] Added.
-#include "sv_main.h"
+#include "sv_main.h" // [CG] 9/13/11
 
 //
 // killough 9/98: a mushroom explosion effect, sorta :)
@@ -68,14 +66,13 @@
 {
    int i, j, n = actor->damage;
    int ShotType;
-
+   
    // Mushroom parameters are part of code pointer's state
-   fixed_t misc1 =
+   fixed_t misc1 = 
       actor->state->misc1 ? actor->state->misc1 : FRACUNIT*4;
-   fixed_t misc2 =
+   fixed_t misc2 = 
       actor->state->misc2 ? actor->state->misc2 : FRACUNIT/2;
 
-   // [CG] Clients can't handle this at all.
    if(!serverside)
       return;
 
@@ -86,29 +83,14 @@
 
    if(ShotType < 0 || ShotType == NUMMOBJTYPES)
       ShotType = E_SafeThingType(MT_FATSHOT);
-
+   
    A_Explode(actor);               // make normal explosion
 
-   // [CG] TODO: This needs its own network message, straight up.
-   if(serverside)
-   {
-      for(i = -n; i <= n; i += 8)    // launch mushroom cloud
+   // [CG] 9/13/11 This needs its own network message, straight up.
+   for(i = -n; i <= n; i += 8)    // launch mushroom cloud
+   {
+      for(j = -n; j <= n; j += 8)
       {
-<<<<<<< HEAD
-         for(j = -n; j <= n; j += 8)
-         {
-            Mobj target = *actor, *mo;
-            target.x += i << FRACBITS;    // Aim in many directions from source
-            target.y += j << FRACBITS;
-            target.z += P_AproxDistance(i,j) * misc1;         // Aim fairly high
-            mo = P_SpawnMissile(actor, &target, ShotType,
-                                actor->z + DEFAULTMISSILEZ);  // Launch fireball
-            mo->momx = FixedMul(mo->momx, misc2);
-            mo->momy = FixedMul(mo->momy, misc2);             // Slow down a bit
-            mo->momz = FixedMul(mo->momz, misc2);
-            mo->flags &= ~MF_NOGRAVITY;   // Make debris fall under gravity
-         }
-=======
          // haleyjd 08/07/11: This is bad. Very bad.
          // Rewritten to use P_SpawnMissileWithDest function.
          //Mobj target = *actor, *mo;
@@ -128,7 +110,6 @@
          mo->momy = FixedMul(mo->momy, misc2);         // Slow down a bit
          mo->momz = FixedMul(mo->momz, misc2);
          mo->flags &= ~MF_NOGRAVITY;   // Make debris fall under gravity
->>>>>>> d9611a97
       }
    }
 }
@@ -153,15 +134,15 @@
       // haleyjd 03/06/03 -- added error check
       //         07/05/03 -- adjusted for EDF
       int thingtype = E_SafeThingType((int)(mo->state->misc1));
-
-      newmobj = P_SpawnMobj(
-         mo->x, mo->y, (mo->state->misc2 << FRACBITS) + mo->z, thingtype
-      );
-
+      
+      newmobj = 
+         P_SpawnMobj(mo->x, mo->y, 
+                     (mo->state->misc2 << FRACBITS) + mo->z,
+                     thingtype);
       if(newmobj)
       {
-         newmobj->flags = (newmobj->flags & ~MF_FRIEND) |
-                          (mo->flags & MF_FRIEND);
+         newmobj->flags = (newmobj->flags & ~MF_FRIEND) | (mo->flags & MF_FRIEND);
+
          if(CS_SERVER)
             SV_BroadcastActorSpawned(newmobj);
       }
@@ -282,7 +263,6 @@
 //
 // This allows linedef effects to be activated inside deh frames.
 //
-// [CG] TODO: Figure out how to handle this function in c/s.
 void A_LineEffect(Mobj *mo)
 {
    // haleyjd 05/02/04: bug fix:
@@ -299,7 +279,7 @@
          player_t player, *oldplayer = mo->player;   // Remember player status
          mo->player = &player;                       // Fake player
          player.health = 100;                        // Alive player
-         junk.tag = (int16_t)mo->state->misc2;       // Sector tag for linedef
+         junk.tag = (int16_t)mo->state->misc2;         // Sector tag for linedef
          if(!P_UseSpecialLine(mo, &junk, 0))         // Try using it
             P_CrossSpecialLine(&junk, 0, mo);        // Try crossing it
          if(!junk.special)                           // If type cleared,
@@ -330,7 +310,7 @@
 
    if(!(flags = E_ArgAsThingFlags(actor->state->args, 1)))
       return;
-
+   
    switch(flagfield)
    {
    case 0:
@@ -542,10 +522,10 @@
    fixed_t       dist;
    fixed_t       slope;
    Mobj        *dest;
-
+  
    // adjust direction
    dest = actor->tracer;
-
+   
    if(!dest || dest->health <= 0)
       return;
 
@@ -574,14 +554,14 @@
 
    // change slope
    dist = P_AproxDistance(dest->x - actor->x, dest->y - actor->y);
-
+   
    dist = dist / actor->info->speed;
 
    if(dist < 1)
       dist = 1;
 
    slope = (dest->z + 40*FRACUNIT - actor->z) / dist;
-
+   
    if(slope < actor->momz)
       actor->momz -= FRACUNIT/8;
    else
@@ -664,11 +644,11 @@
    if(!actor->target || actor->target->health <= 0)
       hastarget = false;
 
-   type     = E_ArgAsThingNum(actor->state->args, 0);
-   homing   = !!E_ArgAsKwd(actor->state->args,  1, &missileatkkwds, 0);
+   type     = E_ArgAsThingNum(actor->state->args,      0);   
+   homing   = !!E_ArgAsKwd(actor->state->args,  1, &missileatkkwds, 0);   
    z        = (fixed_t)(E_ArgAsInt(actor->state->args, 2, 0) * FRACUNIT);
-   a        = E_ArgAsInt(actor->state->args, 3, 0);
-   statenum = E_ArgAsStateNumG0(actor->state->args, 4, actor);
+   a        = E_ArgAsInt(actor->state->args,           3, 0);
+   statenum = E_ArgAsStateNumG0(actor->state->args,    4, actor);
 
    if(hastarget)
    {
@@ -687,7 +667,6 @@
    // adjust angle -> BAM (must adjust negative angles too)
    while(a >= 360)
       a -= 360;
-
    while(a < 0)
       a += 360;
 
@@ -701,22 +680,18 @@
       P_SpawnMissileAngle(actor, type, actor->angle + ang, 0, z);
       return;
    }
-
+   
    if(!a)
-   {
       mo = P_SpawnMissile(actor, actor->target, type, z);
-   }
    else
    {
       // calculate z momentum
       Mobj *target = actor->target;
 
-      momz = P_MissileMomz(
-         target->x - actor->x,
-         target->y - actor->y,
-         target->z - actor->z,
-         mobjinfo[type].speed
-      );
+      momz = P_MissileMomz(target->x - actor->x,
+                           target->y - actor->y,
+                           target->z - actor->z,
+                           mobjinfo[type].speed);
 
       mo = P_SpawnMissileAngle(actor, type, actor->angle + ang, momz, z);
    }
@@ -747,7 +722,6 @@
    angle_t angsweep, ang, astep;
    int statenum;
 
-   // [CG] Only servers can do this.
    if(!serverside)
       return;
 
@@ -791,18 +765,16 @@
    for(i = 0; i < num; ++i)
    {
       // calculate z momentum
-      momz = P_MissileMomz(
 #ifdef R_LINKEDPORTALS
-         getTargetX(actor) - actor->x,
-         getTargetY(actor) - actor->y,
-         getTargetZ(actor) - actor->z,
+      momz = P_MissileMomz(getTargetX(actor) - actor->x,
+                           getTargetY(actor) - actor->y,
+                           getTargetZ(actor) - actor->z,
 #else
-         actor->target->x - actor->x,
-         actor->target->y - actor->y,
-         actor->target->z - actor->z,
+      momz = P_MissileMomz(actor->target->x - actor->x,
+                           actor->target->y - actor->y,
+                           actor->target->z - actor->z,
 #endif
-         mobjinfo[type].speed
-      );
+                           mobjinfo[type].speed);
 
       P_SpawnMissileAngle(actor, type, ang, momz, z);
 
@@ -896,7 +868,7 @@
    {
       int dmg = damage * (P_Random(pr_monbullets)%dmgmod + 1);
       angle_t angle = actor->angle;
-
+      
       if(accurate <= 2 || accurate == 4)
       {
          // if never accurate or monster accurate,
@@ -911,7 +883,7 @@
       }
       else if(accurate == 3) // ssg spread
       {
-         angle += P_SubRandom(pr_monmisfire) << 19;
+         angle += P_SubRandom(pr_monmisfire) << 19;         
          slope += P_SubRandom(pr_monmisfire) << 5;
 
          P_LineAttack(actor, angle, MISSILERANGE, slope, dmg);
@@ -959,13 +931,13 @@
 
    kill_or_remove = !!E_ArgAsKwd(actor->state->args, 3, &killremovekwds, 0);
    make_child     = !!E_ArgAsKwd(actor->state->args, 4, &makechildkwds, 0);
-
+   
    // good old-fashioned pain elemental style spawning
-
+   
    an = actor->angle >> ANGLETOFINESHIFT;
-
-   prestep = prestep + 3 * (actor->info->radius + mobjinfo[type].radius) / 2;
-
+   
+   prestep = prestep + 3*(actor->info->radius + mobjinfo[type].radius)/2;
+   
    x = actor->x + FixedMul(prestep, finecosine[an]);
    y = actor->y + FixedMul(prestep, finesine[an]);
    z = actor->z + deltaz;
@@ -973,12 +945,12 @@
    // Check whether the thing is being spawned through a 1-sided
    // wall or an impassible line, or a "monsters can't cross" line.
    // If it is, then we don't allow the spawn.
-
+   
    if(Check_Sides(actor, x, y))
       return;
 
    newmobj = P_SpawnMobj(x, y, z, type);
-
+   
    if(CS_SERVER)
       SV_BroadcastActorSpawned(newmobj);
 
@@ -998,19 +970,18 @@
       case 1:
          if(CS_SERVER)
             SV_BroadcastActorRemoved(newmobj);
-
          newmobj->removeThinker();
          break;
       }
       return;
-   }
-
+   }                                                         
+   
    // spawn thing with same friendliness
    newmobj->flags = (newmobj->flags & ~MF_FRIEND) | (actor->flags & MF_FRIEND);
 
    // killough 8/29/98: add to appropriate thread
    newmobj->updateThinker();
-
+   
    // Check for movements.
    // killough 3/15/98: don't jump over dropoffs:
 
@@ -1103,12 +1074,12 @@
       *dest = -1;
       return;
    }
-
+   
 #ifdef R_LINKEDPORTALS
-   distance = P_AproxDistance(actor->x - getTargetX(actor),
+   distance = P_AproxDistance(actor->x - getTargetX(actor), 
                               actor->y - getTargetY(actor));
-#else
-   distance = P_AproxDistance(actor->x - actor->target->x,
+#else   
+   distance = P_AproxDistance(actor->x - actor->target->x, 
                               actor->y - actor->target->y);
 #endif
 
@@ -1199,9 +1170,7 @@
    }
 
    // time to play the sound
-   S_StartSfxInfo(
-      mo, amb->sound, amb->volume, amb->attenuation, loop, CHAN_AUTO
-   );
+   S_StartSfxInfo(mo, amb->sound, amb->volume, amb->attenuation, loop, CHAN_AUTO);
 }
 
 void A_SteamSpawn(Mobj *mo)
@@ -1212,13 +1181,13 @@
    int tvangle, thangle;
    angle_t vangle, hangle;
    fixed_t speed, angularspeed;
-
+   
    if(!serverside)
       return;
 
    // Get the thingtype of the thing we're spewing (a steam cloud for example)
    thingtype = E_ArgAsThingNum(mo->state->args, 0);
-
+   
    // And the speed to fire it out at
    speed = (fixed_t)(E_ArgAsInt(mo->state->args, 4, 0) << FRACBITS);
 
@@ -1229,36 +1198,34 @@
    // As well as the spread ranges
    hrange = (E_ArgAsInt(mo->state->args, 1, 0) * 256) / 360;
    vrange = (E_ArgAsInt(mo->state->args, 3, 0) * 256) / 360;
-
-   // Get the angles we'll be firing the things in, factoring in
+   
+   // Get the angles we'll be firing the things in, factoring in 
    // where within the range it will lie
    thangle += (hrange >> 1) - (P_Random(pr_steamspawn) * hrange / 255);
    tvangle += (vrange >> 1) - (P_Random(pr_steamspawn) * vrange / 255);
-
+   
    while(thangle >= 256)
       thangle -= 256;
    while(thangle < 0)
       thangle += 256;
-
+         
    while(tvangle >= 256)
       tvangle -= 256;
    while(tvangle < 0)
       tvangle += 256;
-
+   
    // Make angles angle_t
-   hangle = ((unsigned int)thangle * (ANG90 / 64));
-   vangle = ((unsigned int)tvangle * (ANG90 / 64));
+   hangle = ((unsigned int)thangle * (ANG90/64));
+   vangle = ((unsigned int)tvangle * (ANG90/64));
 
    // Spawn thing
    steamthing = P_SpawnMobj(mo->x, mo->y, mo->z, thingtype);
-
+   
    // Give it some momentum
    // angular speed is the hypotenuse of the x and y speeds
    angularspeed = FixedMul(speed, finecosine[vangle >> ANGLETOFINESHIFT]);
-   steamthing->momx =
-      FixedMul(angularspeed, finecosine[hangle >> ANGLETOFINESHIFT]);
-   steamthing->momy =
-      FixedMul(angularspeed, finesine[hangle >> ANGLETOFINESHIFT]);
+   steamthing->momx = FixedMul(angularspeed, finecosine[hangle >> ANGLETOFINESHIFT]);
+   steamthing->momy = FixedMul(angularspeed, finesine[hangle >> ANGLETOFINESHIFT]);
    steamthing->momz = FixedMul(speed, finesine[vangle >> ANGLETOFINESHIFT]);
 
    if(CS_SERVER)
@@ -1276,19 +1243,17 @@
 void A_TargetJump(Mobj *mo)
 {
    int statenum;
-
+   
    if((statenum = E_ArgAsStateNumNI(mo->state->args, 0, mo)) < 0)
       return;
-
+   
    // 1) must be valid
    // 2) must be alive
    // 3) if a super friend, target cannot be a friend
    if(mo->target && mo->target->health > 0 &&
-      !((mo->flags & mo->target->flags & MF_FRIEND) &&
+      !((mo->flags & mo->target->flags & MF_FRIEND) && 
         mo->flags3 & MF3_SUPERFRIEND))
-   {
       P_SetMobjState(mo, statenum);
-   }
 }
 
 //
@@ -1312,12 +1277,12 @@
    int     thingtype;
    Mobj *mo;
 
-   // [CG] TODO: Casings should be clientside along with puffs/blood/fog.
+   // [CG] 9/13/11 TODO: Casings should be clientside along with puffs/blood.
    if(!serverside)
       return;
 
    frontdisti = E_ArgAsInt(actor->state->args, 0, 0);
-
+   
    frontdist  = frontdisti * FRACUNIT / 16;
    sidedist   = E_ArgAsInt(actor->state->args, 1, 0) * FRACUNIT / 16;
    zheight    = E_ArgAsInt(actor->state->args, 2, 0) * FRACUNIT / 16;
@@ -1326,23 +1291,23 @@
    if(actor->player)
    {
       int pitch = actor->player->pitch;
-
+            
       z = actor->z + actor->player->viewheight + zheight;
-
+      
       // modify height according to pitch - hack warning.
       z -= (pitch / ANGLE_1) * ((10 * frontdisti / 256) * FRACUNIT / 32);
    }
    else
       z = actor->z + zheight;
 
-   x = actor->x + FixedMul(frontdist, finecosine[angle >> ANGLETOFINESHIFT]);
-   y = actor->y + FixedMul(frontdist, finesine[angle >> ANGLETOFINESHIFT]);
+   x = actor->x + FixedMul(frontdist, finecosine[angle>>ANGLETOFINESHIFT]);
+   y = actor->y + FixedMul(frontdist, finesine[angle>>ANGLETOFINESHIFT]);
 
    // adjust x/y along a vector orthogonal to the source object's angle
    angle = angle - ANG90;
 
-   x += FixedMul(sidedist, finecosine[angle >> ANGLETOFINESHIFT]);
-   y += FixedMul(sidedist, finesine[angle >> ANGLETOFINESHIFT]);
+   x += FixedMul(sidedist, finecosine[angle>>ANGLETOFINESHIFT]);
+   y += FixedMul(sidedist, finesine[angle>>ANGLETOFINESHIFT]);
 
    thingtype = E_ArgAsThingNum(actor->state->args, 3);
 
@@ -1367,10 +1332,10 @@
 
    moml = E_ArgAsInt(actor->state->args, 0, 0) * FRACUNIT / 16;
    momz = E_ArgAsInt(actor->state->args, 1, 0) * FRACUNIT / 16;
-
-   actor->momx = FixedMul(moml, finecosine[actor->angle >> ANGLETOFINESHIFT]);
-   actor->momy = FixedMul(moml, finesine[actor->angle >> ANGLETOFINESHIFT]);
-
+   
+   actor->momx = FixedMul(moml, finecosine[actor->angle>>ANGLETOFINESHIFT]);
+   actor->momy = FixedMul(moml, finesine[actor->angle>>ANGLETOFINESHIFT]);
+   
    // randomize
    actor->momx += P_SubRandom(pr_casing) << 8;
    actor->momy += P_SubRandom(pr_casing) << 8;
