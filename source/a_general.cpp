// Emacs style mode select   -*- C -*- vi:sw=3 ts=3:
//-----------------------------------------------------------------------------
//
// Copyright(C) 2010 James Haley
//
// This program is free software; you can redistribute it and/or modify
// it under the terms of the GNU General Public License as published by
// the Free Software Foundation; either version 2 of the License, or
// (at your option) any later version.
//
// This program is distributed in the hope that it will be useful,
// but WITHOUT ANY WARRANTY; without even the implied warranty of
// MERCHANTABILITY or FITNESS FOR A PARTICULAR PURPOSE.  See the
// GNU General Public License for more details.
//
// You should have received a copy of the GNU General Public License
// along with this program; if not, write to the Free Software
// Foundation, Inc., 59 Temple Place, Suite 330, Boston, MA  02111-1307  USA
//
//--------------------------------------------------------------------------
//
// DESCRIPTION:
//      Action Pointer Functions
//      that are associated with states/frames.
//
//      Generalized/Parameterized action functions.
//
//-----------------------------------------------------------------------------

#include "z_zone.h"
#include "doomstat.h"
#include "d_gi.h"
#include "d_mod.h"
#include "c_io.h"
#include "hu_stuff.h"
#include "p_mobj.h"
#include "p_enemy.h"
#include "p_info.h"
#include "p_inter.h"
#include "p_map.h"
#include "p_maputl.h"
#include "p_pspr.h"
#include "p_setup.h"
#include "p_spec.h"
#include "p_tick.h"
#include "r_state.h"
#include "sounds.h"
#include "s_sound.h"
#include "a_small.h"

#include "e_args.h"
#include "e_sound.h"
#include "e_states.h"
#include "e_things.h"
#include "e_ttypes.h"

#include "a_common.h"

// [CG] Added.
#include "sv_main.h"

//
// killough 9/98: a mushroom explosion effect, sorta :)
// Original idea: Linguica
//
void A_Mushroom(mobj_t *actor)
{
   int i, j, n = actor->damage;
   int ShotType;

   // Mushroom parameters are part of code pointer's state
   fixed_t misc1 =
      actor->state->misc1 ? actor->state->misc1 : FRACUNIT*4;
   fixed_t misc2 =
      actor->state->misc2 ? actor->state->misc2 : FRACUNIT/2;

   // [CG] Clients can't handle this at all.
   if(!serverside)
      return;

   // haleyjd: extended parameter support requested by Mordeth:
   // allow specification of thing type in args[0]

   ShotType = E_ArgAsThingNumG0(actor->state->args, 0);

   if(ShotType < 0 || ShotType == NUMMOBJTYPES)
      ShotType = E_SafeThingType(MT_FATSHOT);

   A_Explode(actor);               // make normal explosion

   // [CG] TODO: This needs its own network message, straight up.
   if(serverside)
   {
      for(i = -n; i <= n; i += 8)    // launch mushroom cloud
      {
         for(j = -n; j <= n; j += 8)
         {
            mobj_t target = *actor, *mo;
            target.x += i << FRACBITS;    // Aim in many directions from source
            target.y += j << FRACBITS;
            target.z += P_AproxDistance(i,j) * misc1;         // Aim fairly high
            mo = P_SpawnMissile(actor, &target, ShotType,
                                actor->z + DEFAULTMISSILEZ);  // Launch fireball
            mo->momx = FixedMul(mo->momx, misc2);
            mo->momy = FixedMul(mo->momy, misc2);             // Slow down a bit
            mo->momz = FixedMul(mo->momz, misc2);
            mo->flags &= ~MF_NOGRAVITY;   // Make debris fall under gravity
         }
      }
   }
}

//
// killough 11/98
//
// The following were inspired by Len Pitre
//
// A small set of highly-sought-after code pointers
//

void A_Spawn(mobj_t *mo)
{
   if(!serverside)
      return;

   if(mo->state->misc1)
   {
      mobj_t *newmobj;

      // haleyjd 03/06/03 -- added error check
      //         07/05/03 -- adjusted for EDF
      int thingtype = E_SafeThingType((int)(mo->state->misc1));

      newmobj = P_SpawnMobj(
         mo->x, mo->y, (mo->state->misc2 << FRACBITS) + mo->z, thingtype
      );

      if(newmobj)
      {
         newmobj->flags = (newmobj->flags & ~MF_FRIEND) |
                          (mo->flags & MF_FRIEND);
         if(CS_SERVER)
            SV_BroadcastActorSpawned(newmobj);
      }
   }
}

void A_Turn(mobj_t *mo)
{
   mo->angle += (angle_t)(((uint64_t) mo->state->misc1 << 32) / 360);
}

void A_Face(mobj_t *mo)
{
   mo->angle = (angle_t)(((uint64_t) mo->state->misc1 << 32) / 360);
}

static const char *kwds_A_Scratch[] =
{
   "usemisc1",
   "usedamage",
   "usecounter"
};

static argkeywd_t scratchkwds =
{
   kwds_A_Scratch,
   sizeof(kwds_A_Scratch) / sizeof(const char *)
};

//
// A_Scratch
//
// Parameterized melee attack.
// * misc1 == constant damage amount
// * misc2 == optional sound deh num to play
//
// haleyjd 08/02/04: extended parameters:
// * args[0] == special mode select
//              * 0 == compatibility (use misc1 like normal)
//              * 1 == use mo->damage
//              * 2 == use counter specified in args[1]
// * args[1] == counter number for mode 2
// * args[2] == EDF sound name
//
void A_Scratch(mobj_t *mo)
{
   int damage, cnum;
   int mode;

   // haleyjd: demystified
   if(!mo->target)
      return;

   mode = E_ArgAsKwd(mo->state->args, 0, &scratchkwds, 0);

   // haleyjd 08/02/04: extensions to get damage from multiple sources
   switch(mode)
   {
   default:
   case 0: // default, compatibility mode
      damage = mo->state->misc1;
      break;
   case 1: // use mo->damage
      damage = mo->damage;
      break;
   case 2: // use a counter
      cnum = E_ArgAsInt(mo->state->args, 1, 0);

      if(cnum < 0 || cnum >= NUMMOBJCOUNTERS)
         return; // invalid

      damage = mo->counters[cnum];
      break;
   }

   A_FaceTarget(mo);

   if(P_CheckMeleeRange(mo))
   {
      if(mo->state->misc2)
         S_StartSound(mo, mo->state->misc2);
      else
      {
         // check to see if args[2] is a valid sound
         sfxinfo_t *sfx = E_ArgAsSound(mo->state->args, 2);
         if(sfx)
            S_StartSfxInfo(mo, sfx, 127, ATTN_NORMAL, false, CHAN_AUTO);
      }

      P_DamageMobj(mo->target, mo, mo, damage, MOD_HIT);
   }
}

void A_PlaySound(mobj_t *mo)
{
   S_StartSound(mo->state->misc2 ? NULL : mo, mo->state->misc1);
}

void A_RandomJump(mobj_t *mo)
{
   // haleyjd 03/06/03: rewrote to be failsafe
   //         07/05/03: adjusted for EDF
   int statenum = mo->state->misc1;

   statenum = E_StateNumForDEHNum(statenum);
   if(statenum < 0)
      return;

   if(P_Random(pr_randomjump) < mo->state->misc2)
      P_SetMobjState(mo, statenum);
}

//
// This allows linedef effects to be activated inside deh frames.
//
// [CG] TODO: Figure out how to handle this function in c/s.
void A_LineEffect(mobj_t *mo)
{
   // haleyjd 05/02/04: bug fix:
   // This line can end up being referred to long after this
   // function returns, thus it must be made static or memory
   // corruption is possible.
   static line_t junk;

   if(!(mo->intflags & MIF_LINEDONE))                // Unless already used up
   {
      junk = *lines;                                 // Fake linedef set to 1st
      if((junk.special = (int16_t)mo->state->misc1))   // Linedef type
      {
         player_t player, *oldplayer = mo->player;   // Remember player status
         mo->player = &player;                       // Fake player
         player.health = 100;                        // Alive player
         junk.tag = (int16_t)mo->state->misc2;       // Sector tag for linedef
         if(!P_UseSpecialLine(mo, &junk, 0))         // Try using it
            P_CrossSpecialLine(&junk, 0, mo);        // Try crossing it
         if(!junk.special)                           // If type cleared,
            mo->intflags |= MIF_LINEDONE;            // no more for this thing
         mo->player = oldplayer;                     // Restore player status
      }
   }
}

//
// haleyjd: Start Eternity Engine action functions
//

//
// A_SetFlags
//
// A parameterized codepointer that turns on thing flags
//
// args[0] == 0, 1, 2, 3, 4 -- flags field to affect (0 == combined)
// args[1] == flags value to OR with thing flags
//
void A_SetFlags(mobj_t *actor)
{
   int flagfield;
   int *flags;

   flagfield = E_ArgAsInt(actor->state->args, 0, 0);

   if(!(flags = E_ArgAsThingFlags(actor->state->args, 1)))
      return;

   switch(flagfield)
   {
   case 0:
      actor->flags  |= (unsigned int)flags[0];
      actor->flags2 |= (unsigned int)flags[1];
      actor->flags3 |= (unsigned int)flags[2];
      actor->flags4 |= (unsigned int)flags[3];
      break;
   case 1:
      actor->flags  |= (unsigned int)flags[0];
      break;
   case 2:
      actor->flags2 |= (unsigned int)flags[1];
      break;
   case 3:
      actor->flags3 |= (unsigned int)flags[2];
      break;
   case 4:
      actor->flags4 |= (unsigned int)flags[3];
      break;
   }
}

//
// A_UnSetFlags
//
// A parameterized codepointer that turns off thing flags
//
// args[0] == 0, 1, 2, 3, 4 -- flags field to affect (0 == combined)
// args[1] == flags value to inverse AND with thing flags
//
void A_UnSetFlags(mobj_t *actor)
{
   int flagfield;
   int *flags;

   flagfield = E_ArgAsInt(actor->state->args, 0, 0);

   if(!(flags = E_ArgAsThingFlags(actor->state->args, 1)))
      return;

   switch(flagfield)
   {
   case 0:
      actor->flags  &= ~((unsigned int)flags[0]);
      actor->flags2 &= ~((unsigned int)flags[1]);
      actor->flags3 &= ~((unsigned int)flags[2]);
      actor->flags4 &= ~((unsigned int)flags[3]);
      break;
   case 1:
      actor->flags  &= ~((unsigned int)flags[0]);
      break;
   case 2:
      actor->flags2 &= ~((unsigned int)flags[1]);
      break;
   case 3:
      actor->flags3 &= ~((unsigned int)flags[2]);
      break;
   case 4:
      actor->flags4 &= ~((unsigned int)flags[3]);
      break;
   }
}

static const char *kwds_A_StartScript[] =
{
   "gamescript", // 0
   "levelscript" // 1
};

static argkeywd_t sscriptkwds =
{
   kwds_A_StartScript,
   sizeof(kwds_A_StartScript) / sizeof(const char *)
};

//
// A_StartScript
//
// Parameterized codepointer for starting Small scripts
//
// args[0] - script number to start
// args[1] - select vm (0 == gamescript, 1 == levelscript)
// args[2-4] - parameters to script (must accept 3 params)
//
void A_StartScript(mobj_t *actor)
{
#ifndef EE_NO_SMALL_SUPPORT
   SmallContext_t *rootContext, *useContext;
   SmallContext_t newContext;
   int scriptnum;
   int selectvm;
   cell params[3];

   scriptnum = E_ArgAsInt(actor->state->args, 0, 0);
   selectvm  = E_ArgAsKwd(actor->state->args, 1, &sscriptkwds, 0);

   params[0] = (cell)(E_ArgAsInt(actor->state->args, 2, 0));
   params[1] = (cell)(E_ArgAsInt(actor->state->args, 3, 0));
   params[2] = (cell)(E_ArgAsInt(actor->state->args, 4, 0));

   // determine root context to use
   switch(selectvm)
   {
   default:
   case 0: // game script
      if(!gameScriptLoaded)
         return;
      rootContext = curGSContext;
      break;
   case 1: // level script
      if(!levelScriptLoaded)
         return;
      rootContext = curLSContext;
      break;
   }

   // possibly create a child context for the selected VM
   useContext = SM_CreateChildContext(rootContext, &newContext);

   // set invocation data
   useContext->invocationData.invokeType = SC_INVOKE_THING;
   useContext->invocationData.trigger = actor;

   // execute
   SM_ExecScriptByNum(&useContext->smallAMX, scriptnum, 3, params);

   // clear invocation data
   SM_ClearInvocation(useContext);

   // destroy any child context that might have been created
   SM_DestroyChildContext(useContext);
#endif
}

//
// A_FaceMoveDir
//
// Face a walking object in the direction it is moving.
// haleyjd TODO: this is not documented or available in BEX yet.
//
void A_FaceMoveDir(mobj_t *actor)
{
   angle_t moveangles[NUMDIRS] = { 0, 32, 64, 96, 128, 160, 192, 224 };

   if(actor->movedir != DI_NODIR)
      actor->angle = moveangles[actor->movedir] << 24;
}

//
// A_GenRefire
//
// Generalized refire check pointer, requested by Kate.
//
// args[0] : state to branch to when ceasing to fire
// args[1] : random chance of still firing if target out of sight
//
void A_GenRefire(mobj_t *actor)
{
   int statenum;
   int chance;

   statenum = E_ArgAsStateNum(actor->state->args, 0, actor);
   chance   = E_ArgAsInt(actor->state->args, 1, 0);

   A_FaceTarget(actor);

   // check for friends in the way
   if(actor->flags & MF_FRIEND && P_HitFriend(actor))
   {
      P_SetMobjState(actor, statenum);
      return;
   }

   // random chance of continuing to fire
   if(P_Random(pr_genrefire) < chance)
      return;

   if(!actor->target || actor->target->health <= 0 ||
      (actor->flags & actor->target->flags & MF_FRIEND) ||
      !P_CheckSight(actor, actor->target))
   {
      P_SetMobjState(actor, statenum);
   }
}

#define TRACEANGLE 0xc000000

//
// A_GenTracer
//
// Generic homing missile maintenance
//
void A_GenTracer(mobj_t *actor)
{
   angle_t       exact;
   fixed_t       dist;
   fixed_t       slope;
   mobj_t        *dest;

   // adjust direction
   dest = actor->tracer;

   if(!dest || dest->health <= 0)
      return;

   // change angle
   exact = P_PointToAngle(actor->x, actor->y, dest->x, dest->y);

   if(exact != actor->angle)
   {
      if(exact - actor->angle > 0x80000000)
      {
         actor->angle -= TRACEANGLE;
         if(exact - actor->angle < 0x80000000)
            actor->angle = exact;
      }
      else
      {
         actor->angle += TRACEANGLE;
         if(exact - actor->angle > 0x80000000)
            actor->angle = exact;
      }
   }

   exact = actor->angle>>ANGLETOFINESHIFT;
   actor->momx = FixedMul(actor->info->speed, finecosine[exact]);
   actor->momy = FixedMul(actor->info->speed, finesine[exact]);

   // change slope
   dist = P_AproxDistance(dest->x - actor->x, dest->y - actor->y);

   dist = dist / actor->info->speed;

   if(dist < 1)
      dist = 1;

   slope = (dest->z + 40*FRACUNIT - actor->z) / dist;

   if(slope < actor->momz)
      actor->momz -= FRACUNIT/8;
   else
      actor->momz += FRACUNIT/8;
}

static const char *kwds_A_SetTics[] =
{
   "constant", //          0
   "counter",  //          1
};

static argkeywd_t settickwds =
{
   kwds_A_SetTics,
   sizeof(kwds_A_SetTics)/sizeof(const char *)
};

//
// A_SetTics
//
// Parameterized codepointer to set a thing's tics value.
// * args[0] : base amount
// * args[1] : randomizer modulus value (0 == not randomized)
// * args[2] : counter toggle
//
void A_SetTics(mobj_t *actor)
{
   int baseamt = E_ArgAsInt(actor->state->args, 0, 0);
   int rnd     = E_ArgAsInt(actor->state->args, 1, 0);
   int counter = E_ArgAsKwd(actor->state->args, 2, &settickwds, 0);

   // if counter toggle is set, args[0] is a counter number
   if(counter)
   {
      if(baseamt < 0 || baseamt >= NUMMOBJCOUNTERS)
         return; // invalid
      baseamt = actor->counters[baseamt];
   }

   actor->tics = baseamt + (rnd ? P_Random(pr_settics) % rnd : 0);
}

static const char *kwds_A_MissileAttack[] =
{
   "normal",        //  0
   "homing",        //  1
};

static argkeywd_t missileatkkwds =
{
   kwds_A_MissileAttack,
   sizeof(kwds_A_MissileAttack) / sizeof(const char *)
};

//
// A_MissileAttack
//
// Parameterized missile firing for enemies.
// Arguments:
// * args[0] = type to fire
// * args[1] = whether or not to home on target
// * args[2] = amount to add to standard missile z firing height
// * args[3] = amount to add to actor angle
// * args[4] = optional state to enter for melee attack
//
void A_MissileAttack(mobj_t *actor)
{
   int type, a;
   fixed_t z, momz;
   boolean homing;
   angle_t ang;
   mobj_t *mo;
   int statenum;
   boolean hastarget = true;

   if(!serverside)
      return;

   if(!actor->target || actor->target->health <= 0)
      hastarget = false;

   type     = E_ArgAsThingNum(actor->state->args, 0);
   homing   = !!E_ArgAsKwd(actor->state->args,  1, &missileatkkwds, 0);
   z        = (fixed_t)(E_ArgAsInt(actor->state->args, 2, 0) * FRACUNIT);
   a        = E_ArgAsInt(actor->state->args, 3, 0);
   statenum = E_ArgAsStateNumG0(actor->state->args, 4, actor);

   if(hastarget)
   {
      A_FaceTarget(actor);

      if(statenum >= 0 && statenum < NUMSTATES)
      {
         if(P_CheckMeleeRange(actor))
         {
            P_SetMobjState(actor, statenum);
            return;
         }
      }
   }

   // adjust angle -> BAM (must adjust negative angles too)
   while(a >= 360)
      a -= 360;

   while(a < 0)
      a += 360;

   ang = (angle_t)(((uint64_t)a << 32) / 360);

   // adjust z coordinate
   z = actor->z + DEFAULTMISSILEZ + z;

   if(!hastarget)
   {
      P_SpawnMissileAngle(actor, type, actor->angle + ang, 0, z);
      return;
   }

   if(!a)
   {
      mo = P_SpawnMissile(actor, actor->target, type, z);

   }
   else
   {
      // calculate z momentum
      mobj_t *target = actor->target;

      momz = P_MissileMomz(
         target->x - actor->x,
         target->y - actor->y,
         target->z - actor->z,
         mobjinfo[type].speed
      );

      mo = P_SpawnMissileAngle(actor, type, actor->angle + ang, momz, z);
   }

   if(homing)
<<<<<<< HEAD
   {
      P_SetTarget(&mo->tracer, actor->target);
      if(CS_SERVER)
         SV_BroadcastActorTarget(mo, CS_AT_TRACER);
   }
=======
      P_SetTarget<mobj_t>(&mo->tracer, actor->target);
>>>>>>> 25e32304
}

//
// A_MissileSpread
//
// Fires an angular spread of missiles.
// Arguments:
// * args[0] = type to fire
// * args[1] = number of missiles to fire
// * args[2] = amount to add to standard missile z firing height
// * args[3] = total angular sweep
// * args[4] = optional state to enter for melee attack
//
void A_MissileSpread(mobj_t *actor)
{
   int type, num, a, i;
   fixed_t z, momz;
   angle_t angsweep, ang, astep;
   int statenum;

   // [CG] Only servers can do this.
   if(!serverside)
      return;

   if(!actor->target)
      return;

   type     = E_ArgAsThingNum(actor->state->args,      0);
   num      = E_ArgAsInt(actor->state->args,           1, 0);
   z        = (fixed_t)(E_ArgAsInt(actor->state->args, 2, 0) * FRACUNIT);
   a        = E_ArgAsInt(actor->state->args,           3, 0);
   statenum = E_ArgAsStateNumG0(actor->state->args,    4, actor);

   if(num < 2)
      return;

   A_FaceTarget(actor);

   if(statenum >= 0 && statenum < NUMSTATES)
   {
      if(P_CheckMeleeRange(actor))
      {
         P_SetMobjState(actor, statenum);
         return;
      }
   }

   // adjust angle -> BAM (must adjust negative angles too)
   while(a >= 360)
      a -= 360;
   while(a < 0)
      a += 360;

   angsweep = (angle_t)(((uint64_t)a << 32) / 360);

   // adjust z coordinate
   z = actor->z + DEFAULTMISSILEZ + z;

   ang = actor->angle - angsweep / 2;
   astep = angsweep / (num - 1);

   for(i = 0; i < num; ++i)
   {
      // calculate z momentum
      momz = P_MissileMomz(
#ifdef R_LINKEDPORTALS
         getTargetX(actor) - actor->x,
         getTargetY(actor) - actor->y,
         getTargetZ(actor) - actor->z,
#else
         actor->target->x - actor->x,
         actor->target->y - actor->y,
         actor->target->z - actor->z,
#endif
         mobjinfo[type].speed
      );

      P_SpawnMissileAngle(actor, type, ang, momz, z);

      ang += astep;
   }
}

// old keywords - deprecated
static const char *kwds_A_BulletAttack[] =
{
   "{DUMMY}",
   "ba_always",   // 1
   "ba_never",    // 2
   "ba_ssg",      // 3
   "ba_monster",  // 4
};

static argkeywd_t bulletkwdsold =
{
   kwds_A_BulletAttack,
   sizeof(kwds_A_BulletAttack) / sizeof(const char *)
};

// new keywords - preferred
static const char *kwds_A_BulletAttack2[] =
{
   "{DUMMY}",
   "always",   // 1
   "never",    // 2
   "ssg",      // 3
   "monster",  // 4
};

static argkeywd_t bulletkwdsnew =
{
   kwds_A_BulletAttack2,
   sizeof(kwds_A_BulletAttack2) / sizeof(const char *)
};

//
// A_BulletAttack
//
// A parameterized monster bullet code pointer
// Parameters:
// args[0] : sound (dehacked num)
// args[1] : accuracy (always, never, ssg, monster)
// args[2] : number of bullets to fire
// args[3] : damage factor of bullets
// args[4] : damage modulus of bullets
//
void A_BulletAttack(mobj_t *actor)
{
   int i, accurate, numbullets, damage, dmgmod, slope;
   sfxinfo_t *sfx;

   if(!actor->target)
      return;

   sfx        = E_ArgAsSound(actor->state->args, 0);
   numbullets = E_ArgAsInt(actor->state->args,   2, 0);
   damage     = E_ArgAsInt(actor->state->args,   3, 0);
   dmgmod     = E_ArgAsInt(actor->state->args,   4, 0);

   // handle accuracy

   // try old keywords first
   accurate = E_ArgAsKwd(actor->state->args, 1, &bulletkwdsold, -1);

   // try new keywords second
   if(accurate == -1)
   {
      E_ResetArgEval(actor->state->args, 1);
      accurate = E_ArgAsKwd(actor->state->args, 1, &bulletkwdsnew, 0);
   }

   if(!accurate)
      accurate = 1;

   if(dmgmod < 1)
      dmgmod = 1;
   else if(dmgmod > 256)
      dmgmod = 256;

   A_FaceTarget(actor);
   S_StartSfxInfo(actor, sfx, 127, ATTN_NORMAL, false, CHAN_AUTO);

   slope = P_AimLineAttack(actor, actor->angle, MISSILERANGE, 0);

   // loop on numbullets
   for(i = 0; i < numbullets; i++)
   {
      int dmg = damage * (P_Random(pr_monbullets)%dmgmod + 1);
      angle_t angle = actor->angle;

      if(accurate <= 2 || accurate == 4)
      {
         // if never accurate or monster accurate,
         // add some to the angle
         if(accurate == 2 || accurate == 4)
         {
            int aimshift = ((accurate == 4) ? 20 : 18);
            angle += P_SubRandom(pr_monmisfire) << aimshift;
         }

         P_LineAttack(actor, angle, MISSILERANGE, slope, dmg);
      }
      else if(accurate == 3) // ssg spread
      {
         angle += P_SubRandom(pr_monmisfire) << 19;
         slope += P_SubRandom(pr_monmisfire) << 5;

         P_LineAttack(actor, angle, MISSILERANGE, slope, dmg);
      }
   }
}

static const char *kwds_A_ThingSummon_KR[] =
{
   "kill",           //  0
   "remove",         //  1
};

static argkeywd_t killremovekwds =
{
   kwds_A_ThingSummon_KR,
   2
};

static const char *kwds_A_ThingSummon_MC[] =
{
   "normal",         //  0
   "makechild",      //  1
};

static argkeywd_t makechildkwds =
{
   kwds_A_ThingSummon_MC,
   2
};

void A_ThingSummon(mobj_t *actor)
{
   fixed_t x, y, z;
   mobj_t  *newmobj;
   angle_t an;
   int     type, prestep, deltaz, kill_or_remove, make_child;

   if(!serverside)
      return;

   type    = E_ArgAsThingNum(actor->state->args, 0);
   prestep = E_ArgAsInt(actor->state->args,      1, 0) << FRACBITS;
   deltaz  = E_ArgAsInt(actor->state->args,      2, 0) << FRACBITS;

   kill_or_remove = !!E_ArgAsKwd(actor->state->args, 3, &killremovekwds, 0);
   make_child     = !!E_ArgAsKwd(actor->state->args, 4, &makechildkwds, 0);

   // good old-fashioned pain elemental style spawning

   an = actor->angle >> ANGLETOFINESHIFT;

   prestep = prestep + 3 * (actor->info->radius + mobjinfo[type].radius) / 2;

   x = actor->x + FixedMul(prestep, finecosine[an]);
   y = actor->y + FixedMul(prestep, finesine[an]);
   z = actor->z + deltaz;

   // Check whether the thing is being spawned through a 1-sided
   // wall or an impassible line, or a "monsters can't cross" line.
   // If it is, then we don't allow the spawn.

   if(Check_Sides(actor, x, y))
      return;

   newmobj = P_SpawnMobj(x, y, z, type);

   if(CS_SERVER)
      SV_BroadcastActorSpawned(newmobj);

   // Check to see if the new thing's z value is above the
   // ceiling of its new sector, or below the floor. If so, kill it.

   if((newmobj->z >
      (newmobj->subsector->sector->ceilingheight - newmobj->height)) ||
      (newmobj->z < newmobj->subsector->sector->floorheight))
   {
      // kill it immediately
      switch(kill_or_remove)
      {
      case 0:
         A_Die(newmobj);
         break;
      case 1:
         if(CS_SERVER)
            SV_BroadcastActorRemoved(newmobj);
         P_RemoveMobj(newmobj);
         break;
      }
      return;
   }

   // spawn thing with same friendliness
   newmobj->flags = (newmobj->flags & ~MF_FRIEND) | (actor->flags & MF_FRIEND);

   // killough 8/29/98: add to appropriate thread
<<<<<<< HEAD
   P_UpdateThinker(&newmobj->thinker);

=======
   newmobj->Update();
   
>>>>>>> 25e32304
   // Check for movements.
   // killough 3/15/98: don't jump over dropoffs:

   if(!P_TryMove(newmobj, newmobj->x, newmobj->y, false))
   {
      // kill it immediately
      switch(kill_or_remove)
      {
      case 0:
         A_Die(newmobj);
         break;
      case 1:
         if(CS_SERVER)
            SV_BroadcastActorRemoved(newmobj);
         P_RemoveMobj(newmobj);
         break;
      }
      return;
   }

   // give same target
<<<<<<< HEAD
   P_SetTarget(&newmobj->target, actor->target);
   if(CS_SERVER)
      SV_BroadcastActorTarget(newmobj, CS_AT_TARGET);
=======
   P_SetTarget<mobj_t>(&newmobj->target, actor->target);
>>>>>>> 25e32304

   // set child properties
   if(make_child)
   {
<<<<<<< HEAD
      P_SetTarget(&newmobj->tracer, actor);
      if(CS_SERVER)
         SV_BroadcastActorTarget(newmobj, CS_AT_TARGET);
=======
      P_SetTarget<mobj_t>(&newmobj->tracer, actor);
>>>>>>> 25e32304
      newmobj->intflags |= MIF_ISCHILD;
   }
}

void A_KillChildren(mobj_t *actor)
{
   CThinker *th;
   int kill_or_remove = !!E_ArgAsKwd(actor->state->args, 0, &killremovekwds, 0);

   for(th = thinkercap.next; th != &thinkercap; th = th->next)
   {
      mobj_t *mo;

      if(!(mo = dynamic_cast<mobj_t *>(th)))
         continue;

      if(mo->intflags & MIF_ISCHILD && mo->tracer == actor)
      {
         switch(kill_or_remove)
         {
         case 0:
            A_Die(mo);
            break;
         case 1:
            if(serverside)
            {
               if(CS_SERVER)
                  SV_BroadcastActorRemoved(mo);
               P_RemoveMobj(mo);
            }
            break;
         }
      }
   }
}

//
// A_AproxDistance
//
// Parameterized pointer, returns the approximate distance between
// a thing and its target in the indicated counter.
// * args[0] == destination counter
//
void A_AproxDistance(mobj_t *actor)
{
   int *dest = NULL;
   fixed_t distance;
   int cnum;

   cnum = E_ArgAsInt(actor->state->args, 0, 0);

   if(cnum < 0 || cnum >= NUMMOBJCOUNTERS)
      return; // invalid

   dest = &(actor->counters[cnum]);

   if(!actor->target)
   {
      *dest = -1;
      return;
   }

#ifdef R_LINKEDPORTALS
   distance = P_AproxDistance(actor->x - getTargetX(actor),
                              actor->y - getTargetY(actor));
#else
   distance = P_AproxDistance(actor->x - actor->target->x,
                              actor->y - actor->target->y);
#endif

   *dest = distance >> FRACBITS;
}

static const char *kwds_A_ShowMessage[] =
{
   "msg_console",          //  0
   "msg_normal",           //  1
   "msg_center",           //  2
};

static argkeywd_t messagekwds =
{
   kwds_A_ShowMessage,
   sizeof(kwds_A_ShowMessage) / sizeof(const char *)
};

//
// A_ShowMessage
//
// A codepointer that can display EDF strings to the players as
// messages.
// Arguments:
// args[0] = EDF message number
// args[1] = message type
//
void A_ShowMessage(mobj_t *actor)
{
   edf_string_t *msg;
   int type;

   // find the message
   if(!(msg = E_ArgAsEDFString(actor->state->args, 0)))
      return;

   type = E_ArgAsKwd(actor->state->args, 1, &messagekwds, 0);

   switch(type)
   {
   case 0:
      C_Printf("%s", msg->string);
      break;
   case 1:
      doom_printf("%s", msg->string);
      break;
   case 2:
      HU_CenterMessage(msg->string);
      break;
   }
}

//
// A_AmbientThinker
//
// haleyjd 05/31/06: Ambient sound driver function
//
void A_AmbientThinker(mobj_t *mo)
{
   EAmbience_t *amb = E_AmbienceForNum(mo->args[0]);
   boolean loop = false;

   // nothing to play?
   if(!amb || !amb->sound)
      return;

   // run thinker actions for corresponding ambience type
   switch(amb->type)
   {
   case E_AMBIENCE_CONTINUOUS:
      if(S_CheckSoundPlaying(mo, amb->sound)) // not time yet?
         return;
      loop = true;
      break;
   case E_AMBIENCE_PERIODIC:
      if(mo->counters[0]-- >= 0) // not time yet?
         return;
      mo->counters[0] = amb->period; // reset sound period
      break;
   case E_AMBIENCE_RANDOM:
      if(mo->counters[0]-- >= 0) // not time yet?
         return;
      mo->counters[0] = (int)M_RangeRandomEx(amb->minperiod, amb->maxperiod);
      break;
   default: // ???
      return;
   }

   // time to play the sound
   S_StartSfxInfo(
      mo, amb->sound, amb->volume, amb->attenuation, loop, CHAN_AUTO
   );
}

void A_SteamSpawn(mobj_t *mo)
{
   mobj_t *steamthing;
   int thingtype;
   int vrange, hrange;
   int tvangle, thangle;
   angle_t vangle, hangle;
   fixed_t speed, angularspeed;

   if(!serverside)
      return;

   // Get the thingtype of the thing we're spewing (a steam cloud for example)
   thingtype = E_ArgAsThingNum(mo->state->args, 0);

   // And the speed to fire it out at
   speed = (fixed_t)(E_ArgAsInt(mo->state->args, 4, 0) << FRACBITS);

   // Make our angles byteangles
   hangle = (mo->angle / (ANG90/64));
   thangle = hangle;
   tvangle = (E_ArgAsInt(mo->state->args, 2, 0) * 256) / 360;
   // As well as the spread ranges
   hrange = (E_ArgAsInt(mo->state->args, 1, 0) * 256) / 360;
   vrange = (E_ArgAsInt(mo->state->args, 3, 0) * 256) / 360;

   // Get the angles we'll be firing the things in, factoring in
   // where within the range it will lie
   thangle += (hrange >> 1) - (P_Random(pr_steamspawn) * hrange / 255);
   tvangle += (vrange >> 1) - (P_Random(pr_steamspawn) * vrange / 255);

   while(thangle >= 256)
      thangle -= 256;
   while(thangle < 0)
      thangle += 256;

   while(tvangle >= 256)
      tvangle -= 256;
   while(tvangle < 0)
      tvangle += 256;

   // Make angles angle_t
   hangle = ((unsigned int)thangle * (ANG90 / 64));
   vangle = ((unsigned int)tvangle * (ANG90 / 64));

   // Spawn thing
   steamthing = P_SpawnMobj(mo->x, mo->y, mo->z, thingtype);

   // Give it some momentum
   // angular speed is the hypotenuse of the x and y speeds
   angularspeed = FixedMul(speed, finecosine[vangle >> ANGLETOFINESHIFT]);
   steamthing->momx =
      FixedMul(angularspeed, finecosine[hangle >> ANGLETOFINESHIFT]);
   steamthing->momy =
      FixedMul(angularspeed, finesine[hangle >> ANGLETOFINESHIFT]);
   steamthing->momz = FixedMul(speed, finesine[vangle >> ANGLETOFINESHIFT]);

   if(CS_SERVER)
      SV_BroadcastActorSpawned(steamthing);
}

//
// A_TargetJump
//
// Parameterized codepointer for branching based on whether a
// thing's target is valid and alive.
//
// args[0] : state number
//
void A_TargetJump(mobj_t *mo)
{
   int statenum;

   if((statenum = E_ArgAsStateNumNI(mo->state->args, 0, mo)) < 0)
      return;

   // 1) must be valid
   // 2) must be alive
   // 3) if a super friend, target cannot be a friend
   if(mo->target && mo->target->health > 0 &&
      !((mo->flags & mo->target->flags & MF_FRIEND) &&
        mo->flags3 & MF3_SUPERFRIEND))
   {
      P_SetMobjState(mo, statenum);
   }
}

//
// A_EjectCasing
//
// A pointer meant for spawning bullet casing objects.
// Parameters:
//   args[0] : distance in front in 16th's of a unit
//   args[1] : distance from middle in 16th's of a unit (negative = left)
//   args[2] : z height relative to player's viewpoint in 16th's of a unit
//   args[3] : thingtype to toss
//
void A_EjectCasing(mobj_t *actor)
{
   angle_t angle = actor->angle;
   fixed_t x, y, z;
   fixed_t frontdist;
   int     frontdisti;
   fixed_t sidedist;
   fixed_t zheight;
   int     thingtype;
   mobj_t *mo;

   // [CG] TODO: Casings should be clientside along with puffs/blood/fog.
   if(!serverside)
      return;

   frontdisti = E_ArgAsInt(actor->state->args, 0, 0);

   frontdist  = frontdisti * FRACUNIT / 16;
   sidedist   = E_ArgAsInt(actor->state->args, 1, 0) * FRACUNIT / 16;
   zheight    = E_ArgAsInt(actor->state->args, 2, 0) * FRACUNIT / 16;

   // account for mlook - EXPERIMENTAL
   if(actor->player)
   {
      int pitch = actor->player->pitch;

      z = actor->z + actor->player->viewheight + zheight;

      // modify height according to pitch - hack warning.
      z -= (pitch / ANGLE_1) * ((10 * frontdisti / 256) * FRACUNIT / 32);
   }
   else
      z = actor->z + zheight;

   x = actor->x + FixedMul(frontdist, finecosine[angle >> ANGLETOFINESHIFT]);
   y = actor->y + FixedMul(frontdist, finesine[angle >> ANGLETOFINESHIFT]);

   // adjust x/y along a vector orthogonal to the source object's angle
   angle = angle - ANG90;

   x += FixedMul(sidedist, finecosine[angle >> ANGLETOFINESHIFT]);
   y += FixedMul(sidedist, finesine[angle >> ANGLETOFINESHIFT]);

   thingtype = E_ArgAsThingNum(actor->state->args, 3);

   mo = P_SpawnMobj(x, y, z, thingtype);

   mo->angle = sidedist >= 0 ? angle : angle + ANG180;

   if(CS_SERVER)
      SV_BroadcastActorSpawned(mo);
}

//
// A_CasingThrust
//
// A casing-specific thrust function.
//    args[0] : lateral force in 16ths of a unit
//    args[1] : z force in 16ths of a unit
//
void A_CasingThrust(mobj_t *actor)
{
   fixed_t moml, momz;

   moml = E_ArgAsInt(actor->state->args, 0, 0) * FRACUNIT / 16;
   momz = E_ArgAsInt(actor->state->args, 1, 0) * FRACUNIT / 16;

   actor->momx = FixedMul(moml, finecosine[actor->angle >> ANGLETOFINESHIFT]);
   actor->momy = FixedMul(moml, finesine[actor->angle >> ANGLETOFINESHIFT]);

   // randomize
   actor->momx += P_SubRandom(pr_casing) << 8;
   actor->momy += P_SubRandom(pr_casing) << 8;
   actor->momz = momz + (P_SubRandom(pr_casing) << 8);
}

// EOF
<|MERGE_RESOLUTION|>--- conflicted
+++ resolved
@@ -665,7 +665,6 @@
    if(!a)
    {
       mo = P_SpawnMissile(actor, actor->target, type, z);
-
    }
    else
    {
@@ -683,15 +682,11 @@
    }
 
    if(homing)
-<<<<<<< HEAD
-   {
-      P_SetTarget(&mo->tracer, actor->target);
+   {
+      P_SetTarget<mobj_t>(&mo->tracer, actor->target);
       if(CS_SERVER)
          SV_BroadcastActorTarget(mo, CS_AT_TRACER);
    }
-=======
-      P_SetTarget<mobj_t>(&mo->tracer, actor->target);
->>>>>>> 25e32304
 }
 
 //
@@ -973,13 +968,8 @@
    newmobj->flags = (newmobj->flags & ~MF_FRIEND) | (actor->flags & MF_FRIEND);
 
    // killough 8/29/98: add to appropriate thread
-<<<<<<< HEAD
-   P_UpdateThinker(&newmobj->thinker);
-
-=======
    newmobj->Update();
-   
->>>>>>> 25e32304
+
    // Check for movements.
    // killough 3/15/98: don't jump over dropoffs:
 
@@ -1001,24 +991,16 @@
    }
 
    // give same target
-<<<<<<< HEAD
-   P_SetTarget(&newmobj->target, actor->target);
+   P_SetTarget<mobj_t>(&newmobj->target, actor->target);
    if(CS_SERVER)
       SV_BroadcastActorTarget(newmobj, CS_AT_TARGET);
-=======
-   P_SetTarget<mobj_t>(&newmobj->target, actor->target);
->>>>>>> 25e32304
 
    // set child properties
    if(make_child)
    {
-<<<<<<< HEAD
-      P_SetTarget(&newmobj->tracer, actor);
+      P_SetTarget<mobj_t>(&newmobj->tracer, actor);
       if(CS_SERVER)
          SV_BroadcastActorTarget(newmobj, CS_AT_TARGET);
-=======
-      P_SetTarget<mobj_t>(&newmobj->tracer, actor);
->>>>>>> 25e32304
       newmobj->intflags |= MIF_ISCHILD;
    }
 }
