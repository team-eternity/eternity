--- conflicted
+++ resolved
@@ -1661,10 +1661,6 @@
    flip = !!(sprframe->flip[0] ^ lefthanded);
 
    // calculate edges of the shape
-<<<<<<< HEAD
-   codeptr_t playeraction = viewplayer->psprites[0].state->action ? viewplayer->psprites[0].state->action->codeptr : nullptr;
-=======
->>>>>>> 876c5fa5
    v2fixed_t pspos;
    R_interpolatePSpritePosition(*psp, pspos);
 
