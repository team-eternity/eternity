--- conflicted
+++ resolved
@@ -218,11 +218,8 @@
 
 // Get the slot being used for a particular inventory item, by item pointer, if
 // one exists. Returns NULL if the item isn't in the player's inventory.
-<<<<<<< HEAD
-inventoryslot_t *E_InventorySlotForItem(const player_t *player, const itemeffect_t *effect);
-=======
-inventoryslot_t *E_InventorySlotForItem(player_t *player, const itemeffect_t *effect);
->>>>>>> 4d5631cd
+inventoryslot_t *E_InventorySlotForItem(const player_t *player,
+                                        const itemeffect_t *effect);
 
 // Get the slot being used for a particular inventory item, by name, if one 
 // exists. Returns NULL if the item isn't in the player's inventory.
@@ -239,18 +236,11 @@
 bool E_RemoveBackpack(player_t *player);
 
 // Lookup the maximum amount a player can carry of a specific artifact type.
-<<<<<<< HEAD
 int E_GetMaxAmountForArtifact(const player_t *player,
                               const itemeffect_t *artifact);
 
 // Get amount of an item owned for a specific artifact type
 int E_GetItemOwnedAmount(const player_t *player, const itemeffect_t *artifact);
-=======
-int E_GetMaxAmountForArtifact(player_t *player, const itemeffect_t *artifact);
-
-// Get amount of an item owned for a specific artifact type
-int E_GetItemOwnedAmount(player_t *player, const itemeffect_t *artifact);
->>>>>>> 4d5631cd
 
 // Get amount of an item owned by name
 int E_GetItemOwnedAmountName(const player_t *player, const char *name);
