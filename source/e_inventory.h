//
// Copyright (C) 2018 James Haley, Max Waine, et al.
//
// This program is free software: you can redistribute it and/or modify
// it under the terms of the GNU General Public License as published by
// the Free Software Foundation, either version 3 of the License, or
// (at your option) any later version.
//
// This program is distributed in the hope that it will be useful,
// but WITHOUT ANY WARRANTY; without even the implied warranty of
// MERCHANTABILITY or FITNESS FOR A PARTICULAR PURPOSE.  See the
// GNU General Public License for more details.
//
// You should have received a copy of the GNU General Public License
// along with this program.  If not, see http://www.gnu.org/licenses/
//
// Additional terms and conditions compatible with the GPLv3 apply. See the
// file COPYING-EE for details.
//
//----------------------------------------------------------------------------
//
// Purpose: Inventory
// Authors: James Haley, Max Waine
//

#ifndef E_INVENTORY_H__
#define E_INVENTORY_H__

// Basic inventory definitions are now in d_player.h, so that the entire engine
// doesn't rebuild if you modify this header.
#include "d_player.h"

class MetaTable;

extern inventoryindex_t e_maxvisiblesortorder;

// Effect Types
enum
{
   ITEMFX_NONE,        // has no effect
   ITEMFX_HEALTH,      // an immediate-use health item
   ITEMFX_ARMOR,       // an immediate-use armor item
   ITEMFX_AMMO,        // an ammo giving item; not to be confused with an ammo type
   ITEMFX_POWER,       // a power-up giver
   ITEMFX_WEAPONGIVER, // gives a weapon
   ITEMFX_ARTIFACT,    // an item that enters the inventory, for later use or tracking
   NUMITEMFX
};
typedef int itemeffecttype_t;

// Artifact sub-types
enum
{
   ARTI_NORMAL,   // an ordinary artifact
   ARTI_AMMO,     // ammo type
   ARTI_KEY,      // key
   ARTI_PUZZLE,   // puzzle item
   ARTI_POWER,    // powerup token
   ARTI_WEAPON,   // weapon token
   ARTI_QUEST,    // quest token
   NUMARTITYPES
};
typedef int artitype_t;

// Hard-coded names for specially treated items (needed in DeHackEd, etc.)
#define ITEMNAME_BERSERKHEALTH "BerserkHealth" // The health
#define ITEMNAME_HEALTHBONUS   "HealthBonus"
#define ITEMNAME_MEDIKIT       "Medikit"
#define ITEMNAME_MEGASPHERE    "MegasphereHealth"
#define ITEMNAME_SOULSPHERE    "Soulsphere"
#define ITEMNAME_STIMPACK      "Stimpack"
#define ITEMNAME_GREENARMOR    "GreenArmor"
#define ITEMNAME_BLUEARMOR     "BlueArmor"
#define ITEMNAME_IDFAARMOR     "IDFAArmor"
#define ITEMNAME_ARMORBONUS    "ArmorBonus"
#define ITEMNAME_RAMBOARMOR    "RAMBOArmor"

// Hard-coded names for specially treated artifact types
#define ARTI_BACKPACKITEM "BackpackItem"
#define ARTI_BLUECARD     "BlueCard"
#define ARTI_BLUESKULL    "BlueSkull"
#define ARTI_REDCARD      "RedCard"
#define ARTI_REDSKULL     "RedSkull"
#define ARTI_YELLOWCARD   "YellowCard"
#define ARTI_YELLOWSKULL  "YellowSkull"
#define ARTI_KEYGREEN     "KeyGreen"
#define ARTI_KEYYELLOW    "KeyYellow"
#define ARTI_KEYBLUE      "KeyBlue"

// Hard-coded names for the (currently) 11 specially treated powers in powertype_t.
// These are listed in ascending order of enumeration, as opposed to alphabetical.
#define POWER_INVULNERABLE "PowerInvulnerable"      // pw_invulnerability
#define POWER_STRENGTH     "PowerStrength"          // pw_strength (Berserk)
#define POWER_PARTIALINVIS "PowerPartialInvisibility" // pw_invisibility
#define POWER_IRONFEET     "PowerIronFeet"          // pw_ironfeet (Env. protection)
#define POWER_ALLMAP       "PowerAllmap"            // pw_allmap
#define POWER_INFRARED     "PowerLightAmp"          // pw_infrared (Fullbright)
#define POWER_TOTALINVIS   "PowerTotalInvisibility" // pw_totalinvis
#define POWER_GHOST        "PowerGhost"             // pw_ghost
#define POWER_SILENT       "PowerSilent"            // pw_silencer
#define POWER_FLIGHT       "PowerFlight"            // pw_flight
#define POWER_TORCH        "PowerTorch"             // pw_torch (Fullbright w/ flicker)
#define POWER_WEAPONLEVEL2 "PowerWeaponLevel2"      // pw_weaponlevel2

extern const char *powerStrings[NUMPOWERS];

//
// Item Effect
// 
// An item effect is a MetaTable. The properties in the table depend on the type
// of section that instantiated the effect (and therefore what its purpose is).
//
typedef MetaTable itemeffect_t;

//
// Effect Bindings
//

enum pickupflags_e : unsigned int
{
   PXFX_NONE              = 0x00000000,
   PFXF_ALWAYSPICKUP      = 0x00000001, // item is picked up even if not useful
   PFXF_LEAVEINMULTI      = 0x00000002, // item is left in multiplayer games
   PFXF_NOSCREENFLASH     = 0x00000004, // does not cause bonuscount increment
   PFXF_SILENTNOBENEFIT   = 0x00000008, // no pickup effects if picked up without benefit
   PXFX_COMMERCIALONLY    = 0x00000010, // can only be picked up in commercial gamemodes
   PFXF_GIVESBACKPACKAMMO = 0x00000020, // gives backpack ammo
};

struct e_pickupfx_t
{
   char          *name;         // name
   char          *compatname;   // compat name, if any
   spritenum_t    sprnum;       // sprite number, -1 if not set
   unsigned int   numEffects;   // number of effects
   itemeffect_t **effects;      // item given, if any
   weaponinfo_t  *changeweapon; // weapon to change to, if any
   char          *message;      // message, if any
   char          *sound;        // sound, if any
   pickupflags_e  flags;        // pickup flags

   // EDF Hashing
   DLListItem<e_pickupfx_t> namelinks;   // hash by name
   DLListItem<e_pickupfx_t> cnamelinks;  // hash by compat name
   DLListItem<e_pickupfx_t> sprnumlinks; // hash by sprite num
};

extern inventoryitemid_t e_maxitemid;   // IOANCH: no longer static

//
// Functions
//

// Get an item effect type number by name
itemeffecttype_t E_EffectTypeForName(const char *name);

// Remove an item effect from the table.
void E_RemoveItemEffect(itemeffect_t *effect);

// Find an item effect by name
itemeffect_t *E_ItemEffectForName(const char *name);

// Get the item effects table
MetaTable *E_GetItemEffects();

// Get the number of ammo type artifacts defined.
size_t E_GetNumAmmoTypes();

// enum for E_GiveAllAmmo behavior
enum giveallammo_e
{
   GAA_MAXAMOUNT,      // give max amount
   GAA_CUSTOM          // use amount argument
};

// Give the player a certain amount of all ammo types
void E_GiveAllAmmo(player_t *player, giveallammo_e op, int amount = -1);

// Get an ammo type for its index in the fast lookup table.
itemeffect_t *E_AmmoTypeForIndex(size_t idx);

// Get the number of key type artifacts defined.
size_t E_GetNumKeyItems();

// Get a key item for its index in the fast lookup table.
itemeffect_t *E_KeyItemForIndex(size_t idx);

// Give all "key" type artifacts to a player
int E_GiveAllKeys(player_t *player);

// Take all "key" type artifacts from a player
int E_TakeAllKeys(const player_t *player);

// Check if a player is able to unlock a lock, by its lock ID.
<<<<<<< HEAD
bool E_PlayerCanUnlock(const player_t *player, int lockID, bool remote, bool mute = false);
=======
bool E_PlayerCanUnlock(const player_t *player, int lockID, bool remote);
>>>>>>> 0eb77371

// Get the automap color for a lockdef
int E_GetLockDefColor(int lockID);

// Tries to move the inventory cursor 'amount' right.
bool E_MoveInventoryCursor(const player_t *player, int amount, int &cursor);

// Says if a player possesses at least one item w/ +invbar
bool E_PlayerHasVisibleInvItem(const player_t *player);

// Tries to use the currently selected item.
void E_TryUseItem(player_t *player, inventoryitemid_t ID);

// Obtain an item effect definition for its inventory item ID
itemeffect_t *E_EffectForInventoryItemID(inventoryitemid_t id);

// Obtain an item effect definition for a player's inventory index
itemeffect_t *E_EffectForInventoryIndex(const player_t *player,
                                        inventoryindex_t idx);

// Get the slot being used for a particular inventory item, by ID, if one
// exists. Returns NULL if the item isn't in the player's inventory.
<<<<<<< HEAD
inventoryslot_t *E_InventorySlotForItemID(const player_t *player, inventoryitemid_t id);
=======
inventoryslot_t *E_InventorySlotForItemID(const player_t *player,
                                          inventoryitemid_t id);
>>>>>>> 0eb77371

// Get the slot being used for a particular inventory item, by item pointer, if
// one exists. Returns NULL if the item isn't in the player's inventory.
inventoryslot_t *E_InventorySlotForItem(const player_t *player,
                                        const itemeffect_t *effect);

// Get the slot being used for a particular inventory item, by name, if one 
// exists. Returns NULL if the item isn't in the player's inventory.
inventoryslot_t *E_InventorySlotForItemName(const player_t *player,
                                            const char *name);

// Special function to test for player backpack.
bool E_PlayerHasBackpack(const player_t *player);

// Special function to give the player a backpack.
bool E_GiveBackpack(player_t *player);

// Special function to remove backpack.
bool E_RemoveBackpack(const player_t *player);

// Lookup the maximum amount a player can carry of a specific artifact type.
int E_GetMaxAmountForArtifact(const player_t *player,
                              const itemeffect_t *artifact);

// Get amount of an item owned for a specific artifact type
int E_GetItemOwnedAmount(const player_t *player, const itemeffect_t *artifact);

// Get amount of an item owned by name
int E_GetItemOwnedAmountName(const player_t *player, const char *name);

// Place an item into a player's inventory. 
bool E_GiveInventoryItem(player_t *player, const itemeffect_t *artifact, int amount = -1);

e_pickupfx_t *E_PickupFXForName(const char *name);
e_pickupfx_t *E_PickupFXForSprNum(spritenum_t sprnum);

pickupflags_e E_PickupFlagsForStr(const char *flagstr);

// return value enumeration for E_RemoveInventoryItem
enum itemremoved_e
{
   INV_NOTREMOVED, // could not remove
   INV_REMOVED,    // removed requested number but left slot
   INV_REMOVEDSLOT // removed number AND slot
};

// Remove an item from a player's inventory.
itemremoved_e E_RemoveInventoryItem(const player_t *player,
                                    const itemeffect_t *artifact, int amount);

// Call at the end of a hub, or a level that isn't part of a hub, to clear
// out items that don't persist.
void E_InventoryEndHub(const player_t *player);

// Call to completely clear a player's inventory.
void E_ClearInventory(player_t *player);

// Get allocated size of player inventory arrays
int E_GetInventoryAllocSize();

// IOANCH: needed by bot
void E_GetInventoryItemDetails(const itemeffect_t *artifact,
                               itemeffecttype_t &fxtype,
                               inventoryitemid_t &itemid,
                               int &amountToGive,
                               int &fullAmount);

//
// EDF-Only Definitions
//

#ifdef NEED_EDF_DEFINITIONS

// Section Names
#define EDF_SEC_HEALTHFX "healtheffect"
#define EDF_SEC_ARMORFX  "armoreffect"
#define EDF_SEC_AMMOFX   "ammoeffect"
#define EDF_SEC_POWERFX  "powereffect"
#define EDF_SEC_WEAPGFX  "weapongiver"
#define EDF_SEC_ARTIFACT "artifact"
#define EDF_SEC_SPRPKUP  "pickupitem"
#define EDF_SEC_PICKUPFX "pickupeffect"
#define EDF_SEC_LOCKDEF  "lockdef"

// Section Defs
extern cfg_opt_t edf_healthfx_opts[];
extern cfg_opt_t edf_armorfx_opts[];
extern cfg_opt_t edf_ammofx_opts[];
extern cfg_opt_t edf_powerfx_opts[];
extern cfg_opt_t edf_weapgfx_opts[];
extern cfg_opt_t edf_artifact_opts[];
extern cfg_opt_t edf_sprpkup_opts[];
extern cfg_opt_t edf_pkupfx_opts[];
extern cfg_opt_t edf_lockdef_opts[];

// Functions
void E_ProcessPickups(cfg_t *cfg);
void E_ProcessInventory(cfg_t *cfg);

#endif

#endif

// EOF
<|MERGE_RESOLUTION|>--- conflicted
+++ resolved
@@ -192,11 +192,7 @@
 int E_TakeAllKeys(const player_t *player);
 
 // Check if a player is able to unlock a lock, by its lock ID.
-<<<<<<< HEAD
 bool E_PlayerCanUnlock(const player_t *player, int lockID, bool remote, bool mute = false);
-=======
-bool E_PlayerCanUnlock(const player_t *player, int lockID, bool remote);
->>>>>>> 0eb77371
 
 // Get the automap color for a lockdef
 int E_GetLockDefColor(int lockID);
@@ -219,12 +215,8 @@
 
 // Get the slot being used for a particular inventory item, by ID, if one
 // exists. Returns NULL if the item isn't in the player's inventory.
-<<<<<<< HEAD
-inventoryslot_t *E_InventorySlotForItemID(const player_t *player, inventoryitemid_t id);
-=======
 inventoryslot_t *E_InventorySlotForItemID(const player_t *player,
                                           inventoryitemid_t id);
->>>>>>> 0eb77371
 
 // Get the slot being used for a particular inventory item, by item pointer, if
 // one exists. Returns NULL if the item isn't in the player's inventory.
