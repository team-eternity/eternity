--- conflicted
+++ resolved
@@ -61,74 +61,47 @@
     ADD_DEFINITIONS(-DEE_NO_SMALL_SUPPORT)
 ENDIF(CMAKE_SIZEOF_VOID_P MATCHES "8")
 
-<<<<<<< HEAD
 IF(WIN32 OR MINGW)
     IF(NOT MINGW)
         INCLUDE_DIRECTORIES(Win32/)
     ENDIF(NOT MINGW)
-    FILE(GLOB ARCH_SPECIFIC_SOURCES Win32/*.c)
+    FILE(GLOB ARCH_SPECIFIC_SOURCES Win32/*.cpp)
 ENDIF(WIN32 OR MINGW)
-=======
-IF (WIN32)
-        INCLUDE_DIRECTORIES (win32/)
-        FILE (GLOB ARCH_SPECIFIC_SOURCES win32/*.cpp)
-ENDIF (WIN32)
->>>>>>> f2f55601
 
 IF(APPLE)
     INCLUDE_DIRECTORIES(sdl/macosx/)
     FILE(GLOB ARCH_SPECIFIC_SOURCES sdl/macosx/*.m)
 ENDIF(APPLE)
 
-<<<<<<< HEAD
 INCLUDE_DIRECTORIES(Confuse/)
-FILE(GLOB CONFUSE_SOURCES Confuse/*.c)
-=======
-INCLUDE_DIRECTORIES (Confuse/)
-FILE (GLOB CONFUSE_SOURCES Confuse/*.cpp)
->>>>>>> f2f55601
+FILE(GLOB CONFUSE_SOURCES Confuse/*.cpp)
 
 INCLUDE_DIRECTORIES(textscreen/)
 FILE(GLOB TEXTSCREEN_SOURCES textscreen/*.c)
 
-<<<<<<< HEAD
 INCLUDE_DIRECTORIES(./)
-FILE(GLOB ETERNITY_SOURCES *.c)
+FILE(GLOB ETERNITY_SOURCES *.cpp)
 
 ## FIXME: It would be better to pull i_cpu_posix.c out into a
 ## *NIX specfic folder to turn this into a glob to catch new files.
 INCLUDE_DIRECTORIES(sdl/)
 SET(SDL_SOURCES
-    sdl/i_input.c
-    sdl/i_main.c
-    sdl/i_net.c
-    sdl/i_pcsound.c
-    sdl/i_picker.c
-    sdl/i_sdlmusic.c
-    sdl/i_sdlsound.c
-    sdl/i_sound.c
-    sdl/i_system.c
-    sdl/i_video.c
-    sdl/mmus2mid.c
-    sdl/ser_main.c
+    sdl/i_input.cpp
+    sdl/i_main.cpp
+    sdl/i_net.cpp
+    sdl/i_pcsound.cpp
+    sdl/i_picker.cpp
+    sdl/i_sdlmusic.cpp
+    sdl/i_sdlsound.cpp
+    sdl/i_sound.cpp
+    sdl/i_system.cpp
+    sdl/i_video.cpp
+    sdl/mmus2mid.cpp
+    sdl/ser_main.cpp
 )
 IF(NOT WIN32 AND NOT MINGW)
-    SET(SDL_SOURCES ${SDL_SOURCES} sdl/i_cpu_posix.c)
+    SET(SDL_SOURCES ${SDL_SOURCES} sdl/i_cpu_posix.cpp)
 ENDIF(NOT WIN32 AND NOT MINGW)
-=======
-INCLUDE_DIRECTORIES (./)
-FILE (GLOB ETERNITY_SOURCES *.cpp)
-
-## FIXME: It would be better to pull i_cpu_posix.c out into a
-## *NIX specfic folder to turn this into a glob to catch new files.
-INCLUDE_DIRECTORIES (sdl/)
-SET (SDL_SOURCES sdl/i_input.cpp sdl/i_main.cpp sdl/i_net.cpp sdl/i_pcsound.cpp
-sdl/i_picker.cpp sdl/i_sdlmusic.cpp sdl/i_sdlsound.cpp sdl/i_sound.cpp
-sdl/i_system.cpp sdl/i_video.cpp sdl/mmus2mid.cpp sdl/ser_main.cpp)
-IF (NOT WIN32)
-        SET ($SDL_SOURCES ${SDL_SOURCES} sdl/i_cpu_posix.cpp)
-ENDIF (NOT WIN32)
->>>>>>> f2f55601
 
 ################################################################################
 ######################### Set Build Targets   ##################################
