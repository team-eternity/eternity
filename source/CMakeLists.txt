## Copyright (c) 2010 Jamie Jones <jamie_jones_au@yahoo.com.au>
##
## This software is free software; you can redistribute it and/or
## modify it under the terms of the GNU General Public License as published by
## the Free Software Foundation; either version 2 of the License, or
## (at your option) any later version.
##
## This software is distributed in the hope that it will be useful,
## but WITHOUT ANY WARRANTY; without even the implied warranty of
## MERCHANTABILITY or FITNESS FOR A PARTICULAR PURPOSE.  See the
## GNU General Public License for more details.
##
## You should have received a copy of the GNU General Public License
## along with this program; if not, write to the Free Software
## Foundation, Inc., 51 Franklin St, Fifth Floor,
## Boston, MA  02110-1301  USA
##
################################################################################
######################### CMake Configuration ##################################
CMAKE_MINIMUM_REQUIRED(VERSION 2.4)
IF(COMMAND cmake_policy)
    CMAKE_POLICY(SET CMP0003 NEW)
ENDIF(COMMAND cmake_policy)

################################################################################
######################### Set Project Source  ##################################
<<<<<<< HEAD
ADD_DEFINITIONS(-DR_LINKEDPORTALS -D_SDL_VER -DZONE_NATIVE -D_CONSOLE)
ADD_DEFINITIONS(-DAMX_NODYNALOAD -DHAVE_SPCLIB -DEE_BOOLEAN_DEFINED)
=======
ADD_DEFINITIONS (-DR_LINKEDPORTALS -D_SDL_VER -DZONE_NATIVE -D_CONSOLE)
ADD_DEFINITIONS (-DAMX_NODYNALOAD -DHAVE_SPCLIB)
IF (GL_LIBRARY)
        ADD_DEFINITIONS (-DEE_FEATURE_OPENGL)
ENDIF (GL_LIBRARY)
>>>>>>> d9611a97

IF(EE_STATIC_COMPILE)
    ADD_DEFINITIONS(
        -DCURL_STATICLIB
        -DLIBARCHIVE_STATIC
    )
ENDIF(EE_STATIC_COMPILE)

## FIXME: Clarify with EE guys - does -DLINUX mean Linux, or does it really 
##        mean any *nix ?
IF(CMAKE_SYSTEM_NAME STREQUAL "Linux")
    ADD_DEFINITIONS(-DLINUX)
ENDIF(CMAKE_SYSTEM_NAME STREQUAL "Linux")

IF(CMAKE_SYSTEM_NAME STREQUAL "Linux" OR WIN32 OR MINGW OR APPLE)
    ADD_DEFINITIONS(-DHAVE_SCHED_SETAFFINITY)
ENDIF(CMAKE_SYSTEM_NAME STREQUAL "Linux" OR WIN32 OR MINGW OR APPLE)

IF(CMAKE_C_COMPILER_ID STREQUAL "GNU")
    ## [CG] Ensure that _GNU_SOURCE is defined when using GCC.
    ADD_DEFINITIONS(-D_GNU_SOURCE)
ENDIF(CMAKE_C_COMPILER_ID STREQUAL "GNU")

IF(WIN32 OR MINGW)
    ADD_DEFINITIONS(-DEE_CDROM_SUPPORT)
ENDIF(WIN32 OR MINGW)

## Small does not work on 64bit systems. The most reliable way
## to determine if we are building on a 64bit system is to
## check the size of a pointer - it is 8 bytes under
## 64bit *NIX and 64bit Windows.
IF(CMAKE_SIZEOF_VOID_P MATCHES "8")
    ADD_DEFINITIONS(-DEE_NO_SMALL_SUPPORT)
ENDIF(CMAKE_SIZEOF_VOID_P MATCHES "8")

IF(WIN32 OR MINGW)
    IF(NOT MINGW)
        INCLUDE_DIRECTORIES(Win32/)
    ENDIF(NOT MINGW)
    FILE(GLOB ARCH_SPECIFIC_SOURCES Win32/*.cpp)
ENDIF(WIN32 OR MINGW)

IF(APPLE)
    INCLUDE_DIRECTORIES(sdl/macosx/)
    FILE(GLOB ARCH_SPECIFIC_SOURCES sdl/macosx/*.m)
ENDIF(APPLE)

INCLUDE_DIRECTORIES(Confuse/)
FILE(GLOB CONFUSE_SOURCES Confuse/*.cpp)

INCLUDE_DIRECTORIES(textscreen/)
FILE(GLOB TEXTSCREEN_SOURCES textscreen/*.c)

INCLUDE_DIRECTORIES(./)
FILE(GLOB ETERNITY_SOURCES *.cpp)

INCLUDE_DIRECTORIES (hal/)
FILE (GLOB HAL_SOURCES hal/*.cpp)

INCLUDE_DIRECTORIES (gl/)
FILE (GLOB GL_SOURCES gl/*.cpp)

## FIXME: It would be better to pull i_cpu_posix.c out into a
## *NIX specfic folder to turn this into a glob to catch new files.
<<<<<<< HEAD
INCLUDE_DIRECTORIES(sdl/)
SET(SDL_SOURCES
    sdl/i_input.cpp
    sdl/i_main.cpp
    sdl/i_net.cpp
    sdl/i_pcsound.cpp
    sdl/i_picker.cpp
    sdl/i_sdlmusic.cpp
    sdl/i_sdlsound.cpp
    sdl/i_sound.cpp
    sdl/i_system.cpp
    sdl/i_video.cpp
    sdl/mmus2mid.cpp
    sdl/ser_main.cpp
)
IF(NOT WIN32 AND NOT MINGW)
    SET(SDL_SOURCES ${SDL_SOURCES} sdl/i_cpu_posix.cpp)
ENDIF(NOT WIN32 AND NOT MINGW)
=======
INCLUDE_DIRECTORIES (sdl/)
SET (SDL_SOURCES sdl/i_input.cpp sdl/i_main.cpp sdl/i_net.cpp sdl/i_pcsound.cpp
sdl/i_picker.cpp sdl/i_sdlgl2d.cpp sdl/i_sdlmusic.cpp sdl/i_sdlsound.cpp sdl/i_sound.cpp
sdl/i_system.cpp sdl/i_sdlvideo.cpp sdl/mmus2mid.cpp sdl/ser_main.cpp)
IF (NOT WIN32)
        SET ($SDL_SOURCES ${SDL_SOURCES} sdl/i_cpu_posix.cpp)
ENDIF (NOT WIN32)
>>>>>>> d9611a97

################################################################################
######################### Set Build Targets   ##################################
## Eternity is a Windows CONSOLE application, so it's entry point is main,
## not WinMain. Adding the WIN32 qualifier sets the entry point to WinMain.
<<<<<<< HEAD
ADD_EXECUTABLE(eternity
    ${ARCH_SPECIFIC_SOURCES}
    ${ETERNITY_SOURCES}
    ${CONFUSE_SOURCES}
    ${TEXTSCREEN_SOURCES}
    ${SDL_SOURCES}
)
IF(EE_STATIC_COMPILE)
    IF(MINGW)
        FILE(GLOB EE_CROSS_DIRECTX_LIBRARIES
            ${EE_STATIC_DEPS}/source/DirectX/lib/*.a
        )
        TARGET_LINK_LIBRARIES(eternity
            ${EE_CROSS_DIRECTX_LIBRARIES}
            ${EE_STATIC_DEPS}/lib/libseh.a
            ${EE_STATIC_DEPS}/lib/libenet.a
            ${EE_STATIC_DEPS}/lib/libjson.a
            ${EE_STATIC_DEPS}/lib/libcurl.a
            ${EE_STATIC_DEPS}/lib/libarchive.a
            ${EE_STATIC_DEPS}/lib/libz.a
            ${EE_STATIC_DEPS}/lib/libbz2.a
            ${EE_STATIC_DEPS}/lib/liblzma.a
            ${EE_STATIC_DEPS}/lib/libgnutls-extra.a
            ${EE_STATIC_DEPS}/lib/libgnutls-openssl.a
            ${EE_STATIC_DEPS}/lib/libgnutls.a
            ${EE_STATIC_DEPS}/lib/libgcrypt.a
            ${EE_STATIC_DEPS}/lib/libgpg-error.a
            ${EE_STATIC_DEPS}/lib/libidn.a
            ${EE_STATIC_DEPS}/lib/libcares.a
            ${EE_STATIC_DEPS}/lib/libSDL_mixer.a
            ${EE_STATIC_DEPS}/lib/libSDL_net.a
            ${EE_STATIC_DEPS}/lib/libSDL.a
            ${EE_STATIC_DEPS}/lib/libSDLmain.a
            ${EE_STATIC_DEPS}/lib/libmad.a
            # ${EE_STATIC_DEPS}/lib/libmikmod.a
            ${EE_STATIC_DEPS}/lib/libogg.a
            ${EE_STATIC_DEPS}/lib/libvorbis.a
            ${EE_STATIC_DEPS}/lib/libFLAC.a
            ${CMAKE_BINARY_DIR}/snes_spc/libsnes_spc.a
            mingw32 m user32 gdi32 dxguid ws2_32 wldap32 winmm stdc++
        )
    ELSE(MINGW)
        TARGET_LINK_LIBRARIES(eternity
            ${EE_STATIC_DEPS}/lib/libenet.a
            ${EE_STATIC_DEPS}/lib/libjson.a
            ${EE_STATIC_DEPS}/lib/libcurl.a
            ${EE_STATIC_DEPS}/lib/libgnutls-extra.a
            ${EE_STATIC_DEPS}/lib/libgnutls-openssl.a
            ${EE_STATIC_DEPS}/lib/libgnutls.a
            ${EE_STATIC_DEPS}/lib/libgcrypt.a
            ${EE_STATIC_DEPS}/lib/libgpg-error.a
            ${EE_STATIC_DEPS}/lib/libidn.a
            ${EE_STATIC_DEPS}/lib/libcares.a
            ${EE_STATIC_DEPS}/lib/libarchive.a
            ${EE_STATIC_DEPS}/lib/libz.a
            ${EE_STATIC_DEPS}/lib/libbz2.a
            ${EE_STATIC_DEPS}/lib/liblzma.a
            ${EE_STATIC_DEPS}/lib/libSDL_mixer.a
            ${EE_STATIC_DEPS}/lib/libSDL_net.a
            ${EE_STATIC_DEPS}/lib/libSDL.a
            ${EE_STATIC_DEPS}/lib/libSDLmain.a
            ${EE_STATIC_DEPS}/lib/libmad.a
            # ${EE_STATIC_DEPS}/lib/libmikmod.a
            ${EE_STATIC_DEPS}/lib/libogg.a
            ${EE_STATIC_DEPS}/lib/libvorbis.a
            ${EE_STATIC_DEPS}/lib/libFLAC.a
            ${CMAKE_BINARY_DIR}/snes_spc/libsnes_spc.a
            pthread m rt stdc++
        )
    ENDIF(MINGW)
ELSE(EE_STATIC_COMPILE)
    TARGET_LINK_LIBRARIES(eternity
        ${SDL_LIBRARY}
        ${SDLMIXER_LIBRARY}
        ${SDLNET_LIBRARY}
        ${PC_LIBARCHIVE_LDFLAGS}
        ${PC_GNUTLS_LDFLAGS}
        ${PC_ENET_LDFLAGS}
        ${PC_JSON_LDFLAGS}
        ${PC_CURL_LDFLAGS}
        ${CMAKE_BINARY_DIR}/snes_spc/libsnes_spc.a
        stdc++
    )
ENDIF(EE_STATIC_COMPILE)

INSTALL(TARGETS eternity
    RUNTIME DESTINATION ${BIN_DIR}
    LIBRARY DESTINATION ${LIB_DIR}
    ARCHIVE DESTINATION ${LIB_DIR}
)
IF(UNIX)
    IF(NOT APPLE OR NOT MINGW)
        SET_TARGET_PROPERTIES(eternity PROPERTIES OUTPUT_NAME eternity.real)
    ENDIF(NOT APPLE OR NOT MINGW)
ENDIF(UNIX)
=======
ADD_EXECUTABLE (eternity ${ARCH_SPECIFIC_SOURCES} ${ETERNITY_SOURCES} ${CONFUSE_SOURCES}
                ${TEXTSCREEN_SOURCES} ${HAL_SOURCES} ${GL_SOURCES} ${SDL_SOURCES})
IF (GL_LIBRARY)
        TARGET_LINK_LIBRARIES (eternity ${GL_LIBRARY})
ENDIF (GL_LIBRARY)
TARGET_LINK_LIBRARIES (eternity ${SDL_LIBRARY} ${SDLMIXER_LIBRARY} ${SDLNET_LIBRARY} snes_spc)
INSTALL (TARGETS eternity
        RUNTIME DESTINATION ${BIN_DIR}
        LIBRARY DESTINATION ${LIB_DIR}
        ARCHIVE DESTINATION ${LIB_DIR})
IF (UNIX)
        IF (NOT APPLE OR NOT MINGW)
                SET_TARGET_PROPERTIES (eternity PROPERTIES OUTPUT_NAME eternity.real)
        ENDIF (NOT APPLE OR NOT MINGW)
ENDIF (UNIX)
>>>>>>> d9611a97
## FIXME: base really needs to be refactored into read only and writeable
## data to conform to *NIX and Windows file system standards.
## On *NIX we use a wrapper script that set's up a per user
## $HOME/.eternity/base, symlinks in the IWADS, then sets up
## ETERNITYBASE to point to that directory, before executing
## eternity. It's a hack,but it will work for now. A solution for
## Windows would be welcome.
INSTALL(DIRECTORY ${CMAKE_SOURCE_DIR}/base
    DESTINATION ${SHARE_DIR}
    PATTERN ".svn" EXCLUDE)
IF(UNIX)
    IF(NOT APPLE OR NOT MINGW)
        INSTALL(PROGRAMS ../eternity.sh DESTINATION ${BIN_DIR} RENAME eternity)
    ENDIF(NOT APPLE OR NOT MINGW)
ENDIF(UNIX)
<|MERGE_RESOLUTION|>--- conflicted
+++ resolved
@@ -24,16 +24,11 @@
 
 ################################################################################
 ######################### Set Project Source  ##################################
-<<<<<<< HEAD
 ADD_DEFINITIONS(-DR_LINKEDPORTALS -D_SDL_VER -DZONE_NATIVE -D_CONSOLE)
 ADD_DEFINITIONS(-DAMX_NODYNALOAD -DHAVE_SPCLIB -DEE_BOOLEAN_DEFINED)
-=======
-ADD_DEFINITIONS (-DR_LINKEDPORTALS -D_SDL_VER -DZONE_NATIVE -D_CONSOLE)
-ADD_DEFINITIONS (-DAMX_NODYNALOAD -DHAVE_SPCLIB)
-IF (GL_LIBRARY)
-        ADD_DEFINITIONS (-DEE_FEATURE_OPENGL)
-ENDIF (GL_LIBRARY)
->>>>>>> d9611a97
+IF(GL_LIBRARY)
+    ADD_DEFINITIONS(-DEE_FEATURE_OPENGL)
+ENDIF(GL_LIBRARY)
 
 IF(EE_STATIC_COMPILE)
     ADD_DEFINITIONS(
@@ -90,15 +85,14 @@
 INCLUDE_DIRECTORIES(./)
 FILE(GLOB ETERNITY_SOURCES *.cpp)
 
-INCLUDE_DIRECTORIES (hal/)
-FILE (GLOB HAL_SOURCES hal/*.cpp)
-
-INCLUDE_DIRECTORIES (gl/)
-FILE (GLOB GL_SOURCES gl/*.cpp)
-
-## FIXME: It would be better to pull i_cpu_posix.c out into a
+INCLUDE_DIRECTORIES(hal/)
+FILE(GLOB HAL_SOURCES hal/*.cpp)
+
+INCLUDE_DIRECTORIES(gl/)
+FILE(GLOB GL_SOURCES gl/*.cpp)
+
+## FIXME: It would be better to pull i_cpu_posix.cpp out into a
 ## *NIX specfic folder to turn this into a glob to catch new files.
-<<<<<<< HEAD
 INCLUDE_DIRECTORIES(sdl/)
 SET(SDL_SOURCES
     sdl/i_input.cpp
@@ -106,37 +100,30 @@
     sdl/i_net.cpp
     sdl/i_pcsound.cpp
     sdl/i_picker.cpp
+    sdl/i_sdlgl2d.cpp
     sdl/i_sdlmusic.cpp
     sdl/i_sdlsound.cpp
     sdl/i_sound.cpp
     sdl/i_system.cpp
-    sdl/i_video.cpp
+    sdl/i_sdlvideo.cpp
     sdl/mmus2mid.cpp
     sdl/ser_main.cpp
 )
-IF(NOT WIN32 AND NOT MINGW)
+IF(NOT WIN32)
     SET(SDL_SOURCES ${SDL_SOURCES} sdl/i_cpu_posix.cpp)
-ENDIF(NOT WIN32 AND NOT MINGW)
-=======
-INCLUDE_DIRECTORIES (sdl/)
-SET (SDL_SOURCES sdl/i_input.cpp sdl/i_main.cpp sdl/i_net.cpp sdl/i_pcsound.cpp
-sdl/i_picker.cpp sdl/i_sdlgl2d.cpp sdl/i_sdlmusic.cpp sdl/i_sdlsound.cpp sdl/i_sound.cpp
-sdl/i_system.cpp sdl/i_sdlvideo.cpp sdl/mmus2mid.cpp sdl/ser_main.cpp)
-IF (NOT WIN32)
-        SET ($SDL_SOURCES ${SDL_SOURCES} sdl/i_cpu_posix.cpp)
-ENDIF (NOT WIN32)
->>>>>>> d9611a97
+ENDIF(NOT WIN32)
 
 ################################################################################
 ######################### Set Build Targets   ##################################
 ## Eternity is a Windows CONSOLE application, so it's entry point is main,
 ## not WinMain. Adding the WIN32 qualifier sets the entry point to WinMain.
-<<<<<<< HEAD
 ADD_EXECUTABLE(eternity
     ${ARCH_SPECIFIC_SOURCES}
     ${ETERNITY_SOURCES}
     ${CONFUSE_SOURCES}
     ${TEXTSCREEN_SOURCES}
+    ${HAL_SOURCES}
+    ${GL_SOURCES}
     ${SDL_SOURCES}
 )
 IF(EE_STATIC_COMPILE)
@@ -171,6 +158,7 @@
             ${EE_STATIC_DEPS}/lib/libvorbis.a
             ${EE_STATIC_DEPS}/lib/libFLAC.a
             ${CMAKE_BINARY_DIR}/snes_spc/libsnes_spc.a
+            ${CMAKE_BINARY_DIR}/libpng/libpng15d.a
             mingw32 m user32 gdi32 dxguid ws2_32 wldap32 winmm stdc++
         )
     ELSE(MINGW)
@@ -199,10 +187,27 @@
             ${EE_STATIC_DEPS}/lib/libvorbis.a
             ${EE_STATIC_DEPS}/lib/libFLAC.a
             ${CMAKE_BINARY_DIR}/snes_spc/libsnes_spc.a
+            ${CMAKE_BINARY_DIR}/libpng/libpng15d.a
             pthread m rt stdc++
         )
     ENDIF(MINGW)
 ELSE(EE_STATIC_COMPILE)
+    IF(GL_LIBRARY)
+    TARGET_LINK_LIBRARIES(eternity
+        ${SDL_LIBRARY}
+        ${SDLMIXER_LIBRARY}
+        ${SDLNET_LIBRARY}
+        ${PC_LIBARCHIVE_LDFLAGS}
+        ${PC_GNUTLS_LDFLAGS}
+        ${PC_ENET_LDFLAGS}
+        ${PC_JSON_LDFLAGS}
+        ${PC_CURL_LDFLAGS}
+        ${GL_LIBRARY}
+        ${CMAKE_BINARY_DIR}/snes_spc/libsnes_spc.a
+        ${CMAKE_BINARY_DIR}/libpng/libpng15d.a
+        stdc++
+    )
+    ELSE(GL_LIBRARY)
     TARGET_LINK_LIBRARIES(eternity
         ${SDL_LIBRARY}
         ${SDLMIXER_LIBRARY}
@@ -213,8 +218,10 @@
         ${PC_JSON_LDFLAGS}
         ${PC_CURL_LDFLAGS}
         ${CMAKE_BINARY_DIR}/snes_spc/libsnes_spc.a
+        ${CMAKE_BINARY_DIR}/libpng/libpng15d.a
         stdc++
     )
+    ENDIF(GL_LIBRARY)
 ENDIF(EE_STATIC_COMPILE)
 
 INSTALL(TARGETS eternity
@@ -227,23 +234,6 @@
         SET_TARGET_PROPERTIES(eternity PROPERTIES OUTPUT_NAME eternity.real)
     ENDIF(NOT APPLE OR NOT MINGW)
 ENDIF(UNIX)
-=======
-ADD_EXECUTABLE (eternity ${ARCH_SPECIFIC_SOURCES} ${ETERNITY_SOURCES} ${CONFUSE_SOURCES}
-                ${TEXTSCREEN_SOURCES} ${HAL_SOURCES} ${GL_SOURCES} ${SDL_SOURCES})
-IF (GL_LIBRARY)
-        TARGET_LINK_LIBRARIES (eternity ${GL_LIBRARY})
-ENDIF (GL_LIBRARY)
-TARGET_LINK_LIBRARIES (eternity ${SDL_LIBRARY} ${SDLMIXER_LIBRARY} ${SDLNET_LIBRARY} snes_spc)
-INSTALL (TARGETS eternity
-        RUNTIME DESTINATION ${BIN_DIR}
-        LIBRARY DESTINATION ${LIB_DIR}
-        ARCHIVE DESTINATION ${LIB_DIR})
-IF (UNIX)
-        IF (NOT APPLE OR NOT MINGW)
-                SET_TARGET_PROPERTIES (eternity PROPERTIES OUTPUT_NAME eternity.real)
-        ENDIF (NOT APPLE OR NOT MINGW)
-ENDIF (UNIX)
->>>>>>> d9611a97
 ## FIXME: base really needs to be refactored into read only and writeable
 ## data to conform to *NIX and Windows file system standards.
 ## On *NIX we use a wrapper script that set's up a per user
