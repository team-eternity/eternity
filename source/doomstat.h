--- conflicted
+++ resolved
@@ -52,13 +52,13 @@
   bfg_burst,    // haleyjd
 } bfg_t;
 
-<<<<<<< HEAD
 enum amstate_t
 {
    amstate_off,
    amstate_over,
    amstate_full
-=======
+};
+
 enum acceltype_e : int
 {
    ACCELTYPE_NONE,
@@ -66,7 +66,6 @@
    ACCELTYPE_CHOCO,
    ACCELTYPE_CUSTOM,
    ACCELTYPE_MAX = ACCELTYPE_CUSTOM
->>>>>>> de44b7c5
 };
 
 extern int use_doom_config;
