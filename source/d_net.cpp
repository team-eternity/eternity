--- conflicted
+++ resolved
@@ -98,11 +98,7 @@
 //
 static int NetbufferSize(void)
 {
-<<<<<<< HEAD
-   return (int)&(((doomdata_t *)0)->d.cmds[netbuffer->numtics]);
-=======
    return (int)((size_t)&(((doomdata_t *)0)->d.cmds[netbuffer->numtics])); 
->>>>>>> f2f55601
 }
 
 //
@@ -114,14 +110,9 @@
    int i, len;
 
    c = 0x1234567;
-<<<<<<< HEAD
-
-   len = (NetbufferSize() - (int)&(((doomdata_t *)0)->retransmitfrom)) / sizeof(unsigned int);
-=======
-   
+
    len = NetbufferSize() - (int)((size_t)&(((doomdata_t *)0)->retransmitfrom));
    len /= sizeof(unsigned int);
->>>>>>> f2f55601
 
    for(i = 0; i < len; ++i)
       c += ((unsigned int *)&netbuffer->retransmitfrom)[i] * (i + 1);
