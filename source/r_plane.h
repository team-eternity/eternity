// Emacs style mode select   -*- C++ -*- 
//-----------------------------------------------------------------------------
//
// Copyright(C) 2000 James Haley
//
// This program is free software; you can redistribute it and/or modify
// it under the terms of the GNU General Public License as published by
// the Free Software Foundation; either version 2 of the License, or
// (at your option) any later version.
// 
// This program is distributed in the hope that it will be useful,
// but WITHOUT ANY WARRANTY; without even the implied warranty of
// MERCHANTABILITY or FITNESS FOR A PARTICULAR PURPOSE.  See the
// GNU General Public License for more details.
// 
// You should have received a copy of the GNU General Public License
// along with this program; if not, write to the Free Software
// Foundation, Inc., 59 Temple Place, Suite 330, Boston, MA  02111-1307  USA
//
//--------------------------------------------------------------------------
//
// DESCRIPTION:
//      Refresh, visplane stuff (floor, ceilings).
//
//-----------------------------------------------------------------------------

#ifndef __R_PLANE__
#define __R_PLANE__

#include "r_data.h"

// killough 10/98: special mask indicates sky flat comes from sidedef
#define PL_SKYFLAT (0x80000000)

// Visplane related.

extern float *lastopening;

// SoM 12/8/03
extern float *floorclip, *ceilingclip;
extern float floorcliparray[], ceilingcliparray[];

extern fixed_t *yslope;
extern fixed_t origyslope[], distscale[];

void R_InitPlanes(void);
void R_ClearPlanes(void);
void R_DrawPlanes(void);

visplane_t *R_FindPlane(fixed_t height, 
                        int picnum,
                        int lightlevel,
                        fixed_t xoffs,    // killough 2/28/98: add x-y offsets
                        fixed_t yoffs,
                        float angle,      // haleyjd 01/08/05: add angle
                        pslope_t *slope); // SoM: slopes

visplane_t *R_CheckPlane(visplane_t *pl, int start, int stop);

boolean R_CompareSlopes(const pslope_t *s1, const pslope_t *s2);

extern int visplane_view;

typedef struct cb_span_s
{
   int x1, x2, y;
   unsigned xfrac, yfrac, xstep, ystep;
   void *source;
   lighttable_t *colormap;
   unsigned int *fg2rgb, *bg2rgb; // haleyjd 06/20/08: tl lookups

   // SoM: some values for the generalizede span drawers
   unsigned int xshift, xmask, yshift, ymask;
} cb_span_t;

typedef struct cb_plane_s
{
   float xoffset, yoffset;
   float height;
   float pviewx, pviewy, pviewz, pviewsin, pviewcos;
   int   picnum;

   // SoM: we use different fixed point numbers for different flat sizes
<<<<<<< HEAD
   float fixedunitx;
   float fixedunity;
=======
   float fixedunitx, fixedunity;
>>>>>>> d350c40f
   
   int lightlevel;
   float startmap;
   lighttable_t **planezlight;
   lighttable_t *colormap;
   lighttable_t *fixedcolormap;

   // SoM: Texture that covers the plane
   texture_t *tex;
   void      *source;

   // SoM: slopes.
   rslope_t *slope;

   void (*MapFunc)(int, int, int);
} cb_plane_t;

typedef struct cb_slopespan_s
{
   int y, x1, x2;

   float iufrac, ivfrac, idfrac;
   float iustep, ivstep, idstep;

   void *source;

   lighttable_t *colormap[MAX_SCREENWIDTH];
} cb_slopespan_t;


extern cb_span_t  span;
extern cb_plane_t plane;

extern cb_slopespan_t slopespan;

#endif

//----------------------------------------------------------------------------
//
// $Log: r_plane.h,v $
// Revision 1.6  1998/04/27  01:48:34  killough
// Program beautification
//
// Revision 1.5  1998/03/02  11:47:16  killough
// Add support for general flats xy offsets
//
// Revision 1.4  1998/02/09  03:16:06  killough
// Change arrays to use MAX height/width
//
// Revision 1.3  1998/02/02  14:20:45  killough
// Made some functions static
//
// Revision 1.2  1998/01/26  19:27:42  phares
// First rev with no ^Ms
//
// Revision 1.1.1.1  1998/01/19  14:03:03  rand
// Lee's Jan 19 sources
//
//
//----------------------------------------------------------------------------<|MERGE_RESOLUTION|>--- conflicted
+++ resolved
@@ -81,12 +81,7 @@
    int   picnum;
 
    // SoM: we use different fixed point numbers for different flat sizes
-<<<<<<< HEAD
-   float fixedunitx;
-   float fixedunity;
-=======
    float fixedunitx, fixedunity;
->>>>>>> d350c40f
    
    int lightlevel;
    float startmap;
