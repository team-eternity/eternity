// Emacs style mode select   -*- C++ -*-
//-----------------------------------------------------------------------------
//
// Copyright (C) 2013 James Haley et al.
//
// This program is free software: you can redistribute it and/or modify
// it under the terms of the GNU General Public License as published by
// the Free Software Foundation, either version 3 of the License, or
// (at your option) any later version.
//
// This program is distributed in the hope that it will be useful,
// but WITHOUT ANY WARRANTY; without even the implied warranty of
// MERCHANTABILITY or FITNESS FOR A PARTICULAR PURPOSE.  See the
// GNU General Public License for more details.
//
// You should have received a copy of the GNU General Public License
// along with this program.  If not, see http://www.gnu.org/licenses/
//
//--------------------------------------------------------------------------
//
// DESCRIPTION:
//  Default Config File.
//
//-----------------------------------------------------------------------------

#include "z_zone.h"
#include "i_system.h"
#include "hal/i_platform.h"
#include "hal/i_gamepads.h"

#include "c_runcmd.h"
#include "d_gi.h"
#include "m_misc.h"
#include "m_syscfg.h"
#include "m_argv.h"
#include "w_wad.h"

// headers needed for externs:
#include "am_map.h"
#include "c_io.h"
#include "c_net.h"
#include "d_dehtbl.h"
#include "d_englsh.h"
#include "d_io.h"
#include "d_main.h"
#include "doomstat.h"
#include "f_wipe.h"
#include "g_game.h"
#include "hu_over.h"
#include "hu_stuff.h"
#include "i_sound.h"
#include "i_video.h"
#include "m_utils.h"
#include "mn_engin.h"
#include "mn_files.h"
#include "mn_menus.h"
#include "p_chase.h"
#include "p_enemy.h"
#include "p_map.h"
#include "p_partcl.h"
#include "p_user.h"
#include "r_draw.h"
#include "r_main.h"
#include "r_sky.h"
#include "r_things.h"
#include "s_sound.h"
#include "st_stuff.h"
#include "v_video.h"

//
// DEFAULTS
//

int config_help;         //jff 3/3/98
int usemouse;

extern double mouseSensitivity_horiz,mouseSensitivity_vert;  // killough
extern bool mouseSensitivity_vanilla; // [CG] 01/20/12
extern int leds_always_off;            // killough 3/6/98
extern int showMessages;
extern int screenSize;

extern char *chat_macros[], *wad_files[], *deh_files[];  // killough 10/98
extern char *csc_files[];   // haleyjd: auto-loaded console scripts

extern int hud_msg_timer;   // killough 11/98: timer used for review messages
extern int hud_msg_lines;   // number of message lines in window up to 16
extern int hud_msg_scrollup;// killough 11/98: whether message list scrolls up
extern int message_timer;   // killough 11/98: timer used for normal messages
extern int show_scores;

// haleyjd: SDL-specific configuration values
#ifdef _SDL_VER
extern int  showendoom;
extern int  endoomdelay;
#endif

#ifdef HAVE_SPCLIB
extern int spc_preamp;
extern int spc_bass_boost;
#endif

// haleyjd 10/09/07: wipe waiting
extern int wipewait;

//jff 3/3/98 added min, max, and help string to all entries
//jff 4/10/98 added isstr field to specify whether value is string or int
//
// killough 11/98: entirely restructured to allow options to be modified
// from wads, and to consolidate with menu code

// CONFIG_FIXME: need to restore lost features in future rewrite.

default_t defaults[] = 
{
   DEFAULT_INT("colour", &default_colour, NULL, 0, 0, TRANSLATIONCOLOURS, default_t::wad_no,
               "the default player colour (green, indigo, brown, red...)"),

   DEFAULT_STR("name", &default_name, NULL, "player", default_t::wad_no,
               "the default player name"),

   // jff 3/24/98 allow default skill setting
   DEFAULT_INT("default_skill", &defaultskill, NULL, 3, 1, 5, default_t::wad_no,
               "selects default skill 1=TYTD 2=NTR 3=HMP 4=UV 5=NM"),

   // haleyjd: fixed for cross-platform support -- see m_misc.h
   // jff 1/18/98 allow Allegro drivers to be set,  -1 = autodetect
   DEFAULT_INT("sound_card", &snd_card, NULL, SND_DEFAULT, SND_MIN, SND_MAX, default_t::wad_no,
               SND_DESCR),

   DEFAULT_INT("music_card", &mus_card, NULL, MUS_DEFAULT, MUS_MIN, MUS_MAX, default_t::wad_no,
               MUS_DESCR),

   // haleyjd 04/15/02: SDL joystick device number
   DEFAULT_INT("joystick_num", &i_joysticknum, NULL, -1, -1, UL, default_t::wad_no,
               "SDL joystick device number, -1 to disable"),

   // joystick sensitivity
   DEFAULT_INT("i_joysticksens", &i_joysticksens, NULL, 7849, 0, 32767, default_t::wad_no,
               "SDL MMSYSTEM joystick sensitivity"),

   DEFAULT_INT("s_precache", &s_precache, NULL, 0, 0, 1, default_t::wad_no,
               "precache sounds at startup"),
  
   // killough 2/21/98
   DEFAULT_INT("pitched_sounds", &pitched_sounds, NULL, 0, 0, 1, default_t::wad_yes,
               "1 to enable variable pitch in sound effects (from id's original code)"),

   // phares
   DEFAULT_INT("translucency", &general_translucency, NULL, 1, 0, 1, default_t::wad_yes,
               "1 to enable translucency for some things"),

   // killough 2/21/98
   DEFAULT_INT("tran_filter_pct", &tran_filter_pct, NULL, 66, 0, 100, default_t::wad_yes,
               "set percentage of foreground/background translucency mix"),

   // killough 2/8/98
   DEFAULT_INT("max_player_corpse", &default_bodyquesize, NULL, 32, UL, UL, default_t::wad_no,
               "number of dead bodies in view supported (negative value = no limit)"),

   // killough 10/98
   DEFAULT_INT("flashing_hom", &flashing_hom, NULL, 1, 0, 1, default_t::wad_no,
               "1 to enable flashing HOM indicator"),

   // killough 3/31/98
   DEFAULT_INT("demo_insurance", &default_demo_insurance, NULL, 2, 0, 2, default_t::wad_no,
               "1=take special steps ensuring demo sync, 2=only during recordings"),
   
   // phares
   DEFAULT_INT("weapon_recoil", &default_weapon_recoil, &weapon_recoil, 0, 0, 1, default_t::wad_yes,
               "1 to enable recoil from weapon fire"),

   // killough 7/19/98
   // sf:changed to bfgtype
   // haleyjd: FIXME - variable is of enum type, non-portable
   DEFAULT_INT("bfgtype", &default_bfgtype, &bfgtype, 0, 0, 4, default_t::wad_yes,
               "0 - normal, 1 - classic, 2 - 11k, 3 - bouncing!, 4 - burst"),

   //sf
   DEFAULT_INT("crosshair", &crosshairnum, NULL, 0, 0, CROSSHAIRS, default_t::wad_yes,
               "0 - none, 1 - cross, 2 - angle"),

   // haleyjd 06/07/05
   DEFAULT_BOOL("crosshair_hilite", &crosshair_hilite, NULL, false, default_t::wad_yes,
                "0 - no highlighting, 1 - aim highlighting enabled"),

   // sf
   DEFAULT_INT("show_scores", &show_scores, NULL, 0, 0, 1, default_t::wad_yes,
               "show scores in deathmatch"),

   DEFAULT_INT("lefthanded", &lefthanded, NULL, 0, 0, 1, default_t::wad_yes,
               "0 - right handed, 1 - left handed"),

   // killough 10/98
   DEFAULT_INT("doom_weapon_toggles", &doom_weapon_toggles, NULL, 1, 0, 1, default_t::wad_no,
               "1 to toggle between SG/SSG and Fist/Chainsaw"),

   // phares 2/25/98
   DEFAULT_INT("player_bobbing", &default_player_bobbing, &player_bobbing, 1, 0, 1, default_t::wad_yes,
               "1 to enable player bobbing (view moving up/down slightly)"),

   // killough 3/1/98
   DEFAULT_INT("monsters_remember", &default_monsters_remember, &monsters_remember,
               1, 0, 1, default_t::wad_yes,
               "1 to enable monsters remembering enemies after killing others"),

   // killough 7/19/98
   DEFAULT_INT("monster_infighting", &default_monster_infighting, &monster_infighting,
               1, 0, 1, default_t::wad_yes,
               "1 to enable monsters fighting against each other when provoked"),

   // killough 9/8/98
   DEFAULT_INT("monster_backing", &default_monster_backing, &monster_backing, 
               0, 0, 1, default_t::wad_yes, "1 to enable monsters backing away from targets"),

   //killough 9/9/98:
   DEFAULT_INT("monster_avoid_hazards", &default_monster_avoid_hazards, &monster_avoid_hazards,
               1, 0, 1, default_t::wad_yes, "1 to enable monsters to intelligently avoid hazards"),
   
   DEFAULT_INT("monkeys", &default_monkeys, &monkeys, 0, 0, 1, default_t::wad_yes,
               "1 to enable monsters to move up/down steep stairs"),
   
   //killough 9/9/98:
   DEFAULT_INT("monster_friction", &default_monster_friction, &monster_friction,
               1, 0, 1, default_t::wad_yes, "1 to enable monsters to be affected by friction"),
   
   //killough 9/9/98:
   DEFAULT_INT("help_friends", &default_help_friends, &help_friends, 1, 0, 1, default_t::wad_yes,
               "1 to enable monsters to help dying friends"),
   
   // killough 7/19/98
   DEFAULT_INT("player_helpers", &default_dogs, &dogs, 0, 0, 3, default_t::wad_yes,
               "number of single-player helpers"),
   
   // CONFIG_FIXME: 999?
   // killough 8/8/98
   DEFAULT_INT("friend_distance", &default_distfriend, &distfriend, 128, 0, 999, default_t::wad_yes,
               "distance friends stay away"),
   
   // killough 10/98
   DEFAULT_INT("dog_jumping", &default_dog_jumping, &dog_jumping, 1, 0, 1, default_t::wad_yes,
               "1 to enable dogs to jump"),

   DEFAULT_INT("p_lastenemyroar", &p_lastenemyroar, NULL, 1, 0, 1, default_t::wad_yes,
               "1 to enable monster roaring when last enemy is remembered"),

   DEFAULT_INT("p_markunknowns", &p_markunknowns, NULL, 1, 0, 1, default_t::wad_no,
               "1 to mark unknown thingtype locations"),

   DEFAULT_BOOL("p_pitchedflight", &default_pitchedflight, &pitchedflight, true, default_t::wad_yes, 
                "1 to enable flying in the direction you are looking"),
   
   // no color changes on status bar
   DEFAULT_INT("sts_always_red", &sts_always_red, NULL, 1, 0, 1, default_t::wad_yes,
               "1 to disable use of color on status bar"),
   
   DEFAULT_INT("sts_pct_always_gray", &sts_pct_always_gray, NULL, 0, 0, 1, default_t::wad_yes,
               "1 to make percent signs on status bar always gray"),
   
   // killough 2/28/98
   DEFAULT_INT("sts_traditional_keys", &sts_traditional_keys, NULL, 1, 0, 1, default_t::wad_yes,
               "1 to disable doubled card and skull key display on status bar"),

   // killough 3/6/98
   DEFAULT_INT("leds_always_off", &leds_always_off, NULL, 0, 0, 1, default_t::wad_no,
               "1 to keep keyboard LEDs turned off"),

   //jff 4/3/98 allow unlimited sensitivity
   DEFAULT_FLOAT("mouse_sensitivity_horiz", &mouseSensitivity_horiz, NULL, 5.0, 0, UL, default_t::wad_no,
               "adjust horizontal (x) mouse sensitivity"),

   //jff 4/3/98 allow unlimited sensitivity
   DEFAULT_FLOAT("mouse_sensitivity_vert", &mouseSensitivity_vert, NULL, 5.0, 0, UL, default_t::wad_no,
               "adjust vertical (y) mouse sensitivity"),

   // SoM
   DEFAULT_INT("mouse_accel", &mouseAccel_type, NULL, 0, 0, 3, default_t::wad_no,
               "0 for no mouse accel, 1 for linear, 2 for choco-doom, 3 for custom"),

   // [CG] 01/20/12
   DEFAULT_BOOL("vanilla_sensitivity", &mouseSensitivity_vanilla, NULL, true, default_t::wad_no,
                "use vanilla mouse sensitivity values"),

   DEFAULT_INT("mouse_accel_threshold", &mouseAccel_threshold, NULL, 10, 0, UL, default_t::wad_no,
               "threshold at which to apply mouse acceleration (custom acceleration mode only)"),

   DEFAULT_FLOAT("mouse_accel_value", &mouseAccel_value, NULL, 2.0, 0, UL, default_t::wad_no,
                 "amount of mouse acceleration to apply (custom acceleration mode only)"),

   // haleyjd 10/24/08
   DEFAULT_INT("mouse_novert", &novert, NULL, 0, 0, 1, default_t::wad_no,
               "0 for normal mouse, 1 for no vertical movement"),

   DEFAULT_INT("smooth_turning", &smooth_turning, NULL, 0, 0, 1, default_t::wad_no,
               "average mouse input when turning player"),

   DEFAULT_INT("sfx_volume", &snd_SfxVolume, NULL, 8, 0, 15, default_t::wad_no,
               "adjust sound effects volume"),

   DEFAULT_INT("music_volume", &snd_MusicVolume, NULL, 8, 0, 15, default_t::wad_no,
               "adjust music volume"),

   DEFAULT_INT("show_messages", &showMessages, NULL, 1, 0, 1, default_t::wad_no,
               "1 to enable message display"),

   DEFAULT_INT("mess_colour", &mess_colour, NULL, CR_RED, 0, CR_BUILTIN, default_t::wad_no,
               "messages colour"),

   // killough 3/6/98: preserve autorun across games
   DEFAULT_INT("autorun", &autorun, NULL, 0, 0, 1, default_t::wad_no, "1 to enable autorun"),

   // haleyjd 08/23/09: allow shift to cancel autorun
   DEFAULT_INT("runiswalk", &runiswalk, NULL, 0, 0, 1, default_t::wad_no, 
               "1 to walk with shift when autorun is enabled"),

   // killough 2/21/98: default to 10
   // sf: removed screenblocks, screensize only now - changed values down 3
   DEFAULT_INT("screensize", &screenSize, NULL, 7, 0, 8, default_t::wad_no, 
               "initial play screen size"),

   //jff 3/6/98 fix erroneous upper limit in range
   DEFAULT_INT("usegamma", &usegamma, NULL, 0, 0, 4, default_t::wad_no,
               "screen brightness (gamma correction)"),

   // killough 10/98: preloaded files
   DEFAULT_STR("wadfile_1", &wad_files[0], NULL, "", default_t::wad_no,
               "WAD file preloaded at program startup"),

   DEFAULT_STR("wadfile_2", &wad_files[1], NULL, "", default_t::wad_no,
               "WAD file preloaded at program startup"),

   DEFAULT_STR("dehfile_1", &deh_files[0], NULL, "", default_t::wad_no,
               "DEH/BEX file preloaded at program startup"),

   DEFAULT_STR("dehfile_2", &deh_files[1], NULL, "", default_t::wad_no,
               "DEH/BEX file preloaded at program startup"),

   // haleyjd: auto-loaded console scripts
   DEFAULT_STR("cscript_1", &csc_files[0], NULL, "", default_t::wad_no,
               "Console script executed at program startup"),
  
   DEFAULT_STR("cscript_2", &csc_files[1], NULL, "", default_t::wad_no,
               "Console script executed at program startup"),
  
   DEFAULT_INT("use_startmap", &use_startmap, NULL, -1, -1, 1, default_t::wad_yes,
               "use start map instead of menu"),

   // killough 10/98: compatibility vector:

   DEFAULT_INT("comp_zombie", &default_comp[comp_zombie], &comp[comp_zombie], 
               0, 0, 1, default_t::wad_yes, "Zombie players can exit levels"),

   DEFAULT_INT("comp_infcheat", &default_comp[comp_infcheat], &comp[comp_infcheat],
               0, 0, 1, default_t::wad_yes, "Powerup cheats are not infinite duration"),

   DEFAULT_INT("comp_stairs", &default_comp[comp_stairs], &comp[comp_stairs],
               1, 0, 1, default_t::wad_yes, "Build stairs exactly the same way that Doom does"),

   DEFAULT_INT("comp_telefrag", &default_comp[comp_telefrag], &comp[comp_telefrag],
               0, 0, 1, default_t::wad_yes, "Monsters can telefrag on MAP30"),

   DEFAULT_INT("comp_dropoff", &default_comp[comp_dropoff], &comp[comp_dropoff],
               0, 0, 1, default_t::wad_yes, "Some objects never move over tall ledges"),

   DEFAULT_INT("comp_falloff", &default_comp[comp_falloff], &comp[comp_falloff],
               0, 0, 1, default_t::wad_yes, "Objects don't fall off ledges under their own weight"),

   DEFAULT_INT("comp_staylift", &default_comp[comp_staylift], &comp[comp_staylift],
               0, 0, 1, default_t::wad_yes, "Monsters randomly walk off of moving lifts"),

   DEFAULT_INT("comp_doorstuck", &default_comp[comp_doorstuck], &comp[comp_doorstuck],
               0, 0, 1, default_t::wad_yes, "Monsters get stuck on doortracks"),

   DEFAULT_INT("comp_pursuit", &default_comp[comp_pursuit], &comp[comp_pursuit],
               0, 0, 1, default_t::wad_yes, "Monsters don't give up pursuit of targets"),

   DEFAULT_INT("comp_vile", &default_comp[comp_vile], &comp[comp_vile],
               0, 0, 1, default_t::wad_yes, "Arch-Vile resurrects invincible ghosts"),

   DEFAULT_INT("comp_pain", &default_comp[comp_pain], &comp[comp_pain],
               0, 0, 1, default_t::wad_yes, "Pain Elemental limited to 20 lost souls"),

   DEFAULT_INT("comp_skull", &default_comp[comp_skull], &comp[comp_skull],
               0, 0, 1, default_t::wad_yes, "Lost souls get stuck behind walls"),

   DEFAULT_INT("comp_blazing", &default_comp[comp_blazing], &comp[comp_blazing],
               0, 0, 1, default_t::wad_yes, "Blazing doors make double closing sounds"),

   DEFAULT_INT("comp_doorlight", &default_comp[comp_doorlight], &comp[comp_doorlight],
               0, 0, 1, default_t::wad_yes, "Tagged doors don't trigger special lighting"),

   DEFAULT_INT("comp_god", &default_comp[comp_god], &comp[comp_god],
               0, 0, 1, default_t::wad_yes, "God mode isn't absolute"),

   DEFAULT_INT("comp_skymap", &default_comp[comp_skymap], &comp[comp_skymap],
               0, 0, 1, default_t::wad_yes, "Sky is unaffected by invulnerability"),

   DEFAULT_INT("comp_floors", &default_comp[comp_floors], &comp[comp_floors],
               0, 0, 1, default_t::wad_yes, "Use exactly Doom's floor motion behavior"),

   DEFAULT_INT("comp_model", &default_comp[comp_model], &comp[comp_model],
               0, 0, 1, default_t::wad_yes, "Use exactly Doom's linedef trigger model"),

   DEFAULT_INT("comp_zerotags", &default_comp[comp_zerotags], &comp[comp_zerotags],
               0, 0, 1, default_t::wad_yes, "Linedef effects work with sector tag = 0"),

   // haleyjd
   DEFAULT_INT("comp_terrain", &default_comp[comp_terrain], &comp[comp_terrain], 
               1, 0, 1, default_t::wad_yes, "Terrain effects not activated on floor contact"),
   
   // haleyjd
   DEFAULT_INT("comp_respawnfix", &default_comp[comp_respawnfix], &comp[comp_respawnfix],
               0, 0, 1, default_t::wad_yes, "Creatures with no spawnpoint respawn at (0,0)"),
   
   // haleyjd
   DEFAULT_INT("comp_fallingdmg", &default_comp[comp_fallingdmg], &comp[comp_fallingdmg],
               1, 0, 1, default_t::wad_yes, "Players do not take falling damage"),
   
   // haleyjd
   DEFAULT_INT("comp_soul", &default_comp[comp_soul], &comp[comp_soul],
               0, 0, 1, default_t::wad_yes, "Lost souls do not bounce on floors"),
   
   // haleyjd 02/15/02: z checks (includes,supercedes comp_scratch)
   DEFAULT_INT("comp_overunder", &default_comp[comp_overunder], &comp[comp_overunder],
               1, 0, 1, default_t::wad_yes, "Things not fully clipped with respect to z coord"),
   
   DEFAULT_INT("comp_theights", &default_comp[comp_theights], &comp[comp_theights],
               1, 0, 1, default_t::wad_yes, "DOOM thingtypes use inaccurate height information"),
   
   DEFAULT_INT("comp_planeshoot", &default_comp[comp_planeshoot], &comp[comp_planeshoot],
               1, 0, 1, default_t::wad_yes, "Tracer shots cannot hit the floor or ceiling"),

   DEFAULT_INT("comp_special", &default_comp[comp_special], &comp[comp_special],
               0, 0, 1, default_t::wad_yes, "One-time line specials are cleared on failure"),

   DEFAULT_INT("comp_ninja", &default_comp[comp_ninja], &comp[comp_ninja],
               0, 0, 1, default_t::wad_yes, "Silent spawns at W/SW/S-facing DM spots"),
   

   // For key bindings, the values stored in the key_* variables       // phares
   // are the internal Doom Codes. The values stored in the default.cfg
   // file are the keyboard codes. I_ScanCode2DoomCode converts from
   // keyboard codes to Doom Codes. I_DoomCode2ScanCode converts from
   // Doom Codes to keyboard codes, and is only used when writing back
   // to default.cfg. For the printable keys (i.e. alphas, numbers)
   // the Doom Code is the ascii code.

   // haleyjd: This now only sets keys which are not dynamically
   // rebindable for various reasons. To not allow rebinding at all
   // would be bad, but to do it in real time would be hard. This is
   // a compromise.

   // TODO/FIXME: make ALL keys dynamically rebindable

   DEFAULT_INT("key_pause", &key_pause, NULL, KEYD_PAUSE, 0, 255, default_t::wad_no,
               "key to pause the game"),
   
   DEFAULT_INT("key_chat", &key_chat, NULL, 't', 0, 255, default_t::wad_no,
               "key to enter a chat message"),
   
   DEFAULT_INT("key_chatplayer1", &destination_keys[0], NULL, 'g', 0, 255, default_t::wad_no,
               "key to chat with player 1"),
   
   // killough 11/98: fix 'i'/'b' reversal
   DEFAULT_INT("key_chatplayer2", &destination_keys[1], NULL, 'i', 0, 255, default_t::wad_no,
               "key to chat with player 2"),
   
   // killough 11/98: fix 'i'/'b' reversal
   DEFAULT_INT("key_chatplayer3", &destination_keys[2], NULL, 'b', 0, 255, default_t::wad_no,
               "key to chat with player 3"),
   
   DEFAULT_INT("key_chatplayer4", &destination_keys[3], NULL, 'r', 0, 255, default_t::wad_no,
               "key to chat with player 4"),
   
   DEFAULT_INT("automlook", &automlook, NULL, 0, 0, 1, default_t::wad_no, 
               "set to 1 to always mouselook"),
   
   DEFAULT_INT("invert_mouse", &invert_mouse, NULL, 0, 0, 1, default_t::wad_no,
               "set to 1 to invert mouse during mouselooking"),

   DEFAULT_INT("invert_padlook", &invert_padlook, NULL, 0, 0, 1, default_t::wad_no,
               "set to 1 to invert gamepad looking"),
      
   DEFAULT_INT("use_mouse", &usemouse, NULL, 1, 0, 1, default_t::wad_no,
               "1 to enable use of mouse"),
   
   //jff 3/8/98 end of lower range change for -1 allowed in mouse binding
   // haleyjd: rename these buttons on the user-side to prevent confusion
   DEFAULT_INT("mouseb_dblc1", &mouseb_dblc1, NULL, 1, -1, 2, default_t::wad_no,
               "1st mouse button to enable for double-click use action (-1 = disable)"),
   
   DEFAULT_INT("mouseb_dblc2", &mouseb_dblc2, NULL, 2, -1, 2, default_t::wad_no,
               "2nd mouse button to enable for double-click use action (-1 = disable)"),
   
   DEFAULT_STR("chatmacro0", &chat_macros[0], NULL, HUSTR_CHATMACRO0, default_t::wad_yes,
               "chat string associated with 0 key"),
   
   DEFAULT_STR("chatmacro1", &chat_macros[1], NULL, HUSTR_CHATMACRO1, default_t::wad_yes,
               "chat string associated with 1 key"),
   
   DEFAULT_STR("chatmacro2", &chat_macros[2], NULL, HUSTR_CHATMACRO2, default_t::wad_yes,
               "chat string associated with 2 key"),   

   DEFAULT_STR("chatmacro3", &chat_macros[3], NULL, HUSTR_CHATMACRO3, default_t::wad_yes,
               "chat string associated with 3 key"),
   
   DEFAULT_STR("chatmacro4", &chat_macros[4], NULL, HUSTR_CHATMACRO4, default_t::wad_yes,
               "chat string associated with 4 key"),
   
   DEFAULT_STR("chatmacro5", &chat_macros[5], NULL, HUSTR_CHATMACRO5, default_t::wad_yes,
               "chat string associated with 5 key"),

   DEFAULT_STR("chatmacro6", &chat_macros[6], NULL, HUSTR_CHATMACRO6, default_t::wad_yes,
               "chat string associated with 6 key"),
   
   DEFAULT_STR("chatmacro7", &chat_macros[7], NULL, HUSTR_CHATMACRO7, default_t::wad_yes,
               "chat string associated with 7 key"),
   
   DEFAULT_STR("chatmacro8", &chat_macros[8], NULL, HUSTR_CHATMACRO8, default_t::wad_yes,
               "chat string associated with 8 key"),
   
   DEFAULT_STR("chatmacro9", &chat_macros[9], NULL, HUSTR_CHATMACRO9, default_t::wad_yes,
               "chat string associated with 9 key"),
   
   //jff 1/7/98 defaults for automap colors
   //jff 4/3/98 remove -1 in lower range, 0 now disables new map features
   // black //jff 4/6/98 new black
   DEFAULT_INT("mapcolor_back", &mapcolor_back, NULL, 247, 0, 255, default_t::wad_yes,
               "color used as background for automap"),
   
   // dk gray
   DEFAULT_INT("mapcolor_grid", &mapcolor_grid, NULL, 104, 0, 255, default_t::wad_yes,
               "color used for automap grid lines"),
   
   // red-brown
   DEFAULT_INT("mapcolor_wall", &mapcolor_wall, NULL, 181, 0, 255, default_t::wad_yes,
               "color used for one side walls on automap"),
   
   // lt brown
   DEFAULT_INT("mapcolor_fchg", &mapcolor_fchg, NULL, 166, 0, 255, default_t::wad_yes,
               "color used for lines floor height changes across"),
   
   // orange
   DEFAULT_INT("mapcolor_cchg", &mapcolor_cchg, NULL, 231, 0, 255, default_t::wad_yes,
               "color used for lines ceiling height changes across"),
   
   // white
   DEFAULT_INT("mapcolor_clsd", &mapcolor_clsd, NULL, 231, 0, 255, default_t::wad_yes,
               "color used for lines denoting closed doors, objects"),
   
   // red
   DEFAULT_INT("mapcolor_rkey",&mapcolor_rkey, NULL, 175, 0, 255, default_t::wad_yes,
               "color used for red key sprites"),
   
   // blue
   DEFAULT_INT("mapcolor_bkey",&mapcolor_bkey, NULL, 204, 0, 255, default_t::wad_yes,
               "color used for blue key sprites"),
   
   // yellow
   DEFAULT_INT("mapcolor_ykey",&mapcolor_ykey, NULL, 231, 0, 255, default_t::wad_yes,
               "color used for yellow key sprites"),
   
   // red
   DEFAULT_INT("mapcolor_rdor",&mapcolor_rdor, NULL, 175, 0, 255, default_t::wad_yes,
               "color used for closed red doors"),
   
   // blue
   DEFAULT_INT("mapcolor_bdor",&mapcolor_bdor, NULL, 204, 0, 255, default_t::wad_yes,
               "color used for closed blue doors"),
   
   // yellow
   DEFAULT_INT("mapcolor_ydor",&mapcolor_ydor, NULL, 231, 0, 255, default_t::wad_yes,
               "color used for closed yellow doors"),
   
   // dk green
   DEFAULT_INT("mapcolor_tele",&mapcolor_tele, NULL, 119, 0, 255, default_t::wad_yes,
               "color used for teleporter lines"),
   
   // purple
   DEFAULT_INT("mapcolor_secr",&mapcolor_secr, NULL, 176, 0, 255, default_t::wad_yes,
               "color used for lines around secret sectors"),
   
   // none
   DEFAULT_INT("mapcolor_exit",&mapcolor_exit, NULL, 0, 0, 255, default_t::wad_yes,
               "color used for exit lines"),

   // dk gray
   DEFAULT_INT("mapcolor_unsn",&mapcolor_unsn, NULL, 96, 0, 255, default_t::wad_yes,
               "color used for lines not seen without computer map"),
   
   // lt gray
   DEFAULT_INT("mapcolor_flat",&mapcolor_flat, NULL, 88, 0, 255, default_t::wad_yes,
               "color used for lines with no height changes"),
   
   // green
   DEFAULT_INT("mapcolor_sprt",&mapcolor_sprt, NULL, 112, 0, 255, default_t::wad_yes,
               "color used as things"),
   
   // white
   DEFAULT_INT("mapcolor_hair",&mapcolor_hair, NULL, 208, 0, 255, default_t::wad_yes,
               "color used for dot crosshair denoting center of map"),
   
   // white
   DEFAULT_INT("mapcolor_sngl",&mapcolor_sngl, NULL, 208, 0, 255, default_t::wad_yes,
               "color used for the single player arrow"),
   
   // green
   DEFAULT_INT("mapcolor_ply1",&mapcolor_plyr[0], NULL, 112, 0, 255, default_t::wad_yes,
               "color used for the green player arrow"),
   
   // lt gray
   DEFAULT_INT("mapcolor_ply2",&mapcolor_plyr[1], NULL, 88, 0, 255, default_t::wad_yes,
               "color used for the gray player arrow"),
   
   // brown
   DEFAULT_INT("mapcolor_ply3",&mapcolor_plyr[2], NULL, 64, 0, 255, default_t::wad_yes,
               "color used for the brown player arrow"),
   
   // red
   DEFAULT_INT("mapcolor_ply4",&mapcolor_plyr[3], NULL, 176, 0, 255, default_t::wad_yes,
               "color used for the red player arrow"),
   
   // purple                       // killough 8/8/98
   DEFAULT_INT("mapcolor_frnd",&mapcolor_frnd, NULL, 252, 0, 255, default_t::wad_yes,
               "color used for friends"),
   

   DEFAULT_INT("mapcolor_prtl",&mapcolor_prtl, NULL, 109, 0, 255, default_t::wad_yes,
               "color for lines not in the player's portal area"),
   
   DEFAULT_INT("mapportal_overlay",&mapportal_overlay, NULL, 1, 0, 1, default_t::wad_yes,
               "1 to overlay different linked portal areas in the automap"),
            

   DEFAULT_INT("map_point_coord", &map_point_coordinates, NULL, 1, 0, 1, default_t::wad_yes,
               "1 to show automap pointer coordinates in non-follow mode"),
   
   //jff 3/9/98 add option to not show secrets til after found
   // killough change default, to avoid spoilers and preserve Doom mystery
   // show secret after gotten
   DEFAULT_INT("map_secret_after",&map_secret_after, NULL, 1, 0, 1, default_t::wad_yes,
               "1 to not show secret sectors till after entered"),
   
   //jff 1/7/98 end additions for automap

   //jff 2/16/98 defaults for color ranges in hud and status

   // 1 line scrolling window
   DEFAULT_INT("hud_msg_lines",&hud_msg_lines, NULL, 1, 1, 16, default_t::wad_yes,
               "number of lines in review display"),
   
   // killough 11/98
   DEFAULT_INT("hud_msg_scrollup",&hud_msg_scrollup, NULL, 1, 0, 1, default_t::wad_yes,
               "1 enables message review list scrolling upward"),
   
   // killough 11/98
   DEFAULT_INT("message_timer",&message_timer, NULL, 4000, 0, UL, default_t::wad_no,
               "Duration of normal Doom messages (ms)"),
   
   //sf : fullscreen hud style
   DEFAULT_INT("hud_overlaystyle",&hud_overlaystyle, NULL, 1, 0, 4, default_t::wad_yes,
               "fullscreen hud style"),

   DEFAULT_INT("hud_enabled",&hud_enabled, NULL, 1, 0, 1, default_t::wad_yes,
               "fullscreen hud enabled"),
   
   DEFAULT_INT("hud_hidestatus",&hud_hidestatus, NULL, 0, 0, 1, default_t::wad_yes,
               "hide kills/items/secrets info on fullscreen hud"),
   
   DEFAULT_BOOL("hu_showtime", &hu_showtime, NULL, true, default_t::wad_yes,
                "display current level time on automap"),
   
   DEFAULT_BOOL("hu_showcoords", &hu_showcoords, NULL, true, default_t::wad_yes,
                "display player/pointer coordinates on automap"),
   
   DEFAULT_INT("hu_timecolor",&hu_timecolor, NULL, CR_RED, 0, CR_BUILTIN, default_t::wad_yes,
               "color of automap level time widget"),

   DEFAULT_INT("hu_levelnamecolor",&hu_levelnamecolor, NULL, CR_RED, 0, CR_BUILTIN, default_t::wad_yes,
               "color of automap level name widget"),
   
   DEFAULT_INT("hu_coordscolor",&hu_coordscolor, NULL, CR_RED, 0, CR_BUILTIN, default_t::wad_yes,
               "color of automap coordinates widget"),
   
   // below is red
   DEFAULT_INT("health_red",&health_red, NULL, 25, 0, 200, default_t::wad_yes,
               "amount of health for red to yellow transition"),

   // below is yellow
   DEFAULT_INT("health_yellow", &health_yellow, NULL, 50, 0, 200, default_t::wad_yes,
               "amount of health for yellow to green transition"),
   
   // below is green, above blue
   DEFAULT_INT("health_green",&health_green, NULL, 100, 0, 200, default_t::wad_yes,
               "amount of health for green to blue transition"),
   
   // below is red
   DEFAULT_INT("armor_red",&armor_red, NULL, 25, 0, 200, default_t::wad_yes,
               "amount of armor for red to yellow transition"),
   
   // below is yellow
   DEFAULT_INT("armor_yellow",&armor_yellow, NULL, 50, 0, 200, default_t::wad_yes,
               "amount of armor for yellow to green transition"),
   
   // below is green, above blue
   DEFAULT_INT("armor_green",&armor_green, NULL, 100, 0, 200, default_t::wad_yes,
               "amount of armor for green to blue transition"),

   DEFAULT_BOOL("armor_byclass", &armor_byclass, NULL, true, default_t::wad_yes,
                "reflect armor class using blue or green color"),
   
   // below 25% is red
   DEFAULT_INT("ammo_red",&ammo_red, NULL, 25, 0, 100, default_t::wad_yes,
               "percent of ammo for red to yellow transition"),
   
   // below 50% is yellow, above green
   DEFAULT_INT("ammo_yellow",&ammo_yellow, NULL, 50, 0, 100, default_t::wad_yes,
               "percent of ammo for yellow to green transition"),

   DEFAULT_INT("st_fsalpha", &st_fsalpha, NULL, 100, 0, 100, default_t::wad_yes,
               "fullscreen HUD translucency level"),
   
   DEFAULT_INT("c_speed",&c_speed, NULL, 10, 1, 200, default_t::wad_no,
               "console speed, pixels/tic"),
   
   DEFAULT_INT("c_height",&c_height, NULL, 100, 0, 200, default_t::wad_no,
               "console height, pixels"),
   
   DEFAULT_INT("obituaries",&obituaries, NULL, 0, 0, 1, default_t::wad_yes,
               "obituaries on/off"),
   
   DEFAULT_INT("obcolour",&obcolour, NULL, 0, 0, CR_BUILTIN, default_t::wad_no,
               "obituaries colour"),
   
   DEFAULT_INT("draw_particles",&drawparticles, NULL, 0, 0, 1, default_t::wad_yes,
               "toggle particle effects on or off"),
   
   DEFAULT_INT("particle_trans",&particle_trans, NULL, 1, 0, 2, default_t::wad_yes,
               "particle translucency (0 = none, 1 = smooth, 2 = general)"),
   
   DEFAULT_INT("blood_particles",&bloodsplat_particle, NULL, 0, 0, 2, default_t::wad_yes,
               "use sprites, particles, or both for blood (sprites = 0)"),
   
   DEFAULT_INT("bullet_particles",&bulletpuff_particle, NULL, 0, 0, 2, default_t::wad_yes,
               "use sprites, particles, or both for bullet puffs (sprites = 0)"),
   
   DEFAULT_INT("rocket_trails",&drawrockettrails, NULL, 0, 0, 1, default_t::wad_yes,
               "draw particle rocket trails"),

   DEFAULT_INT("grenade_trails",&drawgrenadetrails, NULL, 0, 0, 1, default_t::wad_yes,
               "draw particle grenade trails"),
   
   DEFAULT_INT("bfg_cloud",&drawbfgcloud, NULL, 0, 0, 1, default_t::wad_yes,
               "draw particle bfg cloud"),
   
   DEFAULT_INT("pevent_rexpl",&(particleEvents[P_EVENT_ROCKET_EXPLODE].enabled), NULL,
               0, 0, 1, default_t::wad_yes, "draw particle rocket explosions"),
   
   DEFAULT_INT("pevent_bfgexpl",&(particleEvents[P_EVENT_BFG_EXPLODE].enabled), NULL,
               0, 0, 1, default_t::wad_yes, "draw particle bfg explosions"),

   DEFAULT_INT("stretchsky", &stretchsky, NULL, 0, 0, 1, default_t::wad_yes,
               "stretch short sky textures for mlook"),

#ifdef _SDL_VER   
   DEFAULT_INT("showendoom", &showendoom, NULL, 1, 0, 1, default_t::wad_yes,
               "1 to show ENDOOM at exit"),

   DEFAULT_INT("endoomdelay", &endoomdelay, NULL, 350, 35, 3500, default_t::wad_no,
               "Amount of time to display ENDOOM when shown"),
#endif

   DEFAULT_INT("autoaim", &default_autoaim, &autoaim, 1, 0, 1, default_t::wad_yes,
               "1 to enable autoaiming"),
   
   DEFAULT_INT("chasecam_height", &chasecam_height, NULL, 15, -31, 100, default_t::wad_no,
               "preferred height of chasecam above/below player viewheight"),
   
   DEFAULT_INT("chasecam_speed", &chasecam_speed, NULL, 33, 1, 100, default_t::wad_no,
               "percentage of distance to target chasecam moves per gametic"),
   
   DEFAULT_INT("chasecam_dist", &chasecam_dist, NULL, 112, 10, 1024, default_t::wad_no,
               "preferred distance from chasecam to player"),
   
   DEFAULT_INT("allowmlook", &default_allowmlook, &allowmlook, 0, 0, 1, default_t::wad_yes,
               "1 to allow players to look up/down"),
   
   DEFAULT_BOOL("menu_toggleisback", &menu_toggleisback, NULL, false, default_t::wad_no,
                "1 to make menu toggle action back up one level (like zdoom)"),
   
   DEFAULT_INT("mn_classic_menus", &mn_classic_menus, NULL, 0, 0, 1, default_t::wad_yes,
               "1 to enable use of full classic menu emulation"),

   DEFAULT_STR("mn_background", &mn_background, NULL, "default", default_t::wad_yes,
               "menu background"),
   
   DEFAULT_STR("wad_directory", &wad_directory, NULL, ".", default_t::wad_no,
               "user's default wad directory"),
   
   DEFAULT_INT("r_columnengine",&r_column_engine_num, NULL, 
               1, 0, NUMCOLUMNENGINES - 1, default_t::wad_no, 
               "0 = normal, 1 = optimized quad cache"),
   
   DEFAULT_INT("r_spanengine",&r_span_engine_num, NULL,
               0, 0, NUMSPANENGINES - 1, default_t::wad_no, 
               "0 = high precision, 1 = low precision"),

   DEFAULT_INT("r_tlstyle", &r_tlstyle, NULL, 1, 0, R_TLSTYLE_NUM - 1, default_t::wad_yes,
               "Doom object translucency style (0 = none, 1 = Boom, 2 = new)"),
   
   DEFAULT_INT("spechits_emulation", &spechits_emulation, NULL, 0, 0, 2, default_t::wad_no,
               "0 = off, 1 = emulate like Chocolate Doom, 2 = emulate like PrBoom+"),

   DEFAULT_BOOL("donut_emulation", &donut_emulation, NULL, false, default_t::wad_no,
                "emulate undefined EV_DoDonut behavior"),
   
   DEFAULT_INT("wipewait",&wipewait, NULL, 1, 0, 2, default_t::wad_no,
               "0 = never wait on screen wipes, 1 = always wait, 2 = wait when playing demos"),
   
   DEFAULT_INT("wipetype",&wipetype, NULL, 1, 0, 2, default_t::wad_yes,
               "0 = none, 1 = melt, 2 = fade"),
   
#ifdef HAVE_SPCLIB
   DEFAULT_INT("snd_spcpreamp", &spc_preamp, NULL, 1, 1, 6, default_t::wad_yes,
               "preamp volume factor for SPC music"),
   
   DEFAULT_INT("snd_spcbassboost", &spc_bass_boost, NULL, 8, 1, 31, default_t::wad_yes,
               "bass boost for SPC music (logarithmic scale, 8 = normal)"),
   
#endif

   // last entry
   DEFAULT_END()
};

//
// haleyjd 06/29/09: Default Overrides
//
// The following tables are mapped through GameModeInfo and are used to 
// override selected defaults in the primary defaults array above by replacing
// the default values specified there. This is the cleanest way to provide
// gamemode-dependent default values for only some of the options that I can
// think up.
//

default_or_t HereticDefaultORs[] =
{
   // misc
   { "pitched_sounds",   1 }, // pitched sounds should be on
   { "allowmlook",       1 }, // mlook defaults to on
   { "wipetype",         2 }, // use crossfade wipe by default
   { "hud_overlaystyle", 4 }, // use graphical HUD style
   
   // compatibility
   { "comp_terrain",   0 }, // terrain active
   { "comp_soul",      1 }, // SKULLFLY objects do not bounce
   { "comp_overunder", 0 }, // 3D object clipping is on
   
   // colors
   // TODO: player color
   // TODO: additional automap colors
   { "mapcolor_back",     103     },
   { "mapcolor_grid",     40      },
   { "mapcolor_wall",     96      },
   { "mapcolor_fchg",     110     },
   { "mapcolor_cchg",     75      },
   { "mapcolor_tele",     96      },
   { "mapcolor_secr",     0       },
   { "mapcolor_exit",     0       },
   { "mapcolor_unsn",     40      },
   { "mapcolor_flat",     43      },
   { "mapcolor_prtl",     43      },
   { "hu_timecolor",      CR_GRAY },
   { "hu_levelnamecolor", CR_GRAY },
   { "hu_coordscolor",    CR_GRAY },
   { "mess_colour",       CR_GRAY },

   // this must be last
   { NULL }
};

// haleyjd 03/14/09: main defaultfile object
static defaultfile_t maindefaults =
{
   defaults,
   sizeof defaults / sizeof *defaults - 1,
};

// killough 11/98: hash function for name lookup
static unsigned int default_hash(defaultfile_t *df, const char *name)
{
   return D_HashTableKey(name) % df->numdefaults;
}

//
// M_LookupDefault
//
// Hashes/looks up defaults in the given defaultfile object by name.
// Returns the default_t object, or NULL if not found.
//
static default_t *M_LookupDefault(defaultfile_t *df, const char *name)
{
   default_t *dp;

   // Initialize hash table if not initialized already
   if(!df->hashInit)
   {
      for(df->hashInit = true, dp = df->defaults; dp->name; dp++)
      {
         unsigned h = default_hash(df, dp->name);
         dp->next = df->defaults[h].first;
         df->defaults[h].first = dp;
      }
   }

   // Look up name in hash table
   for(dp = df->defaults[default_hash(df, name)].first;
       dp && strcasecmp(name, dp->name); dp = dp->next);

   return dp;
}

//
// M_ApplyGameModeDefaults
//
// haleyjd 06/30/09: Overwrites defaults in the defaultfile with values
// specified by name in the current gamemode's default overrides array.
//
static void M_ApplyGameModeDefaults(defaultfile_t *df)
{
   default_or_t *ovr = GameModeInfo->defaultORs;

   // not all gamemodes have default overrides
   if(!ovr)
      return;

   while(ovr->name)
   {
      default_t *def = M_LookupDefault(df, ovr->name);

#ifdef RANGECHECK
      // FIXME: allow defaults for all types
      if(def->type != dt_integer)
      {
         I_FatalError(I_ERR_KILL,
                      "M_ApplyGameModeDefaults: override for non-integer default %s\n",
                      def->name);
      }
#endif
      // replace the default value
      if(def)
         def->defaultvalue_i = ovr->defaultvalue;

      ++ovr;
   }
}

//=============================================================================
//
// Methods for different types of default items
//

// 
// Strings
//

// Write help for a string option
static bool M_writeDefaultHelpString(default_t *dp, FILE *f)
{
   return (fprintf(f, "[(\"%s\")]", dp->defaultvalue_s) == EOF);
}

// Write a string option key/value pair
static bool M_writeDefaultString(default_t *dp, FILE *f)
{
   const char *value = 
      dp->modified ? dp->orig_default_s : *(const char **)dp->location;

   return (fprintf(f, "%-25s \"%s\"\n", dp->name, value) == EOF);
}

// Set the value of a string option
static void M_setDefaultValueString(default_t *dp, void *value, bool wad)
{
   const char *strparm = (const char *)value;

   if(wad && !dp->modified)                        // Modified by wad
   {                                               // First time modified
      dp->modified = 1;                            // Mark it as modified
      dp->orig_default_s = *(char **)dp->location; // Save original default
   }
   else
      efree(*(char **)dp->location);               // Free old value

   *(char **)dp->location = estrdup(strparm);      // Change default value

   if(dp->current)                                // Current value
   {
      efree(*(char **)dp->current);                // Free old value
      *(char **)dp->current = estrdup(strparm);    // Change current value
   }
}

// Read a string option and set it
static bool M_readDefaultString(default_t *dp, char *src, bool wad)
{
   int len = static_cast<int>(strlen(src) - 1);

   while(ectype::isSpace(src[len]))
      len--;

   if(src[len] == '"')
      len--;

   src[len+1] = 0;

   dp->methods->setValue(dp, src+1, wad);

   return false;
}

// Set to default value
static void M_setDefaultString(default_t *dp)
{
   // phares 4/13/98:
   // provide default strings with their own malloced memory so that when
   // we leave this routine, that's what we're dealing with whether there
   // was a config file or not, and whether there were chat definitions
   // in it or not. This provides consistency later on when/if we need to
   // edit these strings (i.e. chat macros in the Chat Strings Setup screen).

   *(char **)dp->location = estrdup(dp->defaultvalue_s);
}

// Test if a string default matches the given cvar
static bool M_checkCVarString(default_t *dp, variable_t *var)
{
   // config strings only match string and chararray cvar types
   if(var->type != vt_string && var->type != vt_chararray)
      return false;

   // FIXME: this test may not work for vt_chararray (* vs **)

   // test the pointer
   return (dp->location == var->variable || dp->location == var->v_default);
}

static void M_getDefaultString(default_t *dp, void *dest)
{
   *(const char **)dest = dp->defaultvalue_s;
}

//
// Integers
//

// Write help for an integer option
static bool M_writeDefaultHelpInt(default_t *dp, FILE *f)
{
   bool written = false;

   if(dp->limit.min == UL)
   {
      if(dp->limit.max == UL)
         written = (fprintf(f, "[?-?(%d)]", dp->defaultvalue_i) == EOF);
      else 
      {
         written = (fprintf(f, "[?-%d(%d)]", dp->limit.max, 
                            dp->defaultvalue_i) == EOF);
      }
   }
   else if(dp->limit.max == UL)
   {
      written = (fprintf(f, "[%d-?(%d)]", dp->limit.min, 
                         dp->defaultvalue_i) == EOF);
   }
   else
   {
      written = (fprintf(f, "[%d-%d(%d)]", dp->limit.min, dp->limit.max, 
                         dp->defaultvalue_i) == EOF);
   }

   return written;
}

// Write an integer key/value pair
static bool M_writeDefaultInt(default_t *dp, FILE *f)
{
   int value = dp->modified ? dp->orig_default_i : *(int *)dp->location;

   return (fprintf(f, "%-25s %5i\n", dp->name,
                   strncmp(dp->name, "key_", 4) ? value : 
                   I_DoomCode2ScanCode(value)) == EOF);
}

// Set the value of an integer option
static void M_setDefaultValueInt(default_t *dp, void *value, bool wad)
{
   int parm = *(int *)value;

   if((dp->limit.min == UL || dp->limit.min <= parm) &&
      (dp->limit.max == UL || dp->limit.max >= parm))
   {
      if(wad)
      {
         if(!dp->modified) // First time it's modified by wad
         {
            dp->modified = 1;                           // Mark it as modified
            dp->orig_default_i = *(int *)dp->location;  // Save original default
         }
         if(dp->current)            // Change current value
            *(int *)dp->current = parm;
      }
      *(int *)dp->location = parm;  // Change default
   }
}

// Read the value of an integer option and set it to the default
static bool M_readDefaultInt(default_t *dp, char *src, bool wad)
{
   int parm = 0;

   if(sscanf(src, "%i", &parm) != 1)
      return true;                         // Not A Number

   if(!strncmp(dp->name, "key_", 4))    // killough
      parm = I_ScanCode2DoomCode(parm);

   // call setValue method through method table rather than directly
   // (could allow redirection in the future)
   dp->methods->setValue(dp, &parm, wad);

   return false;
}

// Set to default value
static void M_setDefaultInt(default_t *dp)
{
   *(int *)dp->location = dp->defaultvalue_i;
}

// Test if an integer default matches the given cvar
static bool M_checkCVarInt(default_t *dp, variable_t *var)
{
   if(var->type != vt_int)
      return false;

   return (dp->location == var->variable || dp->location == var->v_default);
}

static void M_getDefaultInt(default_t *dp, void *dest)
{
   *(int *)dest = dp->defaultvalue_i;
}

//
// Floats
//

// Write help for a float option
static bool M_writeDefaultHelpFloat(default_t *dp, FILE *f)
{
   bool written = false;

   if(dp->limit.min == UL)
   {
      if(dp->limit.max == UL)
         written = (fprintf(f, "[?-?](%g)]", dp->defaultvalue_f) == EOF);
      else
      {
         written = (fprintf(f, "[?-%g(%g)]", (double)dp->limit.max / 100.0,
                            dp->defaultvalue_f) == EOF);
      }
   }
   else if(dp->limit.max == UL)
   {
      written = (fprintf(f, "[%g-?(%g)]", (double)dp->limit.min / 100.0,
                         dp->defaultvalue_f) == EOF);
   }
   else
   {
      written = (fprintf(f, "[%g-%g(%g)]",
                         (double)dp->limit.min / 100.0,
                         (double)dp->limit.max / 100.0,
                         dp->defaultvalue_f) == EOF);
   }

   return written;
}

// Write a key/value pair for a float option
static bool M_writeDefaultFloat(default_t *dp, FILE *f)
{
   double value = dp->modified ? dp->orig_default_f : *(double *)dp->location;

   return (fprintf(f, "%-25s %#g\n", dp->name, value) == EOF);
}

// Set the value of a float option
static void M_setDefaultValueFloat(default_t *dp, void *value, bool wad)
{
   double tmp = *(double *)value;

   //jff 3/4/98 range check numeric parameters
   if((dp->limit.min == UL || (double)dp->limit.min / 100.0 <= tmp) &&
      (dp->limit.max == UL || (double)dp->limit.max / 100.0 >= tmp))
   {
      if(wad)
      {
         if(!dp->modified) // First time it's modified by wad
         {
            dp->modified = 1;                             // Mark it as modified
            dp->orig_default_f = *(double *)dp->location; // Save original default
         }
         if(dp->current)              // Change current value
            *(double *)dp->current = tmp;
      }
      *(double *)dp->location = tmp;  // Change default
   }
}

// Read the value of a float option from a string and set it
static bool M_readDefaultFloat(default_t *dp, char *src, bool wad)
{
   double tmp;

   if(sscanf(src, "%lg", &tmp) != 1)
      return true;                       // Not A Number

   dp->methods->setValue(dp, &tmp, wad);

   return false;
}

// Set to default value
static void M_setDefaultFloat(default_t *dp)
{
   *(double *)dp->location = dp->defaultvalue_f;
}

// Test if a float default matches the given cvar
static bool M_checkCVarFloat(default_t *dp, variable_t *var)
{
   if(var->type != vt_float)
      return false;

   return (dp->location == var->variable || dp->location == var->v_default);
}

static void M_getDefaultFloat(default_t *dp, void *dest)
{
   *(double *)dest = dp->defaultvalue_f;
}

//
// Booleans
//

// Write help for a bool option
static bool M_writeDefaultHelpBool(default_t *dp, FILE *f)
{
   return (fprintf(f, "[0-1(%d)]", !!dp->defaultvalue_b) == EOF);
}

// Write a key/value pair for a bool option
static bool M_writeDefaultBool(default_t *dp, FILE *f)
{
   bool value = dp->modified ? dp->orig_default_b : *(bool *)dp->location;

   return (fprintf(f, "%-25s %5i\n", dp->name, !!value) == EOF);
}

// Sets the value of a bool option
static void M_setDefaultValueBool(default_t *dp, void *value, bool wad)
{
   bool parm = *(bool *)value;
   if(wad)
   {
      if(!dp->modified) // First time it's modified by wad
      {
         dp->modified = 1;                               // Mark it as modified
         dp->orig_default_b = *(bool *)dp->location;  // Save original default
      }
      if(dp->current)            // Change current value
         *(bool *)dp->current = !!parm;
   }
   *(bool *)dp->location = !!parm;  // Change default
}

// Reads the value of a bool option from a string and sets it
static bool M_readDefaultBool(default_t *dp, char *src, bool wad)
{
   int parm;

   if(sscanf(src, "%i", &parm) != 1)
      return true;                       // Not A Number

   dp->methods->setValue(dp, &parm, wad);

   return false;
}

// Set to default value
static void M_setDefaultBool(default_t *dp)
{
   *(bool *)dp->location = dp->defaultvalue_b;
}

// Test if a bool default matches the given cvar
static bool M_checkCVarBool(default_t *dp, variable_t *var)
{
   if(var->type != vt_toggle)
      return false;

   return (dp->location == var->variable || dp->location == var->v_default);
}

static void M_getDefaultBool(default_t *dp, void *dest)
{
   *(bool *)dest = dp->defaultvalue_b;
}

//
// Interface objects for defaults
//
static default_i defaultInterfaces[] =
{
   // dt_integer
   { 
      M_writeDefaultHelpInt,
      M_writeDefaultInt,
      M_setDefaultValueInt,
      M_readDefaultInt,
      M_setDefaultInt,
      M_checkCVarInt,
      M_getDefaultInt
   },
   // dt_string
   { 
      M_writeDefaultHelpString,
      M_writeDefaultString,
      M_setDefaultValueString,
      M_readDefaultString,
      M_setDefaultString,
      M_checkCVarString,
      M_getDefaultString
   },
   // dt_float
   { 
      M_writeDefaultHelpFloat,
      M_writeDefaultFloat,
      M_setDefaultValueFloat,
      M_readDefaultFloat,
      M_setDefaultFloat,
      M_checkCVarFloat,
      M_getDefaultFloat
   },
   // dt_boolean
   { 
      M_writeDefaultHelpBool,
      M_writeDefaultBool,
      M_setDefaultValueBool,
      M_readDefaultBool,
      M_setDefaultBool,
      M_checkCVarBool,
      M_getDefaultBool
   },
};

//
// M_populateDefaultMethods
//
// Method population for default objects
//
static void M_populateDefaultMethods(defaultfile_t *df)
{
   default_t *dp;

   for(dp = df->defaults; dp->name; dp++)
      dp->methods = &defaultInterfaces[dp->type];
}

//=============================================================================
//
// Default File Writing
//

//
// M_defaultFileWriteError
//
// Call this when a fatal error occurs writing the configuration file.
//
static void M_defaultFileWriteError(defaultfile_t *df, const char *tmpfile)
{
   // haleyjd 01/29/11: Why was this fatal? just print the message.
   printf("Warning: could not write defaults to %s: %s\n%s left unchanged\n",
          tmpfile, errno ? strerror(errno) : "(Unknown Error)", df->fileName);
}

//
// M_SaveDefaultFile
//
void M_SaveDefaultFile(defaultfile_t *df)
{
   qstring tmpfile; //char *tmpfile = NULL;
   default_t *dp;
   unsigned int line, blanks;
   FILE *f;

   // killough 10/98: for when exiting early
   if(!df->loaded || !df->fileName)
      return;

   //len = M_StringAlloca(&tmpfile, 2, 1, userpath, "/tmpetern.cfg");

   tmpfile = userpath;
   tmpfile.pathConcatenate("tmpetern.cfg");
   //psnprintf(tmpfile, len, "%s/tmpetern.cfg", userpath);
   //M_NormalizeSlashes(tmpfile);

   errno = 0;
   if(!(f = fopen(tmpfile.constPtr(), "w")))  // killough 9/21/98
   {
      M_defaultFileWriteError(df, tmpfile.constPtr());
      return;
   }

   // 3/3/98 explain format of file
   // killough 10/98: use executable's name

   if(config_help &&
      fprintf(f,
              ";eternity.cfg format:\n"
              ";[min-max(default)] description of variable\n"
              ";* at end indicates variable is settable in wads\n"
              ";variable   value\n\n") == EOF)
   {
      M_defaultFileWriteError(df, tmpfile.constPtr());
      return;
   }

   // killough 10/98: output comment lines which were read in during input

   for(blanks = 1, line = 0, dp = df->defaults; ; dp++, blanks = 0)
   {
      int brackets = 0;

      // If we still haven't seen any blanks,
      // Output a blank line for separation

      if(!blanks && putc('\n',f) == EOF)
      {
         M_defaultFileWriteError(df, tmpfile.constPtr());
         return;
      }

      if(!dp->name)      // If we're at end of defaults table, exit loop
         break;

      //jff 3/3/98 output help string
      //
      // killough 10/98:
      // Don't output config help if any [ lines appeared before this one.
      // Make default values, and numeric range output, automatic.

      if(config_help && !brackets)
      {
         if(dp->methods->writeHelp(dp, f) ||
            fprintf(f, " %s %s\n", dp->help, dp->wad_allowed ? "*" : "") == EOF)
         {
            M_defaultFileWriteError(df, tmpfile.constPtr());
            return;         
         }
      }

      // killough 11/98:
      // Write out original default if .wad file has modified the default

      //jff 4/10/98 kill super-hack on pointer value
      // killough 3/6/98:
      // use spaces instead of tabs for uniform justification

      if(dp->methods->writeOpt(dp, f))
      {
         M_defaultFileWriteError(df, tmpfile.constPtr());
         return;
      }
   }

   if(fclose(f) == EOF)
   {
      M_defaultFileWriteError(df, tmpfile.constPtr());
      return;
   }

   remove(df->fileName);

   if(rename(tmpfile.constPtr(), df->fileName))
   {
      // haleyjd 01/29/11: No error here, just print the message
      printf("Warning: could not write defaults to %s: %s\n", df->fileName,
              errno ? strerror(errno) : "(Unknown Error)");
   }
}

//
// M_SaveDefaults
//
// haleyjd 3/14/09: This is now only to write the primary config file.
//
void M_SaveDefaults(void)
{
   M_SaveDefaultFile(&maindefaults);
}

//
// M_ParseOption()
//
// killough 11/98:
//
// This function parses .cfg file lines, or lines in OPTIONS lumps
//
bool M_ParseOption(defaultfile_t *df, const char *p, bool wad)
{
   char name[80], strparm[100];
   default_t *dp;
   
   while(ectype::isSpace(*p))  // killough 10/98: skip leading whitespace
      p++;

   //jff 3/3/98 skip lines not starting with an alphanum
   // killough 10/98: move to be made part of main test, add comment-handling

   if(sscanf(p, "%79s %99[^\n]", name, strparm) != 2 || !ectype::isAlnum(*name) ||
      !(dp = M_LookupDefault(df, name)) || 
      (*strparm == '"') == (dp->type != dt_string) ||
      (wad && !dp->wad_allowed))
   {
      return true;
   }

   return dp->methods->readOpt(dp, strparm, wad); // Success (false) or failure (true)
}

//
// M_LoadOptions()
//
// killough 11/98:
// This function is used to load the OPTIONS lump.
// It allows wads to change game options.
//
void M_LoadOptions()
{
   int lump;
   
   if((lump = W_CheckNumForName("OPTIONS")) != -1)
   {
      int size = W_LumpLength(lump), buflen = 0;
      char *buf = NULL, *p, *options = p = (char *)(wGlobalDir.cacheLumpNum(lump, PU_STATIC));
      while (size > 0)
      {
         int len = 0;
         while(len < size && p[len++] && p[len-1] != '\n');
         if(len >= buflen)
         {
            buflen = len + 1;
            buf = erealloc(char *, buf, buflen);
         }
         strncpy(buf, p, len)[len] = 0;
         p += len;
         size -= len;
         M_ParseOption(&maindefaults, buf, true);
      }
      efree(buf);
      Z_ChangeTag(options, PU_CACHE);
   }

   //  MN_ResetMenu();       // reset menu in case of change

   // haleyjd 05/05/11: Believe it or not this was handled through the menu
   // system in MBF, as the above commented-out line left over from SMMU
   // hints. M_ResetMenu would execute action callbacks on any menu item
   // that needed updating, and the action for general_translucency in MBF
   // was altered so that it would refresh the tranmap.
   //
   // Without this here, the game will crash if an OPTIONS lump changes the
   // value of general_translucency.
   // FIXME: This is not extensible and should be considered a temporary hack!
   // Instead there should be a generalized post-update action for options.
   R_ResetTrans();
}

//
// M_LoadDefaultFile
//
void M_LoadDefaultFile(defaultfile_t *df)
{
   default_t *dp;
   FILE *f;

   // haleyjd 07/03/10: set default object methods for easy calls
   M_populateDefaultMethods(df);

   // set everything to base values
   for(dp = df->defaults; dp->name; dp++)
      dp->methods->setDefault(dp);

   M_NormalizeSlashes(df->fileName);
   
   // read the file in, overriding any set defaults
   //
   // killough 9/21/98: Print warning if file missing, and use fgets for reading

   if(!(f = fopen(df->fileName, "r")))
      printf("Warning: Cannot read %s -- using built-in defaults\n", df->fileName);
   else
   {
      int skipblanks = 1, line = 0;
      char s[256];

      while(fgets(s, sizeof s, f))
      {
         if(!M_ParseOption(df, s, false))
            line++;       // Line numbers
         else
         {             // Remember comment lines
            const char *p = s;
            
            while(ectype::isSpace(*p))  // killough 10/98: skip leading whitespace
               p++;

            if(*p)                // If this is not a blank line,
            {
               skipblanks = 0;    // stop skipping blanks.
            }
            else
            {
               if(skipblanks)      // If we are skipping blanks, skip line
                  continue;
               else            // Skip multiple blanks, but remember this one
                  skipblanks = 1, p = "\n";
            }
         }
      }
      fclose(f);
   }

   df->loaded = true;            // killough 10/98
   
   //jff 3/4/98 redundant range checks for hud deleted here
}

//
// M_LoadDefaults
//
// haleyjd 03/14/09: This is now the function to handle the default config.
//
void M_LoadDefaults()
{
   int p;
   
   defaultfile_t *df = &maindefaults;

   // check for a custom default file   
   if(!df->fileName)
   {
      if((p = M_CheckParm("-config")) && p < myargc - 1)
         printf(" default file: %s\n", df->fileName = estrdup(myargv[p + 1]));
      else
         df->fileName = estrdup(basedefault);
   }

   // haleyjd 06/30/09: apply gamemode defaults first
   M_ApplyGameModeDefaults(df);

   M_LoadDefaultFile(df);
}

//
// M_findCVarInDefaults
//
// haleyjd 07/04/10: static subroutine for M_FindDefaultForCVar that looks
// for a match in a single set of defaults.
//
static default_t *M_findCVarInDefaults(default_t *defaultset, variable_t *var)
{
   default_t *dp, *ret = NULL;

   for(dp = defaultset; dp->name; dp++)
   {
      if(dp->methods->checkCVar(dp, var))
      {
         ret = dp;
         break;
      }
   }

   return ret;
}

//
// M_FindDefaultForCVar
//
// haleyjd 07/04/10: Given a cvar, this function will try to find a matching
// default object amongst the various default sets. This is a stopgap 
// implementation to create some coherence between the console and config
// systems.
//
default_t *M_FindDefaultForCVar(variable_t *var)
{
   default_t *ret = NULL;

   // check normal defaults array first, then system defaults
   if(!(ret = M_findCVarInDefaults(defaults, var)))
      ret = M_findCVarInDefaults(M_GetSysDefaults(), var);

   return ret;
}

<<<<<<< HEAD
//=============================================================================
//
// File IO Routines
//

//
// M_WriteFile
//
// killough 9/98: rewritten to use stdio and to flash disk icon
//
bool M_WriteFile(char const *name, void *source, size_t length)
{
   FILE *fp;
   bool result;
   
   errno = 0;
   
   if(!(fp = fopen(name, "wb")))         // Try opening file
      return 0;                          // Could not open file for writing
   
   result = (fwrite(source, 1, length, fp) == length);   // Write data
   fclose(fp);
   
   if(!result)                          // Remove partially written file
      remove(name);
   
   return result;
}

//
// M_ReadFile
//
// killough 9/98: rewritten to use stdio and to flash disk icon
//
int M_ReadFile(char const *name, byte **buffer)
{
   FILE *fp;
   
   errno = 0;
   
   if((fp = fopen(name, "rb")))
   {
      size_t length;

      fseek(fp, 0, SEEK_END);
      length = ftell(fp);
      fseek(fp, 0, SEEK_SET);

      *buffer = ecalloc(byte *, 1, length);
      
      if(fread(*buffer, 1, length, fp) == length)
      {
         fclose(fp);
         return static_cast<int>(length);
      }
      fclose(fp);
   }

   // sf: do not quit on file not found
   //  I_Error("Couldn't read file %s: %s", name, 
   //	  errno ? strerror(errno) : "(Unknown Error)");
   
   return -1;
}

// 
// M_FileLength
//
// Gets the length of a file given its handle.
// haleyjd 03/09/06: made global
// haleyjd 01/04/10: use fseek/ftell
//
long M_FileLength(FILE *f)
{
   long curpos, len;

   curpos = ftell(f);
   fseek(f, 0, SEEK_END);
   len = ftell(f);
   fseek(f, curpos, SEEK_SET);

   return len;
}

//
// M_LoadStringFromFile
//
// haleyjd 09/02/12: Like M_ReadFile, but assumes the contents are a string
// and therefore null terminates the buffer.
//
char *M_LoadStringFromFile(const char *filename)
{
   FILE  *f    = NULL;
   char  *buf  = NULL;
   size_t len = 0;
   
   if(!(f = fopen(filename, "rb")))
      return NULL;

   // allocate at length + 1 for null termination
   len = static_cast<size_t>(M_FileLength(f));
   buf = ecalloc(char *, 1, len + 1);
   if(fread(buf, 1, len, f) != len)
      usermsg("M_LoadStringFromFile: warning: could not read file %s\n", filename);
   fclose(f);

   return buf;
}

//=============================================================================
//
// Portable non-standard libc functions and misc string operations
//

// haleyjd: portable strupr function
char *M_Strupr(char *string)
{
   char *s = string;

   while(*s)
   {
      int c = ectype::toUpper(*s);
      *s++ = c;
   }

   return string;
}

// haleyjd: portable strlwr function
char *M_Strlwr(char *string)
{
   char *s = string;

   while(*s)
   {
      int c = ectype::toLower(*s);
      *s++ = c;
   }

   return string;
}

// haleyjd: portable itoa, from DJGPP libc

/* Copyright (C) 2001 DJ Delorie, see COPYING.DJ for details */

char *M_Itoa(int value, char *string, int radix)
{
#ifdef EE_HAVE_ITOA
   return ITOA_NAME(value, string, radix);
#else
   char tmp[33];
   char *tp = tmp;
   int i;
   unsigned int v;
   int sign;
   char *sp;

   if(radix > 36 || radix <= 1)
   {
      errno = EDOM;
      return 0;
   }

   sign = (radix == 10 && value < 0);

   if(sign)
      v = -value;
   else
      v = (unsigned int)value;

   while(v || tp == tmp)
   {
      i = v % radix;
      v = v / radix;

      if(i < 10)
         *tp++ = i + '0';
      else
         *tp++ = i + 'a' - 10;
   }

   if(string == 0)
      string = (char *)(malloc)((tp-tmp)+sign+1);
   sp = string;

   if(sign)
      *sp++ = '-';

   while(tp > tmp)
      *sp++ = *--tp;
   *sp = 0;

   return string;
#endif
}

//
// M_CountNumLines
//
// Counts the number of lines in a string. If the string length is greater than
// 0, we consider the string to have at least one line.
//
int M_CountNumLines(const char *str)
{
   const char *rover = str;
   int numlines = 0;
   char c;

   if(strlen(str))
   {
      numlines = 1;

      while((c = *rover++))
      {
         if(c == '\n')
            ++numlines;
      }
   }

   return numlines;
}

//=============================================================================
//
// Filename and Path Routines
//

//
// M_GetFilePath
//
// haleyjd: General file path extraction. Strips a path+filename down to only
// the path component.
//
void M_GetFilePath(const char *fn, char *base, size_t len)
{
   bool found_slash = false;
   char *p;

   memset(base, 0, len);

   p = base + len - 1;

   strncpy(base, fn, len);
   
   while(p >= base)
   {
      if(*p == '/' || *p == '\\')
      {
         found_slash = true; // mark that the path ended with a slash
         *p = '\0';
         break;
      }
      *p = '\0';
      p--;
   }

   // haleyjd: in the case that no slash was ever found, yet the
   // path string is empty, we are dealing with a file local to the
   // working directory. The proper path to return for such a string is
   // not "", but ".", since the format strings add a slash now. When
   // the string is empty but a slash WAS found, we really do want to
   // return the empty string, since the path is relative to the root.
   if(!found_slash && *base == '\0')
      *base = '.';
}

//
// M_ExtractFileBase
//
// Extract an up-to-eight-character filename out of a full file path
// (relative or absolute), removing the path components and extensions.
// This is not a general filename extraction routine and should only
// be used for generating WAD lump names from files.
//
// haleyjd 04/17/11: Added support for truncation of LFNs courtesy of
// Choco Doom. Thanks, fraggle ;)
//
void M_ExtractFileBase(const char *path, char *dest)
{
   const char *src = path + strlen(path) - 1;
   int length;
   
   // back up until a \ or the start
   while(src != path && src[-1] != ':' // killough 3/22/98: allow c:filename
         && *(src-1) != '\\'
         && *(src-1) != '/')
   {
      src--;
   }

   // copy up to eight characters
   // FIXME: insecure, does not ensure null termination of output string!
   memset(dest, 0, 8);
   length = 0;

   while(*src && *src != '.')
   {
      if(length >= 8)
         break; // stop at 8

      dest[length++] = ectype::toUpper(*src++);
   }
}

//
// M_AddDefaultExtension
//
// 1/18/98 killough: adds a default extension to a path
// Note: Backslashes are treated specially, for MS-DOS.
//
// Warning: the string passed here *MUST* have room for an
// extension to be added to it! -haleyjd
//
char *M_AddDefaultExtension(char *path, const char *ext)
{
   char *p = path;
   while(*p++);
   while(p-- > path && *p != '/' && *p != '\\')
      if(*p == '.')
         return path;
   if(*ext != '.')
      strcat(path, ".");
   return strcat(path, ext);
}

//
// M_NormalizeSlashes
//
// Remove trailing slashes, translate backslashes to slashes
// The string to normalize is passed and returned in str
//
// killough 11/98: rewritten
//
void M_NormalizeSlashes(char *str)
{
   char *p;
   char useSlash      = '/'; // The slash type to use for normalization.
   char replaceSlash = '\\'; // The kind of slash to replace.
   bool isUNC = false;

   if(ee_current_platform == EE_PLATFORM_WINDOWS)
   {
      // This is an UNC path; it should use backslashes.
      // NB: We check for both in the event one was changed earlier by mistake.
      if(strlen(str) > 2 && 
         ((str[0] == '\\' || str[0] == '/') && str[0] == str[1]))
      {
         useSlash = '\\';
         replaceSlash = '/';
         isUNC = true;
      }
   }
   
   // Convert all replaceSlashes to useSlashes
   for(p = str; *p; p++)
   {
      if(*p == replaceSlash)
         *p = useSlash;
   }

   // Remove trailing slashes
   while(p > str && *--p == useSlash)
      *p = 0;

   // Collapse multiple slashes
   for(p = str + (isUNC ? 2 : 0); (*str++ = *p); )
      if(*p++ == useSlash)
         while(*p == useSlash)
            p++;
}

//
// M_StringAlloca
//
// haleyjd: This routine takes any number of strings and a number of extra
// characters, calculates their combined length, and calls Z_Alloca to create
// a temporary buffer of that size. This is extremely useful for allocation of
// file paths, and is used extensively in d_main.c.  The pointer returned is
// to a temporary Z_Alloca buffer, which lives until the next main loop
// iteration, so don't cache it. Note that this idiom is not possible with the
// normal non-standard alloca function, which allocates stack space.
//
int M_StringAlloca(char **str, int numstrs, size_t extra, const char *str1, ...)
{
   va_list args;
   size_t len = extra;

   if(numstrs < 1)
      I_Error("M_StringAlloca: invalid input\n");

   len += strlen(str1);

   --numstrs;

   if(numstrs != 0)
   {   
      va_start(args, str1);
      
      while(numstrs != 0)
      {
         const char *argstr = va_arg(args, const char *);
         
         len += strlen(argstr);
         
         --numstrs;
      }
      
      va_end(args);
   }

   ++len;

   *str = (char *)(Z_Alloca(len));

   return static_cast<int>(len);
}

//
// M_SafeFilePath
//
// haleyjd 09/10/11: back-adapted from Chocolate Strife to provide secure 
// file path concatenation with automatic normalization on alloca-provided 
// buffers.
//
char *M_SafeFilePath(const char *pbasepath, const char *newcomponent)
{
   int     newstrlen = 0;
   char   *newstr    = NULL;

   newstrlen = M_StringAlloca(&newstr, 3, 1, pbasepath, "/", newcomponent);
   psnprintf(newstr, newstrlen, "%s/%s", pbasepath, newcomponent);
   M_NormalizeSlashes(newstr);

   return newstr;
}

=======
>>>>>>> 23b97907
//----------------------------------------------------------------------------
//
// $Log: m_misc.c,v $
// Revision 1.60  1998/06/03  20:32:12  jim
// Fixed mispelling of key_chat string
//
// Revision 1.59  1998/05/21  12:12:28  jim
// Removed conditional from net code
//
// Revision 1.58  1998/05/16  09:41:15  jim
// formatted net files, installed temp switch for testing Stan/Lee's version
//
// Revision 1.57  1998/05/12  12:47:04  phares
// Removed OVER_UNDER code
//
// Revision 1.56  1998/05/05  19:56:01  phares
// Formatting and Doc changes
//
// Revision 1.55  1998/05/05  16:29:12  phares
// Removed RECOIL and OPT_BOBBING defines
//
// Revision 1.54  1998/05/03  23:05:19  killough
// Fix #includes, remove external decls duplicated elsewhere, fix LONG() conflict
//
// Revision 1.53  1998/04/23  13:07:27  jim
// Add exit line to automap
//
// Revision 1.51  1998/04/22  13:46:12  phares
// Added Setup screen Reset to Defaults
//
// Revision 1.50  1998/04/19  01:13:50  killough
// Fix freeing memory before use in savegame code
//
// Revision 1.49  1998/04/17  10:35:50  killough
// Add traditional_menu option for main menu
//
// Revision 1.48  1998/04/14  08:18:11  killough
// replace obsolete adaptive_gametic with realtic_clock_rate
//
// Revision 1.47  1998/04/13  21:36:33  phares
// Cemented ESC and F1 in place
//
// Revision 1.46  1998/04/13  12:30:02  phares
// Resolved Z_Free error msg when no boom.cfg file
//
// Revision 1.45  1998/04/12  22:55:33  phares
// Remaining 3 Setup screens
//
// Revision 1.44  1998/04/10  23:21:41  jim
// fixed string/int differentiation by value
//
// Revision 1.43  1998/04/10  06:37:54  killough
// Add adaptive gametic timer option
//
// Revision 1.42  1998/04/06  11:05:00  jim
// Remove LEESFIXES, AMAP bdg->247
//
// Revision 1.41  1998/04/06  04:50:00  killough
// Support demo_insurance=2
//
// Revision 1.40  1998/04/05  00:51:13  phares
// Joystick support, Main Menu re-ordering
//
// Revision 1.39  1998/04/03  14:45:49  jim
// Fixed automap disables at 0, mouse sens unbounded
//
// Revision 1.38  1998/03/31  10:44:31  killough
// Add demo insurance option
//
// Revision 1.37  1998/03/31  00:39:44  jim
// Screenshots in BMP format added
//
// Revision 1.36  1998/03/25  16:31:23  jim
// Fixed bad default value for defaultskill
//
// Revision 1.34  1998/03/23  15:24:17  phares
// Changed pushers to linedef control
//
// Revision 1.33  1998/03/20  00:29:47  phares
// Changed friction to linedef control
//
// Revision 1.32  1998/03/11  17:48:16  phares
// New cheats, clean help code, friction fix
//
// Revision 1.31  1998/03/10  07:06:30  jim
// Added secrets on automap after found only option
//
// Revision 1.30  1998/03/09  18:29:12  phares
// Created separately bound automap and menu keys
//
// Revision 1.29  1998/03/09  11:00:20  jim
// allowed -1 in mouse bindings and map functions
//
// Revision 1.28  1998/03/09  07:35:18  killough
// Rearrange order of cfg options, add capslock options
//
// Revision 1.27  1998/03/06  21:41:04  jim
// fixed erroneous range for gamma in config
//
// Revision 1.26  1998/03/05  00:57:47  jim
// Scattered HUD
//
// Revision 1.25  1998/03/04  11:55:42  jim
// Add range checking, help strings to BOOM.CFG
//
// Revision 1.24  1998/03/02  15:34:15  jim
// Added Rand's HELP screen as lump and loaded and displayed it
//
// Revision 1.23  1998/03/02  11:36:44  killough
// clone defaults, add sts_traditional_keys
//
// Revision 1.22  1998/02/27  19:22:05  jim
// Range checked hud/sound card variables
//
// Revision 1.21  1998/02/27  08:10:02  phares
// Added optional player bobbing
//
// Revision 1.20  1998/02/26  22:58:39  jim
// Added message review display to HUD
//
// Revision 1.19  1998/02/24  22:00:57  killough
// turn translucency back on by default
//
// Revision 1.18  1998/02/24  08:46:05  phares
// Pushers, recoil, new friction, and over/under work
//
// Revision 1.17  1998/02/23  14:21:14  jim
// Merged HUD stuff, fixed p_plats.c to support elevators again
//
// Revision 1.16  1998/02/23  04:40:48  killough
// Lots of new options
//
// Revision 1.14  1998/02/20  21:57:00  phares
// Preliminarey sprite translucency
//
// Revision 1.13  1998/02/20  18:46:58  jim
// cleanup of HUD control
//
// Revision 1.12  1998/02/19  16:54:33  jim
// Optimized HUD and made more configurable
//
// Revision 1.11  1998/02/18  11:56:11  jim
// Fixed issues with HUD and reduced screen size
//
// Revision 1.9  1998/02/15  03:21:20  phares
// Jim's comment: Fixed bug in automap from mistaking framebuffer index for mark color
//
// Revision 1.8  1998/02/15  03:17:56  phares
// User-defined keys
//
// Revision 1.6  1998/02/09  03:04:12  killough
// Add weapon preferences, player corpse, vsync options
//
// Revision 1.5  1998/02/02  13:37:26  killough
// Clone compatibility flag, for TNTCOMP to work
//
// Revision 1.4  1998/01/26  19:23:49  phares
// First rev with no ^Ms
//
// Revision 1.3  1998/01/26  04:59:07  killough
// Fix DOOM 1 screenshot acknowledgement
//
// Revision 1.2  1998/01/21  16:56:16  jim
// Music fixed, defaults for cards added
//
// Revision 1.1.1.1  1998/01/19  14:02:57  rand
// Lee's Jan 19 sources
//
//----------------------------------------------------------------------------
<|MERGE_RESOLUTION|>--- conflicted
+++ resolved
@@ -1717,446 +1717,6 @@
    return ret;
 }
 
-<<<<<<< HEAD
-//=============================================================================
-//
-// File IO Routines
-//
-
-//
-// M_WriteFile
-//
-// killough 9/98: rewritten to use stdio and to flash disk icon
-//
-bool M_WriteFile(char const *name, void *source, size_t length)
-{
-   FILE *fp;
-   bool result;
-   
-   errno = 0;
-   
-   if(!(fp = fopen(name, "wb")))         // Try opening file
-      return 0;                          // Could not open file for writing
-   
-   result = (fwrite(source, 1, length, fp) == length);   // Write data
-   fclose(fp);
-   
-   if(!result)                          // Remove partially written file
-      remove(name);
-   
-   return result;
-}
-
-//
-// M_ReadFile
-//
-// killough 9/98: rewritten to use stdio and to flash disk icon
-//
-int M_ReadFile(char const *name, byte **buffer)
-{
-   FILE *fp;
-   
-   errno = 0;
-   
-   if((fp = fopen(name, "rb")))
-   {
-      size_t length;
-
-      fseek(fp, 0, SEEK_END);
-      length = ftell(fp);
-      fseek(fp, 0, SEEK_SET);
-
-      *buffer = ecalloc(byte *, 1, length);
-      
-      if(fread(*buffer, 1, length, fp) == length)
-      {
-         fclose(fp);
-         return static_cast<int>(length);
-      }
-      fclose(fp);
-   }
-
-   // sf: do not quit on file not found
-   //  I_Error("Couldn't read file %s: %s", name, 
-   //	  errno ? strerror(errno) : "(Unknown Error)");
-   
-   return -1;
-}
-
-// 
-// M_FileLength
-//
-// Gets the length of a file given its handle.
-// haleyjd 03/09/06: made global
-// haleyjd 01/04/10: use fseek/ftell
-//
-long M_FileLength(FILE *f)
-{
-   long curpos, len;
-
-   curpos = ftell(f);
-   fseek(f, 0, SEEK_END);
-   len = ftell(f);
-   fseek(f, curpos, SEEK_SET);
-
-   return len;
-}
-
-//
-// M_LoadStringFromFile
-//
-// haleyjd 09/02/12: Like M_ReadFile, but assumes the contents are a string
-// and therefore null terminates the buffer.
-//
-char *M_LoadStringFromFile(const char *filename)
-{
-   FILE  *f    = NULL;
-   char  *buf  = NULL;
-   size_t len = 0;
-   
-   if(!(f = fopen(filename, "rb")))
-      return NULL;
-
-   // allocate at length + 1 for null termination
-   len = static_cast<size_t>(M_FileLength(f));
-   buf = ecalloc(char *, 1, len + 1);
-   if(fread(buf, 1, len, f) != len)
-      usermsg("M_LoadStringFromFile: warning: could not read file %s\n", filename);
-   fclose(f);
-
-   return buf;
-}
-
-//=============================================================================
-//
-// Portable non-standard libc functions and misc string operations
-//
-
-// haleyjd: portable strupr function
-char *M_Strupr(char *string)
-{
-   char *s = string;
-
-   while(*s)
-   {
-      int c = ectype::toUpper(*s);
-      *s++ = c;
-   }
-
-   return string;
-}
-
-// haleyjd: portable strlwr function
-char *M_Strlwr(char *string)
-{
-   char *s = string;
-
-   while(*s)
-   {
-      int c = ectype::toLower(*s);
-      *s++ = c;
-   }
-
-   return string;
-}
-
-// haleyjd: portable itoa, from DJGPP libc
-
-/* Copyright (C) 2001 DJ Delorie, see COPYING.DJ for details */
-
-char *M_Itoa(int value, char *string, int radix)
-{
-#ifdef EE_HAVE_ITOA
-   return ITOA_NAME(value, string, radix);
-#else
-   char tmp[33];
-   char *tp = tmp;
-   int i;
-   unsigned int v;
-   int sign;
-   char *sp;
-
-   if(radix > 36 || radix <= 1)
-   {
-      errno = EDOM;
-      return 0;
-   }
-
-   sign = (radix == 10 && value < 0);
-
-   if(sign)
-      v = -value;
-   else
-      v = (unsigned int)value;
-
-   while(v || tp == tmp)
-   {
-      i = v % radix;
-      v = v / radix;
-
-      if(i < 10)
-         *tp++ = i + '0';
-      else
-         *tp++ = i + 'a' - 10;
-   }
-
-   if(string == 0)
-      string = (char *)(malloc)((tp-tmp)+sign+1);
-   sp = string;
-
-   if(sign)
-      *sp++ = '-';
-
-   while(tp > tmp)
-      *sp++ = *--tp;
-   *sp = 0;
-
-   return string;
-#endif
-}
-
-//
-// M_CountNumLines
-//
-// Counts the number of lines in a string. If the string length is greater than
-// 0, we consider the string to have at least one line.
-//
-int M_CountNumLines(const char *str)
-{
-   const char *rover = str;
-   int numlines = 0;
-   char c;
-
-   if(strlen(str))
-   {
-      numlines = 1;
-
-      while((c = *rover++))
-      {
-         if(c == '\n')
-            ++numlines;
-      }
-   }
-
-   return numlines;
-}
-
-//=============================================================================
-//
-// Filename and Path Routines
-//
-
-//
-// M_GetFilePath
-//
-// haleyjd: General file path extraction. Strips a path+filename down to only
-// the path component.
-//
-void M_GetFilePath(const char *fn, char *base, size_t len)
-{
-   bool found_slash = false;
-   char *p;
-
-   memset(base, 0, len);
-
-   p = base + len - 1;
-
-   strncpy(base, fn, len);
-   
-   while(p >= base)
-   {
-      if(*p == '/' || *p == '\\')
-      {
-         found_slash = true; // mark that the path ended with a slash
-         *p = '\0';
-         break;
-      }
-      *p = '\0';
-      p--;
-   }
-
-   // haleyjd: in the case that no slash was ever found, yet the
-   // path string is empty, we are dealing with a file local to the
-   // working directory. The proper path to return for such a string is
-   // not "", but ".", since the format strings add a slash now. When
-   // the string is empty but a slash WAS found, we really do want to
-   // return the empty string, since the path is relative to the root.
-   if(!found_slash && *base == '\0')
-      *base = '.';
-}
-
-//
-// M_ExtractFileBase
-//
-// Extract an up-to-eight-character filename out of a full file path
-// (relative or absolute), removing the path components and extensions.
-// This is not a general filename extraction routine and should only
-// be used for generating WAD lump names from files.
-//
-// haleyjd 04/17/11: Added support for truncation of LFNs courtesy of
-// Choco Doom. Thanks, fraggle ;)
-//
-void M_ExtractFileBase(const char *path, char *dest)
-{
-   const char *src = path + strlen(path) - 1;
-   int length;
-   
-   // back up until a \ or the start
-   while(src != path && src[-1] != ':' // killough 3/22/98: allow c:filename
-         && *(src-1) != '\\'
-         && *(src-1) != '/')
-   {
-      src--;
-   }
-
-   // copy up to eight characters
-   // FIXME: insecure, does not ensure null termination of output string!
-   memset(dest, 0, 8);
-   length = 0;
-
-   while(*src && *src != '.')
-   {
-      if(length >= 8)
-         break; // stop at 8
-
-      dest[length++] = ectype::toUpper(*src++);
-   }
-}
-
-//
-// M_AddDefaultExtension
-//
-// 1/18/98 killough: adds a default extension to a path
-// Note: Backslashes are treated specially, for MS-DOS.
-//
-// Warning: the string passed here *MUST* have room for an
-// extension to be added to it! -haleyjd
-//
-char *M_AddDefaultExtension(char *path, const char *ext)
-{
-   char *p = path;
-   while(*p++);
-   while(p-- > path && *p != '/' && *p != '\\')
-      if(*p == '.')
-         return path;
-   if(*ext != '.')
-      strcat(path, ".");
-   return strcat(path, ext);
-}
-
-//
-// M_NormalizeSlashes
-//
-// Remove trailing slashes, translate backslashes to slashes
-// The string to normalize is passed and returned in str
-//
-// killough 11/98: rewritten
-//
-void M_NormalizeSlashes(char *str)
-{
-   char *p;
-   char useSlash      = '/'; // The slash type to use for normalization.
-   char replaceSlash = '\\'; // The kind of slash to replace.
-   bool isUNC = false;
-
-   if(ee_current_platform == EE_PLATFORM_WINDOWS)
-   {
-      // This is an UNC path; it should use backslashes.
-      // NB: We check for both in the event one was changed earlier by mistake.
-      if(strlen(str) > 2 && 
-         ((str[0] == '\\' || str[0] == '/') && str[0] == str[1]))
-      {
-         useSlash = '\\';
-         replaceSlash = '/';
-         isUNC = true;
-      }
-   }
-   
-   // Convert all replaceSlashes to useSlashes
-   for(p = str; *p; p++)
-   {
-      if(*p == replaceSlash)
-         *p = useSlash;
-   }
-
-   // Remove trailing slashes
-   while(p > str && *--p == useSlash)
-      *p = 0;
-
-   // Collapse multiple slashes
-   for(p = str + (isUNC ? 2 : 0); (*str++ = *p); )
-      if(*p++ == useSlash)
-         while(*p == useSlash)
-            p++;
-}
-
-//
-// M_StringAlloca
-//
-// haleyjd: This routine takes any number of strings and a number of extra
-// characters, calculates their combined length, and calls Z_Alloca to create
-// a temporary buffer of that size. This is extremely useful for allocation of
-// file paths, and is used extensively in d_main.c.  The pointer returned is
-// to a temporary Z_Alloca buffer, which lives until the next main loop
-// iteration, so don't cache it. Note that this idiom is not possible with the
-// normal non-standard alloca function, which allocates stack space.
-//
-int M_StringAlloca(char **str, int numstrs, size_t extra, const char *str1, ...)
-{
-   va_list args;
-   size_t len = extra;
-
-   if(numstrs < 1)
-      I_Error("M_StringAlloca: invalid input\n");
-
-   len += strlen(str1);
-
-   --numstrs;
-
-   if(numstrs != 0)
-   {   
-      va_start(args, str1);
-      
-      while(numstrs != 0)
-      {
-         const char *argstr = va_arg(args, const char *);
-         
-         len += strlen(argstr);
-         
-         --numstrs;
-      }
-      
-      va_end(args);
-   }
-
-   ++len;
-
-   *str = (char *)(Z_Alloca(len));
-
-   return static_cast<int>(len);
-}
-
-//
-// M_SafeFilePath
-//
-// haleyjd 09/10/11: back-adapted from Chocolate Strife to provide secure 
-// file path concatenation with automatic normalization on alloca-provided 
-// buffers.
-//
-char *M_SafeFilePath(const char *pbasepath, const char *newcomponent)
-{
-   int     newstrlen = 0;
-   char   *newstr    = NULL;
-
-   newstrlen = M_StringAlloca(&newstr, 3, 1, pbasepath, "/", newcomponent);
-   psnprintf(newstr, newstrlen, "%s/%s", pbasepath, newcomponent);
-   M_NormalizeSlashes(newstr);
-
-   return newstr;
-}
-
-=======
->>>>>>> 23b97907
 //----------------------------------------------------------------------------
 //
 // $Log: m_misc.c,v $
