// Emacs style mode select   -*- C++ -*- vi:sw=3 ts=3:
//-----------------------------------------------------------------------------
//
// Copyright(C) 2000 James Haley
//
// This program is free software; you can redistribute it and/or modify
// it under the terms of the GNU General Public License as published by
// the Free Software Foundation; either version 2 of the License, or
// (at your option) any later version.
//
// This program is distributed in the hope that it will be useful,
// but WITHOUT ANY WARRANTY; without even the implied warranty of
// MERCHANTABILITY or FITNESS FOR A PARTICULAR PURPOSE.  See the
// GNU General Public License for more details.
//
// You should have received a copy of the GNU General Public License
// along with this program; if not, write to the Free Software
// Foundation, Inc., 59 Temple Place, Suite 330, Boston, MA  02111-1307  USA
//
//--------------------------------------------------------------------------
//
// DESCRIPTION:
//  Default Config File.
//
// NETCODE_FIXME -- CONSOLE_FIXME -- CONFIG_FIXME:
// All configuration file code is redundant with the console variable
// system. These systems sorely need to be integrated so that configuration
// comes from a console script instead of a separate file format. Need
// to do this without breaking config-in-wad capability, or need to
// come up with some other easy way for projects to override defaults.
// ALL archived console variables need to be adjusted to have defaults,
// and a way to set their value without changing the default must be
// added. See other CONSOLE_FIXME notes for more info.
//
//-----------------------------------------------------------------------------

#include "z_zone.h"
#include "i_system.h"

#include "c_runcmd.h"
#include "d_gi.h"
#include "m_misc.h"
#include "m_syscfg.h"
#include "m_argv.h"
#include "w_wad.h"

// headers needed for externs:
#include "am_map.h"
#include "c_io.h"
#include "c_net.h"
#include "d_englsh.h"
#include "d_io.h"
#include "d_main.h"
#include "doomstat.h"
#include "e_lib.h"
#include "f_wipe.h"
#include "g_game.h"
#include "hu_over.h"
#include "hu_stuff.h"
#include "i_sound.h"
#include "i_video.h"
#include "m_file.h"
#include "mn_engin.h"
#include "mn_files.h"
#include "mn_menus.h"
#include "p_chase.h"
#include "p_enemy.h"
#include "p_map.h"
#include "p_partcl.h"
#include "r_draw.h"
#include "r_main.h"
#include "r_sky.h"
#include "r_things.h"
#include "s_sound.h"
#include "st_stuff.h"
#include "v_video.h"

// [CG] 09/17/11
#include "cs_config.h"
#include "cs_main.h"
#include "cs_hud.h"
#include "cs_demo.h"
#include "cl_cmd.h"
#include "sv_cmd.h"

//
// DEFAULTS
//

int config_help;         //jff 3/3/98
int usemouse;
int usejoystick;

extern int mousebstrafe;
extern int mousebforward;
extern int viewwidth;
extern int viewheight;
extern double mouseSensitivity_horiz,mouseSensitivity_vert;  // killough
extern bool mouseSensitivity_vanilla; // [CG] 01/20/12
extern int leds_always_off;            // killough 3/6/98
extern int showMessages;
extern int screenSize;

extern char *chat_macros[], *wad_files[], *deh_files[];  // killough 10/98
extern char *csc_files[];   // haleyjd: auto-loaded console scripts

extern int hud_msg_timer;   // killough 11/98: timer used for review messages
extern int hud_msg_lines;   // number of message lines in window up to 16
extern int hud_msg_scrollup;// killough 11/98: whether message list scrolls up
extern int message_timer;   // killough 11/98: timer used for normal messages
extern int show_scores;
extern int s_announcer_type;

// haleyjd: SDL-specific configuration values
#ifdef _SDL_VER
extern int  showendoom;
extern int  endoomdelay;
#endif

#ifdef HAVE_SPCLIB
extern int spc_preamp;
extern int spc_bass_boost;
#endif

// haleyjd 10/09/07: wipe waiting
extern int wipewait;

//jff 3/3/98 added min, max, and help string to all entries
//jff 4/10/98 added isstr field to specify whether value is string or int
//
// killough 11/98: entirely restructured to allow options to be modified
// from wads, and to consolidate with menu code

// CONFIG_FIXME: need to restore lost features in future rewrite.

default_t defaults[] =
{
   DEFAULT_INT("colour", &default_colour, NULL, 0, 0, TRANSLATIONCOLOURS, default_t::wad_no,
               "the default player colour (green, indigo, brown, red...)"),

   DEFAULT_STR("name", &default_name, NULL, "player", default_t::wad_no,
               "the default player name"),

   // jff 3/24/98 allow default skill setting
   DEFAULT_INT("default_skill", &defaultskill, NULL, 3, 1, 5, default_t::wad_no,
               "selects default skill 1=TYTD 2=NTR 3=HMP 4=UV 5=NM"),

   // haleyjd: fixed for cross-platform support -- see m_misc.h
   // jff 1/18/98 allow Allegro drivers to be set,  -1 = autodetect
   DEFAULT_INT("sound_card", &snd_card, NULL, SND_DEFAULT, SND_MIN, SND_MAX, default_t::wad_no,
               SND_DESCR),

   DEFAULT_INT("music_card", &mus_card, NULL, MUS_DEFAULT, MUS_MIN, MUS_MAX, default_t::wad_no,
               MUS_DESCR),

#ifdef _SDL_VER
   // haleyjd 04/15/02: SDL joystick device number
   DEFAULT_INT("joystick_num", &i_SDLJoystickNum, NULL, -1, -1, UL, default_t::wad_no,
               "SDL joystick device number, -1 to disable"),

   // joystick sensitivities
   DEFAULT_INT("joystickSens_x", &joystickSens_x, NULL, 0, -32768, 32767, default_t::wad_no,
               "SDL joystick horizontal sensitivity"),

   DEFAULT_INT("joystickSens_y", &joystickSens_y, NULL, 0, -32768, 32767, default_t::wad_no,
               "SDL joystick vertical sensitivity"),
#endif

   DEFAULT_INT("s_precache", &s_precache, NULL, 0, 0, 1, default_t::wad_no,
               "precache sounds at startup"),

   // killough 10/98
   DEFAULT_INT("disk_icon", &disk_icon, NULL, 1, 0, 1, default_t::wad_no,
               "1 to enable flashing icon during disk IO"),

   // killough 2/21/98
   DEFAULT_INT("pitched_sounds", &pitched_sounds, NULL, 0, 0, 1, default_t::wad_yes,
               "1 to enable variable pitch in sound effects (from id's original code)"),

   // phares
   DEFAULT_INT("translucency", &general_translucency, NULL, 1, 0, 1, default_t::wad_yes,
               "1 to enable translucency for some things"),

   // killough 2/21/98
   DEFAULT_INT("tran_filter_pct", &tran_filter_pct, NULL, 66, 0, 100, default_t::wad_yes,
               "set percentage of foreground/background translucency mix"),

   // killough 2/8/98
   DEFAULT_INT("max_player_corpse", &default_bodyquesize, NULL, 32, UL, UL, default_t::wad_no,
               "number of dead bodies in view supported (negative value = no limit)"),

   // killough 10/98
   DEFAULT_INT("flashing_hom", &flashing_hom, NULL, 1, 0, 1, default_t::wad_no,
               "1 to enable flashing HOM indicator"),

   // killough 3/31/98
   DEFAULT_INT("demo_insurance", &default_demo_insurance, NULL, 2, 0, 2, default_t::wad_no,
               "1=take special steps ensuring demo sync, 2=only during recordings"),

   // phares
   DEFAULT_INT("weapon_recoil", &default_weapon_recoil, &weapon_recoil, 0, 0, 1, default_t::wad_yes,
               "1 to enable recoil from weapon fire"),

   // killough 7/19/98
   // sf:changed to bfgtype
   // haleyjd: FIXME - variable is of enum type, non-portable
   DEFAULT_INT("bfgtype", &default_bfgtype, &bfgtype, 0, 0, 4, default_t::wad_yes,
               "0 - normal, 1 - classic, 2 - 11k, 3 - bouncing!, 4 - burst"),

   //sf
   DEFAULT_INT("crosshair", &crosshairnum, NULL, 0, 0, CROSSHAIRS, default_t::wad_yes,
               "0 - none, 1 - cross, 2 - angle"),

   // haleyjd 06/07/05
   DEFAULT_BOOL("crosshair_hilite", &crosshair_hilite, NULL, false, default_t::wad_yes,
                "0 - no highlighting, 1 - aim highlighting enabled"),

   // [CG] 03/22/12
   DEFAULT_BOOL("crosshair_pitch_adjustment", &adjust_crosshair_pitch, NULL,
                false, default_t::wad_no,
                "vertically adjust the crosshair when mouselooking if the "
                "screen size is less than full"),

   // [CG] show_scores now defaults to on, because it's confusing otherwise ("I
   //      bound a key to "frags" but it doesn't show the scoreboard... help!")
   // sf
   DEFAULT_INT("show_scores", &show_scores, NULL, 1, 0, 1, default_t::wad_yes,
               "show scores in deathmatch"),

   DEFAULT_INT("lefthanded", &lefthanded, NULL, 0, 0, 1, default_t::wad_yes,
               "0 - right handed, 1 - left handed"),

   // killough 10/98
   DEFAULT_INT("doom_weapon_toggles", &doom_weapon_toggles,
               &default_doom_weapon_toggles, 1, 0, 1, default_t::wad_no,
               "1 to toggle between SG/SSG and Fist/Chainsaw"),

   // phares 2/25/98
   DEFAULT_INT("player_bobbing", &default_player_bobbing, &player_bobbing, 1, 0, 1, default_t::wad_yes,
               "1 to enable player bobbing (view moving up/down slightly)"),

   // [CG] 03/18/2012
   DEFAULT_FLOAT("bobbing_intensity", &default_bobbing_intensity, NULL,
                 1.0, 0.0, 1.0, default_t::wad_no,
                 "amount of player bobbing to add, if enabled"),

   // killough 3/1/98
   DEFAULT_INT("monsters_remember", &default_monsters_remember, &monsters_remember,
               1, 0, 1, default_t::wad_yes,
               "1 to enable monsters remembering enemies after killing others"),

   // killough 7/19/98
   DEFAULT_INT("monster_infighting", &default_monster_infighting, &monster_infighting,
               1, 0, 1, default_t::wad_yes,
               "1 to enable monsters fighting against each other when provoked"),

   // killough 9/8/98
   DEFAULT_INT("monster_backing", &default_monster_backing, &monster_backing,
               0, 0, 1, default_t::wad_yes, "1 to enable monsters backing away from targets"),

   //killough 9/9/98:
   DEFAULT_INT("monster_avoid_hazards", &default_monster_avoid_hazards, &monster_avoid_hazards,
               1, 0, 1, default_t::wad_yes, "1 to enable monsters to intelligently avoid hazards"),

   DEFAULT_INT("monkeys", &default_monkeys, &monkeys, 0, 0, 1, default_t::wad_yes,
               "1 to enable monsters to move up/down steep stairs"),

   //killough 9/9/98:
   DEFAULT_INT("monster_friction", &default_monster_friction, &monster_friction,
               1, 0, 1, default_t::wad_yes, "1 to enable monsters to be affected by friction"),

   //killough 9/9/98:
   DEFAULT_INT("help_friends", &default_help_friends, &help_friends, 1, 0, 1, default_t::wad_yes,
               "1 to enable monsters to help dying friends"),

   // killough 7/19/98
   DEFAULT_INT("player_helpers", &default_dogs, &dogs, 0, 0, 3, default_t::wad_yes,
               "number of single-player helpers"),

   // CONFIG_FIXME: 999?
   // killough 8/8/98
   DEFAULT_INT("friend_distance", &default_distfriend, &distfriend, 128, 0, 999, default_t::wad_yes,
               "distance friends stay away"),

   // killough 10/98
   DEFAULT_INT("dog_jumping", &default_dog_jumping, &dog_jumping, 1, 0, 1, default_t::wad_yes,
               "1 to enable dogs to jump"),

   DEFAULT_INT("p_lastenemyroar", &p_lastenemyroar, NULL, 1, 0, 1, default_t::wad_yes,
               "1 to enable monster roaring when last enemy is remembered"),

   DEFAULT_INT("p_markunknowns", &markUnknowns, NULL, 1, 0, 1, default_t::wad_no,
               "1 to mark unknown thingtype locations"),

   // no color changes on status bar
   DEFAULT_INT("sts_always_red", &sts_always_red, NULL, 1, 0, 1, default_t::wad_yes,
               "1 to disable use of color on status bar"),

   DEFAULT_INT("sts_pct_always_gray", &sts_pct_always_gray, NULL, 0, 0, 1, default_t::wad_yes,
               "1 to make percent signs on status bar always gray"),

   // killough 2/28/98
   DEFAULT_INT("sts_traditional_keys", &sts_traditional_keys, NULL, 1, 0, 1, default_t::wad_yes,
               "1 to disable doubled card and skull key display on status bar"),
<<<<<<< HEAD

   // haleyjd 05/16/04: restored (see mn_menus.c); changed def. to 0
   // killough 4/17/98
   DEFAULT_INT("traditional_menu", &traditional_menu, NULL, 0, 0, 1, default_t::wad_yes,
               "1 to emulate DOOM's main menu"),
=======
>>>>>>> 7b5e4f3c

   // killough 3/6/98
   DEFAULT_INT("leds_always_off", &leds_always_off, NULL, 0, 0, 1, default_t::wad_no,
               "1 to keep keyboard LEDs turned off"),

   // [CG] Add turning speed.
   DEFAULT_INT("turning_speed", &default_turning_speed, NULL, 100, 0, 1000, default_t::wad_no,
               "turning speed as a percentage, 100 is normal"),

   //jff 4/3/98 allow unlimited sensitivity
   DEFAULT_FLOAT("mouse_sensitivity_horiz", &mouseSensitivity_horiz, NULL, 5.0, 0, UL, default_t::wad_no,
               "adjust horizontal (x) mouse sensitivity"),

   //jff 4/3/98 allow unlimited sensitivity
   DEFAULT_FLOAT("mouse_sensitivity_vert", &mouseSensitivity_vert, NULL, 5.0, 0, UL, default_t::wad_no,
               "adjust vertical (y) mouse sensitivity"),

   // SoM
   DEFAULT_INT("mouse_accel", &mouseAccel_type, NULL, 0, 0, 3, default_t::wad_no,
               "0 for no mouse accel, 1 for linear, 2 for choco-doom, 3 for custom"),

   // [CG] 01/20/12
   DEFAULT_BOOL("vanilla_sensitivity", &mouseSensitivity_vanilla, NULL, true, default_t::wad_no,
                "use vanilla mouse sensitivity values"),

   DEFAULT_INT("mouse_accel_threshold", &mouseAccel_threshold, NULL, 10, 0, UL, default_t::wad_no,
               "threshold at which to apply mouse acceleration (custom acceleration mode only)"),

   DEFAULT_FLOAT("mouse_accel_value", &mouseAccel_value, NULL, 2.0, 0, UL, default_t::wad_no,
                 "amount of mouse acceleration to apply (custom acceleration mode only)"),

   // haleyjd 10/24/08
   DEFAULT_INT("mouse_novert", &novert, NULL, 0, 0, 1, default_t::wad_no,
               "0 for normal mouse, 1 for no vertical movement"),

   DEFAULT_INT("sfx_volume", &snd_SfxVolume, NULL, 8, 0, 15, default_t::wad_no,
               "adjust sound effects volume"),

   DEFAULT_INT("music_volume", &snd_MusicVolume, NULL, 8, 0, 15, default_t::wad_no,
               "adjust music volume"),

   DEFAULT_INT("show_messages", &showMessages, NULL, 1, 0, 1, default_t::wad_no,
               "1 to enable message display"),

   DEFAULT_INT("mess_colour", &mess_colour, NULL, CR_RED, 0, CR_LIMIT-1, default_t::wad_no,
               "messages colour"),

   DEFAULT_INT("center_mess_colour", &center_mess_colour,
               &default_center_mess_colour, CR_RED, 0, CR_LIMIT-1,
               default_t::wad_no, "center messages colour"),

   DEFAULT_BOOL("center_message_large", &center_mess_large,
                &default_center_mess_large, true, default_t::wad_no,
                "0 - leave alone, 1 - embiggen"),

   // killough 3/6/98: preserve autorun across games
   DEFAULT_INT("autorun", &autorun, NULL, 0, 0, 1, default_t::wad_no, "1 to enable autorun"),

   // haleyjd 08/23/09: allow shift to cancel autorun
   DEFAULT_INT("runiswalk", &runiswalk, NULL, 0, 0, 1, default_t::wad_no,
               "1 to walk with shift when autorun is enabled"),

   // killough 2/21/98: default to 10
   // sf: removed screenblocks, screensize only now - changed values down 3
   DEFAULT_INT("screensize", &screenSize, NULL, 7, 0, 8, default_t::wad_no,
               "initial play screen size"),

   //jff 3/6/98 fix erroneous upper limit in range
   DEFAULT_INT("usegamma", &usegamma, NULL, 0, 0, 4, default_t::wad_no,
               "screen brightness (gamma correction)"),

   // killough 10/98: preloaded files
   DEFAULT_STR("wadfile_1", &wad_files[0], NULL, "", default_t::wad_no,
               "WAD file preloaded at program startup"),

   DEFAULT_STR("wadfile_2", &wad_files[1], NULL, "", default_t::wad_no,
               "WAD file preloaded at program startup"),

   DEFAULT_STR("dehfile_1", &deh_files[0], NULL, "", default_t::wad_no,
               "DEH/BEX file preloaded at program startup"),

   DEFAULT_STR("dehfile_2", &deh_files[1], NULL, "", default_t::wad_no,
               "DEH/BEX file preloaded at program startup"),

   // haleyjd: auto-loaded console scripts
   DEFAULT_STR("cscript_1", &csc_files[0], NULL, "", default_t::wad_no,
               "Console script executed at program startup"),

   DEFAULT_STR("cscript_2", &csc_files[1], NULL, "", default_t::wad_no,
               "Console script executed at program startup"),

   DEFAULT_INT("use_startmap", &use_startmap, NULL, -1, -1, 1, default_t::wad_yes,
               "use start map instead of menu"),

   // killough 10/98: compatibility vector:

   DEFAULT_INT("comp_zombie", &default_comp[comp_zombie], &comp[comp_zombie],
               0, 0, 1, default_t::wad_yes, "Zombie players can exit levels"),

   DEFAULT_INT("comp_infcheat", &default_comp[comp_infcheat], &comp[comp_infcheat],
               0, 0, 1, default_t::wad_yes, "Powerup cheats are not infinite duration"),

   DEFAULT_INT("comp_stairs", &default_comp[comp_stairs], &comp[comp_stairs],
               1, 0, 1, default_t::wad_yes, "Build stairs exactly the same way that Doom does"),

   DEFAULT_INT("comp_telefrag", &default_comp[comp_telefrag], &comp[comp_telefrag],
               0, 0, 1, default_t::wad_yes, "Monsters can telefrag on MAP30"),

   DEFAULT_INT("comp_dropoff", &default_comp[comp_dropoff], &comp[comp_dropoff],
               0, 0, 1, default_t::wad_yes, "Some objects never move over tall ledges"),

   DEFAULT_INT("comp_falloff", &default_comp[comp_falloff], &comp[comp_falloff],
               0, 0, 1, default_t::wad_yes, "Objects don't fall off ledges under their own weight"),

   DEFAULT_INT("comp_staylift", &default_comp[comp_staylift], &comp[comp_staylift],
               0, 0, 1, default_t::wad_yes, "Monsters randomly walk off of moving lifts"),

   DEFAULT_INT("comp_doorstuck", &default_comp[comp_doorstuck], &comp[comp_doorstuck],
               0, 0, 1, default_t::wad_yes, "Monsters get stuck on doortracks"),

   DEFAULT_INT("comp_pursuit", &default_comp[comp_pursuit], &comp[comp_pursuit],
               0, 0, 1, default_t::wad_yes, "Monsters don't give up pursuit of targets"),

   DEFAULT_INT("comp_vile", &default_comp[comp_vile], &comp[comp_vile],
               0, 0, 1, default_t::wad_yes, "Arch-Vile resurrects invincible ghosts"),

   DEFAULT_INT("comp_pain", &default_comp[comp_pain], &comp[comp_pain],
               0, 0, 1, default_t::wad_yes, "Pain Elemental limited to 20 lost souls"),

   DEFAULT_INT("comp_skull", &default_comp[comp_skull], &comp[comp_skull],
               0, 0, 1, default_t::wad_yes, "Lost souls get stuck behind walls"),

   DEFAULT_INT("comp_blazing", &default_comp[comp_blazing], &comp[comp_blazing],
               0, 0, 1, default_t::wad_yes, "Blazing doors make double closing sounds"),

   DEFAULT_INT("comp_doorlight", &default_comp[comp_doorlight], &comp[comp_doorlight],
               0, 0, 1, default_t::wad_yes, "Tagged doors don't trigger special lighting"),

   DEFAULT_INT("comp_god", &default_comp[comp_god], &comp[comp_god],
               0, 0, 1, default_t::wad_yes, "God mode isn't absolute"),

   DEFAULT_INT("comp_skymap", &default_comp[comp_skymap], &comp[comp_skymap],
               0, 0, 1, default_t::wad_yes, "Sky is unaffected by invulnerability"),

   DEFAULT_INT("comp_floors", &default_comp[comp_floors], &comp[comp_floors],
               0, 0, 1, default_t::wad_yes, "Use exactly Doom's floor motion behavior"),

   DEFAULT_INT("comp_model", &default_comp[comp_model], &comp[comp_model],
               0, 0, 1, default_t::wad_yes, "Use exactly Doom's linedef trigger model"),

   DEFAULT_INT("comp_zerotags", &default_comp[comp_zerotags], &comp[comp_zerotags],
               0, 0, 1, default_t::wad_yes, "Linedef effects work with sector tag = 0"),

   // haleyjd
   DEFAULT_INT("comp_terrain", &default_comp[comp_terrain], &comp[comp_terrain],
               1, 0, 1, default_t::wad_yes, "Terrain effects not activated on floor contact"),

   // haleyjd
   DEFAULT_INT("comp_respawnfix", &default_comp[comp_respawnfix], &comp[comp_respawnfix],
               0, 0, 1, default_t::wad_yes, "Creatures with no spawnpoint respawn at (0,0)"),

   // haleyjd
   DEFAULT_INT("comp_fallingdmg", &default_comp[comp_fallingdmg], &comp[comp_fallingdmg],
               1, 0, 1, default_t::wad_yes, "Players do not take falling damage"),

   // haleyjd
   DEFAULT_INT("comp_soul", &default_comp[comp_soul], &comp[comp_soul],
               0, 0, 1, default_t::wad_yes, "Lost souls do not bounce on floors"),

   // haleyjd 02/15/02: z checks (includes,supercedes comp_scratch)
   DEFAULT_INT("comp_overunder", &default_comp[comp_overunder], &comp[comp_overunder],
               1, 0, 1, default_t::wad_yes, "Things not fully clipped with respect to z coord"),

   DEFAULT_INT("comp_theights", &default_comp[comp_theights], &comp[comp_theights],
               1, 0, 1, default_t::wad_yes, "DOOM thingtypes use inaccurate height information"),

   DEFAULT_INT("comp_planeshoot", &default_comp[comp_planeshoot], &comp[comp_planeshoot],
               1, 0, 1, default_t::wad_yes, "Tracer shots cannot hit the floor or ceiling"),

   DEFAULT_INT("comp_special", &default_comp[comp_special], &comp[comp_special],
               0, 0, 1, default_t::wad_yes, "One-time line specials are cleared on failure"),

   DEFAULT_INT("comp_ninja", &default_comp[comp_ninja], &comp[comp_ninja],
               0, 0, 1, default_t::wad_yes, "Silent spawns at W/SW/S-facing DM spots"),

   DEFAULT_INT(
      "comp_mouselook",
      &default_comp[comp_mouselook],
      &comp[comp_mouselook],
      1, 0, 1, default_t::wad_yes,
      "Clamp lower mouselook range to 32 degrees instead of 56."
   ),

   DEFAULT_INT(
      "comp_2dradatk",
      &default_comp[comp_2dradatk],
      &comp[comp_2dradatk],
      1, 0, 1, default_t::wad_yes,
      "Radius attacks (rockets, arch-vile attacks) thrust only in 2D"
   ),

   // For key bindings, the values stored in the key_* variables       // phares
   // are the internal Doom Codes. The values stored in the default.cfg
   // file are the keyboard codes. I_ScanCode2DoomCode converts from
   // keyboard codes to Doom Codes. I_DoomCode2ScanCode converts from
   // Doom Codes to keyboard codes, and is only used when writing back
   // to default.cfg. For the printable keys (i.e. alphas, numbers)
   // the Doom Code is the ascii code.

   // haleyjd: This now only sets keys which are not dynamically
   // rebindable for various reasons. To not allow rebinding at all
   // would be bad, but to do it in real time would be hard. This is
   // a compromise.

   // TODO/FIXME: make ALL keys dynamically rebindable

   DEFAULT_INT("key_pause", &key_pause, NULL, KEYD_PAUSE, 0, 255, default_t::wad_no,
               "key to pause the game"),

   DEFAULT_INT("key_chat", &key_chat, NULL, 't', 0, 255, default_t::wad_no,
               "key to enter a chat message"),

   DEFAULT_INT("key_chatplayer1", &destination_keys[0], NULL, 'g', 0, 255, default_t::wad_no,
               "key to chat with player 1"),

   // killough 11/98: fix 'i'/'b' reversal
   DEFAULT_INT("key_chatplayer2", &destination_keys[1], NULL, 'i', 0, 255, default_t::wad_no,
               "key to chat with player 2"),

   // killough 11/98: fix 'i'/'b' reversal
   DEFAULT_INT("key_chatplayer3", &destination_keys[2], NULL, 'b', 0, 255, default_t::wad_no,
               "key to chat with player 3"),

   DEFAULT_INT("key_chatplayer4", &destination_keys[3], NULL, 'r', 0, 255, default_t::wad_no,
               "key to chat with player 4"),

   DEFAULT_INT("automlook", &automlook, NULL, 0, 0, 1, default_t::wad_no,
               "set to 1 to always mouselook"),

   // [CG] Now defaults to off.
   DEFAULT_INT("invert_mouse", &invert_mouse, NULL, 0, 0, 1, default_t::wad_no,
               "set to 1 to invert mouse during mouselooking"),

   // [CG] Apparently smooth_turning was forgotten :), adding it here.
   DEFAULT_INT("smooth_turning", &smooth_turning, NULL, 0, 0, 1, default_t::wad_no,
               "1 to smooth out mouse turning"),

   DEFAULT_INT("use_mouse", &usemouse, NULL, 1, 0, 1, default_t::wad_no,
               "1 to enable use of mouse"),

   //jff 3/8/98 end of lower range change for -1 allowed in mouse binding
   // haleyjd: rename these buttons on the user-side to prevent confusion
   DEFAULT_INT("mouseb_dblc1", &mousebstrafe, NULL, 1, -1, 2, default_t::wad_no,
               "1st mouse button to enable for double-click use action (-1 = disable)"),

   DEFAULT_INT("mouseb_dblc2", &mousebforward, NULL, 2, -1, 2, default_t::wad_no,
               "2nd mouse button to enable for double-click use action (-1 = disable)"),

   DEFAULT_INT("use_joystick", &usejoystick, NULL, 0, 0, 1, default_t::wad_no,
               "1 to enable use of joystick"),

   DEFAULT_STR("chatmacro0", &chat_macros[0], NULL, HUSTR_CHATMACRO0, default_t::wad_yes,
               "chat string associated with 0 key"),

   DEFAULT_STR("chatmacro1", &chat_macros[1], NULL, HUSTR_CHATMACRO1, default_t::wad_yes,
               "chat string associated with 1 key"),

   DEFAULT_STR("chatmacro2", &chat_macros[2], NULL, HUSTR_CHATMACRO2, default_t::wad_yes,
               "chat string associated with 2 key"),

   DEFAULT_STR("chatmacro3", &chat_macros[3], NULL, HUSTR_CHATMACRO3, default_t::wad_yes,
               "chat string associated with 3 key"),

   DEFAULT_STR("chatmacro4", &chat_macros[4], NULL, HUSTR_CHATMACRO4, default_t::wad_yes,
               "chat string associated with 4 key"),

   DEFAULT_STR("chatmacro5", &chat_macros[5], NULL, HUSTR_CHATMACRO5, default_t::wad_yes,
               "chat string associated with 5 key"),

   DEFAULT_STR("chatmacro6", &chat_macros[6], NULL, HUSTR_CHATMACRO6, default_t::wad_yes,
               "chat string associated with 6 key"),

   DEFAULT_STR("chatmacro7", &chat_macros[7], NULL, HUSTR_CHATMACRO7, default_t::wad_yes,
               "chat string associated with 7 key"),

   DEFAULT_STR("chatmacro8", &chat_macros[8], NULL, HUSTR_CHATMACRO8, default_t::wad_yes,
               "chat string associated with 8 key"),

   DEFAULT_STR("chatmacro9", &chat_macros[9], NULL, HUSTR_CHATMACRO9, default_t::wad_yes,
               "chat string associated with 9 key"),

   //jff 1/7/98 defaults for automap colors
   //jff 4/3/98 remove -1 in lower range, 0 now disables new map features
   // black //jff 4/6/98 new black
   DEFAULT_INT("mapcolor_back", &mapcolor_back, NULL, 247, 0, 255, default_t::wad_yes,
               "color used as background for automap"),

   // dk gray
   DEFAULT_INT("mapcolor_grid", &mapcolor_grid, NULL, 104, 0, 255, default_t::wad_yes,
               "color used for automap grid lines"),

   // red-brown
   DEFAULT_INT("mapcolor_wall", &mapcolor_wall, NULL, 181, 0, 255, default_t::wad_yes,
               "color used for one side walls on automap"),

   // lt brown
   DEFAULT_INT("mapcolor_fchg", &mapcolor_fchg, NULL, 166, 0, 255, default_t::wad_yes,
               "color used for lines floor height changes across"),

   // orange
   DEFAULT_INT("mapcolor_cchg", &mapcolor_cchg, NULL, 231, 0, 255, default_t::wad_yes,
               "color used for lines ceiling height changes across"),

   // white
   DEFAULT_INT("mapcolor_clsd", &mapcolor_clsd, NULL, 231, 0, 255, default_t::wad_yes,
               "color used for lines denoting closed doors, objects"),

   // red
   DEFAULT_INT("mapcolor_rkey",&mapcolor_rkey, NULL, 175, 0, 255, default_t::wad_yes,
               "color used for red key sprites"),

   // blue
   DEFAULT_INT("mapcolor_bkey",&mapcolor_bkey, NULL, 204, 0, 255, default_t::wad_yes,
               "color used for blue key sprites"),

   // yellow
   DEFAULT_INT("mapcolor_ykey",&mapcolor_ykey, NULL, 231, 0, 255, default_t::wad_yes,
               "color used for yellow key sprites"),

   // red
   DEFAULT_INT("mapcolor_rdor",&mapcolor_rdor, NULL, 175, 0, 255, default_t::wad_yes,
               "color used for closed red doors"),

   // blue
   DEFAULT_INT("mapcolor_bdor",&mapcolor_bdor, NULL, 204, 0, 255, default_t::wad_yes,
               "color used for closed blue doors"),

   // yellow
   DEFAULT_INT("mapcolor_ydor",&mapcolor_ydor, NULL, 231, 0, 255, default_t::wad_yes,
               "color used for closed yellow doors"),

   // dk green
   DEFAULT_INT("mapcolor_tele",&mapcolor_tele, NULL, 119, 0, 255, default_t::wad_yes,
               "color used for teleporter lines"),

   // purple
   DEFAULT_INT("mapcolor_secr",&mapcolor_secr, NULL, 176, 0, 255, default_t::wad_yes,
               "color used for lines around secret sectors"),

   // none
   DEFAULT_INT("mapcolor_exit",&mapcolor_exit, NULL, 0, 0, 255, default_t::wad_yes,
               "color used for exit lines"),

   // dk gray
   DEFAULT_INT("mapcolor_unsn",&mapcolor_unsn, NULL, 96, 0, 255, default_t::wad_yes,
               "color used for lines not seen without computer map"),

   // lt gray
   DEFAULT_INT("mapcolor_flat",&mapcolor_flat, NULL, 88, 0, 255, default_t::wad_yes,
               "color used for lines with no height changes"),

   // green
   DEFAULT_INT("mapcolor_sprt",&mapcolor_sprt, NULL, 112, 0, 255, default_t::wad_yes,
               "color used as things"),

   // white
   DEFAULT_INT("mapcolor_hair",&mapcolor_hair, NULL, 208, 0, 255, default_t::wad_yes,
               "color used for dot crosshair denoting center of map"),

   // white
   DEFAULT_INT("mapcolor_sngl",&mapcolor_sngl, NULL, 208, 0, 255, default_t::wad_yes,
               "color used for the single player arrow"),

   // green
   DEFAULT_INT("mapcolor_ply1",&mapcolor_plyr[0], NULL, 112, 0, 255, default_t::wad_yes,
               "color used for the green player arrow"),

   // lt gray
   DEFAULT_INT("mapcolor_ply2",&mapcolor_plyr[1], NULL, 88, 0, 255, default_t::wad_yes,
               "color used for the gray player arrow"),

   // brown
   DEFAULT_INT("mapcolor_ply3",&mapcolor_plyr[2], NULL, 64, 0, 255, default_t::wad_yes,
               "color used for the brown player arrow"),

   // red
   DEFAULT_INT("mapcolor_ply4",&mapcolor_plyr[3], NULL, 176, 0, 255, default_t::wad_yes,
               "color used for the red player arrow"),

   // purple                       // killough 8/8/98
   DEFAULT_INT("mapcolor_frnd",&mapcolor_frnd, NULL, 252, 0, 255, default_t::wad_yes,
               "color used for friends"),


   DEFAULT_INT("mapcolor_prtl",&mapcolor_prtl, NULL, 109, 0, 255, default_t::wad_yes,
               "color for lines not in the player's portal area"),

   DEFAULT_INT("mapportal_overlay",&mapportal_overlay, NULL, 1, 0, 1, default_t::wad_yes,
               "1 to overlay different linked portal areas in the automap"),


   DEFAULT_INT("map_point_coord", &map_point_coordinates, NULL, 1, 0, 1, default_t::wad_yes,
               "1 to show automap pointer coordinates in non-follow mode"),

   //jff 3/9/98 add option to not show secrets til after found
   // killough change default, to avoid spoilers and preserve Doom mystery
   // show secret after gotten
   DEFAULT_INT("map_secret_after",&map_secret_after, NULL, 1, 0, 1, default_t::wad_yes,
               "1 to not show secret sectors till after entered"),

   //jff 1/7/98 end additions for automap

   //jff 2/16/98 defaults for color ranges in hud and status

   // 1 line scrolling window
   DEFAULT_INT("hud_msg_lines",&hud_msg_lines, NULL, 1, 1, 16, default_t::wad_yes,
               "number of lines in review display"),

   // killough 11/98
   DEFAULT_INT("hud_msg_scrollup",&hud_msg_scrollup, NULL, 1, 0, 1, default_t::wad_yes,
               "1 enables message review list scrolling upward"),

   // killough 11/98
   DEFAULT_INT("message_timer",&message_timer, NULL, 4000, 0, UL, default_t::wad_no,
               "Duration of normal Doom messages (ms)"),

   //sf : fullscreen hud style
   DEFAULT_INT("hud_overlaystyle",&hud_overlaystyle, NULL, 1, 0, 4, default_t::wad_yes,
               "fullscreen hud style"),

   DEFAULT_INT("hud_enabled",&hud_enabled, NULL, 1, 0, 1, default_t::wad_yes,
               "fullscreen hud enabled"),

   DEFAULT_INT("hud_hidestatus",&hud_hidestatus, NULL, 0, 0, 1, default_t::wad_yes,
               "hide kills/items/secrets info on fullscreen hud"),

   DEFAULT_BOOL("hu_showtime", &hu_showtime, NULL, true, default_t::wad_yes,
                "display current level time on automap"),

   DEFAULT_BOOL("hu_showcoords", &hu_showcoords, NULL, true, default_t::wad_yes,
                "display player/pointer coordinates on automap"),

   DEFAULT_INT("hu_timecolor",&hu_timecolor, NULL, CR_RED, 0, CR_LIMIT-1, default_t::wad_yes,
               "color of automap level time widget"),

   DEFAULT_INT("hu_levelnamecolor",&hu_levelnamecolor, NULL, CR_RED, 0, CR_LIMIT-1, default_t::wad_yes,
               "color of automap level name widget"),

   DEFAULT_INT("hu_coordscolor",&hu_coordscolor, NULL, CR_RED, 0, CR_LIMIT-1, default_t::wad_yes,
               "color of automap coordinates widget"),

   // below is red
   DEFAULT_INT("health_red",&health_red, NULL, 25, 0, 200, default_t::wad_yes,
               "amount of health for red to yellow transition"),

   // below is yellow
   DEFAULT_INT("health_yellow", &health_yellow, NULL, 50, 0, 200, default_t::wad_yes,
               "amount of health for yellow to green transition"),

   // below is green, above blue
   DEFAULT_INT("health_green",&health_green, NULL, 100, 0, 200, default_t::wad_yes,
               "amount of health for green to blue transition"),

   // below is red
   DEFAULT_INT("armor_red",&armor_red, NULL, 25, 0, 200, default_t::wad_yes,
               "amount of armor for red to yellow transition"),

   // below is yellow
   DEFAULT_INT("armor_yellow",&armor_yellow, NULL, 50, 0, 200, default_t::wad_yes,
               "amount of armor for yellow to green transition"),

   // below is green, above blue
   DEFAULT_INT("armor_green",&armor_green, NULL, 100, 0, 200, default_t::wad_yes,
               "amount of armor for green to blue transition"),

   // below 25% is red
   DEFAULT_INT("ammo_red",&ammo_red, NULL, 25, 0, 100, default_t::wad_yes,
               "percent of ammo for red to yellow transition"),

   // below 50% is yellow, above green
   DEFAULT_INT("ammo_yellow",&ammo_yellow, NULL, 50, 0, 100, default_t::wad_yes,
               "percent of ammo for yellow to green transition"),

   DEFAULT_INT("st_fsalpha", &st_fsalpha, NULL, 100, 0, 100, default_t::wad_yes,
               "fullscreen HUD translucency level"),

   // killough 2/8/98: weapon preferences set by user:
   DEFAULT_INT("weapon_choice_1",&weapon_preferences[0][0], NULL, 6, 1, 9, default_t::wad_yes,
               "first choice for weapon (best)"),

   DEFAULT_INT("weapon_choice_2",&weapon_preferences[0][1], NULL, 9, 1, 9, default_t::wad_yes,
               "second choice for weapon"),

   DEFAULT_INT("weapon_choice_3",&weapon_preferences[0][2], NULL, 4, 1, 9, default_t::wad_yes,
               "third choice for weapon"),

   DEFAULT_INT("weapon_choice_4",&weapon_preferences[0][3], NULL, 3, 1, 9, default_t::wad_yes,
               "fourth choice for weapon"),

   DEFAULT_INT("weapon_choice_5",&weapon_preferences[0][4], NULL, 2, 1, 9, default_t::wad_yes,
               "fifth choice for weapon"),

   DEFAULT_INT("weapon_choice_6",&weapon_preferences[0][5], NULL, 8, 1, 9, default_t::wad_yes,
               "sixth choice for weapon"),

   DEFAULT_INT("weapon_choice_7",&weapon_preferences[0][6], NULL, 5, 1, 9, default_t::wad_yes,
               "seventh choice for weapon"),

   DEFAULT_INT("weapon_choice_8",&weapon_preferences[0][7], NULL, 7, 1, 9, default_t::wad_yes,
               "eighth choice for weapon"),

   DEFAULT_INT("weapon_choice_9",&weapon_preferences[0][8], NULL, 1, 1, 9, default_t::wad_yes,
               "ninth choice for weapon (worst)"),

   DEFAULT_INT("c_speed",&c_speed, NULL, 10, 1, 200, default_t::wad_no,
               "console speed, pixels/tic"),

   DEFAULT_INT("c_height",&c_height, NULL, 100, 0, 200, default_t::wad_no,
               "console height, pixels"),

   DEFAULT_INT("obituaries",&obituaries, NULL, 0, 0, 1, default_t::wad_yes,
               "obituaries on/off"),

   DEFAULT_INT("obcolour",&obcolour, NULL, 0, 0, CR_LIMIT-1, default_t::wad_no,
               "obituaries colour"),

   DEFAULT_INT("draw_particles",&drawparticles, NULL, 0, 0, 1, default_t::wad_yes,
               "toggle particle effects on or off"),

   DEFAULT_INT("particle_trans",&particle_trans, NULL, 1, 0, 2, default_t::wad_yes,
               "particle translucency (0 = none, 1 = smooth, 2 = general)"),

   DEFAULT_INT("blood_particles",&bloodsplat_particle, NULL, 0, 0, 2, default_t::wad_yes,
               "use sprites, particles, or both for blood (sprites = 0)"),

   DEFAULT_INT("bullet_particles",&bulletpuff_particle, NULL, 0, 0, 2, default_t::wad_yes,
               "use sprites, particles, or both for bullet puffs (sprites = 0)"),

   DEFAULT_INT("rocket_trails",&drawrockettrails, NULL, 0, 0, 1, default_t::wad_yes,
               "draw particle rocket trails"),

   DEFAULT_INT("grenade_trails",&drawgrenadetrails, NULL, 0, 0, 1, default_t::wad_yes,
               "draw particle grenade trails"),

   DEFAULT_INT("bfg_cloud",&drawbfgcloud, NULL, 0, 0, 1, default_t::wad_yes,
               "draw particle bfg cloud"),

   DEFAULT_INT("pevent_rexpl",&(particleEvents[P_EVENT_ROCKET_EXPLODE].enabled), NULL,
               0, 0, 1, default_t::wad_yes, "draw particle rocket explosions"),

   DEFAULT_INT("pevent_bfgexpl",&(particleEvents[P_EVENT_BFG_EXPLODE].enabled), NULL,
               0, 0, 1, default_t::wad_yes, "draw particle bfg explosions"),

   DEFAULT_INT("stretchsky", &stretchsky, NULL, 0, 0, 1, default_t::wad_yes,
               "stretch short sky textures for mlook"),

   DEFAULT_INT("startnewmap", &startOnNewMap, NULL, 0, 0, 1, default_t::wad_yes,
               "start game on first new map (DOOM II only)"),


#ifdef _SDL_VER
   DEFAULT_INT("showendoom", &showendoom, NULL, 1, 0, 1, default_t::wad_yes,
               "1 to show ENDOOM at exit"),

   DEFAULT_INT("endoomdelay", &endoomdelay, NULL, 350, 35, 3500, default_t::wad_no,
               "Amount of time to display ENDOOM when shown"),
#endif

   DEFAULT_INT("autoaim", &default_autoaim, &autoaim, 1, 0, 1, default_t::wad_yes,
               "1 to enable autoaiming"),

   DEFAULT_INT("chasecam_height", &chasecam_height, NULL, 15, -31, 100, default_t::wad_no,
               "preferred height of chasecam above/below player viewheight"),

   DEFAULT_INT("chasecam_speed", &chasecam_speed, NULL, 33, 1, 100, default_t::wad_no,
               "percentage of distance to target chasecam moves per gametic"),

   DEFAULT_INT("chasecam_dist", &chasecam_dist, NULL, 112, 10, 1024, default_t::wad_no,
               "preferred distance from chasecam to player"),

   DEFAULT_INT("allowmlook", &default_allowmlook, &allowmlook, 0, 0, 1, default_t::wad_yes,
               "1 to allow players to look up/down"),

   DEFAULT_BOOL("menu_toggleisback", &menu_toggleisback, NULL, false, default_t::wad_no,
                "1 to make menu toggle action back up one level (like zdoom)"),

   DEFAULT_INT("mn_classic_menus", &mn_classic_menus, NULL, 0, 0, 1, default_t::wad_yes,
               "1 to enable use of full classic menu emulation"),

   DEFAULT_STR("mn_background", &mn_background, NULL, "default", default_t::wad_yes,
               "menu background"),

   DEFAULT_STR("wad_directory", &wad_directory, NULL, ".", default_t::wad_no,
               "user's default wad directory"),

   DEFAULT_INT("r_columnengine",&r_column_engine_num, NULL,
               1, 0, NUMCOLUMNENGINES - 1, default_t::wad_no,
               "0 = normal, 1 = optimized quad cache"),

   DEFAULT_INT("r_spanengine",&r_span_engine_num, NULL,
               0, 0, NUMSPANENGINES - 1, default_t::wad_no,
               "0 = high precision, 1 = low precision"),

   DEFAULT_INT("r_vissprite_limit", &r_vissprite_limit, NULL, -1, -1, UL, default_t::wad_yes,
               "number of vissprites allowed per frame (-1 = no limit)"),

   DEFAULT_INT("r_tlstyle", &r_tlstyle, NULL, 1, 0, R_TLSTYLE_NUM - 1, default_t::wad_yes,
               "Doom object translucency style (0 = none, 1 = Boom, 2 = new)"),

   DEFAULT_INT("spechits_emulation", &spechits_emulation, NULL, 0, 0, 2, default_t::wad_no,
               "0 = off, 1 = emulate like Chocolate Doom, 2 = emulate like PrBoom+"),

   DEFAULT_BOOL("donut_emulation", &donut_emulation, NULL, false, default_t::wad_no,
                "emulate undefined EV_DoDonut behavior"),

   DEFAULT_INT("wipewait",&wipewait, NULL, 2, 0, 2, default_t::wad_no,
               "0 = never wait on screen wipes, 1 = always wait, 2 = wait when playing demos"),

   DEFAULT_INT("wipetype",&wipetype, NULL, 1, 0, 2, default_t::wad_yes,
               "0 = none, 1 = melt, 2 = fade"),

#ifdef HAVE_SPCLIB
   DEFAULT_INT("snd_spcpreamp", &spc_preamp, NULL, 1, 1, 6, default_t::wad_yes,
               "preamp volume factor for SPC music"),

   DEFAULT_INT("snd_spcbassboost", &spc_bass_boost, NULL, 8, 1, 31, default_t::wad_yes,
               "bass boost for SPC music (logarithmic scale, 8 = normal)"),

#endif

   // [CG] These are new defaults.

   DEFAULT_STR(
      "client/server demo folder",
      &cs_demo_folder_path,
      NULL,
      "",
      default_t::wad_no,
      "user's default client/server demo folder"
   ),

   DEFAULT_INT(
      "client/server demo compression level",
      &cs_demo_compression_level,
      &default_cs_demo_compression_level,
      4,
      0,
      9,
      default_t::wad_no,
      "demo compression level; 0 = none, 4 = normal, 9 = ultra"
   ),

   // [CG] Target names
   DEFAULT_BOOL(
      "display_target_names",
      &display_target_names,
      NULL,
      false,
      default_t::wad_no,
      "1 - display target player names below crosshair, 0 - disabled"
   ),

   DEFAULT_INT(
      "announcer",
      &s_announcer_type,
      &s_default_announcer_type,
      S_ANNOUNCER_NONE,
      S_ANNOUNCER_NONE,
      S_ANNOUNCER_UNREAL,
      default_t::wad_no,
      "type of announcer, none, Quake style, or Unreal Tournament style"
   ),

   DEFAULT_BOOL("show_netstats", &show_netstats, NULL, false, default_t::wad_no,
                "display netstats on the HUD"),

   DEFAULT_BOOL("show_timer", &show_timer, NULL, false, default_t::wad_no,
                "display a timer on the HUD"),

   DEFAULT_BOOL("show_team_widget", &show_team_widget, NULL, true, default_t::wad_no,
                "display team score indicator on the HUD"),

   DEFAULT_INT(
      "weapon_switch_on_pickup",
      &weapon_switch_on_pickup,
      NULL,
      WEAPON_SWITCH_ALWAYS,
      WEAPON_SWITCH_ALWAYS,
      WEAPON_SWITCH_NEVER,
      default_t::wad_no,
      "how to switch weapons when one is picked up, 0 - always, 1 - use PWO, "
      "2 - never"
   ),

   DEFAULT_INT(
      "ammo_switch_on_pickup",
      &ammo_switch_on_pickup,
      NULL,
      AMMO_SWITCH_VANILLA,
      AMMO_SWITCH_VANILLA,
      AMMO_SWITCH_DISABLED,
      default_t::wad_no,
      "how to switch weapons when ammo is picked up, 0 - use vanilla order, "
      "1 - use PWO, 2 - never"
   ),

   // [CG] End new defaults.

   // last entry
   { NULL, dt_integer, NULL, NULL, NULL, NULL, 0.0f, false, { 0, 0 }, default_t::wad_no,
     NULL, M_ZEROFIELDS }
};

//
// haleyjd 06/29/09: Default Overrides
//
// The following tables are mapped through GameModeInfo and are used to
// override selected defaults in the primary defaults array above by replacing
// the default values specified there. This is the cleanest way to provide
// gamemode-dependent default values for only some of the options that I can
// think up.
//

default_or_t HereticDefaultORs[] =
{
   // misc
   { "disk_icon",        0 }, // no disk icon (makes consistent)
   { "pitched_sounds",   1 }, // pitched sounds should be on
   { "allowmlook",       1 }, // mlook defaults to on
   { "wipetype",         2 }, // use crossfade wipe by default
   { "hud_overlaystyle", 4 }, // use graphical HUD style

   // compatibility
   { "comp_terrain",   0 }, // terrain active
   { "comp_soul",      1 }, // SKULLFLY objects do not bounce
   { "comp_overunder", 0 }, // 3D object clipping is on

   // colors
   // TODO: player color
   // TODO: additional automap colors
   { "mapcolor_back",     103     },
   { "mapcolor_grid",     40      },
   { "mapcolor_wall",     96      },
   { "mapcolor_fchg",     110     },
   { "mapcolor_cchg",     75      },
   { "mapcolor_tele",     96      },
   { "mapcolor_secr",     0       },
   { "mapcolor_exit",     0       },
   { "mapcolor_unsn",     40      },
   { "mapcolor_flat",     43      },
   { "mapcolor_prtl",     43      },
   { "hu_timecolor",      CR_GRAY },
   { "hu_levelnamecolor", CR_GRAY },
   { "hu_coordscolor",    CR_GRAY },
   { "mess_colour",       CR_GRAY },

   // this must be last
   { NULL }
};

// haleyjd 03/14/09: main defaultfile object
static defaultfile_t maindefaults =
{
   defaults,
   sizeof defaults / sizeof *defaults - 1,
};

// killough 11/98: hash function for name lookup
static unsigned int default_hash(defaultfile_t *df, const char *name)
{
   unsigned int hash = 0;

   while(*name)
      hash = hash*2 + toupper(*name++);

   return hash % df->numdefaults;
}

//
// M_LookupDefault
//
// Hashes/looks up defaults in the given defaultfile object by name.
// Returns the default_t object, or NULL if not found.
//
static default_t *M_LookupDefault(defaultfile_t *df, const char *name)
{
   register default_t *dp;

   // Initialize hash table if not initialized already
   if(!df->hashInit)
   {
      for(df->hashInit = true, dp = df->defaults; dp->name; dp++)
      {
         unsigned h = default_hash(df, dp->name);
         dp->next = df->defaults[h].first;
         df->defaults[h].first = dp;
      }
   }

   // Look up name in hash table
   for(dp = df->defaults[default_hash(df, name)].first;
       dp && strcasecmp(name, dp->name); dp = dp->next);

   return dp;
}

//
// M_ApplyGameModeDefaults
//
// haleyjd 06/30/09: Overwrites defaults in the defaultfile with values
// specified by name in the current gamemode's default overrides array.
//
static void M_ApplyGameModeDefaults(defaultfile_t *df)
{
   default_or_t *ovr = GameModeInfo->defaultORs;

   // not all gamemodes have default overrides
   if(!ovr)
      return;

   while(ovr->name)
   {
      default_t *def = M_LookupDefault(df, ovr->name);

#ifdef RANGECHECK
      // FIXME: allow defaults for all types
      if(def->type != dt_integer)
      {
         I_FatalError(I_ERR_KILL,
                      "M_ApplyGameModeDefaults: override for non-integer default %s\n",
                      def->name);
      }
#endif
      // replace the default value
      if(def)
         def->defaultvalue_i = ovr->defaultvalue;

      ++ovr;
   }
}

//=============================================================================
//
// Methods for different types of default items
//

//
// Strings
//

// Write help for a string option
static bool M_writeDefaultHelpString(default_t *dp, FILE *f)
{
   return (fprintf(f, "[(\"%s\")]", dp->defaultvalue_s) == EOF);
}

// Write a string option key/value pair
static bool M_writeDefaultString(default_t *dp, FILE *f)
{
   const char *value =
      dp->modified ? dp->orig_default_s : *(const char **)dp->location;

   return (fprintf(f, "%-25s \"%s\"\n", dp->name, value) == EOF);
}

// Set the value of a string option
static void M_setDefaultValueString(default_t *dp, void *value, bool wad)
{
   const char *strparm = (const char *)value;

   if(wad && !dp->modified)                        // Modified by wad
   {                                               // First time modified
      dp->modified = 1;                            // Mark it as modified
      dp->orig_default_s = *(char **)dp->location; // Save original default
   }
   else
      efree(*(char **)dp->location);               // Free old value

   *(char **)dp->location = estrdup(strparm);      // Change default value

   if(dp->current)                                // Current value
   {
      efree(*(char **)dp->current);                // Free old value
      *(char **)dp->current = estrdup(strparm);    // Change current value
   }
}

// Read a string option and set it
static bool M_readDefaultString(default_t *dp, char *src, bool wad)
{
   int len = strlen(src) - 1;

   while(isspace(src[len]))
      len--;

   if(src[len] == '"')
      len--;

   src[len+1] = 0;

   dp->methods->setValue(dp, src+1, wad);

   return false;
}

// Set to default value
static void M_setDefaultString(default_t *dp)
{
   // phares 4/13/98:
   // provide default strings with their own malloced memory so that when
   // we leave this routine, that's what we're dealing with whether there
   // was a config file or not, and whether there were chat definitions
   // in it or not. This provides consistency later on when/if we need to
   // edit these strings (i.e. chat macros in the Chat Strings Setup screen).

   *(char **)dp->location = estrdup(dp->defaultvalue_s);
}

// Test if a string default matches the given cvar
static bool M_checkCVarString(default_t *dp, variable_t *var)
{
   // config strings only match string and chararray cvar types
   if(var->type != vt_string && var->type != vt_chararray)
      return false;

   // FIXME: this test may not work for vt_chararray (* vs **)

   // test the pointer
   return (dp->location == var->variable || dp->location == var->v_default);
}

static void M_getDefaultString(default_t *dp, void *dest)
{
   *(const char **)dest = dp->defaultvalue_s;
}

//
// Integers
//

// Write help for an integer option
static bool M_writeDefaultHelpInt(default_t *dp, FILE *f)
{
   bool written = false;

   if(dp->limit.min == UL)
   {
      if(dp->limit.max == UL)
         written = (fprintf(f, "[?-?(%d)]", dp->defaultvalue_i) == EOF);
      else
      {
         written = (fprintf(f, "[?-%d(%d)]", dp->limit.max,
                            dp->defaultvalue_i) == EOF);
      }
   }
   else if(dp->limit.max == UL)
   {
      written = (fprintf(f, "[%d-?(%d)]", dp->limit.min,
                         dp->defaultvalue_i) == EOF);
   }
   else
   {
      written = (fprintf(f, "[%d-%d(%d)]", dp->limit.min, dp->limit.max,
                         dp->defaultvalue_i) == EOF);
   }

   return written;
}

// Write an integer key/value pair
static bool M_writeDefaultInt(default_t *dp, FILE *f)
{
   int value = dp->modified ? dp->orig_default_i : *(int *)dp->location;

   return (fprintf(f, "%-25s %5i\n", dp->name,
                   strncmp(dp->name, "key_", 4) ? value :
                   I_DoomCode2ScanCode(value)) == EOF);
}

// Set the value of an integer option
static void M_setDefaultValueInt(default_t *dp, void *value, bool wad)
{
   int parm = *(int *)value;

   if((dp->limit.min == UL || dp->limit.min <= parm) &&
      (dp->limit.max == UL || dp->limit.max >= parm))
   {
      if(wad)
      {
         if(!dp->modified) // First time it's modified by wad
         {
            dp->modified = 1;                           // Mark it as modified
            dp->orig_default_i = *(int *)dp->location;  // Save original default
         }
         if(dp->current)            // Change current value
            *(int *)dp->current = parm;
      }
      *(int *)dp->location = parm;  // Change default
   }
}

// Read the value of an integer option and set it to the default
static bool M_readDefaultInt(default_t *dp, char *src, bool wad)
{
   int parm = 0;

   if(sscanf(src, "%i", &parm) != 1)
      return true;                         // Not A Number

   if(!strncmp(dp->name, "key_", 4))    // killough
      parm = I_ScanCode2DoomCode(parm);

   // call setValue method through method table rather than directly
   // (could allow redirection in the future)
   dp->methods->setValue(dp, &parm, wad);

   return false;
}

// Set to default value
static void M_setDefaultInt(default_t *dp)
{
   *(int *)dp->location = dp->defaultvalue_i;
}

// Test if an integer default matches the given cvar
static bool M_checkCVarInt(default_t *dp, variable_t *var)
{
   if(var->type != vt_int)
      return false;

   return (dp->location == var->variable || dp->location == var->v_default);
}

static void M_getDefaultInt(default_t *dp, void *dest)
{
   *(int *)dest = dp->defaultvalue_i;
}

//
// Floats
//

// Write help for a float option
static bool M_writeDefaultHelpFloat(default_t *dp, FILE *f)
{
   bool written = false;

   if(dp->limit.min == UL)
   {
      if(dp->limit.max == UL)
         written = (fprintf(f, "[?-?](%g)]", dp->defaultvalue_f) == EOF);
      else
      {
         written = (fprintf(f, "[?-%g(%g)]", (double)dp->limit.max / 100.0,
                            dp->defaultvalue_f) == EOF);
      }
   }
   else if(dp->limit.max == UL)
   {
      written = (fprintf(f, "[%g-?(%g)]", (double)dp->limit.min / 100.0,
                         dp->defaultvalue_f) == EOF);
   }
   else
   {
      written = (fprintf(f, "[%g-%g(%g)]",
                         (double)dp->limit.min / 100.0,
                         (double)dp->limit.max / 100.0,
                         dp->defaultvalue_f) == EOF);
   }

   return written;
}

// Write a key/value pair for a float option
static bool M_writeDefaultFloat(default_t *dp, FILE *f)
{
   double value = dp->modified ? dp->orig_default_f : *(double *)dp->location;

   return (fprintf(f, "%-25s %#g\n", dp->name, value) == EOF);
}

// Set the value of a float option
static void M_setDefaultValueFloat(default_t *dp, void *value, bool wad)
{
   double tmp = *(double *)value;

   //jff 3/4/98 range check numeric parameters
   if((dp->limit.min == UL || (double)dp->limit.min / 100.0 <= tmp) &&
      (dp->limit.max == UL || (double)dp->limit.max / 100.0 >= tmp))
   {
      if(wad)
      {
         if(!dp->modified) // First time it's modified by wad
         {
            dp->modified = 1;                             // Mark it as modified
            dp->orig_default_f = *(double *)dp->location; // Save original default
         }
         if(dp->current)              // Change current value
            *(double *)dp->current = tmp;
      }
      *(double *)dp->location = tmp;  // Change default
   }
}

// Read the value of a float option from a string and set it
static bool M_readDefaultFloat(default_t *dp, char *src, bool wad)
{
   double tmp;

   if(sscanf(src, "%lg", &tmp) != 1)
      return true;                       // Not A Number

   dp->methods->setValue(dp, &tmp, wad);

   return false;
}

// Set to default value
static void M_setDefaultFloat(default_t *dp)
{
   *(double *)dp->location = dp->defaultvalue_f;
}

// Test if a float default matches the given cvar
static bool M_checkCVarFloat(default_t *dp, variable_t *var)
{
   if(var->type != vt_float)
      return false;

   return (dp->location == var->variable || dp->location == var->v_default);
}

static void M_getDefaultFloat(default_t *dp, void *dest)
{
   *(double *)dest = dp->defaultvalue_f;
}

//
// Booleans
//

// Write help for a bool option
static bool M_writeDefaultHelpBool(default_t *dp, FILE *f)
{
   return (fprintf(f, "[0-1(%d)]", !!dp->defaultvalue_b) == EOF);
}

// Write a key/value pair for a bool option
static bool M_writeDefaultBool(default_t *dp, FILE *f)
{
   bool value = dp->modified ? dp->orig_default_b : *(bool *)dp->location;

   return (fprintf(f, "%-25s %5i\n", dp->name, !!value) == EOF);
}

// Sets the value of a bool option
static void M_setDefaultValueBool(default_t *dp, void *value, bool wad)
{
   bool parm = *(bool *)value;
   if(wad)
   {
      if(!dp->modified) // First time it's modified by wad
      {
         dp->modified = 1;                               // Mark it as modified
         dp->orig_default_b = *(bool *)dp->location;  // Save original default
      }
      if(dp->current)            // Change current value
         *(bool *)dp->current = !!parm;
   }
   *(bool *)dp->location = !!parm;  // Change default
}

// Reads the value of a bool option from a string and sets it
static bool M_readDefaultBool(default_t *dp, char *src, bool wad)
{
   int parm;

   if(sscanf(src, "%i", &parm) != 1)
      return true;                       // Not A Number

   dp->methods->setValue(dp, &parm, wad);

   return false;
}

// Set to default value
static void M_setDefaultBool(default_t *dp)
{
   *(bool *)dp->location = dp->defaultvalue_b;
}

// Test if a bool default matches the given cvar
static bool M_checkCVarBool(default_t *dp, variable_t *var)
{
   if(var->type != vt_toggle)
      return false;

   return (dp->location == var->variable || dp->location == var->v_default);
}

static void M_getDefaultBool(default_t *dp, void *dest)
{
   *(bool *)dest = dp->defaultvalue_b;
}

//
// Interface objects for defaults
//
static default_i defaultInterfaces[] =
{
   // dt_integer
   {
      M_writeDefaultHelpInt,
      M_writeDefaultInt,
      M_setDefaultValueInt,
      M_readDefaultInt,
      M_setDefaultInt,
      M_checkCVarInt,
      M_getDefaultInt
   },
   // dt_string
   {
      M_writeDefaultHelpString,
      M_writeDefaultString,
      M_setDefaultValueString,
      M_readDefaultString,
      M_setDefaultString,
      M_checkCVarString,
      M_getDefaultString
   },
   // dt_float
   {
      M_writeDefaultHelpFloat,
      M_writeDefaultFloat,
      M_setDefaultValueFloat,
      M_readDefaultFloat,
      M_setDefaultFloat,
      M_checkCVarFloat,
      M_getDefaultFloat
   },
   // dt_boolean
   {
      M_writeDefaultHelpBool,
      M_writeDefaultBool,
      M_setDefaultValueBool,
      M_readDefaultBool,
      M_setDefaultBool,
      M_checkCVarBool,
      M_getDefaultBool
   },
};

//
// M_populateDefaultMethods
//
// Method population for default objects
//
static void M_populateDefaultMethods(defaultfile_t *df)
{
   default_t *dp;

   for(dp = df->defaults; dp->name; dp++)
      dp->methods = &defaultInterfaces[dp->type];
}

//=============================================================================
//
// Default File Writing
//

//
// M_defaultFileWriteError
//
// Call this when a fatal error occurs writing the configuration file.
//
static void M_defaultFileWriteError(defaultfile_t *df, char *tmpfile)
{
   // haleyjd 01/29/11: Why was this fatal? just print the message.
   printf("Warning: could not write defaults to %s: %s\n%s left unchanged\n",
          tmpfile, errno ? strerror(errno) : "(Unknown Error)", df->fileName);
}

//
// M_SaveDefaultFile
//
void M_SaveDefaultFile(defaultfile_t *df)
{
   char *tmpfile = NULL;
   size_t len;
   register default_t *dp;
   unsigned int line, blanks;
   FILE *f;

   // killough 10/98: for when exiting early
   if(!df->loaded || !df->fileName)
      return;

   len = M_StringAlloca(&tmpfile, 2, 14, userpath, D_DoomExeName());

   psnprintf(tmpfile, len, "%s/tmp%.5s.cfg", userpath, D_DoomExeName());
   M_NormalizeSlashes(tmpfile);

   errno = 0;
   if(!(f = fopen(tmpfile, "w")))  // killough 9/21/98
   {
      M_defaultFileWriteError(df, tmpfile);
      return;
   }

   // 3/3/98 explain format of file
   // killough 10/98: use executable's name

   if(config_help && !df->helpHeader &&
      fprintf(f,";%s.cfg format:\n"
              ";[min-max(default)] description of variable\n"
              ";* at end indicates variable is settable in wads\n"
              ";variable   value\n\n", D_DoomExeName()) == EOF)
   {
      M_defaultFileWriteError(df, tmpfile);
      return;
   }

   // killough 10/98: output comment lines which were read in during input

   for(blanks = 1, line = 0, dp = df->defaults; ; dp++, blanks = 0)
   {
      int brackets = 0;

      for(; line < df->numcomments && df->comments[line].line <= dp - df->defaults; ++line)
      {
         if(*(df->comments[line].text) != '[' || (brackets = 1, config_help))
         {
            // If we haven't seen any blank lines
            // yet, and this one isn't blank,
            // output a blank line for separation

            if((!blanks && (blanks = 1,
                            *(df->comments[line].text) != '\n' &&
                            putc('\n',f) == EOF)) ||
               fputs(df->comments[line].text, f) == EOF)
            {
               M_defaultFileWriteError(df, tmpfile);
               return;
            }
         }
      }

      // If we still haven't seen any blanks,
      // Output a blank line for separation

      if(!blanks && putc('\n',f) == EOF)
      {
         M_defaultFileWriteError(df, tmpfile);
         return;
      }

      if(!dp->name)      // If we're at end of defaults table, exit loop
         break;

      //jff 3/3/98 output help string
      //
      // killough 10/98:
      // Don't output config help if any [ lines appeared before this one.
      // Make default values, and numeric range output, automatic.

      if(config_help && !brackets)
      {
         if(dp->methods->writeHelp(dp, f) ||
            fprintf(f, " %s %s\n", dp->help, dp->wad_allowed ? "*" : "") == EOF)
         {
            M_defaultFileWriteError(df, tmpfile);
            return;
         }
      }

      // killough 11/98:
      // Write out original default if .wad file has modified the default

      //jff 4/10/98 kill super-hack on pointer value
      // killough 3/6/98:
      // use spaces instead of tabs for uniform justification

      if(dp->methods->writeOpt(dp, f))
      {
         M_defaultFileWriteError(df, tmpfile);
         return;
      }
   }

   if(fclose(f) == EOF)
   {
      M_defaultFileWriteError(df, tmpfile);
      return;
   }

   remove(df->fileName);

   if(rename(tmpfile, df->fileName))
   {
      // haleyjd 01/29/11: No error here, just print the message
      printf("Warning: could not write defaults to %s: %s\n", df->fileName,
              errno ? strerror(errno) : "(Unknown Error)");
   }
}

//
// M_SaveDefaults
//
// haleyjd 3/14/09: This is now only to write the primary config file.
//
void M_SaveDefaults(void)
{
   M_SaveDefaultFile(&maindefaults);
}

//
// M_ParseOption()
//
// killough 11/98:
//
// This function parses .cfg file lines, or lines in OPTIONS lumps
//
bool M_ParseOption(defaultfile_t *df, const char *p, bool wad)
{
   char name[80], strparm[100];
   default_t *dp;

   while(isspace(*p))  // killough 10/98: skip leading whitespace
      p++;

   //jff 3/3/98 skip lines not starting with an alphanum
   // killough 10/98: move to be made part of main test, add comment-handling

   if(sscanf(p, "%79s %99[^\n]", name, strparm) != 2 || !isalnum(*name) ||
      !(dp = M_LookupDefault(df, name)) ||
      (*strparm == '"') == (dp->type != dt_string) ||
      (wad && !dp->wad_allowed))
   {
      return true;
   }

   return dp->methods->readOpt(dp, strparm, wad); // Success (false) or failure (true)
}

//
// M_LoadOptions()
//
// killough 11/98:
// This function is used to load the OPTIONS lump.
// It allows wads to change game options.
//
void M_LoadOptions(void)
{
   int lump;

   if((lump = W_CheckNumForName("OPTIONS")) != -1)
   {
      int size = W_LumpLength(lump), buflen = 0;
      char *buf = NULL, *p, *options = p = (char *)(wGlobalDir.CacheLumpNum(lump, PU_STATIC));
      while (size > 0)
      {
         int len = 0;
         while(len < size && p[len++] && p[len-1] != '\n');
         if(len >= buflen)
         {
            buflen = len + 1;
            buf = erealloc(char *, buf, buflen);
         }
         strncpy(buf, p, len)[len] = 0;
         p += len;
         size -= len;
         M_ParseOption(&maindefaults, buf, true);
      }
      efree(buf);
      Z_ChangeTag(options, PU_CACHE);
   }

   //  MN_ResetMenu();       // reset menu in case of change

   // haleyjd 05/05/11: Believe it or not this was handled through the menu
   // system in MBF, as the above commented-out line left over from SMMU
   // hints. M_ResetMenu would execute action callbacks on any menu item
   // that needed updating, and the action for general_translucency in MBF
   // was altered so that it would refresh the tranmap.
   //
   // Without this here, the game will crash if an OPTIONS lump changes the
   // value of general_translucency.
   // FIXME: This is not extensible and should be considered a temporary hack!
   // Instead there should be a generalized post-update action for options.
   R_ResetTrans();
}

//
// M_LoadDefaultFile
//
void M_LoadDefaultFile(defaultfile_t *df)
{
   register default_t *dp;
   FILE *f;

   // haleyjd 07/03/10: set default object methods for easy calls
   M_populateDefaultMethods(df);

   // set everything to base values
   for(dp = df->defaults; dp->name; dp++)
      dp->methods->setDefault(dp);

   M_NormalizeSlashes(df->fileName);

   // read the file in, overriding any set defaults
   //
   // killough 9/21/98: Print warning if file missing, and use fgets for reading

   if(!(f = fopen(df->fileName, "r")))
      printf("Warning: Cannot read %s -- using built-in defaults\n", df->fileName);
   else
   {
      int skipblanks = 1, line = df->numcomments = df->helpHeader = 0;
      char s[256];

      while(fgets(s, sizeof s, f))
      {
         if(!M_ParseOption(df, s, false))
            line++;       // Line numbers
         else
         {             // Remember comment lines
            const char *p = s;

            while(isspace(*p))  // killough 10/98: skip leading whitespace
               p++;

            if(*p)                // If this is not a blank line,
            {
               skipblanks = 0;    // stop skipping blanks.
               if(strstr(p, ".cfg format:"))
                  df->helpHeader = true;
            }
            else
            {
               if(skipblanks)      // If we are skipping blanks, skip line
                  continue;
               else            // Skip multiple blanks, but remember this one
                  skipblanks = 1, p = "\n";
            }

            if(df->numcomments >= df->numcommentsalloc)
            {
               df->comments =
                 erealloc(defaultfile_s::comment_s *,
                          df->comments, sizeof *(df->comments) *
                          (df->numcommentsalloc = df->numcommentsalloc ?
                           df->numcommentsalloc * 2 : df->numdefaults));
            }
            df->comments[df->numcomments].line = line;
            df->comments[df->numcomments++].text = estrdup(p);
         }
      }
      fclose(f);
   }

   df->loaded = true;            // killough 10/98

   //jff 3/4/98 redundant range checks for hud deleted here
}

//
// M_LoadDefaults
//
// haleyjd 03/14/09: This is now the function to handle the default config.
//
void M_LoadDefaults(void)
{
   int p;

   defaultfile_t *df = &maindefaults;

   // check for a custom default file
   if(!df->fileName)
   {
      if((p = M_CheckParm("-config")) && p < myargc - 1)
         printf(" default file: %s\n", df->fileName = estrdup(myargv[p + 1]));
      else
         df->fileName = estrdup(basedefault);
   }

   // haleyjd 06/30/09: apply gamemode defaults first
   M_ApplyGameModeDefaults(df);

   M_LoadDefaultFile(df);

   // [CG] Check cs_demo_folder_path.
   if((!cs_demo_folder_path) || (!strlen(cs_demo_folder_path)))
      cs_demo_folder_path = estrdup(default_cs_demo_folder_path);
   else if(!M_IsFolder(cs_demo_folder_path))
   {
      E_ReplaceString(
         cs_demo_folder_path, estrdup(default_cs_demo_folder_path)
      );
   }

   if(clientserver)
   {
      // [CG] Once defaults are read, the client can add its commands.
      if(CS_CLIENT)
         CL_AddCommands();

      // [CG] Servers, on the other hand, need to ensure their settings aren't
      //      overwritten by EE's defaults here.
      if(CS_SERVER)
         CS_ReloadDefaults();
   }
}

//
// M_ResetDefaultFileComments
//
// haleyjd 01/04/10: Removes any saved comments from the given defaults file
//
void M_ResetDefaultFileComments(defaultfile_t *df)
{
   if(df->comments)
   {
      efree(df->comments);
      df->comments = NULL;
      df->numcomments = df->numcommentsalloc = 0;
   }
}

//
// M_ResetDefaultComments
//
// haleyjd 01/04/10: Removes saved comments from the game config file.
//
void M_ResetDefaultComments(void)
{
   M_ResetDefaultFileComments(&maindefaults);
}

//
// M_findCVarInDefaults
//
// haleyjd 07/04/10: static subroutine for M_FindDefaultForCVar that looks
// for a match in a single set of defaults.
//
static default_t *M_findCVarInDefaults(default_t *defaultset, variable_t *var)
{
   default_t *dp, *ret = NULL;

   for(dp = defaultset; dp->name; dp++)
   {
      if(dp->methods->checkCVar(dp, var))
      {
         ret = dp;
         break;
      }
   }

   return ret;
}

//
// M_FindDefaultForCVar
//
// haleyjd 07/04/10: Given a cvar, this function will try to find a matching
// default object amongst the various default sets. This is a stopgap
// implementation to create some coherence between the console and config
// systems.
//
default_t *M_FindDefaultForCVar(variable_t *var)
{
   default_t *ret = NULL;

   // check normal defaults array first, then system defaults
   if(!(ret = M_findCVarInDefaults(defaults, var)))
      ret = M_findCVarInDefaults(M_GetSysDefaults(), var);

   return ret;
}

//=============================================================================
//
// File IO Routines
//

//=============================================================================
//
// Portable non-standard libc functions and misc string operations
//

// haleyjd: portable strupr function
char *M_Strupr(char *string)
{
   char *s = string;

   while(*s)
   {
      char c = *s;
      *s++ = toupper(c);
   }

   return string;
}

// haleyjd: portable strlwr function
char *M_Strlwr(char *string)
{
   char *s = string;

   while(*s)
   {
      char c = *s;
      *s++ = tolower(c);
   }

   return string;
}

// haleyjd: portable itoa, from DJGPP libc

/* Copyright (C) 2001 DJ Delorie, see COPYING.DJ for details */

char *M_Itoa(int value, char *string, int radix)
{
#ifdef EE_HAVE_ITOA
   return ITOA_NAME(value, string, radix);
#else
   char tmp[33];
   char *tp = tmp;
   int i;
   unsigned int v;
   int sign;
   char *sp;

   if(radix > 36 || radix <= 1)
   {
      errno = EDOM;
      return 0;
   }

   sign = (radix == 10 && value < 0);

   if(sign)
      v = -value;
   else
      v = (unsigned int)value;

   while(v || tp == tmp)
   {
      i = v % radix;
      v = v / radix;

      if(i < 10)
         *tp++ = i + '0';
      else
         *tp++ = i + 'a' - 10;
   }

   if(string == 0)
      string = (char *)(malloc)((tp-tmp)+sign+1);
   sp = string;

   if(sign)
      *sp++ = '-';

   while(tp > tmp)
      *sp++ = *--tp;
   *sp = 0;

   return string;
#endif
}

//
// M_CountNumLines
//
// Counts the number of lines in a string. If the string length is greater than
// 0, we consider the string to have at least one line.
//
int M_CountNumLines(const char *str)
{
   const char *rover = str;
   int numlines = 0;
   char c;

   if(strlen(str))
   {
      numlines = 1;

      while((c = *rover++))
      {
         if(c == '\n')
            ++numlines;
      }
   }

   return numlines;
}

//=============================================================================
//
// Filename and Path Routines
//

//
// M_GetFilePath
//
// haleyjd: General file path extraction. Strips a path+filename down to only
// the path component.
//
void M_GetFilePath(const char *fn, char *base, size_t len)
{
   bool found_slash = false;
   char *p;

   memset(base, 0, len);

   p = base + len - 1;

   strncpy(base, fn, len);

   while(p >= base)
   {
      if(*p == '/' || *p == '\\')
      {
         found_slash = true; // mark that the path ended with a slash
         *p = '\0';
         break;
      }
      *p = '\0';
      p--;
   }

   // haleyjd: in the case that no slash was ever found, yet the
   // path string is empty, we are dealing with a file local to the
   // working directory. The proper path to return for such a string is
   // not "", but ".", since the format strings add a slash now. When
   // the string is empty but a slash WAS found, we really do want to
   // return the empty string, since the path is relative to the root.
   if(!found_slash && *base == '\0')
      *base = '.';
}

//
// M_ExtractFileBase
//
// Extract an up-to-eight-character filename out of a full file path
// (relative or absolute), removing the path components and extensions.
// This is not a general filename extraction routine and should only
// be used for generating WAD lump names from files.
//
// haleyjd 04/17/11: Added support for truncation of LFNs courtesy of
// Choco Doom. Thanks, fraggle ;)
//
void M_ExtractFileBase(const char *path, char *dest)
{
   const char *src = path + strlen(path) - 1;
   const char *filename;
   int length;

   // back up until a \ or the start
   while(src != path && src[-1] != ':' // killough 3/22/98: allow c:filename
         && *(src-1) != '\\'
         && *(src-1) != '/')
   {
      src--;
   }

   filename = src;

   // copy up to eight characters
   // FIXME: insecure, does not ensure null termination of output string!
   memset(dest, 0, 8);
   length = 0;

   while(*src && *src != '.')
   {
      if(length >= 8)
         break; // stop at 8

      dest[length++] = toupper(*src++);
   }
}

//
// M_AddDefaultExtension
//
// 1/18/98 killough: adds a default extension to a path
// Note: Backslashes are treated specially, for MS-DOS.
//
// Warning: the string passed here *MUST* have room for an
// extension to be added to it! -haleyjd
//
char *M_AddDefaultExtension(char *path, const char *ext)
{
   char *p = path;
   while(*p++);
   while(p-- > path && *p != '/' && *p != '\\')
      if(*p == '.')
         return path;
   if(*ext != '.')
      strcat(path, ".");
   return strcat(path, ext);
}

//
// M_NormalizeSlashes
//
// Remove trailing slashes, translate backslashes to slashes
// The string to normalize is passed and returned in str
//
// killough 11/98: rewritten
//
void M_NormalizeSlashes(char *str)
{
   char *p;

   // Convert all backslashes to slashes
   for(p = str; *p; p++)
   {
      if(*p == '\\')
         *p = '/';
   }

   // Remove trailing slashes
   while(p > str && *--p == '/')
      *p = 0;

   // Collapse multiple slashes
   for(p = str; (*str++ = *p); )
      if(*p++ == '/')
         while(*p == '/')
            p++;
}

//
// M_StringAlloca
//
// haleyjd: This routine takes any number of strings and a number of extra
// characters, calculates their combined length, and calls Z_Alloca to create
// a temporary buffer of that size. This is extremely useful for allocation of
// file paths, and is used extensively in d_main.c.  The pointer returned is
// to a temporary Z_Alloca buffer, which lives until the next main loop
// iteration, so don't cache it. Note that this idiom is not possible with the
// normal non-standard alloca function, which allocates stack space.
//
int M_StringAlloca(char **str, int numstrs, size_t extra, const char *str1, ...)
{
   va_list args;
   size_t len = extra;

   if(numstrs < 1)
      I_Error("M_StringAlloca: invalid input\n");

   len += strlen(str1);

   --numstrs;

   if(numstrs != 0)
   {
      va_start(args, str1);

      while(numstrs != 0)
      {
         const char *argstr = va_arg(args, const char *);

         len += strlen(argstr);

         --numstrs;
      }

      va_end(args);
   }

   ++len;

   *str = (char *)(Z_Alloca(len));

   return len;
}

//
// M_SafeFilePath
//
// haleyjd 09/10/11: back-adapted from Chocolate Strife to provide secure
// file path concatenation with automatic normalization on alloca-provided
// buffers.
//
char *M_SafeFilePath(const char *pbasepath, const char *newcomponent)
{
   int     newstrlen = 0;
   char   *newstr    = NULL;

   newstrlen = M_StringAlloca(&newstr, 3, 1, pbasepath, "/", newcomponent);
   psnprintf(newstr, newstrlen, "%s/%s", pbasepath, newcomponent);
   M_NormalizeSlashes(newstr);

   return newstr;
}

//----------------------------------------------------------------------------
//
// $Log: m_misc.c,v $
// Revision 1.60  1998/06/03  20:32:12  jim
// Fixed mispelling of key_chat string
//
// Revision 1.59  1998/05/21  12:12:28  jim
// Removed conditional from net code
//
// Revision 1.58  1998/05/16  09:41:15  jim
// formatted net files, installed temp switch for testing Stan/Lee's version
//
// Revision 1.57  1998/05/12  12:47:04  phares
// Removed OVER_UNDER code
//
// Revision 1.56  1998/05/05  19:56:01  phares
// Formatting and Doc changes
//
// Revision 1.55  1998/05/05  16:29:12  phares
// Removed RECOIL and OPT_BOBBING defines
//
// Revision 1.54  1998/05/03  23:05:19  killough
// Fix #includes, remove external decls duplicated elsewhere, fix LONG() conflict
//
// Revision 1.53  1998/04/23  13:07:27  jim
// Add exit line to automap
//
// Revision 1.51  1998/04/22  13:46:12  phares
// Added Setup screen Reset to Defaults
//
// Revision 1.50  1998/04/19  01:13:50  killough
// Fix freeing memory before use in savegame code
//
// Revision 1.49  1998/04/17  10:35:50  killough
// Add traditional_menu option for main menu
//
// Revision 1.48  1998/04/14  08:18:11  killough
// replace obsolete adaptive_gametic with realtic_clock_rate
//
// Revision 1.47  1998/04/13  21:36:33  phares
// Cemented ESC and F1 in place
//
// Revision 1.46  1998/04/13  12:30:02  phares
// Resolved Z_Free error msg when no boom.cfg file
//
// Revision 1.45  1998/04/12  22:55:33  phares
// Remaining 3 Setup screens
//
// Revision 1.44  1998/04/10  23:21:41  jim
// fixed string/int differentiation by value
//
// Revision 1.43  1998/04/10  06:37:54  killough
// Add adaptive gametic timer option
//
// Revision 1.42  1998/04/06  11:05:00  jim
// Remove LEESFIXES, AMAP bdg->247
//
// Revision 1.41  1998/04/06  04:50:00  killough
// Support demo_insurance=2
//
// Revision 1.40  1998/04/05  00:51:13  phares
// Joystick support, Main Menu re-ordering
//
// Revision 1.39  1998/04/03  14:45:49  jim
// Fixed automap disables at 0, mouse sens unbounded
//
// Revision 1.38  1998/03/31  10:44:31  killough
// Add demo insurance option
//
// Revision 1.37  1998/03/31  00:39:44  jim
// Screenshots in BMP format added
//
// Revision 1.36  1998/03/25  16:31:23  jim
// Fixed bad default value for defaultskill
//
// Revision 1.34  1998/03/23  15:24:17  phares
// Changed pushers to linedef control
//
// Revision 1.33  1998/03/20  00:29:47  phares
// Changed friction to linedef control
//
// Revision 1.32  1998/03/11  17:48:16  phares
// New cheats, clean help code, friction fix
//
// Revision 1.31  1998/03/10  07:06:30  jim
// Added secrets on automap after found only option
//
// Revision 1.30  1998/03/09  18:29:12  phares
// Created separately bound automap and menu keys
//
// Revision 1.29  1998/03/09  11:00:20  jim
// allowed -1 in mouse bindings and map functions
//
// Revision 1.28  1998/03/09  07:35:18  killough
// Rearrange order of cfg options, add capslock options
//
// Revision 1.27  1998/03/06  21:41:04  jim
// fixed erroneous range for gamma in config
//
// Revision 1.26  1998/03/05  00:57:47  jim
// Scattered HUD
//
// Revision 1.25  1998/03/04  11:55:42  jim
// Add range checking, help strings to BOOM.CFG
//
// Revision 1.24  1998/03/02  15:34:15  jim
// Added Rand's HELP screen as lump and loaded and displayed it
//
// Revision 1.23  1998/03/02  11:36:44  killough
// clone defaults, add sts_traditional_keys
//
// Revision 1.22  1998/02/27  19:22:05  jim
// Range checked hud/sound card variables
//
// Revision 1.21  1998/02/27  08:10:02  phares
// Added optional player bobbing
//
// Revision 1.20  1998/02/26  22:58:39  jim
// Added message review display to HUD
//
// Revision 1.19  1998/02/24  22:00:57  killough
// turn translucency back on by default
//
// Revision 1.18  1998/02/24  08:46:05  phares
// Pushers, recoil, new friction, and over/under work
//
// Revision 1.17  1998/02/23  14:21:14  jim
// Merged HUD stuff, fixed p_plats.c to support elevators again
//
// Revision 1.16  1998/02/23  04:40:48  killough
// Lots of new options
//
// Revision 1.14  1998/02/20  21:57:00  phares
// Preliminarey sprite translucency
//
// Revision 1.13  1998/02/20  18:46:58  jim
// cleanup of HUD control
//
// Revision 1.12  1998/02/19  16:54:33  jim
// Optimized HUD and made more configurable
//
// Revision 1.11  1998/02/18  11:56:11  jim
// Fixed issues with HUD and reduced screen size
//
// Revision 1.9  1998/02/15  03:21:20  phares
// Jim's comment: Fixed bug in automap from mistaking framebuffer index for mark color
//
// Revision 1.8  1998/02/15  03:17:56  phares
// User-defined keys
//
// Revision 1.6  1998/02/09  03:04:12  killough
// Add weapon preferences, player corpse, vsync options
//
// Revision 1.5  1998/02/02  13:37:26  killough
// Clone compatibility flag, for TNTCOMP to work
//
// Revision 1.4  1998/01/26  19:23:49  phares
// First rev with no ^Ms
//
// Revision 1.3  1998/01/26  04:59:07  killough
// Fix DOOM 1 screenshot acknowledgement
//
// Revision 1.2  1998/01/21  16:56:16  jim
// Music fixed, defaults for cards added
//
// Revision 1.1.1.1  1998/01/19  14:02:57  rand
// Lee's Jan 19 sources
//
//----------------------------------------------------------------------------
<|MERGE_RESOLUTION|>--- conflicted
+++ resolved
@@ -302,14 +302,6 @@
    // killough 2/28/98
    DEFAULT_INT("sts_traditional_keys", &sts_traditional_keys, NULL, 1, 0, 1, default_t::wad_yes,
                "1 to disable doubled card and skull key display on status bar"),
-<<<<<<< HEAD
-
-   // haleyjd 05/16/04: restored (see mn_menus.c); changed def. to 0
-   // killough 4/17/98
-   DEFAULT_INT("traditional_menu", &traditional_menu, NULL, 0, 0, 1, default_t::wad_yes,
-               "1 to emulate DOOM's main menu"),
-=======
->>>>>>> 7b5e4f3c
 
    // killough 3/6/98
    DEFAULT_INT("leds_always_off", &leds_always_off, NULL, 0, 0, 1, default_t::wad_no,
