// Emacs style mode select -*- C -*- vi:sw=3 ts=3:
//-----------------------------------------------------------------------------
//
// Copyright(C) 2000 James Haley
//
// This program is free software; you can redistribute it and/or modify
// it under the terms of the GNU General Public License as published by
// the Free Software Foundation; either version 2 of the License, or
// (at your option) any later version.
// 
// This program is distributed in the hope that it will be useful,
// but WITHOUT ANY WARRANTY; without even the implied warranty of
// MERCHANTABILITY or FITNESS FOR A PARTICULAR PURPOSE.  See the
// GNU General Public License for more details.
// 
// You should have received a copy of the GNU General Public License
// along with this program; if not, write to the Free Software
// Foundation, Inc., 59 Temple Place, Suite 330, Boston, MA  02111-1307  USA
//
//--------------------------------------------------------------------------
//
// DESCRIPTION:
//  Default Config File.
//
// NETCODE_FIXME -- CONSOLE_FIXME -- CONFIG_FIXME:
// All configuration file code is redundant with the console variable
// system. These systems sorely need to be integrated so that configuration
// comes from a console script instead of a separate file format. Need
// to do this without breaking config-in-wad capability, or need to 
// come up with some other easy way for projects to override defaults.
// ALL archived console variables need to be adjusted to have defaults,
// and a way to set their value without changing the default must be
// added. See other CONSOLE_FIXME notes for more info.
//
//-----------------------------------------------------------------------------

#include <sys/stat.h>

#include "z_zone.h"
#include "d_gi.h"
#include "m_misc.h"
#include "m_syscfg.h"
#include "m_argv.h"
#include "w_wad.h"

// headers needed for externs:
#include "am_map.h"
#include "c_io.h"
#include "c_net.h"
#include "d_englsh.h"
#include "d_io.h"
#include "d_main.h"
#include "f_wipe.h"
#include "g_game.h"
#include "hu_over.h"
#include "hu_stuff.h"
#include "i_sound.h"
#include "i_video.h"
#include "mn_engin.h"
#include "mn_files.h"
#include "mn_menus.h"
#include "p_map.h"
#include "r_draw.h"
#include "r_main.h"
#include "r_sky.h"
#include "r_things.h"
#include "s_sound.h"
#include "v_video.h"

// [CG] Added
#include "cs_config.h"
#include "cs_main.h"
#include "cs_hud.h"
#include "cs_demo.h"
#include "cl_cmd.h"

//
// DEFAULTS
//

int config_help;         //jff 3/3/98
int usemouse;
int usejoystick;

extern int mousebstrafe;
extern int mousebforward;
extern int viewwidth;
extern int viewheight;
extern int mouseSensitivity_horiz,mouseSensitivity_vert;  // killough
extern int leds_always_off;            // killough 3/6/98
extern int showMessages;
extern int screenSize;

extern char *chat_macros[], *wad_files[], *deh_files[];  // killough 10/98
extern char *csc_files[];   // haleyjd: auto-loaded console scripts

extern int hud_msg_timer;   // killough 11/98: timer used for review messages
extern int hud_msg_lines;   // number of message lines in window up to 16
extern int hud_msg_scrollup;// killough 11/98: whether message list scrolls up
extern int message_timer;   // killough 11/98: timer used for normal messages
extern int show_scores;

// haleyjd: SDL-specific configuration values
#ifdef _SDL_VER
extern int  showendoom;
extern int  endoomdelay;
extern char *i_videomode;
extern char *i_default_videomode;
#endif

#ifdef HAVE_SPCLIB
extern int spc_preamp;
extern int spc_bass_boost;
#endif

// haleyjd 10/09/07: wipe waiting
extern int wipewait;

//jff 3/3/98 added min, max, and help string to all entries
//jff 4/10/98 added isstr field to specify whether value is string or int
//
// killough 11/98: entirely restructured to allow options to be modified
// from wads, and to consolidate with menu code

// CONFIG_FIXME: need to restore lost features in future rewrite.

default_t defaults[] = 
{
   DEFAULT_INT("colour", &default_colour, NULL, 0, 0, TRANSLATIONCOLOURS, default_t::wad_no,
               "the default player colour (green, indigo, brown, red...)"),

   DEFAULT_STR("name", &default_name, NULL, "player", default_t::wad_no,
               "the default player name"),

   // jff 3/24/98 allow default skill setting
   DEFAULT_INT("default_skill", &defaultskill, NULL, 3, 1, 5, default_t::wad_no,
               "selects default skill 1=TYTD 2=NTR 3=HMP 4=UV 5=NM"),

   // haleyjd: fixed for cross-platform support -- see m_misc.h
   // jff 1/18/98 allow Allegro drivers to be set,  -1 = autodetect
   DEFAULT_INT("sound_card", &snd_card, NULL, SND_DEFAULT, SND_MIN, SND_MAX, default_t::wad_no,
               SND_DESCR),

   DEFAULT_INT("music_card", &mus_card, NULL, MUS_DEFAULT, MUS_MIN, MUS_MAX, default_t::wad_no,
               MUS_DESCR),

#ifdef _SDL_VER
   // haleyjd 04/15/02: SDL joystick device number
   DEFAULT_INT("joystick_num", &i_SDLJoystickNum, NULL, -1, -1, UL, default_t::wad_no,
               "SDL joystick device number, -1 to disable"),
    
   // joystick sensitivities
   DEFAULT_INT("joystickSens_x", &joystickSens_x, NULL, 0, -32768, 32767, default_t::wad_no,
               "SDL joystick horizontal sensitivity"),

   DEFAULT_INT("joystickSens_y", &joystickSens_y, NULL, 0, -32768, 32767, default_t::wad_no,
               "SDL joystick vertical sensitivity"),
#endif

   DEFAULT_INT("s_precache", &s_precache, NULL, 0, 0, 1, default_t::wad_no,
               "precache sounds at startup"),

#ifdef DJGPP
   // jff 3/4/98 detect # voices
   DEFAULT_INT("detect_voices", &detect_voices, NULL, 1, 0, 1, default_t::wad_no,
               "1 enables voice detection prior to calling install sound"),
#endif

#ifdef _SDL_VER
   DEFAULT_STR("i_videomode", &i_default_videomode, &i_videomode, "640x480w", default_t::wad_no,
               "description of video mode parameters (WWWWxHHHH[flags])"),
#endif
  
   // killough 10/98
   DEFAULT_INT("disk_icon", &disk_icon, NULL, 1, 0, 1, default_t::wad_no, 
               "1 to enable flashing icon during disk IO"),
  
   // killough 2/21/98
   DEFAULT_INT("pitched_sounds", &pitched_sounds, NULL, 0, 0, 1, default_t::wad_yes,
               "1 to enable variable pitch in sound effects (from id's original code)"),

   // phares
   DEFAULT_INT("translucency", &general_translucency, NULL, 1, 0, 1, default_t::wad_yes,
               "1 to enable translucency for some things"),

   // killough 2/21/98
   DEFAULT_INT("tran_filter_pct", &tran_filter_pct, NULL, 66, 0, 100, default_t::wad_yes,
               "set percentage of foreground/background translucency mix"),

   // killough 2/8/98
   DEFAULT_INT("max_player_corpse", &default_bodyquesize, NULL, 32, UL, UL, default_t::wad_no,
               "number of dead bodies in view supported (negative value = no limit)"),

   // killough 10/98
   DEFAULT_INT("flashing_hom", &flashing_hom, NULL, 1, 0, 1, default_t::wad_no,
               "1 to enable flashing HOM indicator"),

   // killough 3/31/98
   DEFAULT_INT("demo_insurance", &default_demo_insurance, NULL, 2, 0, 2, default_t::wad_no,
               "1=take special steps ensuring demo sync, 2=only during recordings"),
   
   // phares
   DEFAULT_INT("weapon_recoil", &default_weapon_recoil, &weapon_recoil, 0, 0, 1, default_t::wad_yes,
               "1 to enable recoil from weapon fire"),

   // killough 7/19/98
   // sf:changed to bfgtype
   // haleyjd: FIXME - variable is of enum type, non-portable
   DEFAULT_INT("bfgtype", &default_bfgtype, &bfgtype, 0, 0, 4, default_t::wad_yes,
               "0 - normal, 1 - classic, 2 - 11k, 3 - bouncing!, 4 - burst"),

   //sf
   DEFAULT_INT("crosshair", &crosshairnum, NULL, 0, 0, CROSSHAIRS, default_t::wad_yes,
               "0 - none, 1 - cross, 2 - angle"),

   // haleyjd 06/07/05
   DEFAULT_BOOL("crosshair_hilite", &crosshair_hilite, NULL, false, default_t::wad_yes,
                "0 - no highlighting, 1 - aim highlighting enabled"),

   // [CG] Target names
   DEFAULT_BOOL(
      "display_target_names", &display_target_names, NULL, false, wad_no,
      "1 - display target player names below crosshair, 0 - disabled"
   ),

   // sf
<<<<<<< HEAD
   // [CG] show_scores now defaults to on, because it's confusing otherwise ("I
   //      bound a key to "frags" but it doesn't show the scoreboard... help!")
   DEFAULT_INT("show_scores", &show_scores, NULL, 1, 0, 1, wad_yes,
=======
   DEFAULT_INT("show_scores", &show_scores, NULL, 0, 0, 1, default_t::wad_yes,
>>>>>>> 1ca1c51f
               "show scores in deathmatch"),

   DEFAULT_INT("lefthanded", &lefthanded, NULL, 0, 0, 1, default_t::wad_yes,
               "0 - right handed, 1 - left handed"),

   // killough 10/98
<<<<<<< HEAD
   DEFAULT_INT("doom_weapon_toggles", &doom_weapon_toggles,
               &default_doom_weapon_toggles, 1, 0, 1, wad_no,
=======
   DEFAULT_INT("doom_weapon_toggles", &doom_weapon_toggles, NULL, 1, 0, 1, default_t::wad_no,
>>>>>>> 1ca1c51f
               "1 to toggle between SG/SSG and Fist/Chainsaw"),

   // phares 2/25/98
   DEFAULT_INT("player_bobbing", &default_player_bobbing, &player_bobbing, 1, 0, 1, default_t::wad_yes,
               "1 to enable player bobbing (view moving up/down slightly)"),

   // killough 3/1/98
   DEFAULT_INT("monsters_remember", &default_monsters_remember, &monsters_remember,
               1, 0, 1, default_t::wad_yes,
               "1 to enable monsters remembering enemies after killing others"),

   // killough 7/19/98
   DEFAULT_INT("monster_infighting", &default_monster_infighting, &monster_infighting,
               1, 0, 1, default_t::wad_yes,
               "1 to enable monsters fighting against each other when provoked"),

   // killough 9/8/98
   DEFAULT_INT("monster_backing", &default_monster_backing, &monster_backing, 
               0, 0, 1, default_t::wad_yes, "1 to enable monsters backing away from targets"),

   //killough 9/9/98:
   DEFAULT_INT("monster_avoid_hazards", &default_monster_avoid_hazards, &monster_avoid_hazards,
               1, 0, 1, default_t::wad_yes, "1 to enable monsters to intelligently avoid hazards"),
   
   DEFAULT_INT("monkeys", &default_monkeys, &monkeys, 0, 0, 1, default_t::wad_yes,
               "1 to enable monsters to move up/down steep stairs"),
   
   //killough 9/9/98:
   DEFAULT_INT("monster_friction", &default_monster_friction, &monster_friction,
               1, 0, 1, default_t::wad_yes, "1 to enable monsters to be affected by friction"),
   
   //killough 9/9/98:
   DEFAULT_INT("help_friends", &default_help_friends, &help_friends, 1, 0, 1, default_t::wad_yes,
               "1 to enable monsters to help dying friends"),
   
   // killough 7/19/98
   DEFAULT_INT("player_helpers", &default_dogs, &dogs, 0, 0, 3, default_t::wad_yes,
               "number of single-player helpers"),
   
   // CONFIG_FIXME: 999?
   // killough 8/8/98
   DEFAULT_INT("friend_distance", &default_distfriend, &distfriend, 128, 0, 999, default_t::wad_yes,
               "distance friends stay away"),
   
   // killough 10/98
   DEFAULT_INT("dog_jumping", &default_dog_jumping, &dog_jumping, 1, 0, 1, default_t::wad_yes,
               "1 to enable dogs to jump"),

   DEFAULT_INT("p_markunknowns", &markUnknowns, NULL, 1, 0, 1, default_t::wad_no,
               "1 to mark unknown thingtype locations"),
   
   // no color changes on status bar
   DEFAULT_INT("sts_always_red", &sts_always_red, NULL, 1, 0, 1, default_t::wad_yes,
               "1 to disable use of color on status bar"),
   
   DEFAULT_INT("sts_pct_always_gray", &sts_pct_always_gray, NULL, 0, 0, 1, default_t::wad_yes,
               "1 to make percent signs on status bar always gray"),
   
   // killough 2/28/98
   DEFAULT_INT("sts_traditional_keys", &sts_traditional_keys, NULL, 1, 0, 1, default_t::wad_yes,
               "1 to disable doubled card and skull key display on status bar"),
   
   // haleyjd 05/16/04: restored (see mn_menus.c); changed def. to 0
   // killough 4/17/98
   DEFAULT_INT("traditional_menu", &traditional_menu, NULL, 0, 0, 1, default_t::wad_yes,
               "1 to emulate DOOM's main menu"),

   // killough 3/6/98
   DEFAULT_INT("leds_always_off", &leds_always_off, NULL, 0, 0, 1, default_t::wad_no,
               "1 to keep keyboard LEDs turned off"),

   //jff 4/3/98 allow unlimited sensitivity
   DEFAULT_INT("mouse_sensitivity_horiz", &mouseSensitivity_horiz, NULL, 5, 0, UL, default_t::wad_no,
               "adjust horizontal (x) mouse sensitivity"),

   //jff 4/3/98 allow unlimited sensitivity
   DEFAULT_INT("mouse_sensitivity_vert", &mouseSensitivity_vert, NULL, 5, 0, UL, default_t::wad_no,
               "adjust vertical (y) mouse sensitivity"),

   // SoM
   DEFAULT_INT("mouse_accel", &mouseAccel_type, NULL, 0, 0, 2, default_t::wad_no,
               "0 for no mouse accel, 1 for linear, 2 for choco-doom"),

   // haleyjd 10/24/08
   DEFAULT_INT("mouse_novert", &novert, NULL, 0, 0, 1, default_t::wad_no,
               "0 for normal mouse, 1 for no vertical movement"),

   DEFAULT_INT("sfx_volume", &snd_SfxVolume, NULL, 8, 0, 15, default_t::wad_no,
               "adjust sound effects volume"),

   DEFAULT_INT("music_volume", &snd_MusicVolume, NULL, 8, 0, 15, default_t::wad_no,
               "adjust music volume"),

   DEFAULT_INT("show_messages", &showMessages, NULL, 1, 0, 1, default_t::wad_no,
               "1 to enable message display"),

   DEFAULT_INT("mess_colour", &mess_colour, NULL, CR_RED, 0, CR_LIMIT-1, default_t::wad_no,
               "messages colour"),

   // killough 3/6/98: preserve autorun across games
   DEFAULT_INT("autorun", &autorun, NULL, 0, 0, 1, default_t::wad_no, "1 to enable autorun"),

   // haleyjd 08/23/09: allow shift to cancel autorun
   DEFAULT_INT("runiswalk", &runiswalk, NULL, 0, 0, 1, default_t::wad_no, 
               "1 to walk with shift when autorun is enabled"),

   // killough 2/21/98: default to 10
   // sf: removed screenblocks, screensize only now - changed values down 3
   DEFAULT_INT("screensize", &screenSize, NULL, 7, 0, 8, default_t::wad_no, 
               "initial play screen size"),

   //jff 3/6/98 fix erroneous upper limit in range
   DEFAULT_INT("usegamma", &usegamma, NULL, 0, 0, 4, default_t::wad_no,
               "screen brightness (gamma correction)"),

   // killough 10/98: preloaded files
   DEFAULT_STR("wadfile_1", &wad_files[0], NULL, "", default_t::wad_no,
               "WAD file preloaded at program startup"),

   DEFAULT_STR("wadfile_2", &wad_files[1], NULL, "", default_t::wad_no,
               "WAD file preloaded at program startup"),

   DEFAULT_STR("dehfile_1", &deh_files[0], NULL, "", default_t::wad_no,
               "DEH/BEX file preloaded at program startup"),

   DEFAULT_STR("dehfile_2", &deh_files[1], NULL, "", default_t::wad_no,
               "DEH/BEX file preloaded at program startup"),

   // haleyjd: auto-loaded console scripts
   DEFAULT_STR("cscript_1", &csc_files[0], NULL, "", default_t::wad_no,
               "Console script executed at program startup"),
  
   DEFAULT_STR("cscript_2", &csc_files[1], NULL, "", default_t::wad_no,
               "Console script executed at program startup"),
  
   DEFAULT_INT("use_startmap", &use_startmap, NULL, -1, -1, 1, default_t::wad_yes,
               "use start map instead of menu"),

   // killough 10/98: compatibility vector:

   DEFAULT_INT("comp_zombie", &default_comp[comp_zombie], &comp[comp_zombie], 
               0, 0, 1, default_t::wad_yes, "Zombie players can exit levels"),

   DEFAULT_INT("comp_infcheat", &default_comp[comp_infcheat], &comp[comp_infcheat],
               0, 0, 1, default_t::wad_yes, "Powerup cheats are not infinite duration"),

   DEFAULT_INT("comp_stairs", &default_comp[comp_stairs], &comp[comp_stairs],
               1, 0, 1, default_t::wad_yes, "Build stairs exactly the same way that Doom does"),

   DEFAULT_INT("comp_telefrag", &default_comp[comp_telefrag], &comp[comp_telefrag],
               0, 0, 1, default_t::wad_yes, "Monsters can telefrag on MAP30"),

   DEFAULT_INT("comp_dropoff", &default_comp[comp_dropoff], &comp[comp_dropoff],
               0, 0, 1, default_t::wad_yes, "Some objects never move over tall ledges"),

   DEFAULT_INT("comp_falloff", &default_comp[comp_falloff], &comp[comp_falloff],
               0, 0, 1, default_t::wad_yes, "Objects don't fall off ledges under their own weight"),

   DEFAULT_INT("comp_staylift", &default_comp[comp_staylift], &comp[comp_staylift],
               0, 0, 1, default_t::wad_yes, "Monsters randomly walk off of moving lifts"),

   DEFAULT_INT("comp_doorstuck", &default_comp[comp_doorstuck], &comp[comp_doorstuck],
               0, 0, 1, default_t::wad_yes, "Monsters get stuck on doortracks"),

   DEFAULT_INT("comp_pursuit", &default_comp[comp_pursuit], &comp[comp_pursuit],
               0, 0, 1, default_t::wad_yes, "Monsters don't give up pursuit of targets"),

   DEFAULT_INT("comp_vile", &default_comp[comp_vile], &comp[comp_vile],
               0, 0, 1, default_t::wad_yes, "Arch-Vile resurrects invincible ghosts"),

   DEFAULT_INT("comp_pain", &default_comp[comp_pain], &comp[comp_pain],
               0, 0, 1, default_t::wad_yes, "Pain Elemental limited to 20 lost souls"),

   DEFAULT_INT("comp_skull", &default_comp[comp_skull], &comp[comp_skull],
               0, 0, 1, default_t::wad_yes, "Lost souls get stuck behind walls"),

   DEFAULT_INT("comp_blazing", &default_comp[comp_blazing], &comp[comp_blazing],
               0, 0, 1, default_t::wad_yes, "Blazing doors make double closing sounds"),

   DEFAULT_INT("comp_doorlight", &default_comp[comp_doorlight], &comp[comp_doorlight],
               0, 0, 1, default_t::wad_yes, "Tagged doors don't trigger special lighting"),

   DEFAULT_INT("comp_god", &default_comp[comp_god], &comp[comp_god],
               0, 0, 1, default_t::wad_yes, "God mode isn't absolute"),

   DEFAULT_INT("comp_skymap", &default_comp[comp_skymap], &comp[comp_skymap],
               0, 0, 1, default_t::wad_yes, "Sky is unaffected by invulnerability"),

   DEFAULT_INT("comp_floors", &default_comp[comp_floors], &comp[comp_floors],
               0, 0, 1, default_t::wad_yes, "Use exactly Doom's floor motion behavior"),

   DEFAULT_INT("comp_model", &default_comp[comp_model], &comp[comp_model],
               0, 0, 1, default_t::wad_yes, "Use exactly Doom's linedef trigger model"),

   DEFAULT_INT("comp_zerotags", &default_comp[comp_zerotags], &comp[comp_zerotags],
               0, 0, 1, default_t::wad_yes, "Linedef effects work with sector tag = 0"),

   // haleyjd
   DEFAULT_INT("comp_terrain", &default_comp[comp_terrain], &comp[comp_terrain], 
               1, 0, 1, default_t::wad_yes, "Terrain effects not activated on floor contact"),
   
   // haleyjd
   DEFAULT_INT("comp_respawnfix", &default_comp[comp_respawnfix], &comp[comp_respawnfix],
               0, 0, 1, default_t::wad_yes, "Creatures with no spawnpoint respawn at (0,0)"),
   
   // haleyjd
   DEFAULT_INT("comp_fallingdmg", &default_comp[comp_fallingdmg], &comp[comp_fallingdmg],
               1, 0, 1, default_t::wad_yes, "Players do not take falling damage"),
   
   // haleyjd
   DEFAULT_INT("comp_soul", &default_comp[comp_soul], &comp[comp_soul],
               0, 0, 1, default_t::wad_yes, "Lost souls do not bounce on floors"),
   
   // haleyjd 02/15/02: z checks (includes,supercedes comp_scratch)
   DEFAULT_INT("comp_overunder", &default_comp[comp_overunder], &comp[comp_overunder],
               1, 0, 1, default_t::wad_yes, "Things not fully clipped with respect to z coord"),
   
   DEFAULT_INT("comp_theights", &default_comp[comp_theights], &comp[comp_theights],
               1, 0, 1, default_t::wad_yes, "DOOM thingtypes use inaccurate height information"),
   
   DEFAULT_INT("comp_planeshoot", &default_comp[comp_planeshoot], &comp[comp_planeshoot],
               1, 0, 1, default_t::wad_yes, "Tracer shots cannot hit the floor or ceiling"),

   DEFAULT_INT("comp_special", &default_comp[comp_special], &comp[comp_special],
               0, 0, 1, default_t::wad_yes, "One-time line specials are cleared on failure"),

   DEFAULT_INT("comp_ninja", &default_comp[comp_ninja], &comp[comp_ninja],
               0, 0, 1, default_t::wad_yes, "Silent spawns at W/SW/S-facing DM spots"),
   

   // For key bindings, the values stored in the key_* variables       // phares
   // are the internal Doom Codes. The values stored in the default.cfg
   // file are the keyboard codes. I_ScanCode2DoomCode converts from
   // keyboard codes to Doom Codes. I_DoomCode2ScanCode converts from
   // Doom Codes to keyboard codes, and is only used when writing back
   // to default.cfg. For the printable keys (i.e. alphas, numbers)
   // the Doom Code is the ascii code.

   // haleyjd: This now only sets keys which are not dynamically
   // rebindable for various reasons. To not allow rebinding at all
   // would be bad, but to do it in real time would be hard. This is
   // a compromise.

   // TODO/FIXME: make ALL keys dynamically rebindable

<<<<<<< HEAD
   /* [CG] key_spy is subsumed by spectate_next and spectate_prev.
   DEFAULT_INT("key_spy", &key_spy, NULL, KEYD_F12, 0, 255, wad_no,
=======
   DEFAULT_INT("key_spy", &key_spy, NULL, KEYD_F12, 0, 255, default_t::wad_no,
>>>>>>> 1ca1c51f
               "key to view from another player's vantage"),
   */
   
   DEFAULT_INT("key_pause", &key_pause, NULL, KEYD_PAUSE, 0, 255, default_t::wad_no,
               "key to pause the game"),
   
   DEFAULT_INT("key_chat", &key_chat, NULL, 't', 0, 255, default_t::wad_no,
               "key to enter a chat message"),
<<<<<<< HEAD

   DEFAULT_INT("key_chatplayer1", &destination_keys[0], NULL, 'g', 0, 255, wad_no,
=======
   
   DEFAULT_INT("key_chatplayer1", &destination_keys[0], NULL, 'g', 0, 255, default_t::wad_no,
>>>>>>> 1ca1c51f
               "key to chat with player 1"),
   
   // killough 11/98: fix 'i'/'b' reversal
   DEFAULT_INT("key_chatplayer2", &destination_keys[1], NULL, 'i', 0, 255, default_t::wad_no,
               "key to chat with player 2"),
   
   // killough 11/98: fix 'i'/'b' reversal
   DEFAULT_INT("key_chatplayer3", &destination_keys[2], NULL, 'b', 0, 255, default_t::wad_no,
               "key to chat with player 3"),
   
   DEFAULT_INT("key_chatplayer4", &destination_keys[3], NULL, 'r', 0, 255, default_t::wad_no,
               "key to chat with player 4"),
   
   DEFAULT_INT("automlook", &automlook, NULL, 0, 0, 1, default_t::wad_no, 
               "set to 1 to always mouselook"),
   
   DEFAULT_INT("invert_mouse", &invert_mouse, NULL, 1, 0, 1, default_t::wad_no,
               "set to 1 to invert mouse during mouselooking"),
<<<<<<< HEAD

   // [CG] Apparently smooth_turning was forgotten :), adding it here.

   DEFAULT_INT("smooth_turning", &smooth_turning, NULL, 0, 0, 1, wad_no,
               "1 to smooth out mouse turning"),

   DEFAULT_INT("use_mouse", &usemouse, NULL, 1, 0, 1, wad_no,
=======
      
   DEFAULT_INT("use_mouse", &usemouse, NULL, 1, 0, 1, default_t::wad_no,
>>>>>>> 1ca1c51f
               "1 to enable use of mouse"),
   
   //jff 3/8/98 end of lower range change for -1 allowed in mouse binding
   // haleyjd: rename these buttons on the user-side to prevent confusion
   DEFAULT_INT("mouseb_dblc1", &mousebstrafe, NULL, 1, -1, 2, default_t::wad_no,
               "1st mouse button to enable for double-click use action (-1 = disable)"),
   
   DEFAULT_INT("mouseb_dblc2", &mousebforward, NULL, 2, -1, 2, default_t::wad_no,
               "2nd mouse button to enable for double-click use action (-1 = disable)"),
   
   DEFAULT_INT("use_joystick", &usejoystick, NULL, 0, 0, 1, default_t::wad_no,
               "1 to enable use of joystick"),
      
   DEFAULT_STR("chatmacro0", &chat_macros[0], NULL, HUSTR_CHATMACRO0, default_t::wad_yes,
               "chat string associated with 0 key"),
   
   DEFAULT_STR("chatmacro1", &chat_macros[1], NULL, HUSTR_CHATMACRO1, default_t::wad_yes,
               "chat string associated with 1 key"),
   
   DEFAULT_STR("chatmacro2", &chat_macros[2], NULL, HUSTR_CHATMACRO2, default_t::wad_yes,
               "chat string associated with 2 key"),   

   DEFAULT_STR("chatmacro3", &chat_macros[3], NULL, HUSTR_CHATMACRO3, default_t::wad_yes,
               "chat string associated with 3 key"),
   
   DEFAULT_STR("chatmacro4", &chat_macros[4], NULL, HUSTR_CHATMACRO4, default_t::wad_yes,
               "chat string associated with 4 key"),
   
   DEFAULT_STR("chatmacro5", &chat_macros[5], NULL, HUSTR_CHATMACRO5, default_t::wad_yes,
               "chat string associated with 5 key"),

   DEFAULT_STR("chatmacro6", &chat_macros[6], NULL, HUSTR_CHATMACRO6, default_t::wad_yes,
               "chat string associated with 6 key"),
   
   DEFAULT_STR("chatmacro7", &chat_macros[7], NULL, HUSTR_CHATMACRO7, default_t::wad_yes,
               "chat string associated with 7 key"),
   
   DEFAULT_STR("chatmacro8", &chat_macros[8], NULL, HUSTR_CHATMACRO8, default_t::wad_yes,
               "chat string associated with 8 key"),
   
   DEFAULT_STR("chatmacro9", &chat_macros[9], NULL, HUSTR_CHATMACRO9, default_t::wad_yes,
               "chat string associated with 9 key"),
   
   //jff 1/7/98 defaults for automap colors
   //jff 4/3/98 remove -1 in lower range, 0 now disables new map features
   // black //jff 4/6/98 new black
   DEFAULT_INT("mapcolor_back", &mapcolor_back, NULL, 247, 0, 255, default_t::wad_yes,
               "color used as background for automap"),
   
   // dk gray
   DEFAULT_INT("mapcolor_grid", &mapcolor_grid, NULL, 104, 0, 255, default_t::wad_yes,
               "color used for automap grid lines"),
   
   // red-brown
   DEFAULT_INT("mapcolor_wall", &mapcolor_wall, NULL, 181, 0, 255, default_t::wad_yes,
               "color used for one side walls on automap"),
   
   // lt brown
   DEFAULT_INT("mapcolor_fchg", &mapcolor_fchg, NULL, 166, 0, 255, default_t::wad_yes,
               "color used for lines floor height changes across"),
   
   // orange
   DEFAULT_INT("mapcolor_cchg", &mapcolor_cchg, NULL, 231, 0, 255, default_t::wad_yes,
               "color used for lines ceiling height changes across"),
   
   // white
   DEFAULT_INT("mapcolor_clsd", &mapcolor_clsd, NULL, 231, 0, 255, default_t::wad_yes,
               "color used for lines denoting closed doors, objects"),
   
   // red
   DEFAULT_INT("mapcolor_rkey",&mapcolor_rkey, NULL, 175, 0, 255, default_t::wad_yes,
               "color used for red key sprites"),
   
   // blue
   DEFAULT_INT("mapcolor_bkey",&mapcolor_bkey, NULL, 204, 0, 255, default_t::wad_yes,
               "color used for blue key sprites"),
   
   // yellow
   DEFAULT_INT("mapcolor_ykey",&mapcolor_ykey, NULL, 231, 0, 255, default_t::wad_yes,
               "color used for yellow key sprites"),
   
   // red
   DEFAULT_INT("mapcolor_rdor",&mapcolor_rdor, NULL, 175, 0, 255, default_t::wad_yes,
               "color used for closed red doors"),
   
   // blue
   DEFAULT_INT("mapcolor_bdor",&mapcolor_bdor, NULL, 204, 0, 255, default_t::wad_yes,
               "color used for closed blue doors"),
   
   // yellow
   DEFAULT_INT("mapcolor_ydor",&mapcolor_ydor, NULL, 231, 0, 255, default_t::wad_yes,
               "color used for closed yellow doors"),
   
   // dk green
   DEFAULT_INT("mapcolor_tele",&mapcolor_tele, NULL, 119, 0, 255, default_t::wad_yes,
               "color used for teleporter lines"),
   
   // purple
   DEFAULT_INT("mapcolor_secr",&mapcolor_secr, NULL, 176, 0, 255, default_t::wad_yes,
               "color used for lines around secret sectors"),
   
   // none
   DEFAULT_INT("mapcolor_exit",&mapcolor_exit, NULL, 0, 0, 255, default_t::wad_yes,
               "color used for exit lines"),

   // dk gray
   DEFAULT_INT("mapcolor_unsn",&mapcolor_unsn, NULL, 96, 0, 255, default_t::wad_yes,
               "color used for lines not seen without computer map"),
   
   // lt gray
   DEFAULT_INT("mapcolor_flat",&mapcolor_flat, NULL, 88, 0, 255, default_t::wad_yes,
               "color used for lines with no height changes"),
   
   // green
   DEFAULT_INT("mapcolor_sprt",&mapcolor_sprt, NULL, 112, 0, 255, default_t::wad_yes,
               "color used as things"),
   
   // white
   DEFAULT_INT("mapcolor_hair",&mapcolor_hair, NULL, 208, 0, 255, default_t::wad_yes,
               "color used for dot crosshair denoting center of map"),
   
   // white
   DEFAULT_INT("mapcolor_sngl",&mapcolor_sngl, NULL, 208, 0, 255, default_t::wad_yes,
               "color used for the single player arrow"),
   
   // green
   DEFAULT_INT("mapcolor_ply1",&mapcolor_plyr[0], NULL, 112, 0, 255, default_t::wad_yes,
               "color used for the green player arrow"),
   
   // lt gray
   DEFAULT_INT("mapcolor_ply2",&mapcolor_plyr[1], NULL, 88, 0, 255, default_t::wad_yes,
               "color used for the gray player arrow"),
   
   // brown
   DEFAULT_INT("mapcolor_ply3",&mapcolor_plyr[2], NULL, 64, 0, 255, default_t::wad_yes,
               "color used for the brown player arrow"),
   
   // red
   DEFAULT_INT("mapcolor_ply4",&mapcolor_plyr[3], NULL, 176, 0, 255, default_t::wad_yes,
               "color used for the red player arrow"),
   
   // purple                       // killough 8/8/98
   DEFAULT_INT("mapcolor_frnd",&mapcolor_frnd, NULL, 252, 0, 255, default_t::wad_yes,
               "color used for friends"),
   

   DEFAULT_INT("mapcolor_prtl",&mapcolor_prtl, NULL, 109, 0, 255, default_t::wad_yes,
               "color for lines not in the player's portal area"),
   
   DEFAULT_INT("mapportal_overlay",&mapportal_overlay, NULL, 1, 0, 1, default_t::wad_yes,
               "1 to overlay different linked portal areas in the automap"),
            

   DEFAULT_INT("map_point_coord", &map_point_coordinates, NULL, 1, 0, 1, default_t::wad_yes,
               "1 to show automap pointer coordinates in non-follow mode"),
   
   //jff 3/9/98 add option to not show secrets til after found
   // killough change default, to avoid spoilers and preserve Doom mystery
   // show secret after gotten
   DEFAULT_INT("map_secret_after",&map_secret_after, NULL, 1, 0, 1, default_t::wad_yes,
               "1 to not show secret sectors till after entered"),
   
   //jff 1/7/98 end additions for automap

   //jff 2/16/98 defaults for color ranges in hud and status

   // 1 line scrolling window
   DEFAULT_INT("hud_msg_lines",&hud_msg_lines, NULL, 1, 1, 16, default_t::wad_yes,
               "number of lines in review display"),
   
   // killough 11/98
   DEFAULT_INT("hud_msg_scrollup",&hud_msg_scrollup, NULL, 1, 0, 1, default_t::wad_yes,
               "1 enables message review list scrolling upward"),
   
   // killough 11/98
   DEFAULT_INT("message_timer",&message_timer, NULL, 4000, 0, UL, default_t::wad_no,
               "Duration of normal Doom messages (ms)"),
   
   //sf : fullscreen hud style
   DEFAULT_INT("hud_overlaystyle",&hud_overlaystyle, NULL, 1, 0, 4, default_t::wad_yes,
               "fullscreen hud style"),

   DEFAULT_INT("hud_enabled",&hud_enabled, NULL, 1, 0, 1, default_t::wad_yes,
               "fullscreen hud enabled"),
   
   DEFAULT_INT("hud_hidestatus",&hud_hidestatus, NULL, 0, 0, 1, default_t::wad_yes,
               "hide kills/items/secrets info on fullscreen hud"),
   
   DEFAULT_BOOL("hu_showtime", &hu_showtime, NULL, true, default_t::wad_yes,
                "display current level time on automap"),
   
   DEFAULT_BOOL("hu_showcoords", &hu_showcoords, NULL, true, default_t::wad_yes,
                "display player/pointer coordinates on automap"),
   
   DEFAULT_INT("hu_timecolor",&hu_timecolor, NULL, CR_RED, 0, CR_LIMIT-1, default_t::wad_yes,
               "color of automap level time widget"),

   DEFAULT_INT("hu_levelnamecolor",&hu_levelnamecolor, NULL, CR_RED, 0, CR_LIMIT-1, default_t::wad_yes,
               "color of automap level name widget"),
   
   DEFAULT_INT("hu_coordscolor",&hu_coordscolor, NULL, CR_RED, 0, CR_LIMIT-1, default_t::wad_yes,
               "color of automap coordinates widget"),
   
   // below is red
   DEFAULT_INT("health_red",&health_red, NULL, 25, 0, 200, default_t::wad_yes,
               "amount of health for red to yellow transition"),

   // below is yellow
   DEFAULT_INT("health_yellow", &health_yellow, NULL, 50, 0, 200, default_t::wad_yes,
               "amount of health for yellow to green transition"),
   
   // below is green, above blue
   DEFAULT_INT("health_green",&health_green, NULL, 100, 0, 200, default_t::wad_yes,
               "amount of health for green to blue transition"),
   
   // below is red
   DEFAULT_INT("armor_red",&armor_red, NULL, 25, 0, 200, default_t::wad_yes,
               "amount of armor for red to yellow transition"),
   
   // below is yellow
   DEFAULT_INT("armor_yellow",&armor_yellow, NULL, 50, 0, 200, default_t::wad_yes,
               "amount of armor for yellow to green transition"),
   
   // below is green, above blue
   DEFAULT_INT("armor_green",&armor_green, NULL, 100, 0, 200, default_t::wad_yes,
               "amount of armor for green to blue transition"),
   
   // below 25% is red
   DEFAULT_INT("ammo_red",&ammo_red, NULL, 25, 0, 100, default_t::wad_yes,
               "percent of ammo for red to yellow transition"),
   
   // below 50% is yellow, above green
   DEFAULT_INT("ammo_yellow",&ammo_yellow, NULL, 50, 0, 100, default_t::wad_yes,
               "percent of ammo for yellow to green transition"),

   DEFAULT_INT("st_fsalpha", &st_fsalpha, NULL, 100, 0, 100, default_t::wad_yes,
               "fullscreen HUD translucency level"),
   
   // killough 2/8/98: weapon preferences set by user:
   DEFAULT_INT("weapon_choice_1",&weapon_preferences[0][0], NULL, 6, 1, 9, default_t::wad_yes,
               "first choice for weapon (best)"),
   
   DEFAULT_INT("weapon_choice_2",&weapon_preferences[0][1], NULL, 9, 1, 9, default_t::wad_yes,
               "second choice for weapon"),
   
   DEFAULT_INT("weapon_choice_3",&weapon_preferences[0][2], NULL, 4, 1, 9, default_t::wad_yes,
               "third choice for weapon"),
   
   DEFAULT_INT("weapon_choice_4",&weapon_preferences[0][3], NULL, 3, 1, 9, default_t::wad_yes,
               "fourth choice for weapon"),
   
   DEFAULT_INT("weapon_choice_5",&weapon_preferences[0][4], NULL, 2, 1, 9, default_t::wad_yes,
               "fifth choice for weapon"),
   
   DEFAULT_INT("weapon_choice_6",&weapon_preferences[0][5], NULL, 8, 1, 9, default_t::wad_yes,
               "sixth choice for weapon"),
   
   DEFAULT_INT("weapon_choice_7",&weapon_preferences[0][6], NULL, 5, 1, 9, default_t::wad_yes,
               "seventh choice for weapon"),
   
   DEFAULT_INT("weapon_choice_8",&weapon_preferences[0][7], NULL, 7, 1, 9, default_t::wad_yes,
               "eighth choice for weapon"),
   
   DEFAULT_INT("weapon_choice_9",&weapon_preferences[0][8], NULL, 1, 1, 9, default_t::wad_yes,
               "ninth choice for weapon (worst)"),
   
   DEFAULT_INT("c_speed",&c_speed, NULL, 10, 1, 200, default_t::wad_no,
               "console speed, pixels/tic"),
   
   DEFAULT_INT("c_height",&c_height, NULL, 100, 0, 200, default_t::wad_no,
               "console height, pixels"),
   
   DEFAULT_INT("obituaries",&obituaries, NULL, 0, 0, 1, default_t::wad_yes,
               "obituaries on/off"),
   
   DEFAULT_INT("obcolour",&obcolour, NULL, 0, 0, CR_LIMIT-1, default_t::wad_no,
               "obituaries colour"),
   
   DEFAULT_INT("draw_particles",&drawparticles, NULL, 0, 0, 1, default_t::wad_yes,
               "toggle particle effects on or off"),
   
   DEFAULT_INT("particle_trans",&particle_trans, NULL, 1, 0, 2, default_t::wad_yes,
               "particle translucency (0 = none, 1 = smooth, 2 = general)"),
   
   DEFAULT_INT("blood_particles",&bloodsplat_particle, NULL, 0, 0, 2, default_t::wad_yes,
               "use sprites, particles, or both for blood (sprites = 0)"),
   
   DEFAULT_INT("bullet_particles",&bulletpuff_particle, NULL, 0, 0, 2, default_t::wad_yes,
               "use sprites, particles, or both for bullet puffs (sprites = 0)"),
   
   DEFAULT_INT("rocket_trails",&drawrockettrails, NULL, 0, 0, 1, default_t::wad_yes,
               "draw particle rocket trails"),

   DEFAULT_INT("grenade_trails",&drawgrenadetrails, NULL, 0, 0, 1, default_t::wad_yes,
               "draw particle grenade trails"),
   
   DEFAULT_INT("bfg_cloud",&drawbfgcloud, NULL, 0, 0, 1, default_t::wad_yes,
               "draw particle bfg cloud"),
   
   DEFAULT_INT("pevent_rexpl",&(particleEvents[P_EVENT_ROCKET_EXPLODE].enabled), NULL,
               0, 0, 1, default_t::wad_yes, "draw particle rocket explosions"),
   
   DEFAULT_INT("pevent_bfgexpl",&(particleEvents[P_EVENT_BFG_EXPLODE].enabled), NULL,
               0, 0, 1, default_t::wad_yes, "draw particle bfg explosions"),

   DEFAULT_INT("stretchsky", &stretchsky, NULL, 0, 0, 1, default_t::wad_yes,
               "stretch short sky textures for mlook"),
   
   DEFAULT_INT("startnewmap", &startOnNewMap, NULL, 0, 0, 1, default_t::wad_yes,
               "start game on first new map (DOOM II only)"),
   

#ifdef _SDL_VER   
   DEFAULT_INT("showendoom", &showendoom, NULL, 1, 0, 1, default_t::wad_yes,
               "1 to show ENDOOM at exit"),

   DEFAULT_INT("endoomdelay", &endoomdelay, NULL, 350, 35, 3500, default_t::wad_no,
               "Amount of time to display ENDOOM when shown"),
#endif

   DEFAULT_INT("autoaim", &default_autoaim, &autoaim, 1, 0, 1, default_t::wad_yes,
               "1 to enable autoaiming"),
   
   DEFAULT_INT("chasecam_height", &chasecam_height, NULL, 15, -31, 100, default_t::wad_no,
               "preferred height of chasecam above/below player viewheight"),
   
   DEFAULT_INT("chasecam_speed", &chasecam_speed, NULL, 33, 1, 100, default_t::wad_no,
               "percentage of distance to target chasecam moves per gametic"),
   
   DEFAULT_INT("chasecam_dist", &chasecam_dist, NULL, 112, 10, 1024, default_t::wad_no,
               "preferred distance from chasecam to player"),
   
   DEFAULT_INT("allowmlook", &default_allowmlook, &allowmlook, 0, 0, 1, default_t::wad_yes,
               "1 to allow players to look up/down"),
   
   DEFAULT_BOOL("menu_toggleisback", &menu_toggleisback, NULL, false, default_t::wad_no,
                "1 to make menu toggle action back up one level (like zdoom)"),
   
   DEFAULT_INT("mn_classic_menus", &mn_classic_menus, NULL, 0, 0, 1, default_t::wad_yes,
               "1 to enable use of full classic menu emulation"),

   DEFAULT_STR("mn_background", &mn_background, NULL, "default", default_t::wad_yes,
               "menu background"),
   
   DEFAULT_STR("wad_directory", &wad_directory, NULL, ".", default_t::wad_no,
               "user's default wad directory"),
   
   DEFAULT_INT("r_columnengine",&r_column_engine_num, NULL, 
               1, 0, NUMCOLUMNENGINES - 1, default_t::wad_no, 
               "0 = normal, 1 = optimized quad cache"),
   
   DEFAULT_INT("r_spanengine",&r_span_engine_num, NULL,
               0, 0, NUMSPANENGINES - 1, default_t::wad_no, 
               "0 = high precision, 1 = low precision"),
   
   DEFAULT_INT("r_detail", &c_detailshift, NULL, 0, 0, 1, default_t::wad_no,
               "0 = high detail, 1 = low detail"),
   
   DEFAULT_INT("r_vissprite_limit", &r_vissprite_limit, NULL, -1, -1, UL, default_t::wad_yes,
               "number of vissprites allowed per frame (-1 = no limit)"),

   DEFAULT_INT("r_tlstyle", &r_tlstyle, NULL, 1, 0, R_TLSTYLE_NUM - 1, default_t::wad_yes,
               "Doom object translucency style (0 = none, 1 = Boom, 2 = new)"),
   
   DEFAULT_INT("spechits_emulation", &spechits_emulation, NULL, 0, 0, 2, default_t::wad_no,
               "0 = off, 1 = emulate like Chocolate Doom, 2 = emulate like PrBoom+"),

   DEFAULT_BOOL("donut_emulation", &donut_emulation, NULL, false, default_t::wad_no,
                "emulate undefined EV_DoDonut behavior"),
   
   DEFAULT_INT("wipewait",&wipewait, NULL, 2, 0, 2, default_t::wad_no,
               "0 = never wait on screen wipes, 1 = always wait, 2 = wait when playing demos"),
   
   DEFAULT_INT("wipetype",&wipetype, NULL, 1, 0, 2, default_t::wad_yes,
               "0 = none, 1 = melt, 2 = fade"),
   
#ifdef HAVE_SPCLIB
   DEFAULT_INT("snd_spcpreamp", &spc_preamp, NULL, 1, 1, 6, default_t::wad_yes,
               "preamp volume factor for SPC music"),
   
   DEFAULT_INT("snd_spcbassboost", &spc_bass_boost, NULL, 8, 1, 31, default_t::wad_yes,
               "bass boost for SPC music (logarithmic scale, 8 = normal)"),
   
#endif

   // [CG] These are new defaults.

   DEFAULT_INT("use_announcer", &s_use_announcer, NULL, 0, 0, 1, wad_no,
               "use announcer if available"),

   DEFAULT_BOOL("show_netstats", &show_netstats, NULL, false, wad_no,
                "display netstats on the HUD"),

   DEFAULT_BOOL("show_timer", &show_timer, NULL, false, wad_no,
                "display a timer on the HUD"),

   DEFAULT_BOOL("show_team_widget", &show_team_widget, NULL, true, wad_no,
                "display team score indicator on the HUD"),

   DEFAULT_INT(
      "weapon_switch_on_pickup",
      &weapon_switch_on_pickup,
      NULL,
      WEAPON_SWITCH_ALWAYS,
      WEAPON_SWITCH_ALWAYS,
      WEAPON_SWITCH_NEVER,
      wad_no,
      "how to switch weapons when one is picked up, 0 - always, 1 - use PWO, "
      "2 - never"
   ),
   
   DEFAULT_INT(
      "ammo_switch_on_pickup",
      &ammo_switch_on_pickup,
      NULL,
      AMMO_SWITCH_VANILLA,
      AMMO_SWITCH_VANILLA,
      AMMO_SWITCH_DISABLED,
      wad_no,
      "how to switch weapons when ammo is picked up, 0 - use vanilla order, "
      "1 - use PWO, 2 - never"
   ),

   // [CG] End new defaults.

   { NULL }         // last entry
};

//
// haleyjd 06/29/09: Default Overrides
//
// The following tables are mapped through GameModeInfo and are used to 
// override selected defaults in the primary defaults array above by replacing
// the default values specified there. This is the cleanest way to provide
// gamemode-dependent default values for only some of the options that I can
// think up.
//

default_or_t HereticDefaultORs[] =
{
   // misc
   { "disk_icon",        0 }, // no disk icon (makes consistent)
   { "pitched_sounds",   1 }, // pitched sounds should be on
   { "allowmlook",       1 }, // mlook defaults to on
   { "wipetype",         2 }, // use crossfade wipe by default
   { "hud_overlaystyle", 4 }, // use graphical HUD style
   
   // compatibility
   { "comp_terrain",   0 }, // terrain active
   { "comp_soul",      1 }, // SKULLFLY objects do not bounce
   { "comp_overunder", 0 }, // 3D object clipping is on
   
   // colors
   // TODO: player color
   // TODO: additional automap colors
   { "mapcolor_back",     103     },
   { "mapcolor_grid",     40      },
   { "mapcolor_wall",     96      },
   { "mapcolor_fchg",     110     },
   { "mapcolor_cchg",     75      },
   { "mapcolor_tele",     96      },
   { "mapcolor_secr",     0       },
   { "mapcolor_exit",     0       },
   { "mapcolor_unsn",     40      },
   { "mapcolor_flat",     43      },
   { "mapcolor_prtl",     43      },
   { "hu_timecolor",      CR_GRAY },
   { "hu_levelnamecolor", CR_GRAY },
   { "hu_coordscolor",    CR_GRAY },
   { "mess_colour",       CR_GRAY },

   // this must be last
   { NULL }
};

// haleyjd 03/14/09: main defaultfile object
static defaultfile_t maindefaults =
{
   defaults,
   sizeof defaults / sizeof *defaults - 1,
};

// killough 11/98: hash function for name lookup
static unsigned int default_hash(defaultfile_t *df, const char *name)
{
   unsigned int hash = 0;
   
   while(*name)
      hash = hash*2 + toupper(*name++);
   
   return hash % df->numdefaults;
}

//
// M_LookupDefault
//
// Hashes/looks up defaults in the given defaultfile object by name.
// Returns the default_t object, or NULL if not found.
//
static default_t *M_LookupDefault(defaultfile_t *df, const char *name)
{
   register default_t *dp;

   // Initialize hash table if not initialized already
   if(!df->hashInit)
   {
      for(df->hashInit = true, dp = df->defaults; dp->name; dp++)
      {
         unsigned h = default_hash(df, dp->name);
         dp->next = df->defaults[h].first;
         df->defaults[h].first = dp;
      }
   }

   // Look up name in hash table
   for(dp = df->defaults[default_hash(df, name)].first;
       dp && strcasecmp(name, dp->name); dp = dp->next);

   return dp;
}

//
// M_ApplyGameModeDefaults
//
// haleyjd 06/30/09: Overwrites defaults in the defaultfile with values
// specified by name in the current gamemode's default overrides array.
//
static void M_ApplyGameModeDefaults(defaultfile_t *df)
{
   default_or_t *ovr = GameModeInfo->defaultORs;

   // not all gamemodes have default overrides
   if(!ovr)
      return;

   while(ovr->name)
   {
      default_t *def = M_LookupDefault(df, ovr->name);

#ifdef RANGECHECK
      // FIXME: allow defaults for all types
      if(def->type != dt_integer)
      {
         I_FatalError(I_ERR_KILL,
                      "M_ApplyGameModeDefaults: override for non-integer default %s\n",
                      def->name);
      }
#endif
      // replace the default value
      if(def)
         def->defaultvalue_i = ovr->defaultvalue;

      ++ovr;
   }
}

//=============================================================================
//
// Methods for different types of default items
//

// 
// Strings
//

// Write help for a string option
static boolean M_writeDefaultHelpString(default_t *dp, FILE *f)
{
   return (fprintf(f, "[(\"%s\")]", dp->defaultvalue_s) == EOF);
}

// Write a string option key/value pair
static boolean M_writeDefaultString(default_t *dp, FILE *f)
{
   const char *value = 
      dp->modified ? dp->orig_default_s : *(const char **)dp->location;

   return (fprintf(f, "%-25s \"%s\"\n", dp->name, value) == EOF);
}

// Set the value of a string option
static void M_setDefaultValueString(default_t *dp, void *value, boolean wad)
{
   const char *strparm = (const char *)value;

   if(wad && !dp->modified)                        // Modified by wad
   {                                               // First time modified
      dp->modified = 1;                            // Mark it as modified
      dp->orig_default_s = *(char **)dp->location; // Save original default
   }
   else
      free(*(char **)dp->location);               // Free old value

   *(char **)dp->location = strdup(strparm);      // Change default value

   if(dp->current)                                // Current value
   {
      free(*(char **)dp->current);                // Free old value
      *(char **)dp->current = strdup(strparm);    // Change current value
   }
}

// Read a string option and set it
static boolean M_readDefaultString(default_t *dp, char *src, boolean wad)
{
   int len = strlen(src) - 1;

   while(isspace(src[len]))
      len--;

   if(src[len] == '"')
      len--;

   src[len+1] = 0;

   dp->methods->setValue(dp, src+1, wad);

   return false;
}

// Set to default value
static void M_setDefaultString(default_t *dp)
{
   // phares 4/13/98:
   // provide default strings with their own malloced memory so that when
   // we leave this routine, that's what we're dealing with whether there
   // was a config file or not, and whether there were chat definitions
   // in it or not. This provides consistency later on when/if we need to
   // edit these strings (i.e. chat macros in the Chat Strings Setup screen).

   *(char **)dp->location = strdup(dp->defaultvalue_s);
}

// Test if a string default matches the given cvar
static boolean M_checkCVarString(default_t *dp, variable_t *var)
{
   // config strings only match string and chararray cvar types
   if(var->type != vt_string && var->type != vt_chararray)
      return false;

   // FIXME: this test may not work for vt_chararray (* vs **)

   // test the pointer
   return (dp->location == var->variable || dp->location == var->v_default);
}

static void M_getDefaultString(default_t *dp, void *dest)
{
   *(const char **)dest = dp->defaultvalue_s;
}

//
// Integers
//

// Write help for an integer option
static boolean M_writeDefaultHelpInt(default_t *dp, FILE *f)
{
   boolean written = false;

   if(dp->limit.min == UL)
   {
      if(dp->limit.max == UL)
         written = (fprintf(f, "[?-?(%d)]", dp->defaultvalue_i) == EOF);
      else 
      {
         written = (fprintf(f, "[?-%d(%d)]", dp->limit.max, 
                            dp->defaultvalue_i) == EOF);
      }
   }
   else if(dp->limit.max == UL)
   {
      written = (fprintf(f, "[%d-?(%d)]", dp->limit.min, 
                         dp->defaultvalue_i) == EOF);
   }
   else
   {
      written = (fprintf(f, "[%d-%d(%d)]", dp->limit.min, dp->limit.max, 
                         dp->defaultvalue_i) == EOF);
   }

   return written;
}

// Write an integer key/value pair
static boolean M_writeDefaultInt(default_t *dp, FILE *f)
{
   int value = dp->modified ? dp->orig_default_i : *(int *)dp->location;

   return (fprintf(f, "%-25s %5i\n", dp->name,
                   strncmp(dp->name, "key_", 4) ? value : 
                   I_DoomCode2ScanCode(value)) == EOF);
}

// Set the value of an integer option
static void M_setDefaultValueInt(default_t *dp, void *value, boolean wad)
{
   int parm = *(int *)value;

   if((dp->limit.min == UL || dp->limit.min <= parm) &&
      (dp->limit.max == UL || dp->limit.max >= parm))
   {
      if(wad)
      {
         if(!dp->modified) // First time it's modified by wad
         {
            dp->modified = 1;                           // Mark it as modified
            dp->orig_default_i = *(int *)dp->location;  // Save original default
         }
         if(dp->current)            // Change current value
            *(int *)dp->current = parm;
      }
      *(int *)dp->location = parm;  // Change default
   }
}

// Read the value of an integer option and set it to the default
static boolean M_readDefaultInt(default_t *dp, char *src, boolean wad)
{
   int parm = 0;

   if(sscanf(src, "%i", &parm) != 1)
      return true;                         // Not A Number

   if(!strncmp(dp->name, "key_", 4))    // killough
      parm = I_ScanCode2DoomCode(parm);

   // call setValue method through method table rather than directly
   // (could allow redirection in the future)
   dp->methods->setValue(dp, &parm, wad);

   return false;
}

// Set to default value
static void M_setDefaultInt(default_t *dp)
{
   *(int *)dp->location = dp->defaultvalue_i;
}

// Test if an integer default matches the given cvar
static boolean M_checkCVarInt(default_t *dp, variable_t *var)
{
   if(var->type != vt_int)
      return false;

   return (dp->location == var->variable || dp->location == var->v_default);
}

static void M_getDefaultInt(default_t *dp, void *dest)
{
   *(int *)dest = dp->defaultvalue_i;
}

//
// Floats
//

// Write help for a float option
static boolean M_writeDefaultHelpFloat(default_t *dp, FILE *f)
{
   boolean written = false;

   if(dp->limit.min == UL)
   {
      if(dp->limit.max == UL)
         written = (fprintf(f, "[?-?](%g)]", dp->defaultvalue_f) == EOF);
      else
      {
         written = (fprintf(f, "[?-%g(%g)]", (double)dp->limit.max / 100.0,
                            dp->defaultvalue_f) == EOF);
      }
   }
   else if(dp->limit.max == UL)
   {
      written = (fprintf(f, "[%g-?(%g)]", (double)dp->limit.min / 100.0,
                         dp->defaultvalue_f) == EOF);
   }
   else
   {
      written = (fprintf(f, "[%g-%g(%g)]",
                         (double)dp->limit.min / 100.0,
                         (double)dp->limit.max / 100.0,
                         dp->defaultvalue_f) == EOF);
   }

   return written;
}

// Write a key/value pair for a float option
static boolean M_writeDefaultFloat(default_t *dp, FILE *f)
{
   double value = dp->modified ? dp->orig_default_f : *(double *)dp->location;

   return (fprintf(f, "%-25s %#g\n", dp->name, value) == EOF);
}

// Set the value of a float option
static void M_setDefaultValueFloat(default_t *dp, void *value, boolean wad)
{
   double tmp = *(double *)value;

   //jff 3/4/98 range check numeric parameters
   if((dp->limit.min == UL || (double)dp->limit.min / 100.0 <= tmp) &&
      (dp->limit.max == UL || (double)dp->limit.max / 100.0 >= tmp))
   {
      if(wad)
      {
         if(!dp->modified) // First time it's modified by wad
         {
            dp->modified = 1;                             // Mark it as modified
            dp->orig_default_f = *(double *)dp->location; // Save original default
         }
         if(dp->current)              // Change current value
            *(double *)dp->current = tmp;
      }
      *(double *)dp->location = tmp;  // Change default
   }
}

// Read the value of a float option from a string and set it
static boolean M_readDefaultFloat(default_t *dp, char *src, boolean wad)
{
   double tmp;

   if(sscanf(src, "%lg", &tmp) != 1)
      return true;                       // Not A Number

   dp->methods->setValue(dp, &tmp, wad);

   return false;
}

// Set to default value
static void M_setDefaultFloat(default_t *dp)
{
   *(double *)dp->location = dp->defaultvalue_f;
}

// Test if a float default matches the given cvar
static boolean M_checkCVarFloat(default_t *dp, variable_t *var)
{
   if(var->type != vt_float)
      return false;

   return (dp->location == var->variable || dp->location == var->v_default);
}

static void M_getDefaultFloat(default_t *dp, void *dest)
{
   *(double *)dest = dp->defaultvalue_f;
}

//
// Booleans
//

// Write help for a boolean option
static boolean M_writeDefaultHelpBool(default_t *dp, FILE *f)
{
   return (fprintf(f, "[0-1(%d)]", !!dp->defaultvalue_b) == EOF);
}

// Write a key/value pair for a boolean option
static boolean M_writeDefaultBool(default_t *dp, FILE *f)
{
   boolean value = dp->modified ? dp->orig_default_b : *(boolean *)dp->location;

   return (fprintf(f, "%-25s %5i\n", dp->name, !!value) == EOF);
}

// Sets the value of a boolean option
static void M_setDefaultValueBool(default_t *dp, void *value, boolean wad)
{
   boolean parm = *(boolean *)value;

   //jff 3/4/98 range check numeric parameters
   if((dp->limit.min == UL || dp->limit.min <= parm) &&
      (dp->limit.max == UL || dp->limit.max >= parm))
   {
      if(wad)
      {
         if(!dp->modified) // First time it's modified by wad
         {
            dp->modified = 1;                               // Mark it as modified
            dp->orig_default_b = *(boolean *)dp->location;  // Save original default
         }
         if(dp->current)            // Change current value
            *(boolean *)dp->current = !!parm;
      }
      *(boolean *)dp->location = !!parm;  // Change default
   }
}

// Reads the value of a boolean option from a string and sets it
static boolean M_readDefaultBool(default_t *dp, char *src, boolean wad)
{
   int parm;

   if(sscanf(src, "%i", &parm) != 1)
      return true;                       // Not A Number

   dp->methods->setValue(dp, &parm, wad);

   return false;
}

// Set to default value
static void M_setDefaultBool(default_t *dp)
{
   *(boolean *)dp->location = dp->defaultvalue_b;
}

// Test if a boolean default matches the given cvar
static boolean M_checkCVarBool(default_t *dp, variable_t *var)
{
   if(var->type != vt_toggle)
      return false;

   return (dp->location == var->variable || dp->location == var->v_default);
}

static void M_getDefaultBool(default_t *dp, void *dest)
{
   *(boolean *)dest = dp->defaultvalue_b;
}

//
// Interface objects for defaults
//
static default_i defaultInterfaces[] =
{
   // dt_integer
   { 
      M_writeDefaultHelpInt,
      M_writeDefaultInt,
      M_setDefaultValueInt,
      M_readDefaultInt,
      M_setDefaultInt,
      M_checkCVarInt,
      M_getDefaultInt
   },
   // dt_string
   { 
      M_writeDefaultHelpString,
      M_writeDefaultString,
      M_setDefaultValueString,
      M_readDefaultString,
      M_setDefaultString,
      M_checkCVarString,
      M_getDefaultString
   },
   // dt_float
   { 
      M_writeDefaultHelpFloat,
      M_writeDefaultFloat,
      M_setDefaultValueFloat,
      M_readDefaultFloat,
      M_setDefaultFloat,
      M_checkCVarFloat,
      M_getDefaultFloat
   },
   // dt_boolean
   { 
      M_writeDefaultHelpBool,
      M_writeDefaultBool,
      M_setDefaultValueBool,
      M_readDefaultBool,
      M_setDefaultBool,
      M_checkCVarBool,
      M_getDefaultBool
   },
};

//
// M_populateDefaultMethods
//
// Method population for default objects
//
static void M_populateDefaultMethods(defaultfile_t *df)
{
   default_t *dp;

   for(dp = df->defaults; dp->name; dp++)
      dp->methods = &defaultInterfaces[dp->type];
}

//=============================================================================
//
// Default File Writing
//

//
// M_defaultFileWriteError
//
// Call this when a fatal error occurs writing the configuration file.
//
static void M_defaultFileWriteError(defaultfile_t *df, char *tmpfile)
{
   // haleyjd: I_FatalError should be called here, since this can be invoked
   // via an I_Error action already.
   I_FatalError(I_ERR_KILL,
      "Could not write defaults to %s: %s\n%s left unchanged\n",
      tmpfile, errno ? strerror(errno) : "(Unknown Error)", df->fileName);
}

//
// M_SaveDefaultFile
//
void M_SaveDefaultFile(defaultfile_t *df)
{
   char *tmpfile = NULL;
   size_t len;
   register default_t *dp;
   unsigned int line, blanks;
   FILE *f;

   // killough 10/98: for when exiting early
   if(!df->loaded || !df->fileName)
      return;

   len = M_StringAlloca(&tmpfile, 2, 14, D_DoomExeDir(), D_DoomExeName());

   psnprintf(tmpfile, len, "%s/tmp%.5s.cfg", D_DoomExeDir(), D_DoomExeName());
   M_NormalizeSlashes(tmpfile);

   errno = 0;
   if(!(f = fopen(tmpfile, "w")))  // killough 9/21/98
   {
      M_defaultFileWriteError(df, tmpfile);
      return;
   }

   // 3/3/98 explain format of file
   // killough 10/98: use executable's name

   if(config_help && !df->helpHeader &&
      fprintf(f,";%s.cfg format:\n"
              ";[min-max(default)] description of variable\n"
              ";* at end indicates variable is settable in wads\n"
              ";variable   value\n\n", D_DoomExeName()) == EOF)
   {
      M_defaultFileWriteError(df, tmpfile);
      return;
   }

   // killough 10/98: output comment lines which were read in during input

   for(blanks = 1, line = 0, dp = df->defaults; ; dp++, blanks = 0)
   {
      int brackets = 0;

      for(; line < df->numcomments && df->comments[line].line <= dp - df->defaults; ++line)
      {
         if(*(df->comments[line].text) != '[' || (brackets = 1, config_help))
         {
            // If we haven't seen any blank lines
            // yet, and this one isn't blank,
            // output a blank line for separation

            if((!blanks && (blanks = 1, 
                            *(df->comments[line].text) != '\n' &&
                            putc('\n',f) == EOF)) ||
               fputs(df->comments[line].text, f) == EOF)
            {
               M_defaultFileWriteError(df, tmpfile);
               return;
            }
         }
      }

      // If we still haven't seen any blanks,
      // Output a blank line for separation

      if(!blanks && putc('\n',f) == EOF)
      {
         M_defaultFileWriteError(df, tmpfile);
         return;
      }

      if(!dp->name)      // If we're at end of defaults table, exit loop
         break;

      //jff 3/3/98 output help string
      //
      // killough 10/98:
      // Don't output config help if any [ lines appeared before this one.
      // Make default values, and numeric range output, automatic.

      if(config_help && !brackets)
      {
         if(dp->methods->writeHelp(dp, f) ||
            fprintf(f, " %s %s\n", dp->help, dp->wad_allowed ? "*" : "") == EOF)
         {
            M_defaultFileWriteError(df, tmpfile);
            return;         
         }
      }

      // killough 11/98:
      // Write out original default if .wad file has modified the default

      //jff 4/10/98 kill super-hack on pointer value
      // killough 3/6/98:
      // use spaces instead of tabs for uniform justification

      if(dp->methods->writeOpt(dp, f))
      {
         M_defaultFileWriteError(df, tmpfile);
         return;
      }
   }

   if(fclose(f) == EOF)
   {
      M_defaultFileWriteError(df, tmpfile);
      return;
   }

   remove(df->fileName);

   if(rename(tmpfile, df->fileName))
   {
      I_FatalError(I_ERR_KILL,
                   "Could not write defaults to %s: %s\n", df->fileName,
                   errno ? strerror(errno) : "(Unknown Error)");
   }
}

//
// M_SaveDefaults
//
// haleyjd 3/14/09: This is now only to write the primary config file.
//
void M_SaveDefaults(void)
{
   M_SaveDefaultFile(&maindefaults);
}

//
// M_ParseOption()
//
// killough 11/98:
//
// This function parses .cfg file lines, or lines in OPTIONS lumps
//
boolean M_ParseOption(defaultfile_t *df, const char *p, boolean wad)
{
   char name[80], strparm[100];
   default_t *dp;
   
   while(isspace(*p))  // killough 10/98: skip leading whitespace
      p++;

   //jff 3/3/98 skip lines not starting with an alphanum
   // killough 10/98: move to be made part of main test, add comment-handling

   if(sscanf(p, "%79s %99[^\n]", name, strparm) != 2 || !isalnum(*name) ||
      !(dp = M_LookupDefault(df, name)) || 
      (*strparm == '"') == (dp->type != dt_string) ||
      (wad && !dp->wad_allowed))
   {
      return true;
   }

   return dp->methods->readOpt(dp, strparm, wad); // Success (false) or failure (true)
}

//
// M_LoadOptions()
//
// killough 11/98:
// This function is used to load the OPTIONS lump.
// It allows wads to change game options.
//
void M_LoadOptions(void)
{
   int lump;
   
   if((lump = W_CheckNumForName("OPTIONS")) != -1)
   {
      int size = W_LumpLength(lump), buflen = 0;
      char *buf = NULL, *p, *options = p = (char *)(W_CacheLumpNum(lump, PU_STATIC));
      while (size > 0)
      {
         int len = 0;
         while(len < size && p[len++] && p[len-1] != '\n');
         if(len >= buflen)
            buf = (char *)(realloc(buf, buflen = len+1));
         strncpy(buf, p, len)[len] = 0;
         p += len;
         size -= len;
         M_ParseOption(&maindefaults, buf, true);
      }
      free(buf);
      Z_ChangeTag(options, PU_CACHE);
   }

   //  MN_ResetMenu();       // reset menu in case of change
}

//
// M_LoadDefaultFile
//
void M_LoadDefaultFile(defaultfile_t *df)
{
   register default_t *dp;
   FILE *f;

   // haleyjd 07/03/10: set default object methods for easy calls
   M_populateDefaultMethods(df);

   // set everything to base values
   for(dp = df->defaults; dp->name; dp++)
      dp->methods->setDefault(dp);

   M_NormalizeSlashes(df->fileName);
   
   // read the file in, overriding any set defaults
   //
   // killough 9/21/98: Print warning if file missing, and use fgets for reading

   if(!(f = fopen(df->fileName, "r")))
      printf("Warning: Cannot read %s -- using built-in defaults\n", df->fileName);
   else
   {
      int skipblanks = 1, line = df->numcomments = df->helpHeader = 0;
      char s[256];

      while(fgets(s, sizeof s, f))
      {
         if(!M_ParseOption(df, s, false))
            line++;       // Line numbers
         else
         {             // Remember comment lines
            const char *p = s;
            
            while(isspace(*p))  // killough 10/98: skip leading whitespace
               p++;

            if(*p)                // If this is not a blank line,
            {
               skipblanks = 0;    // stop skipping blanks.
               if(strstr(p, ".cfg format:"))
                  df->helpHeader = true;
            }
            else
            {
               if(skipblanks)      // If we are skipping blanks, skip line
                  continue;
               else            // Skip multiple blanks, but remember this one
                  skipblanks = 1, p = "\n";
            }

            if(df->numcomments >= df->numcommentsalloc)
               df->comments = 
               (defaultfile_s::comment_s *)
                 realloc(df->comments, sizeof *(df->comments) *
                         (df->numcommentsalloc = df->numcommentsalloc ?
                          df->numcommentsalloc * 2 : df->numdefaults));
            df->comments[df->numcomments].line = line;
            df->comments[df->numcomments++].text = strdup(p);
         }
      }
      fclose(f);
   }

   df->loaded = true;            // killough 10/98
   
   //jff 3/4/98 redundant range checks for hud deleted here
}

//
// M_LoadDefaults
//
// haleyjd 03/14/09: This is now the function to handle the default config.
//
void M_LoadDefaults(void)
{
   int p;
   
   defaultfile_t *df = &maindefaults;

   // check for a custom default file   
   if(!df->fileName)
   {
      if((p = M_CheckParm("-config")) && p < myargc - 1)
         printf(" default file: %s\n", df->fileName = strdup(myargv[p + 1]));
      else
         df->fileName = strdup(basedefault);
   }

   // haleyjd 06/30/09: apply gamemode defaults first
   M_ApplyGameModeDefaults(df);

   M_LoadDefaultFile(df);

   if(clientserver)
   {
      CS_AddCommands();
      if(CS_CLIENT) // [CG] The client can add commands once defaults are read.
         CL_AddCommands();
      else if(CS_SERVER) // [CG] Ensure c/s server settings aren't overwritten.
         CS_ReloadDefaults();
   }
}

//
// M_ResetDefaultFileComments
//
// haleyjd 01/04/10: Removes any saved comments from the given defaults file
//
void M_ResetDefaultFileComments(defaultfile_t *df)
{
   if(df->comments)
   {
      free(df->comments);
      df->comments = NULL;
      df->numcomments = df->numcommentsalloc = 0;
   }
}

//
// M_ResetDefaultComments
//
// haleyjd 01/04/10: Removes saved comments from the game config file.
//
void M_ResetDefaultComments(void)
{
   M_ResetDefaultFileComments(&maindefaults);
}

//
// M_findCVarInDefaults
//
// haleyjd 07/04/10: static subroutine for M_FindDefaultForCVar that looks
// for a match in a single set of defaults.
//
static default_t *M_findCVarInDefaults(default_t *defaults, variable_t *var)
{
   default_t *dp, *ret = NULL;

   for(dp = defaults; dp->name; dp++)
   {
      if(dp->methods->checkCVar(dp, var))
      {
         ret = dp;
         break;
      }
   }

   return ret;
}

//
// M_FindDefaultForCVar
//
// haleyjd 07/04/10: Given a cvar, this function will try to find a matching
// default object amongst the various default sets. This is a stopgap 
// implementation to create some coherence between the console and config
// systems.
//
default_t *M_FindDefaultForCVar(variable_t *var)
{
   default_t *ret = NULL;

   // check normal defaults array first, then system defaults
   if(!(ret = M_findCVarInDefaults(defaults, var)))
      ret = M_findCVarInDefaults(M_GetSysDefaults(), var);

   return ret;
}

//=============================================================================
//
// File IO Routines
//

//
// M_WriteFile
//
// killough 9/98: rewritten to use stdio and to flash disk icon
//
boolean M_WriteFile(char const *name, void *source, unsigned int length)
{
   FILE *fp;
   boolean result;
   
   errno = 0;
   
   if(!(fp = fopen(name, "wb")))         // Try opening file
      return 0;                          // Could not open file for writing
   
   I_BeginRead();                       // Disk icon on
   result = (fwrite(source, 1, length, fp) == length);   // Write data
   fclose(fp);
   I_EndRead();                         // Disk icon off
   
   if(!result)                          // Remove partially written file
      remove(name);
   
   return result;
}

//
// M_ReadFile
//
// killough 9/98: rewritten to use stdio and to flash disk icon
//
int M_ReadFile(char const *name, byte **buffer)
{
   FILE *fp;
   
   errno = 0;
   
   if((fp = fopen(name, "rb")))
   {
      size_t length;

      I_BeginRead();
      fseek(fp, 0, SEEK_END);
      length = ftell(fp);
      fseek(fp, 0, SEEK_SET);

      *buffer = calloc(1, length);
      
      if(fread(*buffer, 1, length, fp) == length)
      {
         fclose(fp);
         I_EndRead();
         return length;
      }
      fclose(fp);
   }

   // sf: do not quit on file not found
   //  I_Error("Couldn't read file %s: %s", name, 
   //	  errno ? strerror(errno) : "(Unknown Error)");
   
   return -1;
}

// 
// M_FileLength
//
// Gets the length of a file given its handle.
// haleyjd 03/09/06: made global
// haleyjd 01/04/10: use fseek/ftell
//
int M_FileLength(FILE *f)
{
   long curpos, len;

   curpos = ftell(f);
   fseek(f, 0, SEEK_END);
   len = ftell(f);
   fseek(f, curpos, SEEK_SET);

   return (int)len;
}

//=============================================================================
//
// Portable non-standard libc functions
//

// haleyjd: portable strupr function
char *M_Strupr(char *string)
{
   char *s = string;

   while(*s)
   {
      char c = *s;
      *s++ = toupper(c);
   }

   return string;
}

// haleyjd: portable strlwr function
char *M_Strlwr(char *string)
{
   char *s = string;

   while(*s)
   {
      char c = *s;
      *s++ = tolower(c);
   }

   return string;
}

// haleyjd: portable itoa, from DJGPP libc

/* Copyright (C) 2001 DJ Delorie, see COPYING.DJ for details */

char *M_Itoa(int value, char *string, int radix)
{
#ifdef EE_HAVE_ITOA
   return ITOA_NAME(value, string, radix);
#else
   char tmp[33];
   char *tp = tmp;
   int i;
   unsigned int v;
   int sign;
   char *sp;

   if(radix > 36 || radix <= 1)
   {
      errno = EDOM;
      return 0;
   }

   sign = (radix == 10 && value < 0);

   if(sign)
      v = -value;
   else
      v = (unsigned int)value;

   while(v || tp == tmp)
   {
      i = v % radix;
      v = v / radix;

      if(i < 10)
         *tp++ = i + '0';
      else
         *tp++ = i + 'a' - 10;
   }

   if(string == 0)
      string = (char *)(malloc)((tp-tmp)+sign+1);
   sp = string;

   if(sign)
      *sp++ = '-';

   while(tp > tmp)
      *sp++ = *--tp;
   *sp = 0;

   return string;
#endif
}

//=============================================================================
//
// Filename and Path Routines
//

//
// M_GetFilePath
//
// haleyjd: general file path name extraction
//
void M_GetFilePath(const char *fn, char *base, size_t len)
{
   boolean found_slash = false;
   char *p;

   memset(base, 0, len);

   p = base + len - 1;

   strncpy(base, fn, len);
   
   while(p >= base)
   {
      if(*p == '/' || *p == '\\')
      {
         found_slash = true; // mark that the path ended with a slash
         *p = '\0';
         break;
      }
      *p = '\0';
      p--;
   }

   // haleyjd: in the case that no slash was ever found, yet the
   // path string is empty, we are dealing with a file local to the
   // working directory. The proper path to return for such a string is
   // not "", but ".", since the format strings add a slash now. When
   // the string is empty but a slash WAS found, we really do want to
   // return the empty string, since the path is relative to the root.
   if(!found_slash && *base == '\0')
      *base = '.';
}

//
// M_ExtractFileBase
//
void M_ExtractFileBase(const char *path, char *dest)
{
   const char *src = path + strlen(path) - 1;
   int length;
   
   // back up until a \ or the start
   while(src != path && src[-1] != ':' // killough 3/22/98: allow c:filename
         && *(src-1) != '\\'
         && *(src-1) != '/')
   {
      src--;
   }

   // copy up to eight characters
   memset(dest, 0, 8);
   length = 0;

   while(*src && *src != '.')
   {
      if(++length == 9)
         I_Error("M_ExtractFileBase: %s > 8 chars\n", path);
      else
      {
         *dest++ = toupper(*src);
         ++src;
      }
   }
}

//
// M_AddDefaultExtension
//
// 1/18/98 killough: adds a default extension to a path
// Note: Backslashes are treated specially, for MS-DOS.
//
char *M_AddDefaultExtension(char *path, const char *ext)
{
   char *p = path;
   while(*p++);
   while(p-- > path && *p != '/' && *p != '\\')
      if(*p == '.')
         return path;
   if(*ext != '.')
      strcat(path, ".");
   return strcat(path, ext);
}

//
// M_NormalizeSlashes
//
// Remove trailing slashes, translate backslashes to slashes
// The string to normalize is passed and returned in str
//
// killough 11/98: rewritten
//
void M_NormalizeSlashes(char *str)
{
   char *p;
   
   // Convert all backslashes to slashes
   for(p = str; *p; p++)
   {
      if(*p == '\\')
         *p = '/';
   }

   // Remove trailing slashes
   while(p > str && *--p == '/')
      *p = 0;

   // Collapse multiple slashes
   for(p = str; (*str++ = *p); )
      if(*p++ == '/')
         while(*p == '/')
            p++;
}

//
// M_StringAlloca
//
// haleyjd: This routine takes any number of strings and a number of extra
// characters, calculates their combined length, and calls Z_Alloca to create
// a temporary buffer of that size. This is extremely useful for allocation of
// file paths, and is used extensively in d_main.c.  The pointer returned is
// to a temporary Z_Alloca buffer, which lives until the next main loop
// iteration, so don't cache it. Note that this idiom is not possible with the
// normal non-standard alloca function, which allocates stack space.
//
int M_StringAlloca(char **str, int numstrs, size_t extra, const char *str1, ...)
{
   va_list args;
   size_t len = extra;

   if(numstrs < 1)
      I_Error("M_StringAlloca: invalid input\n");

   len += strlen(str1);

   --numstrs;

   if(numstrs != 0)
   {   
      va_start(args, str1);
      
      while(numstrs != 0)
      {
         const char *argstr = va_arg(args, const char *);
         
         len += strlen(argstr);
         
         --numstrs;
      }
      
      va_end(args);
   }

   ++len;

   *str = Z_Alloca(len);

   return len;
}

//----------------------------------------------------------------------------
//
// $Log: m_misc.c,v $
// Revision 1.60  1998/06/03  20:32:12  jim
// Fixed mispelling of key_chat string
//
// Revision 1.59  1998/05/21  12:12:28  jim
// Removed conditional from net code
//
// Revision 1.58  1998/05/16  09:41:15  jim
// formatted net files, installed temp switch for testing Stan/Lee's version
//
// Revision 1.57  1998/05/12  12:47:04  phares
// Removed OVER_UNDER code
//
// Revision 1.56  1998/05/05  19:56:01  phares
// Formatting and Doc changes
//
// Revision 1.55  1998/05/05  16:29:12  phares
// Removed RECOIL and OPT_BOBBING defines
//
// Revision 1.54  1998/05/03  23:05:19  killough
// Fix #includes, remove external decls duplicated elsewhere, fix LONG() conflict
//
// Revision 1.53  1998/04/23  13:07:27  jim
// Add exit line to automap
//
// Revision 1.51  1998/04/22  13:46:12  phares
// Added Setup screen Reset to Defaults
//
// Revision 1.50  1998/04/19  01:13:50  killough
// Fix freeing memory before use in savegame code
//
// Revision 1.49  1998/04/17  10:35:50  killough
// Add traditional_menu option for main menu
//
// Revision 1.48  1998/04/14  08:18:11  killough
// replace obsolete adaptive_gametic with realtic_clock_rate
//
// Revision 1.47  1998/04/13  21:36:33  phares
// Cemented ESC and F1 in place
//
// Revision 1.46  1998/04/13  12:30:02  phares
// Resolved Z_Free error msg when no boom.cfg file
//
// Revision 1.45  1998/04/12  22:55:33  phares
// Remaining 3 Setup screens
//
// Revision 1.44  1998/04/10  23:21:41  jim
// fixed string/int differentiation by value
//
// Revision 1.43  1998/04/10  06:37:54  killough
// Add adaptive gametic timer option
//
// Revision 1.42  1998/04/06  11:05:00  jim
// Remove LEESFIXES, AMAP bdg->247
//
// Revision 1.41  1998/04/06  04:50:00  killough
// Support demo_insurance=2
//
// Revision 1.40  1998/04/05  00:51:13  phares
// Joystick support, Main Menu re-ordering
//
// Revision 1.39  1998/04/03  14:45:49  jim
// Fixed automap disables at 0, mouse sens unbounded
//
// Revision 1.38  1998/03/31  10:44:31  killough
// Add demo insurance option
//
// Revision 1.37  1998/03/31  00:39:44  jim
// Screenshots in BMP format added
//
// Revision 1.36  1998/03/25  16:31:23  jim
// Fixed bad default value for defaultskill
//
// Revision 1.34  1998/03/23  15:24:17  phares
// Changed pushers to linedef control
//
// Revision 1.33  1998/03/20  00:29:47  phares
// Changed friction to linedef control
//
// Revision 1.32  1998/03/11  17:48:16  phares
// New cheats, clean help code, friction fix
//
// Revision 1.31  1998/03/10  07:06:30  jim
// Added secrets on automap after found only option
//
// Revision 1.30  1998/03/09  18:29:12  phares
// Created separately bound automap and menu keys
//
// Revision 1.29  1998/03/09  11:00:20  jim
// allowed -1 in mouse bindings and map functions
//
// Revision 1.28  1998/03/09  07:35:18  killough
// Rearrange order of cfg options, add capslock options
//
// Revision 1.27  1998/03/06  21:41:04  jim
// fixed erroneous range for gamma in config
//
// Revision 1.26  1998/03/05  00:57:47  jim
// Scattered HUD
//
// Revision 1.25  1998/03/04  11:55:42  jim
// Add range checking, help strings to BOOM.CFG
//
// Revision 1.24  1998/03/02  15:34:15  jim
// Added Rand's HELP screen as lump and loaded and displayed it
//
// Revision 1.23  1998/03/02  11:36:44  killough
// clone defaults, add sts_traditional_keys
//
// Revision 1.22  1998/02/27  19:22:05  jim
// Range checked hud/sound card variables
//
// Revision 1.21  1998/02/27  08:10:02  phares
// Added optional player bobbing
//
// Revision 1.20  1998/02/26  22:58:39  jim
// Added message review display to HUD
//
// Revision 1.19  1998/02/24  22:00:57  killough
// turn translucency back on by default
//
// Revision 1.18  1998/02/24  08:46:05  phares
// Pushers, recoil, new friction, and over/under work
//
// Revision 1.17  1998/02/23  14:21:14  jim
// Merged HUD stuff, fixed p_plats.c to support elevators again
//
// Revision 1.16  1998/02/23  04:40:48  killough
// Lots of new options
//
// Revision 1.14  1998/02/20  21:57:00  phares
// Preliminarey sprite translucency
//
// Revision 1.13  1998/02/20  18:46:58  jim
// cleanup of HUD control
//
// Revision 1.12  1998/02/19  16:54:33  jim
// Optimized HUD and made more configurable
//
// Revision 1.11  1998/02/18  11:56:11  jim
// Fixed issues with HUD and reduced screen size
//
// Revision 1.9  1998/02/15  03:21:20  phares
// Jim's comment: Fixed bug in automap from mistaking framebuffer index for mark color
//
// Revision 1.8  1998/02/15  03:17:56  phares
// User-defined keys
//
// Revision 1.6  1998/02/09  03:04:12  killough
// Add weapon preferences, player corpse, vsync options
//
// Revision 1.5  1998/02/02  13:37:26  killough
// Clone compatibility flag, for TNTCOMP to work
//
// Revision 1.4  1998/01/26  19:23:49  phares
// First rev with no ^Ms
//
// Revision 1.3  1998/01/26  04:59:07  killough
// Fix DOOM 1 screenshot acknowledgement
//
// Revision 1.2  1998/01/21  16:56:16  jim
// Music fixed, defaults for cards added
//
// Revision 1.1.1.1  1998/01/19  14:02:57  rand
// Lee's Jan 19 sources
//
//----------------------------------------------------------------------------
<|MERGE_RESOLUTION|>--- conflicted
+++ resolved
@@ -219,30 +219,22 @@
 
    // [CG] Target names
    DEFAULT_BOOL(
-      "display_target_names", &display_target_names, NULL, false, wad_no,
+      "display_target_names", &display_target_names, NULL, false, default_t::wad_no,
       "1 - display target player names below crosshair, 0 - disabled"
    ),
 
    // sf
-<<<<<<< HEAD
    // [CG] show_scores now defaults to on, because it's confusing otherwise ("I
    //      bound a key to "frags" but it doesn't show the scoreboard... help!")
-   DEFAULT_INT("show_scores", &show_scores, NULL, 1, 0, 1, wad_yes,
-=======
-   DEFAULT_INT("show_scores", &show_scores, NULL, 0, 0, 1, default_t::wad_yes,
->>>>>>> 1ca1c51f
+   DEFAULT_INT("show_scores", &show_scores, NULL, 1, 0, 1, default_t::wad_yes,
                "show scores in deathmatch"),
 
    DEFAULT_INT("lefthanded", &lefthanded, NULL, 0, 0, 1, default_t::wad_yes,
                "0 - right handed, 1 - left handed"),
 
    // killough 10/98
-<<<<<<< HEAD
    DEFAULT_INT("doom_weapon_toggles", &doom_weapon_toggles,
-               &default_doom_weapon_toggles, 1, 0, 1, wad_no,
-=======
-   DEFAULT_INT("doom_weapon_toggles", &doom_weapon_toggles, NULL, 1, 0, 1, default_t::wad_no,
->>>>>>> 1ca1c51f
+               &default_doom_weapon_toggles, 1, 0, 1, default_t::wad_no,
                "1 to toggle between SG/SSG and Fist/Chainsaw"),
 
    // phares 2/25/98
@@ -488,12 +480,8 @@
 
    // TODO/FIXME: make ALL keys dynamically rebindable
 
-<<<<<<< HEAD
    /* [CG] key_spy is subsumed by spectate_next and spectate_prev.
-   DEFAULT_INT("key_spy", &key_spy, NULL, KEYD_F12, 0, 255, wad_no,
-=======
    DEFAULT_INT("key_spy", &key_spy, NULL, KEYD_F12, 0, 255, default_t::wad_no,
->>>>>>> 1ca1c51f
                "key to view from another player's vantage"),
    */
    
@@ -502,13 +490,8 @@
    
    DEFAULT_INT("key_chat", &key_chat, NULL, 't', 0, 255, default_t::wad_no,
                "key to enter a chat message"),
-<<<<<<< HEAD
-
-   DEFAULT_INT("key_chatplayer1", &destination_keys[0], NULL, 'g', 0, 255, wad_no,
-=======
-   
+
    DEFAULT_INT("key_chatplayer1", &destination_keys[0], NULL, 'g', 0, 255, default_t::wad_no,
->>>>>>> 1ca1c51f
                "key to chat with player 1"),
    
    // killough 11/98: fix 'i'/'b' reversal
@@ -527,18 +510,13 @@
    
    DEFAULT_INT("invert_mouse", &invert_mouse, NULL, 1, 0, 1, default_t::wad_no,
                "set to 1 to invert mouse during mouselooking"),
-<<<<<<< HEAD
 
    // [CG] Apparently smooth_turning was forgotten :), adding it here.
 
-   DEFAULT_INT("smooth_turning", &smooth_turning, NULL, 0, 0, 1, wad_no,
+   DEFAULT_INT("smooth_turning", &smooth_turning, NULL, 0, 0, 1, default_t::wad_no,
                "1 to smooth out mouse turning"),
 
-   DEFAULT_INT("use_mouse", &usemouse, NULL, 1, 0, 1, wad_no,
-=======
-      
    DEFAULT_INT("use_mouse", &usemouse, NULL, 1, 0, 1, default_t::wad_no,
->>>>>>> 1ca1c51f
                "1 to enable use of mouse"),
    
    //jff 3/8/98 end of lower range change for -1 allowed in mouse binding
@@ -926,16 +904,16 @@
 
    // [CG] These are new defaults.
 
-   DEFAULT_INT("use_announcer", &s_use_announcer, NULL, 0, 0, 1, wad_no,
+   DEFAULT_INT("use_announcer", &s_use_announcer, NULL, 0, 0, 1, default_t::wad_no,
                "use announcer if available"),
 
-   DEFAULT_BOOL("show_netstats", &show_netstats, NULL, false, wad_no,
+   DEFAULT_BOOL("show_netstats", &show_netstats, NULL, false, default_t::wad_no,
                 "display netstats on the HUD"),
 
-   DEFAULT_BOOL("show_timer", &show_timer, NULL, false, wad_no,
+   DEFAULT_BOOL("show_timer", &show_timer, NULL, false, default_t::wad_no,
                 "display a timer on the HUD"),
 
-   DEFAULT_BOOL("show_team_widget", &show_team_widget, NULL, true, wad_no,
+   DEFAULT_BOOL("show_team_widget", &show_team_widget, NULL, true, default_t::wad_no,
                 "display team score indicator on the HUD"),
 
    DEFAULT_INT(
@@ -945,7 +923,7 @@
       WEAPON_SWITCH_ALWAYS,
       WEAPON_SWITCH_ALWAYS,
       WEAPON_SWITCH_NEVER,
-      wad_no,
+      default_t::wad_no,
       "how to switch weapons when one is picked up, 0 - always, 1 - use PWO, "
       "2 - never"
    ),
@@ -957,7 +935,7 @@
       AMMO_SWITCH_VANILLA,
       AMMO_SWITCH_VANILLA,
       AMMO_SWITCH_DISABLED,
-      wad_no,
+      default_t::wad_no,
       "how to switch weapons when ammo is picked up, 0 - use vanilla order, "
       "1 - use PWO, 2 - never"
    ),
