// Emacs style mode select   -*- C++ -*-
//-----------------------------------------------------------------------------
//
// Copyright (C) 2013 James Haley et al.
//
// This program is free software: you can redistribute it and/or modify
// it under the terms of the GNU General Public License as published by
// the Free Software Foundation, either version 3 of the License, or
// (at your option) any later version.
//
// This program is distributed in the hope that it will be useful,
// but WITHOUT ANY WARRANTY; without even the implied warranty of
// MERCHANTABILITY or FITNESS FOR A PARTICULAR PURPOSE.  See the
// GNU General Public License for more details.
//
// You should have received a copy of the GNU General Public License
// along with this program.  If not, see http://www.gnu.org/licenses/
//
//--------------------------------------------------------------------------
//
// DESCRIPTION:
//  Do all the WAD I/O, get map description,
//  set up initial state and misc. LUTs.
//
//-----------------------------------------------------------------------------

#include "z_zone.h"

#include "a_small.h"
#include "acs_intr.h"
#include "am_map.h"
#include "c_io.h"
#include "c_runcmd.h"
#include "d_gi.h"
#include "d_io.h" // SoM 3/14/2002: strncasecmp
#include "d_main.h"
#include "d_mod.h"
#include "doomstat.h"
#include "e_exdata.h" // haleyjd: ExtraData!
#include "e_reverbs.h"
#include "e_ttypes.h"
#include "e_udmf.h"  // IOANCH 20151206: UDMF
#include "ev_specials.h"
#include "g_game.h"
#include "hu_frags.h"
#include "hu_stuff.h"
#include "in_lude.h"
#include "m_argv.h"
#include "m_bbox.h"
#include "m_binary.h"
#include "p_anim.h"  // haleyjd: lightning
#include "p_chase.h"
#include "p_enemy.h"
#include "p_hubs.h"
#include "p_info.h"
#include "p_maputl.h"
#include "p_map.h"
#include "p_mobjcol.h"
#include "p_partcl.h"
#include "p_portal.h"
#include "p_setup.h"
#include "p_skin.h"
#include "p_slopes.h"
#include "p_spec.h"
#include "p_tick.h"
#include "polyobj.h"
#include "r_data.h"
#include "r_defs.h"
#include "r_dynseg.h"
#include "r_main.h"
#include "r_sky.h"
#include "r_things.h"
#include "s_sndseq.h"
#include "s_sound.h"
#include "v_misc.h"
#include "v_video.h"
#include "w_levels.h"
#include "w_wad.h"
#include "z_auto.h"

extern const char *level_error;
extern void R_DynaSegOffset(seg_t *lseg, line_t *line, int side);

//
// ZNodeType
//
// IOANCH: ZDoom node type enum
//
enum ZNodeType
{
   ZNodeType_Invalid,
   ZNodeType_Normal,
   ZNodeType_GL,
   ZNodeType_GL2,
   ZNodeType_GL3,
};

//
// MAP related Lookup tables.
// Store VERTEXES, LINEDEFS, SIDEDEFS, etc.
//

bool     newlevel = false;
int      doom1level = false;    // doom 1 level running under doom 2
char     levelmapname[10];

int      numvertexes;
vertex_t *vertexes;

int      numsegs;
seg_t    *segs;

int      numsectors;
sector_t *sectors;

// haleyjd 01/05/14: sector interpolation data
sectorinterp_t *sectorinterps;

// haleyjd 01/12/14: sector sound environment zones
int         numsoundzones;
soundzone_t *soundzones;

int         numsubsectors;
subsector_t *subsectors;

int      numnodes;
node_t   *nodes;
fnode_t  *fnodes;

int      numlines;
line_t   *lines;

int      numsides;
side_t   *sides;

int      numthings;

// BLOCKMAP
// Created from axis aligned bounding box
// of the map, a rectangular array of
// blocks of size ...
// Used to speed up collision detection
// by spatial subdivision in 2D.
//
// Blockmap size.

int       bmapwidth, bmapheight;  // size in mapblocks

// killough 3/1/98: remove blockmap limit internally:
int       *blockmap;              // was short -- killough

// offsets in blockmap are from here
int       *blockmaplump;          // was short -- killough

fixed_t   bmaporgx, bmaporgy;     // origin of block map

Mobj    **blocklinks;             // for thing chains

byte     *portalmap;              // haleyjd: for portals

//
// REJECT
// For fast sight rejection.
// Speeds up enemy AI by skipping detailed
//  LineOf Sight calculation.
// Without the special effect, this could
// be used as a PVS lookup as well.
//

byte *rejectmatrix;

// Maintain single and multi player starting spots.

// 1/11/98 killough: Remove limit on deathmatch starts
mapthing_t *deathmatchstarts;      // killough
size_t     num_deathmatchstarts;   // killough

mapthing_t *deathmatch_p;
mapthing_t playerstarts[MAXPLAYERS];

// haleyjd 06/14/10: level wad directory
static WadDirectory *setupwad;

//
// ShortToLong
//
// haleyjd 06/19/06: Happy birthday to me ^_^
// Inline routine to convert a short value to a long, preserving the value
// -1 but treating any other negative value as unsigned.
//
inline static int ShortToLong(int16_t value)
{
   return (value == -1) ? -1l : (int)value & 0xffff;
}

//
// ShortToNodeChild
//
// haleyjd 06/14/10: Inline routine to convert a short value to a node child
// number. 0xFFFF and 0x8000 are special values.
//
inline static void ShortToNodeChild(int *loc, uint16_t value)
{
   // e6y: support for extended nodes
   if(value == 0xffff)
   {
      *loc = -1l;
   }
   else if(value & 0x8000)
   {
      // Convert to extended type
      *loc  = value & ~0x8000;

      // haleyjd 11/06/10: check for invalid subsector reference
      if(*loc >= numsubsectors)
      {
         C_Printf(FC_ERROR "Warning: BSP tree references invalid subsector #%d\a", *loc);
         *loc = 0;
      }

      *loc |= NF_SUBSECTOR;
   }
   else
      *loc = (int)value & 0xffff;
}

//
// SafeUintIndex
//
// haleyjd 12/04/08: Inline routine to convert an effectively unsigned short
// index into a long index, safely checking against the provided upper bound
// and substituting the value of 0 in the event of an overflow.
//
inline static int SafeUintIndex(int16_t input, int limit, 
                                const char *func, int index, const char *item)
{
   int ret = (int)(SwapShort(input)) & 0xffff;

   if(ret >= limit)
   {
      C_Printf(FC_ERROR "Error: %s #%d - bad %s #%d\a\n", 
               func, index, item, ret);
      ret = 0;
   }

   return ret;
}

//
// SafeRealUintIndex
//
// haleyjd 06/14/10: Matching routine for indices that are already in unsigned
// short format.
//
inline static int SafeRealUintIndex(uint16_t input, int limit, 
                                    const char *func, int index, const char *item)
{
   int ret = (int)(SwapUShort(input)) & 0xffff;

   if(ret >= limit)
   {
      C_Printf(FC_ERROR "Error: %s #%d - bad %s #%d\a\n", 
               func, index, item, ret);
      ret = 0;
   }

   return ret;
}

//=============================================================================
//
// Level Loading
//

#define DOOM_VERTEX_LEN 4
#define PSX_VERTEX_LEN  8

//
// P_LoadConsoleVertexes
//
// haleyjd 12/12/13: Support for console maps' fixed-point vertices.
//
void P_LoadConsoleVertexes(int lump)
{
   ZAutoBuffer buf;

   // Determine number of vertexes
   numvertexes = setupwad->lumpLength(lump) / PSX_VERTEX_LEN;

   // Allocate
   vertexes = estructalloctag(vertex_t, numvertexes, PU_LEVEL);

   // Load lump
   setupwad->cacheLumpAuto(lump, buf);
   auto data = buf.getAs<byte *>();

   // Copy and convert vertex coordinates
   for(int i = 0; i < numvertexes; i++)
   {
      vertexes[i].x = GetBinaryDWord(&data);
      vertexes[i].y = GetBinaryDWord(&data);

      vertexes[i].fx = M_FixedToFloat(vertexes[i].x);
      vertexes[i].fy = M_FixedToFloat(vertexes[i].y);
   }
}

//
// P_LoadVertexes
//
// killough 5/3/98: reformatted, cleaned up
//
void P_LoadVertexes(int lump)
{
   ZAutoBuffer buf;
   
   // Determine number of vertexes:
   //  total lump length / vertex record length.
   numvertexes = setupwad->lumpLength(lump) / DOOM_VERTEX_LEN;

   // Allocate zone memory for buffer.
   vertexes = estructalloctag(vertex_t, numvertexes, PU_LEVEL);
   
   // Load data into cache.
   setupwad->cacheLumpAuto(lump, buf);
   auto data = buf.getAs<byte *>();
   
   // Copy and convert vertex coordinates, internal representation as fixed.
   for(int i = 0; i < numvertexes; i++)
   {
      vertexes[i].x = GetBinaryWord(&data) << FRACBITS;
      vertexes[i].y = GetBinaryWord(&data) << FRACBITS;
      
      // SoM: Cardboard stores float versions of vertices.
      vertexes[i].fx = M_FixedToFloat(vertexes[i].x);
      vertexes[i].fy = M_FixedToFloat(vertexes[i].y);
   }
}

//
// P_LoadSegs
//
// killough 5/3/98: reformatted, cleaned up
//
void P_LoadSegs(int lump)
{
   int  i;
   byte *data;
   
   numsegs = setupwad->lumpLength(lump) / sizeof(mapseg_t);
   segs = estructalloctag(seg_t, numsegs, PU_LEVEL);
   data = (byte *)(setupwad->cacheLumpNum(lump, PU_STATIC));
   
   for(i = 0; i < numsegs; ++i)
   {
      seg_t *li = segs + i;
      mapseg_t *ml = (mapseg_t *)data + i;
      
      int side, linedef;
      line_t *ldef;

      // haleyjd 06/19/06: convert indices to unsigned
      li->v1 = &vertexes[SafeUintIndex(ml->v1, numvertexes, "seg", i, "vertex")];
      li->v2 = &vertexes[SafeUintIndex(ml->v2, numvertexes, "seg", i, "vertex")];

      li->offset = (float)(SwapShort(ml->offset));

      // haleyjd 06/19/06: convert indices to unsigned
      linedef = SafeUintIndex(ml->linedef, numlines, "seg", i, "line");
      ldef = &lines[linedef];
      li->linedef = ldef;
      side = SwapShort(ml->side);

      if(side < 0 || side > 1)
      {
         level_error = "Seg line side number out of range";
         return;
      }

      li->sidedef = &sides[ldef->sidenum[side]];
      li->frontsector = sides[ldef->sidenum[side]].sector;

      // killough 5/3/98: ignore 2s flag if second sidedef missing:
      if(ldef->flags & ML_TWOSIDED && ldef->sidenum[side^1]!=-1)
         li->backsector = sides[ldef->sidenum[side^1]].sector;
      else
         li->backsector = NULL;

      P_CalcSegLength(li);
   }
   
   Z_Free(data);
}


// SoM 5/13/09: calculate seg length
void P_CalcSegLength(seg_t *lseg)
{
   float dx, dy;

   dx = lseg->v2->fx - lseg->v1->fx;
   dy = lseg->v2->fy - lseg->v1->fy;
   lseg->len = (float)sqrt(dx * dx + dy * dy);
}

//
// P_LoadSubsectors
//
// killough 5/3/98: reformatted, cleaned up
//
void P_LoadSubsectors(int lump)
{
   mapsubsector_t *mss;
   byte *data;
   int  i;
   
   numsubsectors = setupwad->lumpLength(lump) / sizeof(mapsubsector_t);
   subsectors = estructalloctag(subsector_t, numsubsectors, PU_LEVEL);
   data = (byte *)(setupwad->cacheLumpNum(lump, PU_STATIC));
   
   for(i = 0; i < numsubsectors; ++i)
   {
      mss = &(((mapsubsector_t *)data)[i]);

      // haleyjd 06/19/06: convert indices to unsigned
      subsectors[i].numlines  = (int)SwapShort(mss->numsegs ) & 0xffff;
      subsectors[i].firstline = (int)SwapShort(mss->firstseg) & 0xffff;
   }
   
   Z_Free(data);
}

//
// P_InitSector
//
// Shared initialization code for sectors across all map formats.
// IOANCH 20151212: made extern
//
void P_InitSector(sector_t *ss)
{
   // haleyjd 09/24/06: determine what the default sound sequence is
   int defaultSndSeq = LevelInfo.noAutoSequences ? 0 : -1;

   ss->nextsec = -1; //jff 2/26/98 add fields to support locking out
   ss->prevsec = -1; // stair retriggering until build completes

   // killough 3/7/98:
   ss->heightsec     = -1;   // sector used to get floor and ceiling height
   ss->floorlightsec = -1;   // sector used to get floor lighting
   // killough 3/7/98: end changes

   // killough 4/11/98 sector used to get ceiling lighting:
   ss->ceilinglightsec = -1;

   // killough 4/4/98: colormaps:
   // haleyjd 03/04/07: modifications for per-sector colormap logic
   ss->bottommap = ss->midmap = ss->topmap =
      ((ss->intflags & SIF_SKY) ? global_fog_index : global_cmap_index);

   // SoM 9/19/02: Initialize the attached sector list for 3dsides
   ss->c_attached = ss->f_attached = nullptr;
   // SoM 11/9/04: 
   ss->c_attsectors = ss->f_attsectors = nullptr;

   // SoM 10/14/07:
   ss->c_asurfaces = ss->f_asurfaces = nullptr;

   // SoM: init portals
   ss->c_pflags = ss->f_pflags = 0;
   ss->c_portal = ss->f_portal = nullptr;
   ss->groupid = R_NOGROUP;

   // SoM: These are kept current with floorheight and ceilingheight now
   ss->floorheightf   = M_FixedToFloat(ss->floorheight);
   ss->ceilingheightf = M_FixedToFloat(ss->ceilingheight);

   // haleyjd 09/24/06: sound sequences -- set default
   ss->sndSeqID = defaultSndSeq;

   // haleyjd 01/12/14: set sound zone to -1 
   ss->soundzone = -1;

   // CPP_FIXME: temporary placement construction for sound origins
   ::new (&ss->soundorg)  PointThinker;
   ::new (&ss->csoundorg) PointThinker;
}

#define DOOM_SECTOR_SIZE 26
#define PSX_SECTOR_SIZE  28

//
// P_LoadPSXSectors
//
// haleyjd 12/12/13: support for PSX port's sector format.
//
void P_LoadPSXSectors(int lumpnum)
{
   ZAutoBuffer buf;
   char namebuf[9];
   
   numsectors  = setupwad->lumpLength(lumpnum) / PSX_SECTOR_SIZE;
   sectors     = estructalloctag(sector_t, numsectors, PU_LEVEL);
   
   setupwad->cacheLumpAuto(lumpnum, buf);
   auto data = buf.getAs<byte *>();

   // init texture name buffer to ensure null-termination
   memset(namebuf, 0, sizeof(namebuf));

   for(int i = 0; i < numsectors; i++)
   {
      sector_t *ss = sectors + i;

      ss->floorheight        = GetBinaryWord(&data) << FRACBITS;
      ss->ceilingheight      = GetBinaryWord(&data) << FRACBITS;
      GetBinaryString(&data, namebuf, 8);
      ss->floorpic           = R_FindFlat(namebuf);
      GetBinaryString(&data, namebuf, 8);
      P_SetSectorCeilingPic(ss, R_FindFlat(namebuf));
      ss->lightlevel         = *data++;
      ++data;                // skip color ID for now
      ss->special            = GetBinaryWord(&data);
      ss->tag                = GetBinaryWord(&data);
      data += 2;             // skip flags field for now

      // scale up light levels (experimental)
      ss->lightlevel = (ss->lightlevel * 11 / 18) + 96;

      P_InitSector(ss);
   }
}

//
// P_LoadSectors
//
// killough 5/3/98: reformatted, cleaned up
//
void P_LoadSectors(int lumpnum)
{
   ZAutoBuffer buf;
   char namebuf[9];
   
   numsectors  = setupwad->lumpLength(lumpnum) / DOOM_SECTOR_SIZE;
   sectors     = estructalloctag(sector_t, numsectors, PU_LEVEL);
   
   setupwad->cacheLumpAuto(lumpnum, buf);
   auto data = buf.getAs<byte *>();

   // init texture name buffer to ensure null-termination
   memset(namebuf, 0, sizeof(namebuf));

   for(int i = 0; i < numsectors; i++)
   {
      sector_t *ss = sectors + i;

      ss->floorheight        = GetBinaryWord(&data) << FRACBITS;
      ss->ceilingheight      = GetBinaryWord(&data) << FRACBITS;
      GetBinaryString(&data, namebuf, 8);
      ss->floorpic           = R_FindFlat(namebuf);
      // haleyjd 08/30/09: set ceiling pic using function
      GetBinaryString(&data, namebuf, 8);
      P_SetSectorCeilingPic(ss, R_FindFlat(namebuf));
      ss->lightlevel         = GetBinaryWord(&data);
      ss->special            = GetBinaryWord(&data);
      ss->tag                = GetBinaryWord(&data);
    
      P_InitSector(ss);
   }
}

//
// P_CreateSectorInterps
//
// haleyjd 01/05/14: Create sector interpolation structures.
//
static void P_CreateSectorInterps()
{
   sectorinterps = estructalloctag(sectorinterp_t, numsectors, PU_LEVEL);

   for(int i = 0; i < numsectors; i++)
   {
      sectorinterps[i].prevfloorheight    = sectors[i].floorheight;
      sectorinterps[i].prevceilingheight  = sectors[i].ceilingheight;
      sectorinterps[i].prevfloorheightf   = sectors[i].floorheightf;
      sectorinterps[i].prevceilingheightf = sectors[i].ceilingheightf;
   }
}

//
// P_propagateSoundZone
//
// haleyjd 01/12/14: Recursive routine to propagate a sound zone from a
// sector to all its neighboring sectors which border it by a 2S line which
// is not marked as a sound boundary.
//
static void P_propagateSoundZone(sector_t *sector, int zoneid)
{
   // if we already touched this sector somehow, return immediately
   if(sector->soundzone == zoneid)
      return;

   // set the zone to the sector
   sector->soundzone = zoneid;

   // iterate on the sector linedef list to find neighboring sectors
   for(int ln = 0; ln < sector->linecount; ln++)
   {
      auto line = sector->lines[ln];

      // must be 2S and not a zone boundary line
      if(!line->backsector || (line->extflags & EX_ML_ZONEBOUNDARY))
         continue;

      auto next = ((line->backsector != sector) ? line->backsector : line->frontsector);

      // if not already in the same sound zone, propagate recursively.
      if(next->soundzone != zoneid)
         P_propagateSoundZone(next, zoneid);
   }
}

//
// P_CreateSoundZones
//
// haleyjd 01/12/14: create sound environment zones for the map by using an
// alert-like propagation method.
//
static void P_CreateSoundZones()
{
   numsoundzones = 0;

   for(int secnum = 0; secnum < numsectors; secnum++)
   {
      auto sec = &sectors[secnum];
      
      // if the sector hasn't become part of a zone yet, do propagation for it
      if(sec->soundzone == -1)
         P_propagateSoundZone(sec, numsoundzones++);
   }

   // allocate soundzones
   soundzones = estructalloctag(soundzone_t, numsoundzones, PU_LEVEL);
   
   // set all zones to level default reverb, or engine default if level default
   // is not a valid reverb.
   ereverb_t *defReverb;
   if(!(defReverb = E_ReverbForID(LevelInfo.defaultEnvironment)))
      defReverb = E_GetDefaultReverb();

   for(int zonenum = 0; zonenum < numsoundzones; zonenum++)
      soundzones[zonenum].reverb = defReverb;
}

//
// P_CalcNodeCoefficients
//
// haleyjd 06/14/10: Separated from P_LoadNodes, this routine precalculates
// general line equation coefficients for a node, which are used during the
// process of dynaseg generation.
//
static void P_CalcNodeCoefficients(node_t *node, fnode_t *fnode)
{
   // haleyjd 05/16/08: keep floating point versions as well for dynamic
   // seg splitting operations
   fnode->fx  = (double)node->x;
   fnode->fy  = (double)node->y;
   fnode->fdx = (double)node->dx;
   fnode->fdy = (double)node->dy;

   // haleyjd 05/20/08: precalculate general line equation coefficients
   fnode->a   = -fnode->fdy;
   fnode->b   =  fnode->fdx;
   fnode->c   =  fnode->fdy * fnode->fx - fnode->fdx * fnode->fy;
   fnode->len = sqrt(fnode->fdx * fnode->fdx + fnode->fdy * fnode->fdy);
}

//
// P_CalcNodeCoefficients2
//
// IOANCH 20151217: high-resolution nodes (from XGL3 ZDBSP nodes)
//
static void P_CalcNodeCoefficients2(const node_t &node, fnode_t &fnode)
{
   fnode.fx = M_FixedToDouble(node.x);
   fnode.fy = M_FixedToDouble(node.y);
   fnode.fdx = M_FixedToDouble(node.dx);
   fnode.fdy = M_FixedToDouble(node.dy);
   
   // IOANCH: same as code above
   fnode.a   = -fnode.fdy;
   fnode.b   =  fnode.fdx;
   fnode.c   =  fnode.fdy * fnode.fx - fnode.fdx * fnode.fy;
   fnode.len = sqrt(fnode.fdx * fnode.fdx + fnode.fdy * fnode.fdy);
}

//
// P_LoadNodes
//
// killough 5/3/98: reformatted, cleaned up
//
void P_LoadNodes(int lump)
{
   byte *data;
   int  i;
   
   numnodes = setupwad->lumpLength(lump) / sizeof(mapnode_t);

   // haleyjd 12/07/13: Doom engine is supposed to tolerate zero-length
   // nodes. All vanilla BSP walks are hacked to account for it by returning
   // subsector 0 if an attempt is made to access nodes[-1]
   if(!numnodes)
   {
      nodes  = NULL;
      fnodes = NULL;
      return;
   }

   nodes  = estructalloctag(node_t,  numnodes, PU_LEVEL);
   fnodes = estructalloctag(fnode_t, numnodes, PU_LEVEL);
   data   = (byte *)(setupwad->cacheLumpNum(lump, PU_STATIC));

   for(i = 0; i < numnodes; i++)
   {
      node_t *no = nodes + i;
      mapnode_t *mn = (mapnode_t *)data + i;
      int j;

      no->x  = SwapShort(mn->x);
      no->y  = SwapShort(mn->y);
      no->dx = SwapShort(mn->dx);
      no->dy = SwapShort(mn->dy);

      // haleyjd: calculate floating-point data
      P_CalcNodeCoefficients(no, &fnodes[i]);

      no->x  <<= FRACBITS;
      no->y  <<= FRACBITS;
      no->dx <<= FRACBITS;
      no->dy <<= FRACBITS;

      for(j = 0; j < 2; ++j)
      {
         int k;
         ShortToNodeChild(&(no->children[j]), SwapUShort(mn->children[j]));

         for(k = 0; k < 4; ++k)
            no->bbox[j][k] = SwapShort(mn->bbox[j][k]) << FRACBITS;
      }
   }
   
   Z_Free(data);
}

//=============================================================================
//
// haleyjd 06/14/10: ZDoom uncompressed nodes support
//

//
// P_CheckForZDoomUncompressedNodes
//
// http://zdoom.org/wiki/ZDBSP#Compressed_Nodes
// IOANCH 20151213: modified to use the NODES lump num and return the signature
// Also added actual node lump, if it's SSECTORS in a classic map
//
static ZNodeType P_CheckForZDoomUncompressedNodes(int nodelumpnum, 
                                                  int *actualNodeLump)
{
   const void *data;
   
   *actualNodeLump = nodelumpnum;
   bool glNodesFallback = false;

   // haleyjd: be sure something is actually there
<<<<<<< HEAD
   if(!setupwad->lumpLength(nodelumpnum))
   {
      if(LevelInfo.mapFormat != LEVEL_FORMAT_UDMF)
      {
         *actualNodeLump = nodelumpnum - ML_NODES + ML_SSECTORS;
         glNodesFallback = true;
         if(!setupwad->lumpLength(*actualNodeLump))
            return ZNodeType_Invalid;
      }
      else
         return ZNodeType_Invalid;
   }
=======
   // ioanch: actually check for 4 bytes so we can memcmp for "XNOD"
   if(setupwad->lumpLength(lumpnum + ML_NODES) < 4)
      return result;
>>>>>>> b851d957

   // haleyjd: load at PU_CACHE and it may stick around for later.
   data = setupwad->cacheLumpNum(*actualNodeLump, PU_CACHE);

   if(LevelInfo.mapFormat != LEVEL_FORMAT_UDMF && !glNodesFallback 
      && !memcmp(data, "XNOD", 4))
   {
      // only classic maps with NODES having XNOD
      C_Printf("ZDoom uncompressed normal nodes detected\n");
      return ZNodeType_Normal;
   }


   if(glNodesFallback || LevelInfo.mapFormat == LEVEL_FORMAT_UDMF)
   {
      if(!memcmp(data, "XGLN", 4))
      {
         C_Printf("ZDoom uncompressed GL nodes version 1 detected\n");
         return ZNodeType_GL;
      }
      if(!memcmp(data, "XGL2", 4))
      {
         C_Printf("ZDoom uncompressed GL nodes version 2 detected\n");
         return ZNodeType_GL2;
      }
      if(!memcmp(data, "XGL3", 4))
      {
         C_Printf("ZDoom uncompressed GL nodes version 3 detected\n");
         return ZNodeType_GL3;
      }
   }


   return ZNodeType_Invalid;
}

//
// CheckZNodesOverflow
//
// For safe reading of ZDoom nodes lump.
//
static void CheckZNodesOverflowFN(int *size, int count)
{
   (*size) -= count;

   if((*size) < 0)
      level_error = "Overflow in ZDoom XNOD lump";
}

// IOANCH 20151217: updated for XGLN and XGL2
typedef struct mapseg_znod_s
{
   uint32_t v1;
   union // IOANCH
   {
      uint32_t v2;
      uint32_t partner; // XGLN, XGL2
   };
   uint32_t linedef; // IOANCH: use 32-bit instead of 16-bit   
   byte     side;
} mapseg_znod_t;

// IOANCH: modified to support XGL3 nodes
typedef struct mapnode_znod_s
{
  union
  {
     struct
     {
        int16_t x;  // Partition line from (x,y) to x+dx,y+dy)
        int16_t y;
        int16_t dx;
        int16_t dy;             
     };
     struct
     {
        int32_t x32;  // Partition line from (x,y) to x+dx,y+dy)
        int32_t y32;
        int32_t dx32;
        int32_t dy32;             
     };
  };
  // Bounding box for each child, clip against view frustum.
  int16_t bbox[2][4];
  // If NF_SUBSECTOR its a subsector, else it's a node of another subtree.
  int32_t children[2];
} mapnode_znod_t;

//
// P_LoadZSegs
//
// Loads segs from ZDoom uncompressed nodes
// IOANCH 20151217: use signature
//
static void P_LoadZSegs(byte *data, ZNodeType signature)
{
   // IOANCH TODO: read the segs according to signature
   int i;
   
   subsector_t *ss = ::subsectors; // IOANCH: for GL znodes
   int actualSegIndex = 0;
   seg_t *prevSegToSet = nullptr;
   vertex_t *firstV1 = nullptr;   // IOANCH: first vertex of first seg

   for(i = 0; i < numsegs; i++, ++actualSegIndex)
   {
      line_t *ldef;
      uint32_t v1, v2;
      uint32_t linedef;
      byte side;
      seg_t *li = segs+actualSegIndex;
      mapseg_znod_t ml;
      
      // IOANCH: shift the seg back
      //::segs[actualSegIndex] = ::segs[i];
      
      // IOANCH: increment current subsector if applicable
      if(signature != ZNodeType_Normal)
      {
         if(actualSegIndex >= ss->firstline + ss->numlines)
         {
            ++ss;
            ss->firstline = actualSegIndex;
            firstV1 = nullptr;
         }
      }

      // haleyjd: FIXME - see no verification of vertex indices
      v1 = ml.v1 = GetBinaryUDWord(&data);
      if(signature == ZNodeType_Normal)   // IOANCH: only set directly for nonGL
         v2 = ml.v2 = GetBinaryUDWord(&data);
      else
      {
         if(actualSegIndex == ss->firstline && !firstV1) // only set it once
            firstV1 = ::vertexes + v1;
         else if(prevSegToSet)
         {
            // set the second vertex of previous
            prevSegToSet->v2 = ::vertexes + v1;   
            P_CalcSegLength(prevSegToSet);
            prevSegToSet = nullptr;   // consume it
         }
         
         ml.partner = GetBinaryUDWord(&data);   // IOANCH: not used in EE
      }
      
      // IOANCH
      if(signature == ZNodeType_Normal || signature == ZNodeType_GL)
         ml.linedef = GetBinaryUWord(&data);
      else
         ml.linedef = GetBinaryUDWord(&data);
      ml.side    = *data++;
      
      if((signature == ZNodeType_GL && ml.linedef == 0xffff)
         || ((signature == ZNodeType_GL2 || signature == ZNodeType_GL3) 
             && ml.linedef == 0xffffffff))
      {
         --actualSegIndex;
         --ss->numlines;
         continue;   // skip strictly GL nodes
      }

      linedef = SafeRealUintIndex(ml.linedef, numlines, "seg", actualSegIndex, 
                                  "line");

      ldef = &lines[linedef];
      li->linedef = ldef;
      side = ml.side;

      //e6y: fix wrong side index
      if(side != 0 && side != 1)
         side = 1;

      li->sidedef     = &sides[ldef->sidenum[side]];
      li->frontsector =  sides[ldef->sidenum[side]].sector;

      // killough 5/3/98: ignore 2s flag if second sidedef missing:
      if(ldef->flags & ML_TWOSIDED && ldef->sidenum[side^1] != -1)
         li->backsector = sides[ldef->sidenum[side^1]].sector;
      else
         li->backsector = NULL;

      li->v1 = &vertexes[v1];
      if(signature == ZNodeType_Normal)
         li->v2 = &vertexes[v2];
      else
      {
         if(actualSegIndex + 1 == ss->firstline + ss->numlines)
         {
            li->v2 = firstV1;
            P_CalcSegLength(li);
            firstV1 = nullptr;
         }
         else
         {
            prevSegToSet = li;
         }
      }

      if(li->v2)  // IOANCH: only count if v2 is available.
         P_CalcSegLength(li);
      R_DynaSegOffset(li, ldef, side);
   }
   
   // IOANCH: update the seg count
   ::numsegs = actualSegIndex;
}

#define CheckZNodesOverflow(size, count) \
   CheckZNodesOverflowFN(&(size), (count)); \
   if(level_error) \
   { \
      Z_Free(lumpptr); \
      return; \
   }

//
// P_LoadZNodes
//
// Loads ZDoom uncompressed nodes.
// IOANCH 20151217: check signature and use different gl nodes if needed
// ioanch: 20151221: fixed some memory leaks. Also moved the bounds checks 
// before attempting to allocate memory, so the app won't terminate.
//
static void P_LoadZNodes(int lump, ZNodeType signature)
{
   byte *data, *lumpptr;
   unsigned int i;
   int len;

   uint32_t orgVerts, newVerts;
   uint32_t numSubs, currSeg;
   uint32_t numSegs;
   uint32_t numNodes;
   vertex_t *newvertarray = NULL;

   data = lumpptr = (byte *)(setupwad->cacheLumpNum(lump, PU_STATIC));
   len  = setupwad->lumpLength(lump);

   // skip header
   CheckZNodesOverflow(len, 4);
   data += 4;

   // Read extra vertices added during node building
   CheckZNodesOverflow(len, sizeof(orgVerts));  
   orgVerts = GetBinaryUDWord(&data);

   CheckZNodesOverflow(len, sizeof(newVerts));
   newVerts = GetBinaryUDWord(&data);

   // ioanch: moved before the potential allocation
   CheckZNodesOverflow(len, newVerts * 2 * sizeof(int32_t));
   if(orgVerts + newVerts == (unsigned int)numvertexes)
   {
      newvertarray = vertexes;
   }
   else
   {
      // ioanch: use tag (here and elsewhere)
      newvertarray = estructalloctag(vertex_t, orgVerts + newVerts, PU_LEVEL);
      memcpy(newvertarray, vertexes, orgVerts * sizeof(vertex_t));
   }
   
   for(i = 0; i < newVerts; i++)
   {
      int vindex = i + orgVerts;

      newvertarray[vindex].x = (fixed_t)GetBinaryDWord(&data);
      newvertarray[vindex].y = (fixed_t)GetBinaryDWord(&data);

      // SoM: Cardboard stores float versions of vertices.
      newvertarray[vindex].fx = M_FixedToFloat(newvertarray[vindex].x);
      newvertarray[vindex].fy = M_FixedToFloat(newvertarray[vindex].y);
   }

   if(vertexes != newvertarray)
   {
      // fixup linedef vertex pointers
      for(i = 0; i < (unsigned int)numlines; i++)
      {
         lines[i].v1 = lines[i].v1 - vertexes + newvertarray;
         lines[i].v2 = lines[i].v2 - vertexes + newvertarray;
      }
      efree(vertexes);
      vertexes = newvertarray;
      numvertexes = (int)(orgVerts + newVerts);
   }

   // Read the subsectors
   CheckZNodesOverflow(len, sizeof(numSubs));
   numSubs = GetBinaryUDWord(&data);

   numsubsectors = (int)numSubs;
   if(numsubsectors <= 0)
   {
      level_error = "no subsectors in level";
      Z_Free(lumpptr);
      return;
   }

   CheckZNodesOverflow(len, numSubs * sizeof(uint32_t));
   subsectors = estructalloctag(subsector_t, numsubsectors, PU_LEVEL);

   for(i = currSeg = 0; i < numSubs; i++)
   {
      subsectors[i].firstline = (int)currSeg;
      subsectors[i].numlines  = (int)(GetBinaryUDWord(&data));
      currSeg += subsectors[i].numlines;
   }

   // Read the segs
   CheckZNodesOverflow(len, sizeof(numSegs));
   numSegs = GetBinaryUDWord(&data);

   // The number of segs stored should match the number of
   // segs used by subsectors.
   if(numSegs != currSeg)
   {
      level_error = "incorrect number of segs in nodes";
      Z_Free(lumpptr);
      return;
   }

   numsegs = (int)numSegs;

   // IOANCH 20151217: set reading size
   int totalSegSize;
   if(signature == ZNodeType_Normal || signature == ZNodeType_GL)
      totalSegSize = numsegs * 11; // haleyjd: hardcoded original structure size
   else
      totalSegSize = numsegs * 13; // IOANCH: DWORD linedef
   
   CheckZNodesOverflow(len, totalSegSize);
   segs = estructalloctag(seg_t, numsegs, PU_LEVEL);
   P_LoadZSegs(data, signature);
   
   data += totalSegSize;
   
   // Read nodes
   CheckZNodesOverflow(len, sizeof(numNodes));
   numNodes = GetBinaryUDWord(&data);

   numnodes = numNodes;
   CheckZNodesOverflow(len, numNodes * 32);
   nodes  = estructalloctag(node_t,  numNodes, PU_LEVEL);
   fnodes = estructalloctag(fnode_t, numNodes, PU_LEVEL);

   for (i = 0; i < numNodes; i++)
   {
      int j, k;
      node_t *no = nodes + i;
      mapnode_znod_t mn;

      if(signature == ZNodeType_GL3)
      {
         mn.x32  = GetBinaryDWord(&data);
         mn.y32  = GetBinaryDWord(&data);
         mn.dx32 = GetBinaryDWord(&data);
         mn.dy32 = GetBinaryDWord(&data);
      }
      else
      {
         mn.x  = GetBinaryWord(&data);
         mn.y  = GetBinaryWord(&data);
         mn.dx = GetBinaryWord(&data);
         mn.dy = GetBinaryWord(&data);
      }

      for(j = 0; j < 2; j++)
         for(k = 0; k < 4; k++)
            mn.bbox[j][k] = GetBinaryWord(&data);

      for(j = 0; j < 2; j++)
         mn.children[j] = GetBinaryDWord(&data);

      if(signature == ZNodeType_GL3)
      {
         no->x = mn.x32;
         no->y = mn.y32;
         no->dx = mn.dx32;
         no->dy = mn.dy32;
         
         P_CalcNodeCoefficients2(*no, fnodes[i]);
      }
      else
      {
         no->x  = mn.x; 
         no->y  = mn.y; 
         no->dx = mn.dx;
         no->dy = mn.dy;

         P_CalcNodeCoefficients(no, &fnodes[i]);

         no->x  <<= FRACBITS;
         no->y  <<= FRACBITS;
         no->dx <<= FRACBITS;
         no->dy <<= FRACBITS;
      }

      for(j = 0; j < 2; j++)
      {
         no->children[j] = (unsigned int)(mn.children[j]);

         for(k = 0; k < 4; k++)
            no->bbox[j][k] = (fixed_t)mn.bbox[j][k] << FRACBITS;
      }
   }

   Z_Free(lumpptr);
}

//
// End ZDoom nodes
//
//=============================================================================

// IOANCH 20151214: deleted static definitions
static void P_ConvertPSXThing(mapthing_t *mthing);

//
// P_CheckThingDoomBan
//
// IOANCH 20151213: Checks that a thing type is banned from Doom 1
// Needed as a separate function because of UDMF
//
bool P_CheckThingDoomBan(int16_t type)
{
   if(demo_version < 331 && GameModeInfo->type == Game_DOOM &&
      GameModeInfo->id != commercial)
   {
      switch(type)
      {
      case 68:  // Arachnotron
      case 64:  // Archvile
      case 88:  // Boss Brain
      case 89:  // Boss Shooter
      case 69:  // Hell Knight
      case 67:  // Mancubus
      case 71:  // Pain Elemental
      case 65:  // Former Human Commando
      case 66:  // Revenant
      case 84:  // Wolf SS
         return true;
      }
   }
   return false;
}

//
// P_LoadThings
//
// killough 5/3/98: reformatted, cleaned up
//
// sf: added spawnedthings for scripting
//
// haleyjd: added missing player start detection
//
void P_LoadThings(int lump)
{
   int  i;
   byte *data = (byte *)(setupwad->cacheLumpNum(lump, PU_STATIC));
   mapthing_t *mapthings;
   
   numthings = setupwad->lumpLength(lump) / sizeof(mapthingdoom_t); //sf: use global

   // haleyjd 03/03/07: allocate full mapthings
   mapthings = ecalloc(mapthing_t *, numthings, sizeof(mapthing_t));
   
   for(i = 0; i < numthings; i++)
   {
      mapthingdoom_t *mt = (mapthingdoom_t *)data + i;
      mapthing_t     *ft = &mapthings[i];
      
      // haleyjd 09/11/06: wow, this should be up here.
      ft->type = SwapShort(mt->type);

      // Do not spawn cool, new monsters if !commercial
      // haleyjd: removing this for Heretic and DeHackEd
      // IOANCH 20151213: use function
      if(P_CheckThingDoomBan(ft->type))
         continue;
      
      // Do spawn all other stuff.
      // ioanch 20151218: fixed point coordinates
      ft->x       = SwapShort(mt->x) << FRACBITS;
      ft->y       = SwapShort(mt->y) << FRACBITS;
      ft->angle   = SwapShort(mt->angle);      
      ft->options = SwapShort(mt->options);

      // PSX special behaviors
      if(LevelInfo.mapFormat == LEVEL_FORMAT_PSX)
         P_ConvertPSXThing(ft);

      // haleyjd 10/05/05: convert heretic things
      if(LevelInfo.levelType == LI_TYPE_HERETIC)
         P_ConvertHereticThing(ft);

      // haleyjd 12/27/13: convert Doom extended thing numbers
      P_ConvertDoomExtendedSpawnNum(ft);
      
      P_SpawnMapThing(ft);
   }
   
   // haleyjd: all player things for players in this game should now be valid
   if(GameType != gt_dm)
   {
      for(i = 0; i < MAXPLAYERS; i++)
      {
         if(playeringame[i] && !players[i].mo)
            level_error = "Missing required player start";
      }
   }

   Z_Free(data);
   Z_Free(mapthings);
}

//
// P_LoadHexenThings
//
// haleyjd: Loads a Hexen-format THINGS lump.
//
void P_LoadHexenThings(int lump)
{
   int  i;
   byte *data = (byte *)(setupwad->cacheLumpNum(lump, PU_STATIC));
   mapthing_t *mapthings;
   
   numthings = setupwad->lumpLength(lump) / sizeof(mapthinghexen_t);

   // haleyjd 03/03/07: allocate full mapthings
   mapthings = ecalloc(mapthing_t *, numthings, sizeof(mapthing_t));
   
   for(i = 0; i < numthings; i++)
   {
      mapthinghexen_t *mt = (mapthinghexen_t *)data + i;
      mapthing_t      *ft = &mapthings[i];
      
      ft->tid     = SwapShort(mt->tid);
      // ioanch 20151218: fixed point coordinates
      ft->x       = SwapShort(mt->x) << FRACBITS;
      ft->y       = SwapShort(mt->y) << FRACBITS;
      ft->height  = SwapShort(mt->height) << FRACBITS;
      ft->angle   = SwapShort(mt->angle);
      ft->type    = SwapShort(mt->type);
      ft->options = SwapShort(mt->options);

      // note: args are already in order since they're just bytes

      // haleyjd 10/05/05: convert heretic things
      if(LevelInfo.levelType == LI_TYPE_HERETIC)
         P_ConvertHereticThing(ft);

      // haleyjd 12/27/13: convert Doom extended thing numbers
      P_ConvertDoomExtendedSpawnNum(ft);
      
      P_SpawnMapThing(ft);
   }
   
   // haleyjd: all player things for players in this game
   //          should now be valid in SP or co-op
   if(GameType != gt_dm)
   {
      for(i = 0; i < MAXPLAYERS; ++i)
      {
         if(playeringame[i] && !players[i].mo)
            level_error = "Missing required player start";
      }
   }

   Z_Free(data);
   Z_Free(mapthings);
}

//
// P_InitLineDef
//
// haleyjd 03/28/11: Shared code for DOOM- and Hexen-format linedef loading.
// IOANCH 20151213: made global
//
void P_InitLineDef(line_t *ld)
{
   vertex_t *v1 = ld->v1, *v2 = ld->v2;

   // Graphical properties
   ld->tranlump = -1;    // killough 4/11/98: no translucency by default
   ld->alpha    =  1.0f; // haleyjd 11/11/10: flex/additive; default to opaque

   // Slopes
   ld->dx = v2->x - v1->x;
   ld->dy = v2->y - v1->y;
   ld->slopetype = !ld->dx ? ST_VERTICAL : !ld->dy ? ST_HORIZONTAL :
      FixedDiv(ld->dy, ld->dx) > 0 ? ST_POSITIVE : ST_NEGATIVE;

   // SoM: Calculate line normal
   P_MakeLineNormal(ld);

   // Bounding box
   if(v1->x < v2->x)
   {
      ld->bbox[BOXLEFT]  = v1->x;
      ld->bbox[BOXRIGHT] = v2->x;
   }
   else
   {
      ld->bbox[BOXLEFT]  = v2->x;
      ld->bbox[BOXRIGHT] = v1->x;
   }

   if(v1->y < v2->y)
   {
      ld->bbox[BOXBOTTOM] = v1->y;
      ld->bbox[BOXTOP]    = v2->y;
   }
   else
   {
      ld->bbox[BOXBOTTOM] = v2->y;
      ld->bbox[BOXTOP]    = v1->y;
   }

   // haleyjd 12/04/08: rangechecking side numbers for safety
   if(ld->sidenum[0] >= numsides)
   {
      C_Printf(FC_ERROR "Line error: bad side 0 #%d\a\n", ld->sidenum[0]);
      ld->sidenum[0] = 0;
   }
   if(ld->sidenum[1] >= numsides)
   {
      C_Printf(FC_ERROR "Line error: bad side 1 #%d\a\n", ld->sidenum[1]);
      ld->sidenum[1] = 0;
   }

   // killough 4/4/98: support special sidedef interpretation below
   if(ld->sidenum[0] != -1 && ld->special)
      sides[*ld->sidenum].special = ld->special;

   // CPP_FIXME: temporary placement construction for sound origins
   ::new (&ld->soundorg) PointThinker;

   // haleyjd 04/19/09: position line sound origin
   ld->soundorg.x = ld->v1->x + ld->dx / 2;
   ld->soundorg.y = ld->v1->y + ld->dy / 2;
   ld->soundorg.groupid = R_NOGROUP;
}

#define ML_PSX_MIDMASKED      0x200
#define ML_PSX_MIDTRANSLUCENT 0x400
#define ML_PSX_MIDSOLID       0x800

//
// P_PostProcessLineFlags
//
// haleyjd 04/30/11: Make some line flags consistent.
// IOANCH 20151213: made global
//
void P_PostProcessLineFlags(line_t *ld)
{
   // EX_ML_BLOCKALL implies that ML_BLOCKING should be set.
   if(ld->extflags & EX_ML_BLOCKALL)
      ld->flags |= ML_BLOCKING;
}

//
// P_LoadLineDefs
// Also counts secret lines for intermissions.
//        ^^^
// ??? killough ???
// Does this mean secrets used to be linedef-based, rather than sector-based?
//
// killough 4/4/98: split into two functions, to allow sidedef overloading
// killough 5/3/98: reformatted, cleaned up
// haleyjd 2/26/05: ExtraData extensions
//
void P_LoadLineDefs(int lump)
{
   byte *data;

   numlines = setupwad->lumpLength(lump) / sizeof(maplinedef_t);
   lines    = estructalloctag(line_t, numlines, PU_LEVEL);
   data     = (byte *)(setupwad->cacheLumpNum(lump, PU_STATIC));

   for(int i = 0; i < numlines; i++)
   {
      maplinedef_t *mld = (maplinedef_t *)data + i;
      line_t *ld = lines + i;

      ld->flags   = SwapShort(mld->flags);
      ld->special = (int)(SwapShort(mld->special)) & 0xffff;
      ld->tag     = SwapShort(mld->tag);

      // haleyjd 06/19/06: convert indices to unsigned
      ld->v1 = &vertexes[SafeUintIndex(mld->v1, numvertexes, "line", i, "vertex")];
      ld->v2 = &vertexes[SafeUintIndex(mld->v2, numvertexes, "line", i, "vertex")];

      // haleyjd 06/19/06: convert indices, except -1, to unsigned
      ld->sidenum[0] = ShortToLong(SwapShort(mld->sidenum[0]));
      ld->sidenum[1] = ShortToLong(SwapShort(mld->sidenum[1]));

      // haleyjd 03/28/11: do shared loading logic in one place
      P_InitLineDef(ld);

      // haleyjd 02/03/13: get ExtraData static init binding
      int edlinespec = EV_SpecialForStaticInit(EV_STATIC_EXTRADATA_LINEDEF);

      // haleyjd 02/26/05: ExtraData
      // haleyjd 04/20/08: Implicit ExtraData lines
      if((edlinespec && ld->special == edlinespec) ||
         EV_IsParamLineSpec(ld->special) || EV_IsParamStaticInit(ld->special))
         E_LoadLineDefExt(ld, ld->special == edlinespec);

      // haleyjd 04/30/11: Do some post-ExtraData line flag adjustments
      P_PostProcessLineFlags(ld);
   }
   Z_Free(data);
}

// these flags are shared with Hexen in the normal flags fields
#define HX_SHAREDFLAGS \
   (ML_BLOCKING|ML_BLOCKMONSTERS|ML_TWOSIDED|ML_DONTPEGTOP|ML_DONTPEGBOTTOM| \
    ML_SECRET|ML_SOUNDBLOCK|ML_DONTDRAW|ML_MAPPED)

// line flags belonging only to Hexen
#define HX_ML_REPEAT_SPECIAL 0x0200

// special activation crap -- definitely the only place this will be used
#define HX_SPAC_SHIFT 10
#define HX_SPAC_MASK  0x1c00
#define HX_GET_SPAC(flags) ((flags & HX_SPAC_MASK) >> HX_SPAC_SHIFT)

enum
{
   HX_SPAC_CROSS,  // when player crosses line
   HX_SPAC_USE,    // when player uses line
   HX_SPAC_MCROSS, // when monster crosses line
   HX_SPAC_IMPACT, // when projectile hits line
   HX_SPAC_PUSH,   // when player/monster pushes line
   HX_SPAC_PCROSS, // when projectile crosses line
   HX_SPAC_NUMSPAC
};

// haleyjd 02/28/07: tablified
static int spac_flags_tlate[HX_SPAC_NUMSPAC] =
{
   EX_ML_CROSS  | EX_ML_PLAYER,                   // SPAC_CROSS
   EX_ML_USE    | EX_ML_PLAYER,                   // SPAC_USE
   EX_ML_CROSS  | EX_ML_MONSTER,                  // SPAC_MCROSS
   EX_ML_IMPACT | EX_ML_MISSILE,                  // SPAC_IMPACT
   EX_ML_PUSH   | EX_ML_PLAYER   | EX_ML_MONSTER, // SPAC_PUSH
   EX_ML_CROSS  | EX_ML_MISSILE                   // SPAC_PCROSS
};

//
// P_ConvertHexenLineFlags
//
// Uses the defines above to fiddle with the Hexen map format's line flags
// and turn them into something meaningful to Eternity. The values get split
// between line->flags and line->extflags.
//
static void P_ConvertHexenLineFlags(line_t *line)
{
   // extract Hexen special activation information
   int16_t spac = HX_GET_SPAC(line->flags);

   // translate into ExtraData extended line flags
   line->extflags = spac_flags_tlate[spac];

   // check for repeat flag
   if(line->flags & HX_ML_REPEAT_SPECIAL)
      line->extflags |= EX_ML_REPEAT;

   // FIXME/TODO: set 1SONLY line flag here, or elsewhere? Depends on special...

   // clear line flags to those that are shared with DOOM
   line->flags &= HX_SHAREDFLAGS;

   // FIXME/TODO: how to support Eternity's extended normal flags in Hexen?
   // We want Hexen to be able to use stuff like 3DMidTex also.
}

//
// P_LoadHexenLineDefs
//
// haleyjd: Loads a Hexen-format LINEDEFS lump.
//
void P_LoadHexenLineDefs(int lump)
{
   byte *data;
   int  i;

   numlines = setupwad->lumpLength(lump) / sizeof(maplinedefhexen_t);
   lines    = estructalloctag(line_t, numlines, PU_LEVEL);
   data     = (byte *)(setupwad->cacheLumpNum(lump, PU_STATIC));

   for(i = 0; i < numlines; ++i)
   {
      maplinedefhexen_t *mld = (maplinedefhexen_t *)data + i;
      line_t *ld = lines + i;

      ld->flags   = SwapShort(mld->flags);
      ld->special = mld->special;
      
      for(int argnum = 0; argnum < NUMHXLINEARGS; argnum++)
         ld->args[argnum] = mld->args[argnum];

      // Convert line flags after setting special?
      P_ConvertHexenLineFlags(ld);

      ld->tag = -1;    // haleyjd 02/27/07

      // haleyjd 06/19/06: convert indices to unsigned
      ld->v1 = &vertexes[SafeUintIndex(mld->v1, numvertexes, "line", i, "vertex")];
      ld->v2 = &vertexes[SafeUintIndex(mld->v2, numvertexes, "line", i, "vertex")];

      // haleyjd 06/19/06: convert indices, except -1, to unsigned
      ld->sidenum[0] = ShortToLong(SwapShort(mld->sidenum[0]));
      ld->sidenum[1] = ShortToLong(SwapShort(mld->sidenum[1]));

      // haleyjd 03/28/11: do shared loading logic in one place
      P_InitLineDef(ld);
   }
   Z_Free(data);
}

//
// P_LoadLineDefs2
//
// killough 4/4/98: delay using sidedefs until they are loaded
// killough 5/3/98: reformatted, cleaned up
//
void P_LoadLineDefs2()
{
   line_t *ld = lines;

   for(int i = numlines; i--; ld++)
   {
      // killough 11/98: fix common wad errors (missing sidedefs):
      
      if(ld->sidenum[0] == -1)
      {
         C_Printf(FC_ERROR "line error: missing first sidedef replaced\a\n");
         ld->sidenum[0] = 0;  // Substitute dummy sidedef for missing right side
      }

      if(ld->sidenum[1] == -1)
         ld->flags &= ~ML_TWOSIDED;  // Clear 2s flag for missing left side

      // handle PSX line flags
      if(LevelInfo.mapFormat == LEVEL_FORMAT_PSX)
      {
         if(ld->flags & ML_PSX_MIDTRANSLUCENT)
         {
            ld->alpha = 3.0f/4.0f;
            ld->extflags |= EX_ML_ADDITIVE;
         }

         if(ld->sidenum[1] != -1)
         {
            // 2S line midtextures without any of the 3 flags set don't draw.
            if(!(ld->flags & (ML_PSX_MIDMASKED|ML_PSX_MIDTRANSLUCENT|ML_PSX_MIDSOLID)))
            {
               sides[ld->sidenum[0]].midtexture = 0;
               sides[ld->sidenum[1]].midtexture = 0;
            }

            // All 2S lines clip their textures to their sector heights
            ld->extflags |= EX_ML_CLIPMIDTEX;
         }

         ld->flags &= 0x1FF; // clear all extended flags
      }

      // haleyjd 05/02/06: Reserved line flag. If set, we must clear all
      // BOOM or later extended line flags. This is necessitated by E2M7.
      if(ld->flags & ML_RESERVED)
         ld->flags &= 0x1FF;

      // haleyjd 03/13/05: removed redundant -1 check for first side
      ld->frontsector = sides[ld->sidenum[0]].sector;
      ld->backsector  = ld->sidenum[1] != -1 ? sides[ld->sidenum[1]].sector : 0;
      
      // haleyjd 02/06/13: lookup static init
      int staticFn = EV_StaticInitForSpecial(ld->special);

      switch(staticFn)
      {                       // killough 4/11/98: handle special types
         int lump, j;
      case EV_STATIC_TRANSLUCENT: // killough 4/11/98: translucent 2s textures
         lump = sides[*ld->sidenum].special; // translucency from sidedef
         if(!ld->tag)                        // if tag == 0,
            ld->tranlump = lump;             // affect this linedef only
         else
         {
            for(j = 0; j < numlines; ++j)    // if tag != 0,
            {
               if(lines[j].tag == ld->tag)   // affect all matching linedefs
                  lines[j].tranlump = lump;
            }
         }
         break;

      default:
         break;
      }
   } // end for
}

//
// P_LoadSideDefs
//
// killough 4/4/98: split into two functions
//
void P_LoadSideDefs(int lump)
{
   numsides = setupwad->lumpLength(lump) / sizeof(mapsidedef_t);
   sides    = estructalloctag(side_t, numsides, PU_LEVEL);
}

//
// P_SetupSidedefTextures
//
// IOANCH 20151213: moved this here because it's used both by the Doom/Hexen
// formats and the UDMF format, called elsewhere
//
void P_SetupSidedefTextures(side_t &sd, const char *bottomTexture, 
                            const char *midTexture, const char *topTexture)
{
   // killough 4/4/98: allow sidedef texture names to be overloaded
   // killough 4/11/98: refined to allow colormaps to work as wall
   // textures if invalid as colormaps but valid as textures.
   // haleyjd 02/06/13: look up static init function

   int staticFn = EV_StaticInitForSpecial(sd.special);
   int cmap;
   sector_t &sec = *sd.sector;

   switch(staticFn)
   {
   case EV_STATIC_TRANSFER_HEIGHTS:
      // variable colormap via 242 linedef
      if((cmap = R_ColormapNumForName(bottomTexture)) < 0)
         sd.bottomtexture = R_FindWall(bottomTexture);
      else
      {
         sec.bottommap = cmap;
         sd.bottomtexture = 0;
      }
      if((cmap = R_ColormapNumForName(midTexture)) < 0)
         sd.midtexture = R_FindWall(midTexture);
      else
      {
         sec.midmap = cmap;
         sd.midtexture = 0;
      }
      if((cmap = R_ColormapNumForName(topTexture)) < 0)
         sd.toptexture = R_FindWall(topTexture);
      else
      {
         sec.topmap = cmap;
         sd.toptexture = 0;
      }
      break;

   case EV_STATIC_TRANSLUCENT:
      // killough 4/11/98: apply translucency to 2s normal texture
      if(strncasecmp("TRANMAP", midTexture, 8))
      {
         sd.special = W_CheckNumForName(midTexture);
         if(sd.special < 0 || W_LumpLength(sd.special) != 65536)
         {
            // not found or not apparently a tranmap lump, try texture.
            sd.special = 0;
            sd.midtexture = R_FindWall(midTexture);
         }
         else
         {
            // bump it up by one to make a tranmap index; clear texture.
            ++sd.special;
            sd.midtexture = 0;
         }
      }
      else
      {
         // is "TRANMAP", which is generated as tranmap #0
         sd.special = 0;
         sd.midtexture = 0;
      }
      sd.toptexture = R_FindWall(topTexture);
      sd.bottomtexture = R_FindWall(bottomTexture);
      break;

   default:
      sd.midtexture = R_FindWall(midTexture);
      sd.toptexture = R_FindWall(topTexture);
      sd.bottomtexture = R_FindWall(bottomTexture);
      break;
   }
}

// killough 4/4/98: delay using texture names until
// after linedefs are loaded, to allow overloading.
// killough 5/3/98: reformatted, cleaned up

void P_LoadSideDefs2(int lumpnum)
{
   byte *lump = (byte *)(setupwad->cacheLumpNum(lumpnum, PU_STATIC));
   byte *data = lump;
   int  i;
   char toptexture[9], bottomtexture[9], midtexture[9];

   // haleyjd: initialize texture name buffers for null termination
   memset(toptexture,    0, sizeof(toptexture));
   memset(bottomtexture, 0, sizeof(bottomtexture));
   memset(midtexture,    0, sizeof(midtexture));

   for(i = 0; i < numsides; i++)
   {
      side_t *sd = sides + i;
      int secnum;

      sd->textureoffset = GetBinaryWord(&data) << FRACBITS;
      sd->rowoffset     = GetBinaryWord(&data) << FRACBITS; 

      // haleyjd 05/26/10: read texture names into buffers
      GetBinaryString(&data, toptexture,    8);
      GetBinaryString(&data, bottomtexture, 8);
      GetBinaryString(&data, midtexture,    8);

      // haleyjd 06/19/06: convert indices to unsigned
      secnum = SafeUintIndex(GetBinaryWord(&data), numsectors, "side", i, "sector");
      sd->sector = &sectors[secnum];

      // IOANCH 20151213: this will be in a separate function, because UDMF
      // also uses it
      P_SetupSidedefTextures(*sd, bottomtexture, midtexture, toptexture);
   }

   Z_Free(lump);
}

// haleyjd 10/10/11: externalized structure due to pre-C++11 template limitations
typedef struct bmap_s { int n, nalloc, *list; } bmap_t; // blocklist structure

//
// P_CreateBlockMap
//
// killough 10/98: Rewritten to use faster algorithm.
//
// New procedure uses Bresenham-like algorithm on the linedefs, adding the
// linedef to each block visited from the beginning to the end of the linedef.
//
// The algorithm's complexity is on the order of nlines*total_linedef_length.
//
// Please note: This section of code is not interchangable with TeamTNT's
// code which attempts to fix the same problem.
//
static void P_CreateBlockMap()
{
   unsigned int i;
   fixed_t minx = INT_MAX, miny = INT_MAX,
           maxx = INT_MIN, maxy = INT_MIN;

   C_Printf("P_CreateBlockMap: rebuilding blockmap for level\n");

   // First find limits of map
   
   for(i = 0; i < (unsigned int)numvertexes; i++)
   {
      if((vertexes[i].x >> FRACBITS) < minx)
         minx = vertexes[i].x >> FRACBITS;
      else if((vertexes[i].x >> FRACBITS) > maxx)
         maxx = vertexes[i].x >> FRACBITS;

      if((vertexes[i].y >> FRACBITS) < miny)
         miny = vertexes[i].y >> FRACBITS;
      else if((vertexes[i].y >> FRACBITS) > maxy)
         maxy = vertexes[i].y >> FRACBITS;
   }

   // Save blockmap parameters
   
   bmaporgx   = minx << FRACBITS;
   bmaporgy   = miny << FRACBITS;
   bmapwidth  = ((maxx - minx) >> MAPBTOFRAC) + 1;
   bmapheight = ((maxy - miny) >> MAPBTOFRAC) + 1;

   // Compute blockmap, which is stored as a 2d array of variable-sized 
   // lists.
   //
   // Pseudocode:
   //
   // For each linedef:
   //
   //   Map the starting and ending vertices to blocks.
   //
   //   Starting in the starting vertex's block, do:
   //
   //     Add linedef to current block's list, dynamically resizing it.
   //
   //     If current block is the same as the ending vertex's block,
   //     exit loop.
   //
   //     Move to an adjacent block by moving towards the ending block
   //     in either the x or y direction, to the block which contains 
   //     the linedef.

   {
      unsigned tot = bmapwidth * bmapheight;                  // size of blockmap
      bmap_t *bmap = ecalloc(bmap_t *, sizeof *bmap, tot);    // array of blocklists

      for(i = 0; i < (unsigned int)numlines; i++)
      {
         // starting coordinates
         int x = (lines[i].v1->x >> FRACBITS) - minx;
         int y = (lines[i].v1->y >> FRACBITS) - miny;
         
         // x-y deltas
         int adx = lines[i].dx >> FRACBITS, dx = adx < 0 ? -1 : 1;
         int ady = lines[i].dy >> FRACBITS, dy = ady < 0 ? -1 : 1; 

         // difference in preferring to move across y (>0) 
         // instead of x (<0)
         int diff = !adx ? 1 : !ady ? -1 :
          (((x >> MAPBTOFRAC) << MAPBTOFRAC) + 
           (dx > 0 ? MAPBLOCKUNITS-1 : 0) - x) * (ady = D_abs(ady)) * dx -
          (((y >> MAPBTOFRAC) << MAPBTOFRAC) + 
           (dy > 0 ? MAPBLOCKUNITS-1 : 0) - y) * (adx = D_abs(adx)) * dy;

         // starting block, and pointer to its blocklist structure
         int b = (y >> MAPBTOFRAC) * bmapwidth + (x >> MAPBTOFRAC);

         // ending block
         int bend = (((lines[i].v2->y >> FRACBITS) - miny) >> MAPBTOFRAC) *
            bmapwidth + (((lines[i].v2->x >> FRACBITS) - minx) >> MAPBTOFRAC);

         // delta for pointer when moving across y
         dy *= bmapwidth;

         // deltas for diff inside the loop
         adx <<= MAPBTOFRAC;
         ady <<= MAPBTOFRAC;

         // Now we simply iterate block-by-block until we reach the end block.
         while((unsigned int) b < tot)    // failsafe -- should ALWAYS be true
         {
            // Increase size of allocated list if necessary
            if(bmap[b].n >= bmap[b].nalloc)
            {
               bmap[b].nalloc = bmap[b].nalloc ? bmap[b].nalloc * 2 : 8;
               bmap[b].list = erealloc(int *, bmap[b].list,
                                       bmap[b].nalloc*sizeof*bmap->list);
            }

            // Add linedef to end of list
            bmap[b].list[bmap[b].n++] = i;

            // If we have reached the last block, exit
            if(b == bend)
               break;

            // Move in either the x or y direction to the next block
            if(diff < 0) 
               diff += ady, b += dx;
            else
               diff -= adx, b += dy;
         }
      }

      // Compute the total size of the blockmap.
      //
      // Compression of empty blocks is performed by reserving two 
      // offset words at tot and tot+1.
      //
      // 4 words, unused if this routine is called, are reserved at 
      // the start.

      {
         // we need at least 1 word per block, plus reserved's
         int count = tot + 6;

         for(i = 0; i < tot; i++)
         {
            // 1 header word + 1 trailer word + blocklist
            if(bmap[i].n)
               count += bmap[i].n + 2; 
         }

         // Allocate blockmap lump with computed count
         blockmaplump = (int *)(Z_Malloc(sizeof(*blockmaplump) * count, 
                                         PU_LEVEL, 0));
      }

      // Now compress the blockmap.
      {
         int ndx = tot += 4;      // Advance index to start of linedef lists
         bmap_t *bp = bmap;       // Start of uncompressed blockmap

         blockmaplump[ndx++] = 0;  // Store an empty blockmap list at start
         blockmaplump[ndx++] = -1; // (Used for compression)

         for(i = 4; i < tot; i++, bp++)
         {
            if(bp->n)                          // Non-empty blocklist
            {
               blockmaplump[blockmaplump[i] = ndx++] = 0;  // Store index & header
               do
                  blockmaplump[ndx++] = bp->list[--bp->n]; // Copy linedef list
               while (bp->n);
               blockmaplump[ndx++] = -1;                   // Store trailer
               efree(bp->list);                             // Free linedef list
            }
            else     // Empty blocklist: point to reserved empty blocklist
               blockmaplump[i] = tot;
         }
         
         efree(bmap);    // Free uncompressed blockmap
      }
   }
}

static const char *bmaperrormsg;

//
// P_VerifyBlockMap
//
// haleyjd 03/04/10: do verification on validity of blockmap.
//
static bool P_VerifyBlockMap(int count)
{
   bool isvalid = true;
   int x, y;
   int *maxoffs = blockmaplump + count;

   bmaperrormsg = NULL;

   for(y = 0; y < bmapheight; y++)
   {
      for(x = 0; x < bmapwidth; x++)
      {
         int offset;
         int *list, *tmplist;
         int *blockoffset;

         offset = y * bmapwidth + x;
         blockoffset = blockmaplump + offset + 4;
         
         // check that block offset is in bounds
         if(blockoffset >= maxoffs)
         {
            isvalid = false;
            bmaperrormsg = "offset overflow";
            break;
         }
         
         offset = *blockoffset;         
         list   = blockmaplump + offset;

         // scan forward for a -1 terminator before maxoffs
         for(tmplist = list; ; tmplist++)
         {
            // we have overflowed the lump?
            if(tmplist >= maxoffs)
            {
               isvalid = false;
               bmaperrormsg = "open blocklist";
               break;
            }
            if(*tmplist == -1) // found -1
               break;
         }
         if(!isvalid) // if the list is not terminated, break now
            break;

         // scan the list for out-of-range linedef indicies in list
         for(tmplist = list; *tmplist != -1; tmplist++)
         {
            if(*tmplist < 0 || *tmplist >= numlines)
            {
               isvalid = false;
               bmaperrormsg = "index >= numlines";
               break;
            }
         }
         if(!isvalid) // if a list has a bad linedef index, break now
            break;
      }

      // break out early on any error
      if(!isvalid)
         break;
   }

   return isvalid;
}

//
// P_LoadBlockMap
//
// killough 3/1/98: substantially modified to work
// towards removing blockmap limit (a wad limitation)
//
// killough 3/30/98: Rewritten to remove blockmap limit
//
void P_LoadBlockMap(int lump)
{
   // IOANCH 20151215: no lump means no data. So that Eternity will generate.
   int len   = lump >= 0 ? setupwad->lumpLength(lump) : 0;
   int count = len / 2;
   
   // sf: -blockmap checkparm made into variable
   // also checking for levels without blockmaps (0 length)
   // haleyjd 03/04/10: blockmaps of less than 8 bytes cannot be valid
   if(r_blockmap || len < 8 || count >= 0x10000)
   {
      P_CreateBlockMap();
   }
   else
   {
      int i;
      int16_t *wadblockmaplump = (int16_t *)(setupwad->cacheLumpNum(lump, PU_LEVEL));
      blockmaplump = (int *)(Z_Malloc(sizeof(*blockmaplump) * count,
                                      PU_LEVEL, NULL));

      // killough 3/1/98: Expand wad blockmap into larger internal one,
      // by treating all offsets except -1 as unsigned and zero-extending
      // them. This potentially doubles the size of blockmaps allowed,
      // because Doom originally considered the offsets as always signed.

      blockmaplump[0] = SwapShort(wadblockmaplump[0]);
      blockmaplump[1] = SwapShort(wadblockmaplump[1]);
      blockmaplump[2] = (int)(SwapShort(wadblockmaplump[2])) & 0xffff;
      blockmaplump[3] = (int)(SwapShort(wadblockmaplump[3])) & 0xffff;

      for(i = 4; i < count; i++)
      {
         int16_t t = SwapShort(wadblockmaplump[i]);          // killough 3/1/98
         blockmaplump[i] = t == -1 ? -1l : (int) t & 0xffff;
      }

      Z_Free(wadblockmaplump);

      bmaporgx   = blockmaplump[0] << FRACBITS;
      bmaporgy   = blockmaplump[1] << FRACBITS;
      bmapwidth  = blockmaplump[2];
      bmapheight = blockmaplump[3];

      // haleyjd 03/04/10: check for blockmap problems
      if(!(demo_compatibility || P_VerifyBlockMap(count)))
      {
         C_Printf(FC_ERROR "Blockmap error: %s\a\n", bmaperrormsg);
         Z_Free(blockmaplump);
         blockmaplump = NULL;
         P_CreateBlockMap();
      }
   }

   // clear out mobj chains
   count      = sizeof(*blocklinks) * bmapwidth * bmapheight;
   blocklinks = ecalloctag(Mobj **, 1, count, PU_LEVEL, NULL);
   blockmap   = blockmaplump + 4;

   // haleyjd 2/22/06: setup polyobject blockmap
   count = sizeof(*polyblocklinks) * bmapwidth * bmapheight;
   polyblocklinks = ecalloctag(DLListItem<polymaplink_t> **, 1, count, PU_LEVEL, NULL);

   // haleyjd 05/17/13: setup portalmap
   count = sizeof(*portalmap) * bmapwidth * bmapheight;
   portalmap = ecalloctag(byte *, 1, count, PU_LEVEL, NULL);
}


//
// AddLineToSector
//
// Utility function for P_GroupLines below.
//
static void AddLineToSector(sector_t *s, line_t *l)
{
   M_AddToBox(s->blockbox, l->v1->x, l->v1->y);
   M_AddToBox(s->blockbox, l->v2->x, l->v2->y);
   *s->lines++ = l;
}

//
// P_GroupLines
//
// Builds sector line lists and subsector sector numbers.
// Finds block bounding boxes for sectors.
//
// killough 5/3/98: reformatted, cleaned up
// killough 8/24/98: rewrote to use faster algorithm
//
void P_GroupLines()
{
   int i, total;
   line_t **linebuffer;

   // look up sector number for each subsector
   for(i = 0; i < numsubsectors; i++)
      subsectors[i].sector = segs[subsectors[i].firstline].sidedef->sector;

   // count number of lines in each sector
   for(i = 0; i < numlines; i++)
   {
      lines[i].frontsector->linecount++;
      if(lines[i].backsector && 
         lines[i].backsector != lines[i].frontsector)
      {
         lines[i].backsector->linecount++;
      }
   }

   // compute total number of lines and clear bounding boxes
   for(total = 0, i = 0; i < numsectors; i++)
   {
      total += sectors[i].linecount;
      M_ClearBox(sectors[i].blockbox);
   }

   // build line tables for each sector
   linebuffer = (line_t **)(Z_Malloc(total * sizeof(*linebuffer), PU_LEVEL, 0));

   for(i = 0; i < numsectors; i++)
   {
      sectors[i].lines = linebuffer;
      linebuffer += sectors[i].linecount;
   }
  
   for(i = 0; i < numlines; i++)
   {
      AddLineToSector(lines[i].frontsector, &lines[i]);
      if(lines[i].backsector && 
         lines[i].backsector != lines[i].frontsector)
      {
         AddLineToSector(lines[i].backsector, &lines[i]);
      }
   }

   for(i = 0; i < numsectors; i++)
   {
      sector_t *sector = sectors+i;
      int block;

      // adjust pointers to point back to the beginning of each list
      sector->lines -= sector->linecount;
      
      // haleyjd 04/28/10: divide before add to lessen chance of overflow;
      //    this only affects sounds, so there is no compatibility check.
      //    EE does not bother with presentation compatibility for sounds
      //    except where playability is a concern (ie. in deathmatch).

      // set the degenMobj to the middle of the bounding box
      sector->soundorg.x = sector->blockbox[BOXRIGHT ] / 2 + 
                           sector->blockbox[BOXLEFT  ] / 2;
      sector->soundorg.y = sector->blockbox[BOXTOP   ] / 2 + 
                           sector->blockbox[BOXBOTTOM] / 2;
      // SoM: same for group id.
      // haleyjd: note - groups have not been built yet, so this is just for
      // initialization.
      sector->soundorg.groupid = sector->groupid;

      // haleyjd 10/16/06: copy all properties to ceiling origin
      sector->csoundorg = sector->soundorg;

      // adjust bounding box to map blocks
      block = (sector->blockbox[BOXTOP]-bmaporgy+MAXRADIUS)>>MAPBLOCKSHIFT;
      block = block >= bmapheight ? bmapheight-1 : block;
      sector->blockbox[BOXTOP]=block;

      block = (sector->blockbox[BOXBOTTOM]-bmaporgy-MAXRADIUS)>>MAPBLOCKSHIFT;
      block = block < 0 ? 0 : block;
      sector->blockbox[BOXBOTTOM]=block;

      block = (sector->blockbox[BOXRIGHT]-bmaporgx+MAXRADIUS)>>MAPBLOCKSHIFT;
      block = block >= bmapwidth ? bmapwidth-1 : block;
      sector->blockbox[BOXRIGHT]=block;

      block = (sector->blockbox[BOXLEFT]-bmaporgx-MAXRADIUS)>>MAPBLOCKSHIFT;
      block = block < 0 ? 0 : block;
      sector->blockbox[BOXLEFT]=block;
   }
}

//
// P_RemoveSlimeTrails
//
// killough 10/98: Remove slime trails.
//
// Slime trails are inherent to Doom's coordinate system -- i.e. there is
// nothing that a node builder can do to prevent slime trails ALL of the time,
// because it's a product of the integer coordinate system, and just because
// two lines pass through exact integer coordinates, doesn't necessarily mean
// that they will intersect at integer coordinates. Thus we must allow for
// fractional coordinates if we are to be able to split segs with node lines,
// as a node builder must do when creating a BSP tree.
//
// A wad file does not allow fractional coordinates, so node builders are out
// of luck except that they can try to limit the number of splits (they might
// also be able to detect the degree of roundoff error and try to avoid splits
// with a high degree of roundoff error). But we can use fractional coordinates
// here, inside the engine. It's like the difference between square inches and
// square miles, in terms of granularity.
//
// For each vertex of every seg, check to see whether it's also a vertex of
// the linedef associated with the seg (i.e, it's an endpoint). If it's not
// an endpoint, and it wasn't already moved, move the vertex towards the
// linedef by projecting it using the law of cosines. Formula:
//
//      2        2                         2        2
//    dx  x0 + dy  x1 + dx dy (y0 - y1)  dy  y0 + dx  y1 + dx dy (x0 - x1)
//   {---------------------------------, ---------------------------------}
//                  2     2                            2     2
//                dx  + dy                           dx  + dy
//
// (x0,y0) is the vertex being moved, and (x1,y1)-(x1+dx,y1+dy) is the
// reference linedef.
//
// Segs corresponding to orthogonal linedefs (exactly vertical or horizontal
// linedefs), which comprise at least half of all linedefs in most wads, don't
// need to be considered, because they almost never contribute to slime trails
// (because then any roundoff error is parallel to the linedef, which doesn't
// cause slime). Skipping simple orthogonal lines lets the code finish quicker.
//
// Please note: This section of code is not interchangable with TeamTNT's
// code which attempts to fix the same problem.
//
// Firelines (TM) is a Rezistered Trademark of MBF Productions
//
void P_RemoveSlimeTrails()             // killough 10/98
{
   byte *hit; 
   int i;
   
   // haleyjd: don't mess with vertices in old demos, for safety.
   if(demo_version < 203)
      return;

   hit = ecalloc(byte *, 1, numvertexes); // Hitlist for vertices

   for(i = 0; i < numsegs; i++)            // Go through each seg
   {
      const line_t *l = segs[i].linedef;   // The parent linedef
      if(l->dx && l->dy)                   // We can ignore orthogonal lines
      {
         vertex_t *v = segs[i].v1;

         do
         {
            if(!hit[v - vertexes])           // If we haven't processed vertex
            {
               hit[v - vertexes] = 1;        // Mark this vertex as processed
               if(v != l->v1 && v != l->v2)  // Exclude endpoints of linedefs
               { 
                  // Project the vertex back onto the parent linedef
                  int64_t dx2 = (l->dx >> FRACBITS) * (l->dx >> FRACBITS);
                  int64_t dy2 = (l->dy >> FRACBITS) * (l->dy >> FRACBITS);
                  int64_t dxy = (l->dx >> FRACBITS) * (l->dy >> FRACBITS);
                  int64_t s   = dx2 + dy2;
                  int     x0  = v->x, y0 = v->y, x1 = l->v1->x, y1 = l->v1->y;
                  v->x = (fixed_t)((dx2 * x0 + dy2 * x1 + dxy * (y0 - y1)) / s);
                  v->y = (fixed_t)((dy2 * y0 + dx2 * y1 + dxy * (x0 - x1)) / s);
                  // Cardboard store float versions of vertices.
                  v->fx = M_FixedToFloat(v->x);
                  v->fy = M_FixedToFloat(v->y);
               }
            }  
         } // Obfuscated C contest entry:   :)
         while((v != segs[i].v2) && (v = segs[i].v2));
      }
   }

   // free hit list
   efree(hit);
}

//
// P_LoadReject
//
// haleyjd 01/26/04: Although DOOM accepted them due to differing
// Z_Malloc behavior, Eternity was crashing on levels with zero-
// length reject lumps. This function will test to see if the reject
// lump is zero in size, and if so, will generate a reject with all
// zeroes. This is preferable to adding checks to see if a reject
// matrix exists, in my opinion. This could be improved by actually
// generating a meaningful reject, but that will have to wait.
//
static void P_LoadReject(int lump)
{
   int size;
   int expectedsize;

   // IOANCH 20151215: support missing lump
   size = lump >= 0 ? setupwad->lumpLength(lump) : 0;

   // haleyjd: round numsectors^2 to next higher multiple of 8, then divide by
   // 8 to get the expected reject size for this level
   expectedsize = (((numsectors * numsectors) + 7) & ~7) / 8;

   // 12/04/08: be super-smart about REJECT lumps:
   // 1. if size >= expectedsize, all is good.
   // 2. if size <  expectedsize, allocate a zero-filled buffer and copy
   //    in whatever exists from the actual lump.
   if(size >= expectedsize)
      rejectmatrix = (byte *)(setupwad->cacheLumpNum(lump, PU_LEVEL));
   else
   {
      // set to all zeroes so that the reject has no effect
      rejectmatrix = (byte *)(Z_Calloc(1, expectedsize, PU_LEVEL, NULL));

      if(size > 0)
      {
         byte *temp = (byte *)(setupwad->cacheLumpNum(lump, PU_CACHE));
         memcpy(rejectmatrix, temp, size);
      }
   }

   // warn on too-large rejects, but do nothing special.
   if(size > expectedsize)
      C_Printf(FC_ERROR "P_LoadReject: warning - reject is too large\a\n");
}

//
// Map lumps table
//
// For Doom- and Hexen-format maps.
//
static const char *levellumps[] =
{
   "label",    // ML_LABEL,    A separator, name, ExMx or MAPxx
   "THINGS",   // ML_THINGS,   Monsters, items..
   "LINEDEFS", // ML_LINEDEFS, LineDefs, from editing
   "SIDEDEFS", // ML_SIDEDEFS, SideDefs, from editing
   "VERTEXES", // ML_VERTEXES, Vertices, edited and BSP splits generated
   "SEGS",     // ML_SEGS,     LineSegs, from LineDefs split by BSP
   "SSECTORS", // ML_SSECTORS, SubSectors, list of LineSegs
   "NODES",    // ML_NODES,    BSP nodes
   "SECTORS",  // ML_SECTORS,  Sectors, from editing
   "REJECT",   // ML_REJECT,   LUT, sector-sector visibility
   "BLOCKMAP", // ML_BLOCKMAP  LUT, motion clipping, walls/grid element
   "BEHAVIOR"  // ML_BEHAVIOR  haleyjd: ACS bytecode; used to id hexen maps
};

//
// Lumps that are used in console map formats
//
static const char *consolelumps[] =
{
   "LEAFS",
   "LIGHTS",
   "MACROS"
};

//
// P_checkConsoleFormat
//
// haleyjd 12/12/13: Check for supported console map formats
//
static int P_checkConsoleFormat(WadDirectory *dir, int lumpnum)
{
   int          numlumps = dir->getNumLumps();
   lumpinfo_t **lumpinfo = dir->getLumpInfo();

   for(int i = ML_LEAFS; i <= ML_MACROS; i++)
   {
      int ln = lumpnum + i;
      if(ln >= numlumps ||     // past the last lump?
         strncmp(lumpinfo[ln]->name, consolelumps[i - ML_LEAFS], 8))
      {
         if(i == ML_LIGHTS)
            return LEVEL_FORMAT_PSX; // PSX
         else
            return LEVEL_FORMAT_INVALID; // invalid map
      }
   }

   // If we got here, dealing with Doom 64 format. (TODO: Not supported ... yet?)
   return LEVEL_FORMAT_INVALID; //LEVEL_FORMAT_DOOM64;
}

//
// P_CheckLevel
//
// sf 11/9/99: We need to do this now because we no longer have to conform to
// the MAPxy or ExMy standard previously imposed.
// IOANCH 20151213: added MGLA, optional parameter to assign values to.
//
int P_CheckLevel(WadDirectory *dir, int lumpnum, MapGenLumpAddresses *mgla)
{
   int          numlumps = dir->getNumLumps();
   lumpinfo_t **lumpinfo = dir->getLumpInfo();

   if(mgla) // reset it to negative (missing) values
      memset(mgla, -1, sizeof(*mgla));

   // IOANCH 20151206: check for UDMF lumps structure
   if(lumpnum + 1 < numlumps 
      && !strncmp(lumpinfo[lumpnum + 1]->name, "TEXTMAP", 8))
   {
      // found a TEXTMAP. Look for ENDMAP
      bool foundEndMap = false;
      const char *lname;

      for(int i = lumpnum + 2; i < numlumps; ++i)
      {
         lname = lumpinfo[i]->name;
         if(mgla)
         {
            if(!strncmp(lname, "ZNODES", 8))
               mgla->nodes = i;
            else if(!strncmp(lname, levellumps[ML_REJECT], 8))
               mgla->reject = i;
            else if(!strncmp(lname, levellumps[ML_BLOCKMAP], 8))
               mgla->blockmap = i;
            else if(!strncmp(lname, levellumps[ML_BEHAVIOR], 8))
               mgla->behavior = i;
         }

         if(!strncmp(lname, "ENDMAP", 8))
         {
            foundEndMap = true;
            break;
         }
      }
      if(!foundEndMap || (mgla && mgla->nodes < 0))
         return LEVEL_FORMAT_INVALID;  // must have ENDMAP
      // Found ENDMAP. This may be a valid UDMF lump. Return it
      return LEVEL_FORMAT_UDMF;
   }
   
   for(int i = ML_THINGS; i <= ML_BEHAVIOR; i++)
   {
      int ln = lumpnum + i;
      if(ln >= numlumps ||     // past the last lump?
         strncmp(lumpinfo[ln]->name, levellumps[i], 8))
      {
         // If "BEHAVIOR" wasn't found, we assume we are dealing with
         // a DOOM-format map, and it is not an error; any other missing
         // lump means the map is invalid.

         if(i == ML_BEHAVIOR)
         {
            // If the current lump is named LEAFS, it's a console map
            if(ln < numlumps && !strncmp(lumpinfo[ln]->name, "LEAFS", 8))
               return P_checkConsoleFormat(dir, lumpnum);
            else
               return LEVEL_FORMAT_DOOM;
         }
         else
            return LEVEL_FORMAT_INVALID;
      }
      else if(mgla)
      {
         // IOANCH 20151213: respect MGLA even if it's not UDMF
         switch(i)
         {
         case ML_SEGS:
            mgla->segs = ln;
            break;
         case ML_SSECTORS:
            mgla->ssectors = ln;
            break;
         case ML_NODES:
            mgla->nodes = ln;
            break;
         case ML_REJECT:
            mgla->reject = ln;
            break;
         case ML_BLOCKMAP:
            mgla->blockmap = ln;
            break;
         case ML_BEHAVIOR:
            mgla->behavior = ln;
            break;
         }
      }
   }

   // if we got here, we're dealing with a Hexen-format map
   return LEVEL_FORMAT_HEXEN;
}

//
// P_CheckLevelName
//
// haleyjd 01/21/14: Check for a level's existence and format by lump name.
//
int P_CheckLevelName(WadDirectory *dir, const char *mapname)
{
   int lumpnum;
   return ((lumpnum = dir->checkNumForName(mapname)) >= 0 ? 
      P_CheckLevel(dir, lumpnum) : LEVEL_FORMAT_INVALID);
}

//
// P_CheckLevelMapNum
//
// haleyjd 01/21/14: Check for a level's existence and format from a map
// number. Note behavior here for ExMy levels is ZDoom-compatible (episode
// is base 0, not base 1).
//
int P_CheckLevelMapNum(WadDirectory *dir, int mapnum)
{
   qstring mapname;

   if(GameModeInfo->flags & GIF_MAPXY)
      mapname.Printf(9, "MAP%02d", mapnum);
   else
   {
      int episode = mapnum / 10 + 1;
      int map     = mapnum % 10;
      mapname.Printf(9, "E%dM%d", episode, map);
   }

   return P_CheckLevelName(dir, mapname.constPtr());
}

void P_InitThingLists(); // haleyjd

//=============================================================================
//
// P_SetupLevel - Main Level Setup Routines
//

// P_SetupLevel subroutines

//
// P_SetupLevelError
// 
// haleyjd 02/18/10: Error handling routine for P_SetupLevel
// IOANCH 20151210: Made global
//
void P_SetupLevelError(const char *msg, const char *levelname)
{
   C_Printf(FC_ERROR "%s: '%s'\n", msg, levelname);
   C_SetConsole();
}

//
// P_NewLevelMsg
//
// Called when loading a new map.
// haleyjd 06/04/05: moved here and renamed from HU_NewLevel
//
static void P_NewLevelMsg()
{   
   C_Printf("\n");
   C_Separator();
   C_Printf(FC_GRAY "  %s\n\n", LevelInfo.levelName);
   C_InstaPopup();       // put console away
}

//
// P_ClearPlayerVars
//
// haleyjd 2/18/10: clears various player-related data.
//
static void P_ClearPlayerVars()
{
   for(int i = 0; i < MAXPLAYERS; i++)
   {
      if(playeringame[i] && players[i].playerstate == PST_DEAD)
         players[i].playerstate = PST_REBORN;

      players[i].killcount = players[i].secretcount = players[i].itemcount = 0;

      memset(players[i].frags, 0, sizeof(players[i].frags));

      // haleyjd: explicitly nullify old player object pointers
      players[i].mo = NULL;

      // haleyjd: explicitly nullify old player attacker
      players[i].attacker = NULL;
   }

   totalkills = totalitems = totalsecret = wminfo.maxfrags = 0;
   wminfo.partime = 180;

   // Initial height of PointOfView will be set by player think.
   players[consoleplayer].viewz = players[consoleplayer].prevviewz = 1;
}

//
// P_PreZoneFreeLevel
//
// haleyjd 2/18/10: actions that must be performed immediately prior to 
// Z_FreeTags should be kept here.
//
static void P_PreZoneFreeLevel()
{
   //==============================================
   // Clear player data

   P_ClearPlayerVars();

   //==============================================
   // Scripting

#if 0
   // haleyjd 03/15/03: clear levelscript callbacks
   SM_RemoveCallbacks(SC_VM_LEVELSCRIPT);
#endif

   // haleyjd 01/07/07: reset ACS interpreter state
   ACS_InitLevel();

   //==============================================
   // Sound Engine

   // haleyjd 06/06/06: stop sound sequences
   S_StopAllSequences();
   
   // haleyjd 10/19/06: stop looped sounds
   S_StopLoopedSounds();

   // Make sure all sourced sounds are stopped
   S_StopSounds(false);

   //==============================================
   // Renderer

   // haleyjd: stop particle engine
   R_ClearParticles();

   // SoM: initialize portals
   R_InitPortals();

   // haleyjd 05/16/08: clear dynamic segs
   R_ClearDynaSegs();

   //==============================================
   // Playsim

   // haleyjd 02/16/10: clear followcam pointers
   P_FollowCamOff();

   // sf: free the psecnode_t linked list in p_map.c
   P_FreeSecNodeList(); 
}

//
// P_InitNewLevel
//
// Performs (re)initialization of subsystems after Z_FreeTags.
//
static void P_InitNewLevel(int lumpnum, WadDirectory *waddir)
{
   //==============================================
   // Playsim

   // re-initialize thinker list
   Thinker::InitThinkers();   
   
   // haleyjd 02/02/04 -- clear the TID hash table
   P_InitTIDHash();     

   // SoM: I can't believe I forgot to call this!
   P_InitPortals(); 

   //==============================================
   // Map data scripts

   // load MapInfo
   P_LoadLevelInfo(waddir, lumpnum, W_GetManagedDirFN(waddir));
   
   // haleyjd 10/08/03: load ExtraData
   E_LoadExtraData();         

   //==============================================
   // Renderer

   // load the sky
   R_StartSky();

   // haleyjd: set global colormap -- see r_data.c
   R_SetGlobalLevelColormap();
   
   //==============================================
   // Wake up subsystems

   // haleyjd 01/21/14: clear marks here along with everything else
   AM_clearMarks();

   // wake up heads-up display
   HU_Start();
   
   // must be after P_LoadLevelInfo as the music lump name is gotten there
   S_Start();
   
   // console message
   P_NewLevelMsg();
}

//
// P_DeathMatchSpawnPlayers
//
// If deathmatch, randomly spawn the active players
//
static void P_DeathMatchSpawnPlayers()
{
   if(GameType == gt_dm)
   {
      for(int i = 0; i < MAXPLAYERS; i++)
      {
         if(playeringame[i])
         {
            players[i].mo = NULL;
            G_DeathMatchSpawnPlayer(i);
         }
      }
   }
}

//
// P_InitThingLists
//
// haleyjd 11/19/02: Sets up all dynamically allocated thing lists.
//
void P_InitThingLists()
{
   // haleyjd: allow to work in any game mode
   // killough 3/26/98: Spawn icon landings:
   if(GameModeInfo->id == commercial || demo_version >= 331)
      P_SpawnBrainTargets();

   // haleyjd: spawn D'Sparil teleport spots
   P_SpawnSorcSpots();

   // haleyjd 08/15/13: spawn EDF-specified collections
   MobjCollections.collectAllThings();

   // haleyjd 04/08/03: spawn camera spots
   IN_AddCameras();

   // haleyjd 06/06/06: initialize environmental sequences
   S_InitEnviroSpots();
}

//
// CHECK_ERROR
//
// Checks to see if level_error has been set to a valid error message.
// If so, P_SetupLevelError is called with the message and P_SetupLevel
// will return. The game will enter GS_CONSOLE state.
//
#define CHECK_ERROR() \
   do { \
      if(level_error) \
      { \
         P_SetupLevelError(level_error, mapname); \
         return; \
      } \
   } while(0)

//
// P_SetupLevel
//
// killough 5/3/98: reformatted, cleaned up
//
void P_SetupLevel(WadDirectory *dir, const char *mapname, int playermask, 
                  skill_t skill)
{
   lumpinfo_t **lumpinfo;
   int lumpnum, acslumpnum = -1;

   // haleyjd 07/28/10: we are no longer in GS_LEVEL during the execution of
   // this routine.
   gamestate = GS_LOADING;

   // haleyjd 06/14/10: support loading levels from private wad directories
   setupwad = dir;
   lumpinfo = setupwad->getLumpInfo();
   
   // get the map name lump number
   if((lumpnum = setupwad->checkNumForName(mapname)) == -1)
   {
      P_SetupLevelError("Map not found", mapname);
      return;
   }

   // IOANCH 20151213: udmf
   MapGenLumpAddresses mgla;  // will be set by P_CheckLevel

   // determine map format; if invalid, abort
   if((LevelInfo.mapFormat = P_CheckLevel(setupwad, lumpnum, &mgla)) 
      == LEVEL_FORMAT_INVALID)
   {
      P_SetupLevelError("Not a valid level", mapname);
      return;
   }

   // haleyjd 07/22/04: moved up
   newlevel   = (lumpinfo[lumpnum]->source != WadDirectory::IWADSource);
   doom1level = false;

   strncpy(levelmapname, mapname, 8);
   leveltime = 0;

   // perform pre-Z_FreeTags actions
   P_PreZoneFreeLevel();
   
   // free the old level
   Z_FreeTags(PU_LEVEL, PU_LEVEL);

   // perform post-Z_FreeTags actions
   P_InitNewLevel(lumpnum, dir);

   // note: most of this ordering is important
   
   // killough 3/1/98: P_LoadBlockMap call moved down to below
   // killough 4/4/98: split load of sidedefs into two parts,
   // to allow texture names to be used in special linedefs

   level_error = NULL; // reset

   // IOANCH 20151206: load UDMF
   UDMFParser udmf;  // prepare UDMF processor
   if(LevelInfo.mapFormat == LEVEL_FORMAT_UDMF)
   {
      udmf.start(*setupwad, lumpnum + 1);
      // TODO: also check namespace
      CHECK_ERROR();
   }
   
   switch(LevelInfo.mapFormat)
   {
   case LEVEL_FORMAT_PSX:
      P_LoadConsoleVertexes(lumpnum + ML_VERTEXES);
      P_LoadPSXSectors(lumpnum + ML_SECTORS);
      break;
   case LEVEL_FORMAT_UDMF: // IOANCH 20151212: UDMF
      E_LoadUDMFVertices();
      E_LoadUDMFSectors();
      break;
   default:
      P_LoadVertexes(lumpnum + ML_VERTEXES);
      P_LoadSectors (lumpnum + ML_SECTORS);
      break;
   }
   
   // possible error: missing flats
   CHECK_ERROR();

   // haleyjd 01/05/14: create sector interpolation data
   P_CreateSectorInterps();

   // IOANCH 20151212: UDMF
   if(LevelInfo.mapFormat == LEVEL_FORMAT_UDMF)
      E_LoadUDMFSideDefs();
   else
      P_LoadSideDefs(lumpnum + ML_SIDEDEFS); // killough 4/4/98

   // haleyjd 10/03/05: handle multiple map formats
   switch(LevelInfo.mapFormat)
   {
   case LEVEL_FORMAT_DOOM:
   case LEVEL_FORMAT_PSX:
      P_LoadLineDefs(lumpnum + ML_LINEDEFS);
      break;
   case LEVEL_FORMAT_HEXEN:
      P_LoadHexenLineDefs(lumpnum + ML_LINEDEFS);
      break;
   case LEVEL_FORMAT_UDMF: // IOANCH 20151212: UDMF
      E_LoadUDMFLineDefs();
      break;
   }

   // IOANCH 20151213: udmf
   if(LevelInfo.mapFormat == LEVEL_FORMAT_UDMF)
      E_LoadUDMFSideDefs2();
   else
      P_LoadSideDefs2(lumpnum + ML_SIDEDEFS);
   
   P_LoadLineDefs2();                      // killough 4/4/98
   
   // IOANCH 20151213: use mgla here and elsewhere
   
   P_LoadBlockMap (mgla.blockmap); // killough 3/1/98
   
   // IOANCH: at this point, mgla.nodes is valid. Check ZDoom node signature too
   ZNodeType znodeSignature;
   int actualNodeLump = -1;
   if((znodeSignature = P_CheckForZDoomUncompressedNodes(mgla.nodes, &actualNodeLump)) 
      != ZNodeType_Invalid && actualNodeLump >= 0)
   {
      P_LoadZNodes(actualNodeLump, znodeSignature);

      CHECK_ERROR();
   }
   else
   {
      // IOANCH 20151215: make sure everything is valid. Can happen if UDMF has
      // invalid ZNODES entry
      if(mgla.ssectors < 0 || mgla.segs < 0)
      {
         P_SetupLevelError("UDMF levels don't support vanilla BSP", mapname);
         return;
      }

      // IOANCH: at this point, it's not a UDMF map so mgla will be valid
      P_LoadSubsectors(mgla.ssectors);
      P_LoadNodes     (mgla.nodes);

      // possible error: missing nodes or subsectors
      CHECK_ERROR();

      P_LoadSegs(mgla.segs); 

      // possible error: malformed segs
      CHECK_ERROR();
   }

   P_LoadReject(mgla.reject); // haleyjd 01/26/04
   P_GroupLines();

   // haleyjd 01/12/14: build sound environment zones
   P_CreateSoundZones();

   // killough 10/98: remove slime trails from wad
   P_RemoveSlimeTrails(); 

   // haleyjd 08/19/13: call new function to handle bodyque
   G_ClearPlayerCorpseQueue();
   deathmatch_p = deathmatchstarts;

   // haleyjd 10/03/05: handle multiple map formats
   switch(LevelInfo.mapFormat)
   {
   case LEVEL_FORMAT_DOOM:
   case LEVEL_FORMAT_PSX:
      P_LoadThings(lumpnum + ML_THINGS);
      break;
   case LEVEL_FORMAT_HEXEN:
      P_LoadHexenThings(lumpnum + ML_THINGS);
      break;
   case LEVEL_FORMAT_UDMF:
      // IOANCH 20151214: UDMF things
      E_LoadUDMFThings();
      break;
   }

   // spawn players randomly in deathmatch
   P_DeathMatchSpawnPlayers();

   // possible error: missing player or deathmatch spots
   CHECK_ERROR();

   // haleyjd: init all thing lists (boss brain spots, etc)
   P_InitThingLists(); 

   // clear special respawning queue
   iquehead = iquetail = 0;
   
   // set up world state
   P_SpawnSpecials();

   // SoM: Deferred specials that need to be spawned after P_SpawnSpecials
   P_SpawnDeferredSpecials();

   // haleyjd
   P_InitLightning();

   // preload graphics
   if(precache)
      R_PrecacheLevel();

   R_SetViewSize(screenSize+3); //sf

   // haleyjd 07/28/2010: NOW we are in GS_LEVEL. Not before.
   // 01/13/2011: Moved up a bit. The below actions want GS_LEVEL gamestate :>
   gamestate = GS_LEVEL;

   // haleyjd: keep the chasecam on between levels
   if(camera == &chasecam)
      P_ResetChasecam();
   else
      camera = NULL;        // camera off

   // haleyjd 01/07/07: initialize ACS for Hexen maps
   //         03/19/11: also allow for DOOM-format maps via MapInfo
   // IOANCH 20151214: changed to use mgla
   if(mgla.behavior >= 0)
      acslumpnum = mgla.behavior;
   else if(LevelInfo.acsScriptLump)
      acslumpnum = setupwad->checkNumForName(LevelInfo.acsScriptLump);

   ACS_LoadLevelScript(dir, acslumpnum);
}

//
// P_Init
//
void P_Init()
{
   P_InitParticleEffects();  // haleyjd 09/30/01
   P_InitSwitchList();
   P_InitPicAnims();
   R_InitSprites(spritelist);
   P_InitHubs();
   E_InitTerrainTypes();     // haleyjd 07/03/99
}

//
// OLO Support. - sf
//
// OLOs were something I came up with a while ago when making my 'onslaunch'
// launcher. They are lumps which hold information about the lump: which
// deathmatch type they are best played on etc. which was read by onslaunch
// which adjusted its launch settings appropriately. More importantly,
// they hold the level names which I use here..
//

#if 0
olo_t olo;
int olo_loaded = false;

void P_LoadOlo(void)
{
   int lumpnum;
   char *lump;
   
   if((lumpnum = W_CheckNumForName("OLO")) == -1)
      return;
   
   lump = (char *)(wGlobalDir.CacheLumpNum(lumpnum, PU_CACHE));
   
   if(strncmp(lump, "OLO", 3))
      return;
   
   memcpy(&olo, lump, sizeof(olo_t));
   
   olo_loaded = true;
}
#endif

//=============================================================================
//
// DoomEd Number Disambiguation
//
// Rather than have doomednums be universally contingent on the gamemode, 
// Eternity moves them around into unambiguous ranges. The 7000 range is 
// reserved for thing types translated from other Doom engine games (Heretic,
// Hexen, and Strife). The 6000 range is reserved for "reverse" translation of
// Doom objects (ie. in any game, an Arch-vile can be spawned using 6064).
//
// The "remapped" ranges of doomednums (those that conflict between games)
// are 5-254, 2001-2048, and 3001-3006, though the exact ranges depend on the
// individual game in question
//

//
// P_ConvertDoomExtendedSpawnNum
//
// Checks for and converts a 6000-range doomednum into the corresponding Doom
// object. This is called regardless of the gamemode, after any gamemode
// specific translations occur.
// 6005 - 6089 -> 5    - 89
// 6201 - 6249 -> 2001 - 2049
// 6301 - 6306 -> 3001 - 3006
// IOANCH 20151213: made public
//
void P_ConvertDoomExtendedSpawnNum(mapthing_t *mthing)
{
   int16_t num = mthing->type;

   if(num >= 6005 && num <= 6089)
      num -= 6000;
   else if(num >= 6201 && num <= 6249)
      num -= 4200;
   else if(num >= 6301 && num <= 6306)
      num -= 3300;

   mthing->type = num;
}

// null, player starts 1-4, deathmatch spots, and teleport destinations are
// common across all games
#define DEN_MIN     5
#define DEN_DMSPOT  11
#define DEN_TELEMAN 14

//
// P_ConvertHereticThing
//
// Converts Heretic doomednums into an Eternity-compatible range:
// 5    - 96   -> 7005 - 7096
// 2001 - 2005 -> 7201 - 7205
// 2035        -> 7235
// Covers all Heretic thingtypes.
// IOANCH 20151213: made public
//
void P_ConvertHereticThing(mapthing_t *mthing)
{
   int16_t num = mthing->type;

   if(num < DEN_MIN || num == DEN_DMSPOT || num == DEN_TELEMAN)
      return;

   if(num <= 96)
      num += 7000;
   else if((num >= 2001 && num <= 2005) || num == 2035)
      num += 5200;

   mthing->type = num;
}

//
// P_ConvertHexenThing
//
// Converts Hexen doomednums into an Eternity-compatible range:
// 5    - 124  -> 7305 - 7424
// 140         -> 7440
// 254         -> 7554
// 3000 - 3002 -> 9300 - 9302
// Others in 8000, 9000, 10000, and 14000 ranges do not conflict.
//
static void P_ConvertHexenThing(mapthing_t *mthing)
{
   int16_t num = mthing->type;

   if(num < DEN_MIN || num == DEN_DMSPOT || num == DEN_TELEMAN)
      return;

   if(num <= 124 || num == 140 || num == 254)
      num += 7300;
   else if(num >= 3000 && num <= 3002)
      num += 6300; // ZDoom-compatible polyobject spot numbers

   mthing->type = num;
}

//
// P_ConvertStrifeThing
//
// Converts Strife doomednums into an Eternity-compatible range:
// 5    - 236  -> 7605 - 7836
// 2001 - 2048 -> 7901 - 7948
// 3001 - 3006 -> 7951 - 7956
// Covers all Strife thingtypes.
//
static void P_ConvertStrifeThing(mapthing_t *mthing)
{
   int16_t num = mthing->type;

   if(num < DEN_MIN || num == DEN_DMSPOT || num == DEN_TELEMAN)
      return;

   if(num <= 236)
      num += 7600;
   else if(num >= 2001 && num <= 2048)
      num += 5900;
   else if(num >= 3001 && num <= 3006)
      num += 4950;
}

#define DEN_PSXCHAIN   64
#define DEN_NMSPECTRE  889
#define DEN_PSXSPECTRE 890
#define DEN_EECHAIN    891
#define DEN_DEMON      3002

//
// P_ConvertPSXThing
//
// Take care of oddities in the PSX map format.
//
static void P_ConvertPSXThing(mapthing_t *mthing)
{
   // Demon spawn redirections
   if(mthing->type == DEN_DEMON)
   {
      int16_t flags = mthing->options & MTF_PSX_SPECTRE;

      if(flags == MTF_PSX_SPECTRE)
         mthing->type = DEN_PSXSPECTRE;
      else if(flags == MTF_PSX_NIGHTMARE)
         mthing->type = DEN_NMSPECTRE;
   }
   else if(mthing->type == DEN_PSXCHAIN)
      mthing->type = DEN_EECHAIN;

   mthing->options &= ~MTF_PSX_SPECTRE;
}

//----------------------------------------------------------------------------
//
// $Log: p_setup.c,v $
// Revision 1.16  1998/05/07  00:56:49  killough
// Ignore translucency lumps that are not exactly 64K long
//
// Revision 1.15  1998/05/03  23:04:01  killough
// beautification
//
// Revision 1.14  1998/04/12  02:06:46  killough
// Improve 242 colomap handling, add translucent walls
//
// Revision 1.13  1998/04/06  04:47:05  killough
// Add support for overloading sidedefs for special uses
//
// Revision 1.12  1998/03/31  10:40:42  killough
// Remove blockmap limit
//
// Revision 1.11  1998/03/28  18:02:51  killough
// Fix boss spawner savegame crash bug
//
// Revision 1.10  1998/03/20  00:30:17  phares
// Changed friction to linedef control
//
// Revision 1.9  1998/03/16  12:35:36  killough
// Default floor light level is sector's
//
// Revision 1.8  1998/03/09  07:21:48  killough
// Remove use of FP for point/line queries and add new sector fields
//
// Revision 1.7  1998/03/02  11:46:10  killough
// Double blockmap limit, prepare for when it's unlimited
//
// Revision 1.6  1998/02/27  11:51:05  jim
// Fixes for stairs
//
// Revision 1.5  1998/02/17  22:58:35  jim
// Fixed bug of vanishinb secret sectors in automap
//
// Revision 1.4  1998/02/02  13:38:48  killough
// Comment out obsolete reload hack
//
// Revision 1.3  1998/01/26  19:24:22  phares
// First rev with no ^Ms
//
// Revision 1.2  1998/01/26  05:02:21  killough
// Generalize and simplify level name generation
//
// Revision 1.1.1.1  1998/01/19  14:03:00  rand
// Lee's Jan 19 sources
//
//----------------------------------------------------------------------------
<|MERGE_RESOLUTION|>--- conflicted
+++ resolved
@@ -772,24 +772,19 @@
    bool glNodesFallback = false;
 
    // haleyjd: be sure something is actually there
-<<<<<<< HEAD
-   if(!setupwad->lumpLength(nodelumpnum))
+   // ioanch: actually check for 4 bytes so we can memcmp for "XNOD"
+   if(setupwad->lumpLength(nodelumpnum) < 4)
    {
       if(LevelInfo.mapFormat != LEVEL_FORMAT_UDMF)
       {
          *actualNodeLump = nodelumpnum - ML_NODES + ML_SSECTORS;
          glNodesFallback = true;
-         if(!setupwad->lumpLength(*actualNodeLump))
+         if(setupwad->lumpLength(*actualNodeLump) < 4)
             return ZNodeType_Invalid;
       }
       else
          return ZNodeType_Invalid;
    }
-=======
-   // ioanch: actually check for 4 bytes so we can memcmp for "XNOD"
-   if(setupwad->lumpLength(lumpnum + ML_NODES) < 4)
-      return result;
->>>>>>> b851d957
 
    // haleyjd: load at PU_CACHE and it may stick around for later.
    data = setupwad->cacheLumpNum(*actualNodeLump, PU_CACHE);
