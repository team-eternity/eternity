// Emacs style mode select   -*- C++ -*- vi:sw=3 ts=3:
//-----------------------------------------------------------------------------
//
// Copyright(C) 2000 James Haley
//
// This program is free software; you can redistribute it and/or modify
// it under the terms of the GNU General Public License as published by
// the Free Software Foundation; either version 2 of the License, or
// (at your option) any later version.
// 
// This program is distributed in the hope that it will be useful,
// but WITHOUT ANY WARRANTY; without even the implied warranty of
// MERCHANTABILITY or FITNESS FOR A PARTICULAR PURPOSE.  See the
// GNU General Public License for more details.
// 
// You should have received a copy of the GNU General Public License
// along with this program; if not, write to the Free Software
// Foundation, Inc., 59 Temple Place, Suite 330, Boston, MA  02111-1307  USA
//
//--------------------------------------------------------------------------
//
// DESCRIPTION:
//  Do all the WAD I/O, get map description,
//  set up initial state and misc. LUTs.
//
//-----------------------------------------------------------------------------

#include "z_zone.h"

#include "a_small.h"
#include "acs_intr.h"
#include "c_io.h"
#include "c_runcmd.h"
#include "d_gi.h"
#include "d_io.h" // SoM 3/14/2002: strncasecmp
#include "d_main.h"
#include "d_mod.h"
#include "doomstat.h"
#include "e_exdata.h" // haleyjd: ExtraData!
#include "e_ttypes.h"
#include "g_game.h"
#include "hu_frags.h"
#include "hu_stuff.h"
#include "in_lude.h"
#include "m_argv.h"
#include "m_bbox.h"
#include "m_swap.h"
#include "p_anim.h"  // haleyjd: lightning
#include "p_chase.h"
#include "p_enemy.h"
#include "p_hubs.h"
#include "p_info.h"
#include "p_maputl.h"
#include "p_map.h"
#include "p_partcl.h"
#include "p_portal.h"
#include "p_setup.h"
#include "p_skin.h"
#include "p_slopes.h"
#include "p_spec.h"
#include "p_tick.h"
#include "polyobj.h"
#include "r_data.h"
#include "r_defs.h"
#include "r_dynseg.h"
#include "r_main.h"
#include "r_sky.h"
#include "r_things.h"
#include "s_sndseq.h"
#include "s_sound.h"
#include "v_misc.h"
#include "v_video.h"
#include "w_levels.h"
#include "w_wad.h"

#include "cs_main.h" // [CG] 09/18/11
#include "cs_team.h" // [CG] 09/18/11

extern const char *level_error;
extern void R_DynaSegOffset(seg_t *seg, line_t *line, int side);

//
// MAP related Lookup tables.
// Store VERTEXES, LINEDEFS, SIDEDEFS, etc.
//

bool     newlevel = false;
int      doom1level = false;    // doom 1 level running under doom 2
char     levelmapname[10];

int      numvertexes;
vertex_t *vertexes;

int      numsegs;
seg_t    *segs;

int      numsectors;
sector_t *sectors;

int      numsubsectors;
subsector_t *subsectors;

int      numnodes;
node_t   *nodes;

int      numlines;
line_t   *lines;

int      numsides;
side_t   *sides;

int      numthings;

// BLOCKMAP
// Created from axis aligned bounding box
// of the map, a rectangular array of
// blocks of size ...
// Used to speed up collision detection
// by spatial subdivision in 2D.
//
// Blockmap size.

int       bmapwidth, bmapheight;  // size in mapblocks

// killough 3/1/98: remove blockmap limit internally:
int       *blockmap;              // was short -- killough

// offsets in blockmap are from here
int       *blockmaplump;          // was short -- killough

fixed_t   bmaporgx, bmaporgy;     // origin of block map

Mobj    **blocklinks;           // for thing chains

//
// REJECT
// For fast sight rejection.
// Speeds up enemy AI by skipping detailed
//  LineOf Sight calculation.
// Without the special effect, this could
// be used as a PVS lookup as well.
//

byte *rejectmatrix;

// Maintain single and multi player starting spots.

// 1/11/98 killough: Remove limit on deathmatch starts
mapthing_t *deathmatchstarts;      // killough
size_t     num_deathmatchstarts;   // killough

mapthing_t *deathmatch_p;
mapthing_t playerstarts[VANILLA_MAXPLAYERS];

// haleyjd 12/28/08: made module-global
static int mapformat;

// haleyjd 06/14/10: level wad directory
static WadDirectory *setupwad;

//
// ShortToLong
//
// haleyjd 06/19/06: Happy birthday to me ^_^
// Inline routine to convert a short value to a long, preserving the value
// -1 but treating any other negative value as unsigned.
//
inline static int ShortToLong(int16_t value)
{
   return (value == -1) ? -1l : (int)value & 0xffff;
}

//
// ShortToNodeChild
//
// haleyjd 06/14/10: Inline routine to convert a short value to a node child
// number. 0xFFFF and 0x8000 are special values.
//
inline static void ShortToNodeChild(int *loc, uint16_t value)
{
   // e6y: support for extended nodes
   if(value == 0xffff)
   {
      *loc = -1l;
   }
   else if(value & 0x8000)
   {
      // Convert to extended type
      *loc  = value & ~0x8000;

      // haleyjd 11/06/10: check for invalid subsector reference
      if(*loc >= numsubsectors)
      {
         C_Printf(FC_ERROR "Warning: BSP tree references invalid subsector #%d\a", *loc);
         *loc = 0;
      }

      *loc |= NF_SUBSECTOR;
   }
   else
      *loc = (int)value & 0xffff;
}

//
// SafeUintIndex
//
// haleyjd 12/04/08: Inline routine to convert an effectively unsigned short
// index into a long index, safely checking against the provided upper bound
// and substituting the value of 0 in the event of an overflow.
//
inline static int SafeUintIndex(int16_t input, int limit, 
                                const char *func, int index, const char *item)
{
   int ret = (int)(SwapShort(input)) & 0xffff;

   if(ret >= limit)
   {
      C_Printf(FC_ERROR "Error: %s #%d - bad %s #%d\a\n", 
               func, index, item, ret);
      ret = 0;
   }

   return ret;
}

//
// SafeRealUintIndex
//
// haleyjd 06/14/10: Matching routine for indices that are already in unsigned
// short format.
//
inline static int SafeRealUintIndex(uint16_t input, int limit, 
                                    const char *func, int index, const char *item)
{
   int ret = (int)(SwapUShort(input)) & 0xffff;

   if(ret >= limit)
   {
      C_Printf(FC_ERROR "Error: %s #%d - bad %s #%d\a\n", 
               func, index, item, ret);
      ret = 0;
   }

   return ret;
}

//=============================================================================
//
// Lump Data Reading Routines
//
// haleyjd 05/26/10: These routines replace direct mapping of structures to
// lumps in memory where this is needed. Eventually I'd like to replace all
// such direct mapping.
//

// haleyjd 10/30/10: Read a little-endian short without alignment assumptions
#define read16_le(b, t) ((b)[0] | ((t)((b)[1]) << 8))

// haleyjd 10/30/10: Read a little-endian dword without alignment assumptions
#define read32_le(b, t) \
   ((b)[0] | \
    ((t)((b)[1]) <<  8) | \
    ((t)((b)[2]) << 16) | \
    ((t)((b)[3]) << 24))

//
// GetLevelWord
//
// Reads an int16 from the lump data and increments the read pointer.
//
static int16_t GetLevelWord(byte **data)
{
   int16_t val = SwapShort(read16_le(*data, int16_t));
   *data += 2;

   return val;
}

//
// GetLevelWordU
//
// Reads a uint16 from the lump data and increments the read pointer.
//
static uint16_t GetLevelWordU(byte **data)
{
   uint16_t val = SwapUShort(read16_le(*data, uint16_t));
   *data += 2;

   return val;
}

//
// GetLevelDWord
//
// Reads an int32 from the lump data and increments the read pointer.
//
static int32_t GetLevelDWord(byte **data)
{
   int32_t val = SwapLong(read32_le(*data, int32_t));
   *data += 4;

   return val;
}

//
// GetLevelDwordU
//
// Reads a uint32 from the lump data and increments the read pointer.
//
static uint32_t GetLevelDWordU(byte **data)
{
   uint32_t val = SwapULong(read32_le(*data, uint32_t));
   *data += 4;

   return val;
}

//
// GetLevelString
//
// Reads a "len"-byte string from the lump data and writes it into the 
// destination buffer. The read pointer is incremented by len bytes.
//
static void GetLevelString(byte **data, char *dest, int len)
{
   char *loc = (char *)(*data);

   memcpy(dest, loc, len);

   *data += len;
}

//=============================================================================
//
// Level Loading
//

//
// P_LoadVertexes
//
// killough 5/3/98: reformatted, cleaned up
//
void P_LoadVertexes(int lump)
{
   byte *data;
   int i;
   
   // Determine number of vertexes:
   //  total lump length / vertex record length.
   numvertexes = setupwad->LumpLength(lump) / sizeof(mapvertex_t);

   // Allocate zone memory for buffer.
   vertexes = (vertex_t *)(Z_Calloc(numvertexes, sizeof(vertex_t), PU_LEVEL, 0));
   
   // Load data into cache.
   data = (byte *)(setupwad->CacheLumpNum(lump, PU_STATIC));
   
   // Copy and convert vertex coordinates, internal representation as fixed.
   for(i = 0; i < numvertexes; ++i)
   {
      vertexes[i].x = SwapShort(((mapvertex_t *) data)[i].x) << FRACBITS;
      vertexes[i].y = SwapShort(((mapvertex_t *) data)[i].y) << FRACBITS;
      
      // SoM: Cardboard stores float versions of vertices.
      vertexes[i].fx = M_FixedToFloat(vertexes[i].x);
      vertexes[i].fy = M_FixedToFloat(vertexes[i].y);
   }

   // Free buffer memory.
   Z_Free(data);
}

//
// P_LoadSegs
//
// killough 5/3/98: reformatted, cleaned up
//
void P_LoadSegs(int lump)
{
   int  i;
   byte *data;
   
   numsegs = setupwad->LumpLength(lump) / sizeof(mapseg_t);
   segs = (seg_t *)(Z_Calloc(numsegs, sizeof(seg_t), PU_LEVEL, NULL));
   data = (byte *)(setupwad->CacheLumpNum(lump, PU_STATIC));
   
   for(i = 0; i < numsegs; ++i)
   {
      seg_t *li = segs + i;
      mapseg_t *ml = (mapseg_t *)data + i;
      
      int side, linedef;
      line_t *ldef;

      // haleyjd 06/19/06: convert indices to unsigned
      li->v1 = &vertexes[SafeUintIndex(ml->v1, numvertexes, "seg", i, "vertex")];
      li->v2 = &vertexes[SafeUintIndex(ml->v2, numvertexes, "seg", i, "vertex")];

      li->offset = (float)(SwapShort(ml->offset));

      // haleyjd 06/19/06: convert indices to unsigned
      linedef = SafeUintIndex(ml->linedef, numlines, "seg", i, "line");
      ldef = &lines[linedef];
      li->linedef = ldef;
      side = SwapShort(ml->side);
      li->sidedef = &sides[ldef->sidenum[side]];
      li->frontsector = sides[ldef->sidenum[side]].sector;

      // killough 5/3/98: ignore 2s flag if second sidedef missing:
      if(ldef->flags & ML_TWOSIDED && ldef->sidenum[side^1]!=-1)
         li->backsector = sides[ldef->sidenum[side^1]].sector;
      else
         li->backsector = NULL;

      P_CalcSegLength(li);
   }
   
   Z_Free(data);
}


// SoM 5/13/09: calculate seg length
void P_CalcSegLength(seg_t *seg)
{
   float dx, dy;

   dx = seg->v2->fx - seg->v1->fx;
   dy = seg->v2->fy - seg->v1->fy;
   seg->len = (float)sqrt(dx * dx + dy * dy);
}

//
// P_LoadSubsectors
//
// killough 5/3/98: reformatted, cleaned up
//
void P_LoadSubsectors(int lump)
{
   mapsubsector_t *mss;
   byte *data;
   int  i;
   
   numsubsectors = setupwad->LumpLength(lump) / sizeof(mapsubsector_t);
   subsectors = (subsector_t *)(Z_Calloc(numsubsectors, sizeof(subsector_t), PU_LEVEL, 0));
   data = (byte *)(setupwad->CacheLumpNum(lump, PU_STATIC));
   
   for(i = 0; i < numsubsectors; ++i)
   {
      mss = &(((mapsubsector_t *)data)[i]);

      // haleyjd 06/19/06: convert indices to unsigned
      subsectors[i].numlines  = (int)SwapShort(mss->numsegs ) & 0xffff;
      subsectors[i].firstline = (int)SwapShort(mss->firstseg) & 0xffff;
   }
   
   Z_Free(data);
}

//
// P_LoadSectors
//
// killough 5/3/98: reformatted, cleaned up
//
void P_LoadSectors(int lumpnum)
{
   byte *lump, *data;
   int  i;
   int  defaultSndSeq;
   char namebuf[9];
   
   numsectors  = setupwad->LumpLength(lumpnum) / sizeof(mapsector_t);
   sectors     = (sector_t *)(Z_Calloc(numsectors, sizeof(sector_t), PU_LEVEL, 0));
   lump = data = (byte *)(setupwad->CacheLumpNum(lumpnum, PU_STATIC));

   // haleyjd 09/24/06: determine what the default sound sequence is
   defaultSndSeq = LevelInfo.noAutoSequences ? 0 : -1;

   // init texture name buffer to ensure null-termination
   memset(namebuf, 0, sizeof(namebuf));

   for(i = 0; i < numsectors; ++i)
   {
      sector_t *ss = sectors + i;

      ss->floorheight        = GetLevelWord(&data) << FRACBITS;
      ss->ceilingheight      = GetLevelWord(&data) << FRACBITS;
      GetLevelString(&data, namebuf, 8);
      ss->floorpic           = R_FindFlat(namebuf);
      // haleyjd 08/30/09: set ceiling pic using function
      GetLevelString(&data, namebuf, 8);
      P_SetSectorCeilingPic(ss, R_FindFlat(namebuf));
      ss->lightlevel         = GetLevelWord(&data);
      ss->special            = GetLevelWord(&data);
      ss->tag                = GetLevelWord(&data);
      
      ss->nextsec = -1; //jff 2/26/98 add fields to support locking out
      ss->prevsec = -1; // stair retriggering until build completes

      // killough 3/7/98:
      ss->heightsec     = -1;   // sector used to get floor and ceiling height
      ss->floorlightsec = -1;   // sector used to get floor lighting
      // killough 3/7/98: end changes

      // killough 4/11/98 sector used to get ceiling lighting:
      ss->ceilinglightsec = -1;
      
      // killough 4/4/98: colormaps:
      // haleyjd 03/04/07: modifications for per-sector colormap logic
      ss->bottommap = ss->midmap = ss->topmap =
         ((ss->intflags & SIF_SKY) ? global_fog_index : global_cmap_index);
            
      // SoM 9/19/02: Initialize the attached sector list for 3dsides
      ss->c_attached = ss->f_attached = NULL;
      // SoM 11/9/04: 
      ss->c_attsectors = ss->f_attsectors = NULL;

      // SoM 10/14/07:
      ss->c_asurfaces = ss->f_asurfaces = NULL;

      // SoM: init portals
      ss->c_pflags = ss->f_pflags = 0;
      ss->c_portal = ss->f_portal = NULL;
      ss->groupid = R_NOGROUP;

      // SoM: These are kept current with floorheight and ceilingheight now
      ss->floorheightf   = M_FixedToFloat(ss->floorheight);
      ss->ceilingheightf = M_FixedToFloat(ss->ceilingheight);

      // haleyjd 09/24/06: sound sequences -- set default
      ss->sndSeqID = defaultSndSeq;

      // CPP_FIXME: temporary placement construction for sound origins
      ::new (&ss->soundorg)  PointThinker;
      ::new (&ss->csoundorg) PointThinker;

      // haleyjd 12/28/08: convert BOOM generalized sector types into sector flags
      //         12/31/08: convert BOOM generalized damage
      if(mapformat == LEVEL_FORMAT_DOOM && LevelInfo.levelType == LI_TYPE_DOOM)
      {
         int damagetype;

         // convert special bits into flags (correspondence is direct by design)
         ss->flags |= (ss->special & GENSECTOFLAGSMASK) >> SECRET_SHIFT;

         // convert damage
         damagetype = (ss->special & DAMAGE_MASK) >> DAMAGE_SHIFT;
         switch(damagetype)
         {
         case 1:
            ss->damage     = 5;
            ss->damagemask = 32;
            ss->damagemod  = MOD_SLIME;
            break;
         case 2:
            ss->damage     = 10;
            ss->damagemask = 32;
            ss->damagemod  = MOD_SLIME;
            break;
         case 3:
            ss->damage       = 20;
            ss->damagemask   = 32;
            ss->damagemod    = MOD_SLIME;
            ss->damageflags |= SDMG_LEAKYSUIT;
            break;
         default:
            break;
         }
      }
   }

   Z_Free(lump);
}

//
// P_CalcNodeCoefficients
//
// haleyjd 06/14/10: Separated from P_LoadNodes, this routine precalculates
// general line equation coefficients for a node, which are used during the
// process of dynaseg generation.
//
static void P_CalcNodeCoefficients(node_t *no)
{
   // haleyjd 05/16/08: keep floating point versions as well for dynamic
   // seg splitting operations
   no->fx  = (double)no->x;
   no->fy  = (double)no->y;
   no->fdx = (double)no->dx;
   no->fdy = (double)no->dy;

   // haleyjd 05/20/08: precalculate general line equation coefficients
   no->a   = -no->fdy;
   no->b   =  no->fdx;
   no->c   =  no->fdy * no->fx - no->fdx * no->fy;
   no->len = sqrt(no->fdx * no->fdx + no->fdy * no->fdy);
}

//
// P_LoadNodes
//
// killough 5/3/98: reformatted, cleaned up
//
void P_LoadNodes(int lump)
{
   byte *data;
   int  i;
   
   numnodes = setupwad->LumpLength(lump) / sizeof(mapnode_t);

   // haleyjd 09/01/02:
   // Long-needed fix: bomb out on zero-length nodes
   if(!numnodes)
   {
      level_error = "No nodes defined for level";
      return;
   }

   nodes = (node_t *)(Z_Malloc(numnodes * sizeof(node_t), PU_LEVEL, 0));
   data  = (byte *)(setupwad->CacheLumpNum(lump, PU_STATIC));

   for(i = 0; i < numnodes; ++i)
   {
      node_t *no = nodes + i;
      mapnode_t *mn = (mapnode_t *)data + i;
      int j;

      no->x  = SwapShort(mn->x);
      no->y  = SwapShort(mn->y);
      no->dx = SwapShort(mn->dx);
      no->dy = SwapShort(mn->dy);

      // haleyjd: calculate floating-point data
      P_CalcNodeCoefficients(no);

      no->x  <<= FRACBITS;
      no->y  <<= FRACBITS;
      no->dx <<= FRACBITS;
      no->dy <<= FRACBITS;

      for(j = 0; j < 2; ++j)
      {
         int k;
         ShortToNodeChild(&(no->children[j]), SwapUShort(mn->children[j]));

         for(k = 0; k < 4; ++k)
            no->bbox[j][k] = SwapShort(mn->bbox[j][k]) << FRACBITS;
      }
   }
   
   Z_Free(data);
}

//=============================================================================
//
// haleyjd 06/14/10: ZDoom uncompressed nodes support
//

//
// P_CheckForZDoomUncompressedNodes
//
// http://zdoom.org/wiki/ZDBSP#Compressed_Nodes
//
static bool P_CheckForZDoomUncompressedNodes(int lumpnum)
{
   const void *data;
   bool result = false;

   // haleyjd: be sure something is actually there
   if(!setupwad->LumpLength(lumpnum + ML_NODES))
      return result;

   // haleyjd: load at PU_CACHE and it may stick around for later.
   data = setupwad->CacheLumpNum(lumpnum + ML_NODES, PU_CACHE);

   if(!memcmp(data, "XNOD", 4))
   {
      C_Printf("ZDoom uncompressed normal nodes detected\n");
      result = true;
   }

   return result;
}

//
// CheckZNodesOverflow
//
// For safe reading of ZDoom nodes lump.
//
static void CheckZNodesOverflowFN(int *size, int count)
{
   (*size) -= count;

   if((*size) < 0)
      level_error = "Overflow in ZDoom XNOD lump";
}

typedef struct mapseg_znod_s
{
   uint32_t v1, v2;
   uint16_t linedef;
   byte     side;
} mapseg_znod_t;

typedef struct mapnode_znod_s
{
  int16_t x;  // Partition line from (x,y) to x+dx,y+dy)
  int16_t y;
  int16_t dx;
  int16_t dy;
  // Bounding box for each child, clip against view frustum.
  int16_t bbox[2][4];
  // If NF_SUBSECTOR its a subsector, else it's a node of another subtree.
  int32_t children[2];
} mapnode_znod_t;

//
// P_LoadZSegs
//
// Loads segs from ZDoom uncompressed nodes
//
static void P_LoadZSegs(byte *data)
{
   int i;

   for(i = 0; i < numsegs; i++)
   {
      line_t *ldef;
      uint32_t v1, v2;
      uint32_t linedef;
      byte side;
      seg_t *li = segs+i;
      mapseg_znod_t ml;

      // haleyjd: FIXME - see no verification of vertex indices
      v1 = ml.v1 = GetLevelDWordU(&data);
      v2 = ml.v2 = GetLevelDWordU(&data);
      ml.linedef = GetLevelWordU(&data);
      ml.side    = *data++;

      linedef = SafeRealUintIndex(ml.linedef, numlines, "seg", i, "line");

      ldef = &lines[linedef];
      li->linedef = ldef;
      side = ml.side;

      //e6y: fix wrong side index
      if(side != 0 && side != 1)
         side = 1;

      li->sidedef     = &sides[ldef->sidenum[side]];
      li->frontsector =  sides[ldef->sidenum[side]].sector;

      // killough 5/3/98: ignore 2s flag if second sidedef missing:
      if(ldef->flags & ML_TWOSIDED && ldef->sidenum[side^1] != -1)
         li->backsector = sides[ldef->sidenum[side^1]].sector;
      else
         li->backsector = NULL;

      li->v1 = &vertexes[v1];
      li->v2 = &vertexes[v2];

      P_CalcSegLength(li);
      R_DynaSegOffset(li, ldef, side);
   }
}

#define CheckZNodesOverflow(size, count) \
   CheckZNodesOverflowFN(&(size), (count)); \
   if(level_error) \
   { \
      Z_Free(lumpptr); \
      return; \
   }

//
// P_LoadZNodes
//
// Loads ZDoom uncompressed nodes.
//
static void P_LoadZNodes(int lump)
{
   byte *data, *lumpptr;
   unsigned int i;
   int len;

   uint32_t orgVerts, newVerts;
   uint32_t numSubs, currSeg;
   uint32_t numSegs;
   uint32_t numNodes;
   vertex_t *newvertarray = NULL;

   data = lumpptr = (byte *)(setupwad->CacheLumpNum(lump, PU_STATIC));
   len  = setupwad->LumpLength(lump);

   // skip header
   CheckZNodesOverflow(len, 4);
   data += 4;

   // Read extra vertices added during node building
   CheckZNodesOverflow(len, sizeof(orgVerts));  
   orgVerts = GetLevelDWordU(&data);

   CheckZNodesOverflow(len, sizeof(newVerts));
   newVerts = GetLevelDWordU(&data);

   if(orgVerts + newVerts == (unsigned int)numvertexes)
   {
      newvertarray = vertexes;
   }
   else
   {
      newvertarray = (vertex_t *)(calloc(orgVerts + newVerts, sizeof(vertex_t)));
      memcpy(newvertarray, vertexes, orgVerts * sizeof(vertex_t));
   }

   CheckZNodesOverflow(len, newVerts * 2 * sizeof(int32_t));
   for(i = 0; i < newVerts; i++)
   {
      int vindex = i + orgVerts;

      newvertarray[vindex].x = (fixed_t)GetLevelDWord(&data);
      newvertarray[vindex].y = (fixed_t)GetLevelDWord(&data);

      // SoM: Cardboard stores float versions of vertices.
      newvertarray[vindex].fx = M_FixedToFloat(newvertarray[vindex].x);
      newvertarray[vindex].fy = M_FixedToFloat(newvertarray[vindex].y);
   }

   if(vertexes != newvertarray)
   {
      // fixup linedef vertex pointers
      for(i = 0; i < (unsigned int)numlines; i++)
      {
         lines[i].v1 = lines[i].v1 - vertexes + newvertarray;
         lines[i].v2 = lines[i].v2 - vertexes + newvertarray;
      }
      free(vertexes);
      vertexes = newvertarray;
      numvertexes = (int)(orgVerts + newVerts);
   }

   // Read the subsectors
   CheckZNodesOverflow(len, sizeof(numSubs));
   numSubs = GetLevelDWordU(&data);

   numsubsectors = (int)numSubs;
   if(numsubsectors <= 0)
   {
      level_error = "no subsectors in level";
      Z_Free(lumpptr);
      return;
   }
   subsectors = (subsector_t *)(calloc(numsubsectors, sizeof(subsector_t)));

   CheckZNodesOverflow(len, numSubs * sizeof(uint32_t));
   for(i = currSeg = 0; i < numSubs; i++)
   {
      subsectors[i].firstline = (int)currSeg;
      subsectors[i].numlines = (int)(GetLevelDWordU(&data));
      currSeg += subsectors[i].numlines;
   }

   // Read the segs
   CheckZNodesOverflow(len, sizeof(numSegs));
   numSegs = GetLevelDWordU(&data);

   // The number of segs stored should match the number of
   // segs used by subsectors.
   if(numSegs != currSeg)
   {
      level_error = "incorrect number of segs in nodes";
      Z_Free(lumpptr);
      return;
   }

   numsegs = (int)numSegs;
   segs = (seg_t *)(calloc(numsegs, sizeof(seg_t)));

   CheckZNodesOverflow(len, numsegs * 11);
   P_LoadZSegs(data);
   data += numsegs * 11; // haleyjd: hardcoded original structure size

   // Read nodes
   CheckZNodesOverflow(len, sizeof(numNodes));
   numNodes = GetLevelDWordU(&data);

   numnodes = numNodes;
   nodes = (node_t *)(calloc(numNodes, sizeof(node_t)));

   CheckZNodesOverflow(len, numNodes * 32);
   for (i = 0; i < numNodes; i++)
   {
      int j, k;
      node_t *no = nodes + i;
      mapnode_znod_t mn;

      mn.x  = GetLevelWord(&data);
      mn.y  = GetLevelWord(&data);
      mn.dx = GetLevelWord(&data);
      mn.dy = GetLevelWord(&data);

      for(j = 0; j < 2; j++)
         for(k = 0; k < 4; k++)
            mn.bbox[j][k] = GetLevelWord(&data);

      for(j = 0; j < 2; j++)
         mn.children[j] = GetLevelDWord(&data);

      no->x  = mn.x; 
      no->y  = mn.y; 
      no->dx = mn.dx;
      no->dy = mn.dy;

      P_CalcNodeCoefficients(no);

      no->x  <<= FRACBITS;
      no->y  <<= FRACBITS;
      no->dx <<= FRACBITS;
      no->dy <<= FRACBITS;

      for(j = 0; j < 2; j++)
      {
         no->children[j] = (unsigned int)(mn.children[j]);

         for(k = 0; k < 4; k++)
            no->bbox[j][k] = (fixed_t)mn.bbox[j][k] << FRACBITS;
      }
   }

   Z_Free(lumpptr);
}

//
// End ZDoom nodes
//
//=============================================================================

static void P_ConvertHereticThing(mapthing_t *mthing);

//
// P_LoadThings
//
// killough 5/3/98: reformatted, cleaned up
//
// sf: added spawnedthings for scripting
//
// haleyjd: added missing player start detection
//
void P_LoadThings(int lump)
{
   int  i;
   byte *data = (byte *)(setupwad->CacheLumpNum(lump, PU_STATIC));
   mapthing_t *mapthings;
   
   numthings = setupwad->LumpLength(lump) / sizeof(mapthingdoom_t); //sf: use global

   // haleyjd 03/03/07: allocate full mapthings
   mapthings = (mapthing_t *)(calloc(numthings, sizeof(mapthing_t)));
   
   for(i = 0; i < numthings; ++i)
   {
      mapthingdoom_t *mt = (mapthingdoom_t *)data + i;
      mapthing_t     *ft = &mapthings[i];
      
      // haleyjd 09/11/06: wow, this should be up here.
      ft->type = SwapShort(mt->type);

      // Do not spawn cool, new monsters if !commercial
      // haleyjd: removing this for Heretic and DeHackEd
      if(demo_version < 331 && GameModeInfo->type == Game_DOOM &&
         GameModeInfo->id != commercial)
      {
         switch(ft->type)
         {
         case 68:  // Arachnotron
         case 64:  // Archvile
         case 88:  // Boss Brain
         case 89:  // Boss Shooter
         case 69:  // Hell Knight
         case 67:  // Mancubus
         case 71:  // Pain Elemental
         case 65:  // Former Human Commando
         case 66:  // Revenant
         case 84:  // Wolf SS
            continue;
         }
      }
      
      // Do spawn all other stuff.
      ft->x       = SwapShort(mt->x);
      ft->y       = SwapShort(mt->y);
      ft->angle   = SwapShort(mt->angle);      
      ft->options = SwapShort(mt->options);

      // haleyjd 10/05/05: convert heretic things
      if(LevelInfo.levelType == LI_TYPE_HERETIC)
         P_ConvertHereticThing(ft);
      
      P_SpawnMapThing(ft);
   }
   
   // haleyjd: all player things for players in this game should now be valid
   // [CG] 09/18/11: Disabled check in c/s.
   if(!clientserver && GameType != gt_dm)
   {
      for(i = 0; i < VANILLA_MAXPLAYERS; ++i)
      {
         if(playeringame[i] && !players[i].mo)
            level_error = "Missing required player start";
      }
   }

   Z_Free(data);
   Z_Free(mapthings);
}

//
// P_LoadHexenThings
//
// haleyjd: Loads a Hexen-format THINGS lump.
//
void P_LoadHexenThings(int lump)
{
   int  i;
   byte *data = (byte *)(setupwad->CacheLumpNum(lump, PU_STATIC));
   mapthing_t *mapthings;
   
   numthings = setupwad->LumpLength(lump) / sizeof(mapthinghexen_t);

   // haleyjd 03/03/07: allocate full mapthings
   mapthings = (mapthing_t *)(calloc(numthings, sizeof(mapthing_t)));
   
   for(i = 0; i < numthings; ++i)
   {
      mapthinghexen_t *mt = (mapthinghexen_t *)data + i;
      mapthing_t      *ft = &mapthings[i];
      
      ft->tid     = SwapShort(mt->tid);
      ft->x       = SwapShort(mt->x);
      ft->y       = SwapShort(mt->y);
      ft->height  = SwapShort(mt->height);
      ft->angle   = SwapShort(mt->angle);
      ft->type    = SwapShort(mt->type);
      ft->options = SwapShort(mt->options);

      // note: args are already in order since they're just bytes

      // haleyjd 10/05/05: convert heretic things
      if(LevelInfo.levelType == LI_TYPE_HERETIC)
         P_ConvertHereticThing(ft);
      
      P_SpawnMapThing(ft);
   }
   
   // haleyjd: all player things for players in this game
   //          should now be valid in SP or co-op
   // [CG] 09/18/11: Disabled check in c/s.
   if(!clientserver && GameType != gt_dm)
   {
      for(i = 0; i < VANILLA_MAXPLAYERS; ++i)
      {
         if(playeringame[i] && !players[i].mo)
            level_error = "Missing required player start";
      }
   }

   Z_Free(data);
   Z_Free(mapthings);
}

//
// P_InitLineDef
//
// haleyjd 03/28/11: Shared code for DOOM- and Hexen-format linedef loading.
//
static void P_InitLineDef(line_t *ld)
{
   vertex_t *v1 = ld->v1, *v2 = ld->v2;

   // Graphical properties
   ld->tranlump = -1;    // killough 4/11/98: no translucency by default
   ld->alpha    =  1.0f; // haleyjd 11/11/10: flex/additive; default to opaque

   // Slopes
   ld->dx = v2->x - v1->x;
   ld->dy = v2->y - v1->y;
   ld->slopetype = !ld->dx ? ST_VERTICAL : !ld->dy ? ST_HORIZONTAL :
      FixedDiv(ld->dy, ld->dx) > 0 ? ST_POSITIVE : ST_NEGATIVE;

   // SoM: Calculate line normal
   P_MakeLineNormal(ld);

   // Bounding box
   if(v1->x < v2->x)
   {
      ld->bbox[BOXLEFT]  = v1->x;
      ld->bbox[BOXRIGHT] = v2->x;
   }
   else
   {
      ld->bbox[BOXLEFT]  = v2->x;
      ld->bbox[BOXRIGHT] = v1->x;
   }

   if(v1->y < v2->y)
   {
      ld->bbox[BOXBOTTOM] = v1->y;
      ld->bbox[BOXTOP]    = v2->y;
   }
   else
   {
      ld->bbox[BOXBOTTOM] = v2->y;
      ld->bbox[BOXTOP]    = v1->y;
   }

   // haleyjd 12/04/08: rangechecking side numbers for safety
   if(ld->sidenum[0] >= numsides)
   {
      C_Printf(FC_ERROR "Line error: bad side 0 #%d\a\n", ld->sidenum[0]);
      ld->sidenum[0] = 0;
   }
   if(ld->sidenum[1] >= numsides)
   {
      C_Printf(FC_ERROR "Line error: bad side 1 #%d\a\n", ld->sidenum[1]);
      ld->sidenum[1] = 0;
   }

   // killough 4/4/98: support special sidedef interpretation below
   if(ld->sidenum[0] != -1 && ld->special)
      sides[*ld->sidenum].special = ld->special;

   // CPP_FIXME: temporary placement construction for sound origins
   ::new (&ld->soundorg) PointThinker;

   // haleyjd 04/19/09: position line sound origin
   ld->soundorg.x = ld->v1->x + ld->dx / 2;
   ld->soundorg.y = ld->v1->y + ld->dy / 2;
   ld->soundorg.groupid = R_NOGROUP;
}

//
// P_PostProcessLineFlags
//
// haleyjd 04/30/11: Make some line flags consistent.
//
static void P_PostProcessLineFlags(line_t *ld)
{
   // EX_ML_BLOCKALL implies that ML_BLOCKING should be set.
   if(ld->extflags & EX_ML_BLOCKALL)
      ld->flags |= ML_BLOCKING;
}

//
// P_LoadLineDefs
// Also counts secret lines for intermissions.
//        ^^^
// ??? killough ???
// Does this mean secrets used to be linedef-based, rather than sector-based?
//
// killough 4/4/98: split into two functions, to allow sidedef overloading
// killough 5/3/98: reformatted, cleaned up
// haleyjd 2/26/05: ExtraData extensions
//
void P_LoadLineDefs(int lump)
{
   byte *data;
   int  i;

   numlines = setupwad->LumpLength(lump) / sizeof(maplinedef_t);
   lines    = (line_t *)(Z_Calloc(numlines, sizeof(line_t), PU_LEVEL, 0));
   data     = (byte *)(setupwad->CacheLumpNum(lump, PU_STATIC));

   for(i = 0; i < numlines; ++i)
   {
      maplinedef_t *mld = (maplinedef_t *)data + i;
      line_t *ld = lines + i;

      ld->flags   = SwapShort(mld->flags);
      ld->special = SwapShort(mld->special);
      ld->tag     = SwapShort(mld->tag);

      // haleyjd 06/19/06: convert indices to unsigned
      ld->v1 = &vertexes[SafeUintIndex(mld->v1, numvertexes, "line", i, "vertex")];
      ld->v2 = &vertexes[SafeUintIndex(mld->v2, numvertexes, "line", i, "vertex")];

      // haleyjd 06/19/06: convert indices, except -1, to unsigned
      ld->sidenum[0] = ShortToLong(SwapShort(mld->sidenum[0]));
      ld->sidenum[1] = ShortToLong(SwapShort(mld->sidenum[1]));

      // haleyjd 03/28/11: do shared loading logic in one place
      P_InitLineDef(ld);

      // haleyjd 02/26/05: ExtraData
      // haleyjd 04/20/08: Implicit ExtraData lines
      if(ld->special == ED_LINE_SPECIAL)
         E_LoadLineDefExt(ld, true);
      else if(E_IsParamSpecial(ld->special))
         E_LoadLineDefExt(ld, false);

      // haleyjd 04/30/11: Do some post-ExtraData line flag adjustments
      P_PostProcessLineFlags(ld);
   }
   Z_Free(data);
}

// these flags are shared with Hexen in the normal flags fields
#define HX_SHAREDFLAGS \
   (ML_BLOCKING|ML_BLOCKMONSTERS|ML_TWOSIDED|ML_DONTPEGTOP|ML_DONTPEGBOTTOM| \
    ML_SECRET|ML_SOUNDBLOCK|ML_DONTDRAW|ML_MAPPED)

// line flags belonging only to Hexen
#define HX_ML_REPEAT_SPECIAL 0x0200

// special activation crap -- definitely the only place this will be used
#define HX_SPAC_SHIFT 10
#define HX_SPAC_MASK  0x1c00
#define HX_GET_SPAC(flags) ((flags & HX_SPAC_MASK) >> HX_SPAC_SHIFT)

enum
{
   HX_SPAC_CROSS,  // when player crosses line
   HX_SPAC_USE,    // when player uses line
   HX_SPAC_MCROSS, // when monster crosses line
   HX_SPAC_IMPACT, // when projectile hits line
   HX_SPAC_PUSH,   // when player/monster pushes line
   HX_SPAC_PCROSS, // when projectile crosses line
   HX_SPAC_NUMSPAC
};

// haleyjd 02/28/07: tablified
static int spac_flags_tlate[HX_SPAC_NUMSPAC] =
{
   EX_ML_CROSS  | EX_ML_PLAYER,                   // SPAC_CROSS
   EX_ML_USE    | EX_ML_PLAYER,                   // SPAC_USE
   EX_ML_CROSS  | EX_ML_MONSTER,                  // SPAC_MCROSS
   EX_ML_IMPACT | EX_ML_MISSILE,                  // SPAC_IMPACT
   EX_ML_PUSH   | EX_ML_PLAYER   | EX_ML_MONSTER, // SPAC_PUSH
   EX_ML_CROSS  | EX_ML_MISSILE                   // SPAC_PCROSS
};

//
// P_ConvertHexenLineFlags
//
// Uses the defines above to fiddle with the Hexen map format's line flags
// and turn them into something meaningful to Eternity. The values get split
// between line->flags and line->extflags.
//
static void P_ConvertHexenLineFlags(line_t *line)
{
   // extract Hexen special activation information
   int16_t spac = HX_GET_SPAC(line->flags);

   // translate into ExtraData extended line flags
   line->extflags = spac_flags_tlate[spac];

   // check for repeat flag
   if(line->flags & HX_ML_REPEAT_SPECIAL)
      line->extflags |= EX_ML_REPEAT;

   // FIXME/TODO: set 1SONLY line flag here, or elsewhere? Depends on special...

   // clear line flags to those that are shared with DOOM
   line->flags &= HX_SHAREDFLAGS;

   // FIXME/TODO: how to support Eternity's extended normal flags in Hexen?
   // We want Hexen to be able to use stuff like 3DMidTex also.
}

//
// P_LoadHexenLineDefs
//
// haleyjd: Loads a Hexen-format LINEDEFS lump.
//
void P_LoadHexenLineDefs(int lump)
{
   byte *data;
   int  i;

   numlines = setupwad->LumpLength(lump) / sizeof(maplinedefhexen_t);
   lines    = (line_t *)(Z_Calloc(numlines, sizeof(line_t), PU_LEVEL, 0));
   data     = (byte *)(setupwad->CacheLumpNum(lump, PU_STATIC));

   for(i = 0; i < numlines; ++i)
   {
      maplinedefhexen_t *mld = (maplinedefhexen_t *)data + i;
      line_t *ld = lines + i;

      ld->flags   = SwapShort(mld->flags);
      ld->special = mld->special;
      
      for(int argnum = 0; argnum < NUMHXLINEARGS; ++argnum)
         ld->args[argnum] = mld->args[argnum];

      // Do Hexen special translation
      P_ConvertHexenLineSpec(&(ld->special), ld->args);

      // Convert line flags after setting special?
      P_ConvertHexenLineFlags(ld);

      ld->tag = -1;    // haleyjd 02/27/07

      // haleyjd 06/19/06: convert indices to unsigned
      ld->v1 = &vertexes[SafeUintIndex(mld->v1, numvertexes, "line", i, "vertex")];
      ld->v2 = &vertexes[SafeUintIndex(mld->v2, numvertexes, "line", i, "vertex")];

      // haleyjd 06/19/06: convert indices, except -1, to unsigned
      ld->sidenum[0] = ShortToLong(SwapShort(mld->sidenum[0]));
      ld->sidenum[1] = ShortToLong(SwapShort(mld->sidenum[1]));

      // haleyjd 03/28/11: do shared loading logic in one place
      P_InitLineDef(ld);
   }
   Z_Free(data);
}

//
// P_LoadLineDefs2
//
// killough 4/4/98: delay using sidedefs until they are loaded
// killough 5/3/98: reformatted, cleaned up
//
void P_LoadLineDefs2(void)
{
   int i = numlines;
   register line_t *ld = lines;

   for(; i--; ld++)
   {
      // killough 11/98: fix common wad errors (missing sidedefs):
      
      if(ld->sidenum[0] == -1)
      {
         C_Printf(FC_ERROR "line error: missing first sidedef replaced\a\n");
         ld->sidenum[0] = 0;  // Substitute dummy sidedef for missing right side
      }

      if(ld->sidenum[1] == -1)
         ld->flags &= ~ML_TWOSIDED;  // Clear 2s flag for missing left side

      // haleyjd 05/02/06: Reserved line flag. If set, we must clear all
      // BOOM or later extended line flags. This is necessitated by E2M7.
      if(ld->flags & ML_RESERVED)
         ld->flags &= ML_BLOCKING|ML_BLOCKMONSTERS|ML_TWOSIDED|ML_DONTPEGTOP|
                      ML_DONTPEGBOTTOM|ML_SECRET|ML_SOUNDBLOCK|ML_DONTDRAW|
                      ML_MAPPED;

      // haleyjd 03/13/05: removed redundant -1 check for first side
      ld->frontsector = sides[ld->sidenum[0]].sector;
      ld->backsector  = ld->sidenum[1] != -1 ? sides[ld->sidenum[1]].sector : 0;
      
      switch(ld->special)
      {                       // killough 4/11/98: handle special types
         int lump, j;
      case 260:               // killough 4/11/98: translucent 2s textures
         lump = sides[*ld->sidenum].special; // translucency from sidedef
         if(!ld->tag)                        // if tag == 0,
            ld->tranlump = lump;             // affect this linedef only
         else
         {
            for(j = 0; j < numlines; ++j)    // if tag != 0,
            {
               if(lines[j].tag == ld->tag)   // affect all matching linedefs
                  lines[j].tranlump = lump;
            }
         }
         break;
      }
   } // end for
}

//
// P_LoadSideDefs
//
// killough 4/4/98: split into two functions
//
void P_LoadSideDefs(int lump)
{
   numsides = setupwad->LumpLength(lump) / sizeof(mapsidedef_t);
   sides    = (side_t *)(Z_Calloc(numsides, sizeof(side_t), PU_LEVEL, 0));
}

// killough 4/4/98: delay using texture names until
// after linedefs are loaded, to allow overloading.
// killough 5/3/98: reformatted, cleaned up

void P_LoadSideDefs2(int lumpnum)
{
   byte *lump = (byte *)(setupwad->CacheLumpNum(lumpnum, PU_STATIC));
   byte *data = lump;
   int  i;
   char toptexture[9], bottomtexture[9], midtexture[9];

   // haleyjd: initialize texture name buffers for null termination
   memset(toptexture,    0, sizeof(toptexture));
   memset(bottomtexture, 0, sizeof(bottomtexture));
   memset(midtexture,    0, sizeof(midtexture));

   for(i = 0; i < numsides; ++i)
   {
      //register mapsidedef_t *msd = (mapsidedef_t *)data + i;
      register side_t *sd = sides + i;
      register sector_t *sec;
      int cmap, secnum;

      //sd->textureoffset = SwapShort(msd->textureoffset) << FRACBITS;
      //sd->rowoffset     = SwapShort(msd->rowoffset)     << FRACBITS;

      sd->textureoffset = GetLevelWord(&data) << FRACBITS;
      sd->rowoffset     = GetLevelWord(&data) << FRACBITS; 

      // haleyjd 05/26/10: read texture names into buffers
      GetLevelString(&data, toptexture,    8);
      GetLevelString(&data, bottomtexture, 8);
      GetLevelString(&data, midtexture,    8);

      // haleyjd 06/19/06: convert indices to unsigned
      secnum = SafeUintIndex(GetLevelWord(&data), numsectors, "side", i, "sector");
      sd->sector = sec = &sectors[secnum];

      // killough 4/4/98: allow sidedef texture names to be overloaded
      // killough 4/11/98: refined to allow colormaps to work as wall
      // textures if invalid as colormaps but valid as textures.

      switch(sd->special)
      {
      case 242:                  // variable colormap via 242 linedef
         if((cmap = R_ColormapNumForName(bottomtexture)) < 0)
            sd->bottomtexture = R_FindWall(bottomtexture);
         else
         {
            sec->bottommap = cmap;
            sd->bottomtexture = 0;
         }
         if((cmap = R_ColormapNumForName(midtexture)) < 0)
            sd->midtexture = R_FindWall(midtexture);
         else
         {
            sec->midmap = cmap;
            sd->midtexture = 0;
         }
         if((cmap = R_ColormapNumForName(toptexture)) < 0)
            sd->toptexture = R_FindWall(toptexture);
         else
         {
            sec->topmap = cmap;
            sd->toptexture = 0;
         }
         break;

      case 260: // killough 4/11/98: apply translucency to 2s normal texture
         if(strncasecmp("TRANMAP", midtexture, 8))
         {
            sd->special = W_CheckNumForName(midtexture);

            if(sd->special < 0 || W_LumpLength(sd->special) != 65536)
            {
               // not found or not apparently a tranmap lump, try texture.
               sd->special    = 0;
               sd->midtexture = R_FindWall(midtexture);
            }
            else
            {
               // bump it up by one to make a tranmap index; clear texture.
               sd->special++;
               sd->midtexture = 0;
            }
         }
         else
         {
            // is "TRANMAP", which is generated as tranmap #0
            sd->special = 0;
            sd->midtexture = 0;
         }
         sd->toptexture    = R_FindWall(toptexture);
         sd->bottomtexture = R_FindWall(bottomtexture);
         break;

      default:                        // normal cases
         sd->midtexture    = R_FindWall(midtexture);
         sd->toptexture    = R_FindWall(toptexture);
         sd->bottomtexture = R_FindWall(bottomtexture);
         break;
      }
   }

   Z_Free(lump);
}

//
// P_CreateBlockMap
//
// killough 10/98: Rewritten to use faster algorithm.
//
// New procedure uses Bresenham-like algorithm on the linedefs, adding the
// linedef to each block visited from the beginning to the end of the linedef.
//
// The algorithm's complexity is on the order of nlines*total_linedef_length.
//
// Please note: This section of code is not interchangable with TeamTNT's
// code which attempts to fix the same problem.
//
static void P_CreateBlockMap(void)
{
   register unsigned int i;
   fixed_t minx = INT_MAX, miny = INT_MAX,
           maxx = INT_MIN, maxy = INT_MIN;

   C_Printf("P_CreateBlockMap: rebuilding blockmap for level\n");

   // First find limits of map
   
   for(i = 0; i < (unsigned int)numvertexes; ++i)
   {
      if((vertexes[i].x >> FRACBITS) < minx)
         minx = vertexes[i].x >> FRACBITS;
      else if((vertexes[i].x >> FRACBITS) > maxx)
         maxx = vertexes[i].x >> FRACBITS;

      if((vertexes[i].y >> FRACBITS) < miny)
         miny = vertexes[i].y >> FRACBITS;
      else if((vertexes[i].y >> FRACBITS) > maxy)
         maxy = vertexes[i].y >> FRACBITS;
   }

   // Save blockmap parameters
   
   bmaporgx   = minx << FRACBITS;
   bmaporgy   = miny << FRACBITS;
   bmapwidth  = ((maxx - minx) >> MAPBTOFRAC) + 1;
   bmapheight = ((maxy - miny) >> MAPBTOFRAC) + 1;

   // Compute blockmap, which is stored as a 2d array of variable-sized 
   // lists.
   //
   // Pseudocode:
   //
   // For each linedef:
   //
   //   Map the starting and ending vertices to blocks.
   //
   //   Starting in the starting vertex's block, do:
   //
   //     Add linedef to current block's list, dynamically resizing it.
   //
   //     If current block is the same as the ending vertex's block,
   //     exit loop.
   //
   //     Move to an adjacent block by moving towards the ending block
   //     in either the x or y direction, to the block which contains 
   //     the linedef.

   {
      typedef struct bmap_s { int n, nalloc, *list; } bmap_t; // blocklist structure
      unsigned tot = bmapwidth * bmapheight;                  // size of blockmap
      bmap_t *bmap = (bmap_t *)(calloc(sizeof *bmap, tot));   // array of blocklists

      for(i = 0; i < (unsigned int)numlines; ++i)
      {
         // starting coordinates
         int x = (lines[i].v1->x >> FRACBITS) - minx;
         int y = (lines[i].v1->y >> FRACBITS) - miny;
         
         // x-y deltas
         int adx = lines[i].dx >> FRACBITS, dx = adx < 0 ? -1 : 1;
         int ady = lines[i].dy >> FRACBITS, dy = ady < 0 ? -1 : 1; 

         // difference in preferring to move across y (>0) 
         // instead of x (<0)
         int diff = !adx ? 1 : !ady ? -1 :
          (((x >> MAPBTOFRAC) << MAPBTOFRAC) + 
           (dx > 0 ? MAPBLOCKUNITS-1 : 0) - x) * (ady = D_abs(ady)) * dx -
          (((y >> MAPBTOFRAC) << MAPBTOFRAC) + 
           (dy > 0 ? MAPBLOCKUNITS-1 : 0) - y) * (adx = D_abs(adx)) * dy;

         // starting block, and pointer to its blocklist structure
         int b = (y >> MAPBTOFRAC) * bmapwidth + (x >> MAPBTOFRAC);

         // ending block
         int bend = (((lines[i].v2->y >> FRACBITS) - miny) >> MAPBTOFRAC) *
            bmapwidth + (((lines[i].v2->x >> FRACBITS) - minx) >> MAPBTOFRAC);

         // delta for pointer when moving across y
         dy *= bmapwidth;

         // deltas for diff inside the loop
         adx <<= MAPBTOFRAC;
         ady <<= MAPBTOFRAC;

         // Now we simply iterate block-by-block until we reach the end block.
         while((unsigned int) b < tot)    // failsafe -- should ALWAYS be true
         {
            // Increase size of allocated list if necessary
            if(bmap[b].n >= bmap[b].nalloc)
            {
               bmap[b].list = 
                  (int *)(realloc(bmap[b].list,
                                  (bmap[b].nalloc = bmap[b].nalloc ? 
                                   bmap[b].nalloc*2 : 8)*sizeof*bmap->list));
            }

            // Add linedef to end of list
            bmap[b].list[bmap[b].n++] = i;

            // If we have reached the last block, exit
            if(b == bend)
               break;

            // Move in either the x or y direction to the next block
            if(diff < 0) 
               diff += ady, b += dx;
            else
               diff -= adx, b += dy;
         }
      }

      // Compute the total size of the blockmap.
      //
      // Compression of empty blocks is performed by reserving two 
      // offset words at tot and tot+1.
      //
      // 4 words, unused if this routine is called, are reserved at 
      // the start.

      {
         // we need at least 1 word per block, plus reserved's
         int count = tot + 6;

         for(i = 0; i < tot; ++i)
         {
            // 1 header word + 1 trailer word + blocklist
            if(bmap[i].n)
               count += bmap[i].n + 2; 
         }

         // Allocate blockmap lump with computed count
         blockmaplump = (int *)(Z_Malloc(sizeof(*blockmaplump) * count, 
                                         PU_LEVEL, 0));
      }

      // Now compress the blockmap.
      {
         int ndx = tot += 4;      // Advance index to start of linedef lists
         bmap_t *bp = bmap;       // Start of uncompressed blockmap

         blockmaplump[ndx++] = 0;  // Store an empty blockmap list at start
         blockmaplump[ndx++] = -1; // (Used for compression)

         for(i = 4; i < tot; i++, bp++)
         {
            if(bp->n)                          // Non-empty blocklist
            {
               blockmaplump[blockmaplump[i] = ndx++] = 0;  // Store index & header
               do
                  blockmaplump[ndx++] = bp->list[--bp->n]; // Copy linedef list
               while (bp->n);
               blockmaplump[ndx++] = -1;                   // Store trailer
               free(bp->list);                             // Free linedef list
            }
            else     // Empty blocklist: point to reserved empty blocklist
               blockmaplump[i] = tot;
         }
         
         free(bmap);    // Free uncompressed blockmap
      }
   }
}

static const char *bmaperrormsg;

//
// P_VerifyBlockMap
//
// haleyjd 03/04/10: do verification on validity of blockmap.
//
static bool P_VerifyBlockMap(int count)
{
   bool isvalid = true;
   int x, y;
   int *maxoffs = blockmaplump + count;

   bmaperrormsg = NULL;

   for(y = 0; y < bmapheight; ++y)
   {
      for(x = 0; x < bmapwidth; ++x)
      {
         int offset;
         int *list, *tmplist;
         int *blockoffset;

         offset = y * bmapwidth + x;
         blockoffset = blockmaplump + offset + 4;
         
         // check that block offset is in bounds
         if(blockoffset >= maxoffs)
         {
            isvalid = false;
            bmaperrormsg = "offset overflow";
            break;
         }
         
         offset = *blockoffset;         
         list   = blockmaplump + offset;

         // scan forward for a -1 terminator before maxoffs
         for(tmplist = list; ; ++tmplist)
         {
            // we have overflowed the lump?
            if(tmplist >= maxoffs)
            {
               isvalid = false;
               bmaperrormsg = "open blocklist";
               break;
            }
            if(*tmplist == -1) // found -1
               break;
         }
         if(!isvalid) // if the list is not terminated, break now
            break;

         // scan the list for out-of-range linedef indicies in list
         for(tmplist = list; *tmplist != -1; ++tmplist)
         {
            if(*tmplist < 0 || *tmplist >= numlines)
            {
               isvalid = false;
               bmaperrormsg = "index >= numlines";
               break;
            }
         }
         if(!isvalid) // if a list has a bad linedef index, break now
            break;
      }

      // break out early on any error
      if(!isvalid)
         break;
   }

   return isvalid;
}

//
// P_LoadBlockMap
//
// killough 3/1/98: substantially modified to work
// towards removing blockmap limit (a wad limitation)
//
// killough 3/30/98: Rewritten to remove blockmap limit
//
void P_LoadBlockMap(int lump)
{
   int len   = setupwad->LumpLength(lump);
   int count = len / 2;
   
   // sf: -blockmap checkparm made into variable
   // also checking for levels without blockmaps (0 length)
   // haleyjd 03/04/10: blockmaps of less than 8 bytes cannot be valid
   if(r_blockmap || len < 8 || count >= 0x10000)
   {
      P_CreateBlockMap();
   }
   else
   {
      int i;
      int16_t *wadblockmaplump = (int16_t *)(setupwad->CacheLumpNum(lump, PU_LEVEL));
      blockmaplump = (int *)(Z_Malloc(sizeof(*blockmaplump) * count,
                                      PU_LEVEL, NULL));

      // killough 3/1/98: Expand wad blockmap into larger internal one,
      // by treating all offsets except -1 as unsigned and zero-extending
      // them. This potentially doubles the size of blockmaps allowed,
      // because Doom originally considered the offsets as always signed.

      blockmaplump[0] = SwapShort(wadblockmaplump[0]);
      blockmaplump[1] = SwapShort(wadblockmaplump[1]);
      blockmaplump[2] = (int)(SwapShort(wadblockmaplump[2])) & 0xffff;
      blockmaplump[3] = (int)(SwapShort(wadblockmaplump[3])) & 0xffff;

      for(i = 4; i < count; i++)
      {
         int16_t t = SwapShort(wadblockmaplump[i]);          // killough 3/1/98
         blockmaplump[i] = t == -1 ? -1l : (int) t & 0xffff;
      }

      Z_Free(wadblockmaplump);

      bmaporgx   = blockmaplump[0] << FRACBITS;
      bmaporgy   = blockmaplump[1] << FRACBITS;
      bmapwidth  = blockmaplump[2];
      bmapheight = blockmaplump[3];

      // haleyjd 03/04/10: check for blockmap problems
      if(!(demo_compatibility || P_VerifyBlockMap(count)))
      {
         C_Printf(FC_ERROR "Blockmap error: %s\a\n", bmaperrormsg);
         Z_Free(blockmaplump);
         blockmaplump = NULL;
         P_CreateBlockMap();
      }
   }

   // clear out mobj chains
   count      = sizeof(*blocklinks) * bmapwidth * bmapheight;
   blocklinks = (Mobj **)(Z_Calloc(1, count, PU_LEVEL, NULL));
   blockmap   = blockmaplump + 4;

   // haleyjd 2/22/06: setup polyobject blockmap
   count = sizeof(*polyblocklinks) * bmapwidth * bmapheight;
   polyblocklinks = (DLListItem<polymaplink_t> **)(Z_Calloc(1, count, PU_LEVEL, NULL));
}


//
// AddLineToSector
//
// Utility function for P_GroupLines below.
//
static void AddLineToSector(sector_t *s, line_t *l)
{
   M_AddToBox(s->blockbox, l->v1->x, l->v1->y);
   M_AddToBox(s->blockbox, l->v2->x, l->v2->y);
   *s->lines++ = l;
}

//
// P_GroupLines
//
// Builds sector line lists and subsector sector numbers.
// Finds block bounding boxes for sectors.
//
// killough 5/3/98: reformatted, cleaned up
// killough 8/24/98: rewrote to use faster algorithm
//
void P_GroupLines(void)
{
   int i, total;
   line_t **linebuffer;

   // look up sector number for each subsector
   for(i = 0; i < numsubsectors; ++i)
      subsectors[i].sector = segs[subsectors[i].firstline].sidedef->sector;

   // count number of lines in each sector
   for(i = 0; i < numlines; ++i)
   {
      lines[i].frontsector->linecount++;
      if(lines[i].backsector && 
         lines[i].backsector != lines[i].frontsector)
      {
         lines[i].backsector->linecount++;
      }
   }

   // compute total number of lines and clear bounding boxes
   for(total = 0, i = 0; i < numsectors; ++i)
   {
      total += sectors[i].linecount;
      M_ClearBox(sectors[i].blockbox);
   }

   // build line tables for each sector
   linebuffer = (line_t **)(Z_Malloc(total * sizeof(*linebuffer), PU_LEVEL, 0));

   for(i = 0; i < numsectors; ++i)
   {
      sectors[i].lines = linebuffer;
      linebuffer += sectors[i].linecount;
   }
  
   for(i = 0; i < numlines; ++i)
   {
      AddLineToSector(lines[i].frontsector, &lines[i]);
      if(lines[i].backsector && 
         lines[i].backsector != lines[i].frontsector)
      {
         AddLineToSector(lines[i].backsector, &lines[i]);
      }
   }

   for(i = 0; i < numsectors; ++i)
   {
      sector_t *sector = sectors+i;
      int block;

      // adjust pointers to point back to the beginning of each list
      sector->lines -= sector->linecount;
      
      // haleyjd 04/28/10: divide before add to lessen chance of overflow;
      //    this only affects sounds, so there is no compatibility check.
      //    EE does not bother with presentation compatibility for sounds
      //    except where playability is a concern (ie. in deathmatch).

      // set the degenMobj to the middle of the bounding box
      sector->soundorg.x = sector->blockbox[BOXRIGHT] / 2 + 
                           sector->blockbox[BOXLEFT] / 2;
      sector->soundorg.y = sector->blockbox[BOXTOP] / 2 + 
                           sector->blockbox[BOXBOTTOM] / 2;
      // SoM: same for group id.
      // haleyjd: note - groups have not been built yet, so this is just for
      // initialization.
      sector->soundorg.groupid = sector->groupid;

      // haleyjd 10/16/06: copy all properties to ceiling origin
      sector->csoundorg = sector->soundorg;

      // adjust bounding box to map blocks
      block = (sector->blockbox[BOXTOP]-bmaporgy+MAXRADIUS)>>MAPBLOCKSHIFT;
      block = block >= bmapheight ? bmapheight-1 : block;
      sector->blockbox[BOXTOP]=block;

      block = (sector->blockbox[BOXBOTTOM]-bmaporgy-MAXRADIUS)>>MAPBLOCKSHIFT;
      block = block < 0 ? 0 : block;
      sector->blockbox[BOXBOTTOM]=block;

      block = (sector->blockbox[BOXRIGHT]-bmaporgx+MAXRADIUS)>>MAPBLOCKSHIFT;
      block = block >= bmapwidth ? bmapwidth-1 : block;
      sector->blockbox[BOXRIGHT]=block;

      block = (sector->blockbox[BOXLEFT]-bmaporgx-MAXRADIUS)>>MAPBLOCKSHIFT;
      block = block < 0 ? 0 : block;
      sector->blockbox[BOXLEFT]=block;
   }
}

//
// P_RemoveSlimeTrails
//
// killough 10/98: Remove slime trails.
//
// Slime trails are inherent to Doom's coordinate system -- i.e. there is
// nothing that a node builder can do to prevent slime trails ALL of the time,
// because it's a product of the integer coordinate system, and just because
// two lines pass through exact integer coordinates, doesn't necessarily mean
// that they will intersect at integer coordinates. Thus we must allow for
// fractional coordinates if we are to be able to split segs with node lines,
// as a node builder must do when creating a BSP tree.
//
// A wad file does not allow fractional coordinates, so node builders are out
// of luck except that they can try to limit the number of splits (they might
// also be able to detect the degree of roundoff error and try to avoid splits
// with a high degree of roundoff error). But we can use fractional coordinates
// here, inside the engine. It's like the difference between square inches and
// square miles, in terms of granularity.
//
// For each vertex of every seg, check to see whether it's also a vertex of
// the linedef associated with the seg (i.e, it's an endpoint). If it's not
// an endpoint, and it wasn't already moved, move the vertex towards the
// linedef by projecting it using the law of cosines. Formula:
//
//      2        2                         2        2
//    dx  x0 + dy  x1 + dx dy (y0 - y1)  dy  y0 + dx  y1 + dx dy (x0 - x1)
//   {---------------------------------, ---------------------------------}
//                  2     2                            2     2
//                dx  + dy                           dx  + dy
//
// (x0,y0) is the vertex being moved, and (x1,y1)-(x1+dx,y1+dy) is the
// reference linedef.
//
// Segs corresponding to orthogonal linedefs (exactly vertical or horizontal
// linedefs), which comprise at least half of all linedefs in most wads, don't
// need to be considered, because they almost never contribute to slime trails
// (because then any roundoff error is parallel to the linedef, which doesn't
// cause slime). Skipping simple orthogonal lines lets the code finish quicker.
//
// Please note: This section of code is not interchangable with TeamTNT's
// code which attempts to fix the same problem.
//
// Firelines (TM) is a Rezistered Trademark of MBF Productions
//
void P_RemoveSlimeTrails(void)             // killough 10/98
{
   byte *hit; 
   int i;
   
   // haleyjd: don't mess with vertices in old demos, for safety.
   if(demo_version < 203)
      return;

   hit = (byte *)(calloc(1, numvertexes)); // Hitlist for vertices

   for(i = 0; i < numsegs; ++i)            // Go through each seg
   {
      const line_t *l = segs[i].linedef;   // The parent linedef
      if(l->dx && l->dy)                   // We can ignore orthogonal lines
      {
         vertex_t *v = segs[i].v1;

         do
         {
            if(!hit[v - vertexes])           // If we haven't processed vertex
            {
               hit[v - vertexes] = 1;        // Mark this vertex as processed
               if(v != l->v1 && v != l->v2)  // Exclude endpoints of linedefs
               { 
                  // Project the vertex back onto the parent linedef
                  int64_t dx2 = (l->dx >> FRACBITS) * (l->dx >> FRACBITS);
                  int64_t dy2 = (l->dy >> FRACBITS) * (l->dy >> FRACBITS);
                  int64_t dxy = (l->dx >> FRACBITS) * (l->dy >> FRACBITS);
                  int64_t s   = dx2 + dy2;
                  int     x0  = v->x, y0 = v->y, x1 = l->v1->x, y1 = l->v1->y;
                  v->x = (fixed_t)((dx2 * x0 + dy2 * x1 + dxy * (y0 - y1)) / s);
                  v->y = (fixed_t)((dy2 * y0 + dx2 * y1 + dxy * (x0 - x1)) / s);
                  // Cardboard store float versions of vertices.
                  v->fx = M_FixedToFloat(v->x);
                  v->fy = M_FixedToFloat(v->y);
               }
            }  
         } // Obfuscated C contest entry:   :)
         while((v != segs[i].v2) && (v = segs[i].v2));
      }
   }

   // free hit list
   free(hit);
}

//
// P_LoadReject
//
// haleyjd 01/26/04: Although DOOM accepted them due to differing
// Z_Malloc behavior, Eternity was crashing on levels with zero-
// length reject lumps. This function will test to see if the reject
// lump is zero in size, and if so, will generate a reject with all
// zeroes. This is preferable to adding checks to see if a reject
// matrix exists, in my opinion. This could be improved by actually
// generating a meaningful reject, but that will have to wait.
//
static void P_LoadReject(int lump)
{
   int size;
   int expectedsize;

   size = setupwad->LumpLength(lump);

   // haleyjd: round numsectors^2 to next higher multiple of 8, then divide by
   // 8 to get the expected reject size for this level
   expectedsize = (((numsectors * numsectors) + 7) & ~7) / 8;

   // 12/04/08: be super-smart about REJECT lumps:
   // 1. if size >= expectedsize, all is good.
   // 2. if size <  expectedsize, allocate a zero-filled buffer and copy
   //    in whatever exists from the actual lump.
   if(size >= expectedsize)
      rejectmatrix = (byte *)(setupwad->CacheLumpNum(lump, PU_LEVEL));
   else
   {
      // set to all zeroes so that the reject has no effect
      rejectmatrix = (byte *)(Z_Calloc(1, expectedsize, PU_LEVEL, NULL));

      if(size > 0)
      {
         byte *temp = (byte *)(setupwad->CacheLumpNum(lump, PU_CACHE));
         memcpy(rejectmatrix, temp, size);
      }
   }

   // warn on too-large rejects, but do nothing special.
   if(size > expectedsize)
      C_Printf(FC_ERROR "P_LoadReject: warning - reject is too large\a\n");
}

//
// Map lumps table
//
// For Doom- and Hexen-format maps.
//
static const char *levellumps[] =
{
   "label",    // ML_LABEL,    A separator, name, ExMx or MAPxx
   "THINGS",   // ML_THINGS,   Monsters, items..
   "LINEDEFS", // ML_LINEDEFS, LineDefs, from editing
   "SIDEDEFS", // ML_SIDEDEFS, SideDefs, from editing
   "VERTEXES", // ML_VERTEXES, Vertices, edited and BSP splits generated
   "SEGS",     // ML_SEGS,     LineSegs, from LineDefs split by BSP
   "SSECTORS", // ML_SSECTORS, SubSectors, list of LineSegs
   "NODES",    // ML_NODES,    BSP nodes
   "SECTORS",  // ML_SECTORS,  Sectors, from editing
   "REJECT",   // ML_REJECT,   LUT, sector-sector visibility
   "BLOCKMAP", // ML_BLOCKMAP  LUT, motion clipping, walls/grid element
   "BEHAVIOR"  // ML_BEHAVIOR  haleyjd: ACS bytecode; used to id hexen maps
};

//
// P_CheckLevel
//
// sf 11/9/99: We need to do this now because we no longer have to conform to
// the MAPxy or ExMy standard previously imposed.
//
int P_CheckLevel(WadDirectory *dir, int lumpnum)
{
   int i, ln;
   int          numlumps = dir->GetNumLumps();
   lumpinfo_t **lumpinfo = dir->GetLumpInfo();
   
   for(i = ML_THINGS; i <= ML_BEHAVIOR; ++i)
   {
      ln = lumpnum + i;
      if(ln >= numlumps ||     // past the last lump?
         strncmp(lumpinfo[ln]->name, levellumps[i], 8))
      {
         // If "BEHAVIOR" wasn't found, we assume we are dealing with
         // a DOOM-format map, and it is not an error; any other missing
         // lump means the map is invalid.

         if(i == ML_BEHAVIOR)
            return LEVEL_FORMAT_DOOM;
         else
            return LEVEL_FORMAT_INVALID;
      }
   }

   // if we got here, we're dealing with a Hexen-format map
   return LEVEL_FORMAT_HEXEN;
}

void P_ConvertHereticSpecials(void); // haleyjd

void P_InitThingLists(void); // haleyjd

//=============================================================================
//
// P_SetupLevel - Main Level Setup Routines
//

// P_SetupLevel subroutines

//
// P_SetupLevelError
// 
// haleyjd 02/18/10: Error handling routine for P_SetupLevel
//
static void P_SetupLevelError(const char *msg, const char *levelname)
{
   C_Printf(FC_ERROR "%s: '%s'\n", msg, levelname);
   C_SetConsole();
}

//
// P_NewLevelMsg
//
// Called when loading a new map.
// haleyjd 06/04/05: moved here and renamed from HU_NewLevel
//
static void P_NewLevelMsg(void)
{   
   C_Printf("\n");
   C_Separator();
   C_Printf("%c  %s\n\n", 128+CR_GRAY, LevelInfo.levelName);
   C_InstaPopup();       // put console away
}

//
// P_ClearPlayerVars
//
// haleyjd 2/18/10: clears various player-related data.
//
static void P_ClearPlayerVars(void)
{
   int i;

   for(i = 0; i < MAXPLAYERS; ++i)
   {
      if(playeringame[i] && players[i].playerstate == PST_DEAD)
         players[i].playerstate = PST_REBORN;

      players[i].killcount = players[i].secretcount = players[i].itemcount = 0;
      if(clientserver)
         clients[i].death_count = 0;

      memset(players[i].frags, 0, sizeof(players[i].frags));

      // haleyjd: explicitly nullify old player object pointers
      players[i].mo = NULL;

      // haleyjd: explicitly nullify old player attacker
      players[i].attacker = NULL;
   }

   totalkills = totalitems = totalsecret = wminfo.maxfrags = 0;
   wminfo.partime = 180;

   // Initial height of PointOfView will be set by player think.
   players[consoleplayer].viewz = 1;
}

//
// P_PreZoneFreeLevel
//
// haleyjd 2/18/10: actions that must be performed immediately prior to 
// Z_FreeTags should be kept here.
//
static void P_PreZoneFreeLevel(void)
{
   //==============================================
   // Clear player data

   P_ClearPlayerVars();

   //==============================================
   // Scripting

#ifndef EE_NO_SMALL_SUPPORT
   // haleyjd 03/15/03: clear levelscript callbacks
   SM_RemoveCallbacks(SC_VM_LEVELSCRIPT);
#endif

   // haleyjd 01/07/07: reset ACS interpreter state
   ACS_InitLevel();

   //==============================================
   // Sound Engine

   // haleyjd 06/06/06: stop sound sequences
   S_StopAllSequences();
   
   // haleyjd 10/19/06: stop looped sounds
   S_StopLoopedSounds();

   // Make sure all sourced sounds are stopped
   S_StopSounds(false);

   //==============================================
   // Renderer

   // haleyjd: stop particle engine
   R_ClearParticles();

   // SoM: initialize portals
   R_InitPortals();

   // haleyjd 05/16/08: clear dynamic segs
   R_ClearDynaSegs();

   //==============================================
   // Playsim

   // haleyjd 02/16/10: clear followcam pointers
   P_FollowCamOff();

   // sf: free the psecnode_t linked list in p_map.c
   P_FreeSecNodeList(); 
}

//
// P_InitNewLevel
//
// Performs (re)initialization of subsystems after Z_FreeTags.
//
static void P_InitNewLevel(int lumpnum, WadDirectory *waddir)
{
   //==============================================
   // Playsim

   // re-initialize thinker list
   Thinker::InitThinkers();   
   
   // haleyjd 02/02/04 -- clear the TID hash table
   P_InitTIDHash();     

   // SoM: I can't believe I forgot to call this!
   P_InitPortals(); 

   //==============================================
   // Map data scripts

   // load MapInfo
   P_LoadLevelInfo(lumpnum, W_GetManagedDirFN(waddir));
   
   // haleyjd 10/08/03: load ExtraData
   E_LoadExtraData();         

   //==============================================
   // Renderer

   // load the sky
   R_StartSky();

   // haleyjd: set global colormap -- see r_data.c
   R_SetGlobalLevelColormap();
   
   //==============================================
   // Wake up subsystems

   // wake up heads-up display
   HU_Start();
   
   // must be after P_LoadLevelInfo as the music lump name is gotten there
   S_Start();
   
   // console message
   P_NewLevelMsg();
}

//
// P_DeathMatchSpawnPlayers
//
// If deathmatch, randomly spawn the active players
//
static void P_DeathMatchSpawnPlayers(void)
{
   if(GameType == gt_dm)
   {
      int i;

      for(i = 0; i < MAXPLAYERS; ++i)
      {
         if(playeringame[i])
         {
            players[i].mo = NULL;
            G_DeathMatchSpawnPlayer(i);
         }
      }
   }
}

//
// P_InitThingLists
//
// haleyjd 11/19/02: Sets up all dynamically allocated thing lists.
//
void P_InitThingLists(void)
{
   // haleyjd: allow to work in any game mode
   // killough 3/26/98: Spawn icon landings:
   if(GameModeInfo->id == commercial || demo_version >= 331)
      P_SpawnBrainTargets();

   // haleyjd: spawn D'Sparil teleport spots
   P_SpawnSorcSpots();

   // haleyjd 04/08/03: spawn camera spots
   IN_AddCameras();

   // haleyjd 06/06/06: initialize environmental sequences
   S_InitEnviroSpots();
}

//
// CHECK_ERROR
//
// Checks to see if level_error has been set to a valid error message.
// If so, P_SetupLevelError is called with the message and P_SetupLevel
// will return. The game will enter GS_CONSOLE state.
//
#define CHECK_ERROR() \
   do { \
      if(level_error) \
      { \
         P_SetupLevelError(level_error, mapname); \
         return; \
      } \
   } while(0)

//
// P_SetupLevel
//
// killough 5/3/98: reformatted, cleaned up
//
void P_SetupLevel(WadDirectory *dir, const char *mapname, int playermask, 
                  skill_t skill)
{
   lumpinfo_t **lumpinfo;
   int lumpnum, acslumpnum = -1;

   // haleyjd 07/28/10: we are no longer in GS_LEVEL during the execution of
   // this routine.
   gamestate = GS_LOADING;

   // haleyjd 06/14/10: support loading levels from private wad directories
   setupwad = dir;
   lumpinfo = setupwad->GetLumpInfo();
   
   // get the map name lump number
   if((lumpnum = setupwad->CheckNumForName(mapname)) == -1)
   {
      P_SetupLevelError("Map not found", mapname);
      return;
   }

   // determine map format; if invalid, abort
   if((mapformat = P_CheckLevel(setupwad, lumpnum)) == LEVEL_FORMAT_INVALID)
   {
      P_SetupLevelError("Not a valid level", mapname);
      return;
   }

   // haleyjd 07/22/04: moved up
   newlevel   = (lumpinfo[lumpnum]->source != WadDirectory::IWADSource);
   doom1level = false;

   strncpy(levelmapname, mapname, 8);
   leveltime = 0;

<<<<<<< HEAD
   // [CG] 09/18/11: Initialize team starts.
   CS_InitTeams();

   // clear player data
   P_ClearPlayerVars();

=======
>>>>>>> 4ce0c705
   // perform pre-Z_FreeTags actions
   P_PreZoneFreeLevel();
   
   // free the old level
   Z_FreeTags(PU_LEVEL, PU_LEVEL);

   // perform post-Z_FreeTags actions
   P_InitNewLevel(lumpnum, dir);

   // note: most of this ordering is important
   
   // killough 3/1/98: P_LoadBlockMap call moved down to below
   // killough 4/4/98: split load of sidedefs into two parts,
   // to allow texture names to be used in special linedefs

   level_error = NULL; // reset
   
   P_LoadVertexes(lumpnum + ML_VERTEXES);
   P_LoadSectors (lumpnum + ML_SECTORS);
   
   // possible error: missing flats
   CHECK_ERROR();

   P_LoadSideDefs(lumpnum + ML_SIDEDEFS); // killough 4/4/98

   // haleyjd 10/03/05: handle multiple map formats
   switch(mapformat)
   {
   case LEVEL_FORMAT_DOOM:
      P_LoadLineDefs(lumpnum + ML_LINEDEFS);
      break;
   case LEVEL_FORMAT_HEXEN:
      P_LoadHexenLineDefs(lumpnum + ML_LINEDEFS);
      break;
   }

   P_LoadSideDefs2 (lumpnum + ML_SIDEDEFS);
   P_LoadLineDefs2 ();                      // killough 4/4/98
   P_LoadBlockMap  (lumpnum + ML_BLOCKMAP); // killough 3/1/98
   
   if(P_CheckForZDoomUncompressedNodes(lumpnum))
   {
      P_LoadZNodes(lumpnum + ML_NODES);

      CHECK_ERROR();
   }
   else
   {
      P_LoadSubsectors(lumpnum + ML_SSECTORS);
      P_LoadNodes     (lumpnum + ML_NODES);

      // possible error: missing nodes
      CHECK_ERROR();

      P_LoadSegs(lumpnum + ML_SEGS);   
   }

   P_LoadReject(lumpnum + ML_REJECT); // haleyjd 01/26/04
   P_GroupLines();

   // killough 10/98: remove slime trails from wad
   P_RemoveSlimeTrails(); 

   // Note: you don't need to clear player queue slots --
   // a much simpler fix is in g_game.c -- killough 10/98   
   bodyqueslot = 0;
   deathmatch_p = deathmatchstarts;

   // haleyjd 10/03/05: handle multiple map formats
   switch(mapformat)
   {
   case LEVEL_FORMAT_DOOM:
      P_LoadThings(lumpnum + ML_THINGS);
      break;
   case LEVEL_FORMAT_HEXEN:
      P_LoadHexenThings(lumpnum + ML_THINGS);
      break;
   }

   // spawn players randomly in deathmatch
   // [CG] 09/18/11: This is done elsewhere in c/s.
   if(!clientserver)
      P_DeathMatchSpawnPlayers();

   // possible error: missing player or deathmatch spots
   CHECK_ERROR();

   // haleyjd: init all thing lists (boss brain spots, etc)
   P_InitThingLists(); 

   // clear special respawning queue
   iquehead = iquetail = 0;
   
   // haleyjd 10/05/05: convert heretic specials
   if(mapformat == LEVEL_FORMAT_DOOM && LevelInfo.levelType == LI_TYPE_HERETIC)
      P_ConvertHereticSpecials();
   
   // set up world state
   P_SpawnSpecials(mapformat);

   // SoM: Deferred specials that need to be spawned after P_SpawnSpecials
   P_SpawnDeferredSpecials(mapformat);

   // haleyjd
   P_InitLightning();

   // preload graphics
   if(precache)
      R_PrecacheLevel();

   R_SetViewSize(screenSize+3); //sf

   // haleyjd 07/28/2010: NOW we are in GS_LEVEL. Not before.
   // 01/13/2011: Moved up a bit. The below actions want GS_LEVEL gamestate :>
   gamestate = GS_LEVEL;

   // haleyjd: keep the chasecam on between levels
   if(camera == &chasecam)
      P_ResetChasecam();
   else
      camera = NULL;        // camera off

#ifndef EE_NO_SMALL_SUPPORT
   // haleyjd 03/15/03: load and initialize any level scripts
   SM_InitLevelScript();
#endif

   // haleyjd 01/07/07: initialize ACS for Hexen maps
   //         03/19/11: also allow for DOOM-format maps via MapInfo
   if(mapformat == LEVEL_FORMAT_HEXEN)
      acslumpnum = lumpnum + ML_BEHAVIOR;
   else if(LevelInfo.acsScriptLump)
      acslumpnum = setupwad->CheckNumForName(LevelInfo.acsScriptLump);

   if(acslumpnum != -1)
      ACS_LoadLevelScript(acslumpnum);
}

//
// P_Init
//
void P_Init(void)
{
   P_InitParticleEffects();  // haleyjd 09/30/01
   P_InitSwitchList();
   P_InitPicAnims();
   R_InitSprites(spritelist);
   P_InitHubs();
   E_InitTerrainTypes();     // haleyjd 07/03/99
}

//
// OLO Support. - sf
//
// OLOs were something I came up with a while ago when making my 'onslaunch'
// launcher. They are lumps which hold information about the lump: which
// deathmatch type they are best played on etc. which was read by onslaunch
// which adjusted its launch settings appropriately. More importantly,
// they hold the level names which I use here..
//

#if 0
olo_t olo;
int olo_loaded = false;

void P_LoadOlo(void)
{
   int lumpnum;
   char *lump;
   
   if((lumpnum = W_CheckNumForName("OLO")) == -1)
      return;
   
   lump = (char *)(wGlobalDir.CacheLumpNum(lumpnum, PU_CACHE));
   
   if(strncmp(lump, "OLO", 3))
      return;
   
   memcpy(&olo, lump, sizeof(olo_t));
   
   olo_loaded = true;
}
#endif

//
// P_ConvertHereticThing
//
// haleyjd: Converts Heretic doomednums into an Eternity-compatible range.
//
// 05/30/06: made much more specific to avoid translating things that don't
// need to be translated.
//
static void P_ConvertHereticThing(mapthing_t *mthing)
{
   // null, player starts, teleport destination are common
   if(mthing->type <= 4 || mthing->type == 11 || mthing->type == 14)
      return;
   
   // handle ordinary Heretic things -- all are less than 100
   if(mthing->type < 100)
   {
      // add 7000 to normal doomednum
      mthing->type += 7000;
   }
   else if(mthing->type > 2000 && mthing->type <= 2035)
   {
      // handle items numbered > 2000
      mthing->type = (mthing->type - 2000) + 7200;
   }
}

//----------------------------------------------------------------------------
//
// $Log: p_setup.c,v $
// Revision 1.16  1998/05/07  00:56:49  killough
// Ignore translucency lumps that are not exactly 64K long
//
// Revision 1.15  1998/05/03  23:04:01  killough
// beautification
//
// Revision 1.14  1998/04/12  02:06:46  killough
// Improve 242 colomap handling, add translucent walls
//
// Revision 1.13  1998/04/06  04:47:05  killough
// Add support for overloading sidedefs for special uses
//
// Revision 1.12  1998/03/31  10:40:42  killough
// Remove blockmap limit
//
// Revision 1.11  1998/03/28  18:02:51  killough
// Fix boss spawner savegame crash bug
//
// Revision 1.10  1998/03/20  00:30:17  phares
// Changed friction to linedef control
//
// Revision 1.9  1998/03/16  12:35:36  killough
// Default floor light level is sector's
//
// Revision 1.8  1998/03/09  07:21:48  killough
// Remove use of FP for point/line queries and add new sector fields
//
// Revision 1.7  1998/03/02  11:46:10  killough
// Double blockmap limit, prepare for when it's unlimited
//
// Revision 1.6  1998/02/27  11:51:05  jim
// Fixes for stairs
//
// Revision 1.5  1998/02/17  22:58:35  jim
// Fixed bug of vanishinb secret sectors in automap
//
// Revision 1.4  1998/02/02  13:38:48  killough
// Comment out obsolete reload hack
//
// Revision 1.3  1998/01/26  19:24:22  phares
// First rev with no ^Ms
//
// Revision 1.2  1998/01/26  05:02:21  killough
// Generalize and simplify level name generation
//
// Revision 1.1.1.1  1998/01/19  14:03:00  rand
// Lee's Jan 19 sources
//
//----------------------------------------------------------------------------
<|MERGE_RESOLUTION|>--- conflicted
+++ resolved
@@ -2391,15 +2391,9 @@
    strncpy(levelmapname, mapname, 8);
    leveltime = 0;
 
-<<<<<<< HEAD
    // [CG] 09/18/11: Initialize team starts.
    CS_InitTeams();
 
-   // clear player data
-   P_ClearPlayerVars();
-
-=======
->>>>>>> 4ce0c705
    // perform pre-Z_FreeTags actions
    P_PreZoneFreeLevel();
    
