// Emacs style mode select   -*- C++ -*-
//-----------------------------------------------------------------------------
//
// Copyright (C) 2013 James Haley et al.
//
// This program is free software: you can redistribute it and/or modify
// it under the terms of the GNU General Public License as published by
// the Free Software Foundation, either version 3 of the License, or
// (at your option) any later version.
//
// This program is distributed in the hope that it will be useful,
// but WITHOUT ANY WARRANTY; without even the implied warranty of
// MERCHANTABILITY or FITNESS FOR A PARTICULAR PURPOSE.  See the
// GNU General Public License for more details.
//
// You should have received a copy of the GNU General Public License
// along with this program.  If not, see http://www.gnu.org/licenses/
//
//--------------------------------------------------------------------------
//
// DESCRIPTION:
//  Do all the WAD I/O, get map description,
//  set up initial state and misc. LUTs.
//
//-----------------------------------------------------------------------------

#include "z_zone.h"

#include "a_small.h"
#include "acs_intr.h"
#include "am_map.h"
#include "c_io.h"
#include "c_runcmd.h"
#include "d_gi.h"
#include "d_io.h" // SoM 3/14/2002: strncasecmp
#include "d_main.h"
#include "d_mod.h"
#include "doomstat.h"
#include "e_exdata.h" // haleyjd: ExtraData!
#include "e_reverbs.h"
#include "e_ttypes.h"
#include "e_udmf.h"  // IOANCH 20151206: UDMF
#include "ev_specials.h"
#include "g_game.h"
#include "hu_frags.h"
#include "hu_stuff.h"
#include "in_lude.h"
#include "m_argv.h"
#include "m_bbox.h"
#include "m_binary.h"
#include "p_anim.h"  // haleyjd: lightning
#include "p_chase.h"
#include "p_enemy.h"
#include "p_hubs.h"
#include "p_info.h"
#include "p_maputl.h"
#include "p_map.h"
#include "p_mobjcol.h"
#include "p_partcl.h"
#include "p_portal.h"
#include "p_setup.h"
#include "p_skin.h"
#include "p_slopes.h"
#include "p_spec.h"
#include "p_tick.h"
#include "polyobj.h"
#include "r_data.h"
#include "r_defs.h"
#include "r_dynseg.h"
#include "r_main.h"
#include "r_sky.h"
#include "r_things.h"
#include "s_sndseq.h"
#include "s_sound.h"
#include "v_misc.h"
#include "v_video.h"
#include "w_levels.h"
#include "w_wad.h"
#include "z_auto.h"

extern const char *level_error;
extern void R_DynaSegOffset(seg_t *lseg, line_t *line, int side);

//
// ZNodeType
//
// IOANCH: ZDoom node type enum
//
enum ZNodeType
{
   ZNodeType_Invalid,
   ZNodeType_Normal,
   ZNodeType_GL,
   ZNodeType_GL2,
   ZNodeType_GL3,
};

//
// MAP related Lookup tables.
// Store VERTEXES, LINEDEFS, SIDEDEFS, etc.
//

bool     newlevel = false;
int      doom1level = false;    // doom 1 level running under doom 2
char     levelmapname[10];

int      numvertexes;
vertex_t *vertexes;

int      numsegs;
seg_t    *segs;

int      numsectors;
sector_t *sectors;

// haleyjd 01/05/14: sector interpolation data
sectorinterp_t *sectorinterps;

// haleyjd 01/12/14: sector sound environment zones
int         numsoundzones;
soundzone_t *soundzones;

int         numsubsectors;
subsector_t *subsectors;

int      numnodes;
node_t   *nodes;
fnode_t  *fnodes;

int      numlines;
line_t   *lines;

int      numsides;
side_t   *sides;

int      numthings;

// BLOCKMAP
// Created from axis aligned bounding box
// of the map, a rectangular array of
// blocks of size ...
// Used to speed up collision detection
// by spatial subdivision in 2D.
//
// Blockmap size.

int       bmapwidth, bmapheight;  // size in mapblocks

// killough 3/1/98: remove blockmap limit internally:
int       *blockmap;              // was short -- killough

// offsets in blockmap are from here
int       *blockmaplump;          // was short -- killough

fixed_t   bmaporgx, bmaporgy;     // origin of block map

Mobj    **blocklinks;             // for thing chains

byte     *portalmap;              // haleyjd: for portals

//
// REJECT
// For fast sight rejection.
// Speeds up enemy AI by skipping detailed
//  LineOf Sight calculation.
// Without the special effect, this could
// be used as a PVS lookup as well.
//

byte *rejectmatrix;

// Maintain single and multi player starting spots.

// 1/11/98 killough: Remove limit on deathmatch starts
mapthing_t *deathmatchstarts;      // killough
size_t     num_deathmatchstarts;   // killough

mapthing_t *deathmatch_p;
mapthing_t playerstarts[MAXPLAYERS];

// haleyjd 06/14/10: level wad directory
static WadDirectory *setupwad;

//
// ShortToLong
//
// haleyjd 06/19/06: Happy birthday to me ^_^
// Inline routine to convert a short value to a long, preserving the value
// -1 but treating any other negative value as unsigned.
//
inline static int ShortToLong(int16_t value)
{
   return (value == -1) ? -1l : (int)value & 0xffff;
}

//
// ShortToNodeChild
//
// haleyjd 06/14/10: Inline routine to convert a short value to a node child
// number. 0xFFFF and 0x8000 are special values.
//
inline static void ShortToNodeChild(int *loc, uint16_t value)
{
   // e6y: support for extended nodes
   if(value == 0xffff)
   {
      *loc = -1l;
   }
   else if(value & 0x8000)
   {
      // Convert to extended type
      *loc  = value & ~0x8000;

      // haleyjd 11/06/10: check for invalid subsector reference
      if(*loc >= numsubsectors)
      {
         C_Printf(FC_ERROR "Warning: BSP tree references invalid subsector #%d\a", *loc);
         *loc = 0;
      }

      *loc |= NF_SUBSECTOR;
   }
   else
      *loc = (int)value & 0xffff;
}

//
// SafeUintIndex
//
// haleyjd 12/04/08: Inline routine to convert an effectively unsigned short
// index into a long index, safely checking against the provided upper bound
// and substituting the value of 0 in the event of an overflow.
//
inline static int SafeUintIndex(int16_t input, int limit, 
                                const char *func, int index, const char *item)
{
   int ret = (int)(SwapShort(input)) & 0xffff;

   if(ret >= limit)
   {
      C_Printf(FC_ERROR "Error: %s #%d - bad %s #%d\a\n", 
               func, index, item, ret);
      ret = 0;
   }

   return ret;
}

//
// SafeRealUintIndex
//
// haleyjd 06/14/10: Matching routine for indices that are already in unsigned
// short format.
//
inline static int SafeRealUintIndex(uint16_t input, int limit, 
                                    const char *func, int index, const char *item)
{
   int ret = (int)(SwapUShort(input)) & 0xffff;

   if(ret >= limit)
   {
      C_Printf(FC_ERROR "Error: %s #%d - bad %s #%d\a\n", 
               func, index, item, ret);
      ret = 0;
   }

   return ret;
}

//=============================================================================
//
// Level Loading
//

#define DOOM_VERTEX_LEN 4
#define PSX_VERTEX_LEN  8

//
// P_LoadConsoleVertexes
//
// haleyjd 12/12/13: Support for console maps' fixed-point vertices.
//
void P_LoadConsoleVertexes(int lump)
{
   ZAutoBuffer buf;

   // Determine number of vertexes
   numvertexes = setupwad->lumpLength(lump) / PSX_VERTEX_LEN;

   // Allocate
   vertexes = estructalloctag(vertex_t, numvertexes, PU_LEVEL);

   // Load lump
   setupwad->cacheLumpAuto(lump, buf);
   auto data = buf.getAs<byte *>();

   // Copy and convert vertex coordinates
   for(int i = 0; i < numvertexes; i++)
   {
      vertexes[i].x = GetBinaryDWord(&data);
      vertexes[i].y = GetBinaryDWord(&data);

      vertexes[i].fx = M_FixedToFloat(vertexes[i].x);
      vertexes[i].fy = M_FixedToFloat(vertexes[i].y);
   }
}

//
// P_LoadVertexes
//
// killough 5/3/98: reformatted, cleaned up
//
void P_LoadVertexes(int lump)
{
   ZAutoBuffer buf;
   
   // Determine number of vertexes:
   //  total lump length / vertex record length.
   numvertexes = setupwad->lumpLength(lump) / DOOM_VERTEX_LEN;

   // Allocate zone memory for buffer.
   vertexes = estructalloctag(vertex_t, numvertexes, PU_LEVEL);
   
   // Load data into cache.
   setupwad->cacheLumpAuto(lump, buf);
   auto data = buf.getAs<byte *>();
   
   // Copy and convert vertex coordinates, internal representation as fixed.
   for(int i = 0; i < numvertexes; i++)
   {
      vertexes[i].x = GetBinaryWord(&data) << FRACBITS;
      vertexes[i].y = GetBinaryWord(&data) << FRACBITS;
      
      // SoM: Cardboard stores float versions of vertices.
      vertexes[i].fx = M_FixedToFloat(vertexes[i].x);
      vertexes[i].fy = M_FixedToFloat(vertexes[i].y);
   }
}

//
// P_LoadSegs
//
// killough 5/3/98: reformatted, cleaned up
//
void P_LoadSegs(int lump)
{
   int  i;
   byte *data;
   
   numsegs = setupwad->lumpLength(lump) / sizeof(mapseg_t);
   segs = estructalloctag(seg_t, numsegs, PU_LEVEL);
   data = (byte *)(setupwad->cacheLumpNum(lump, PU_STATIC));
   
   for(i = 0; i < numsegs; ++i)
   {
      seg_t *li = segs + i;
      mapseg_t *ml = (mapseg_t *)data + i;
      
      int side, linedef;
      line_t *ldef;

      // haleyjd 06/19/06: convert indices to unsigned
      li->v1 = &vertexes[SafeUintIndex(ml->v1, numvertexes, "seg", i, "vertex")];
      li->v2 = &vertexes[SafeUintIndex(ml->v2, numvertexes, "seg", i, "vertex")];

      li->offset = (float)(SwapShort(ml->offset));

      // haleyjd 06/19/06: convert indices to unsigned
      linedef = SafeUintIndex(ml->linedef, numlines, "seg", i, "line");
      ldef = &lines[linedef];
      li->linedef = ldef;
      side = SwapShort(ml->side);

      if(side < 0 || side > 1)
      {
         level_error = "Seg line side number out of range";
         return;
      }

      li->sidedef = &sides[ldef->sidenum[side]];
      li->frontsector = sides[ldef->sidenum[side]].sector;

      // killough 5/3/98: ignore 2s flag if second sidedef missing:
      if(ldef->flags & ML_TWOSIDED && ldef->sidenum[side^1]!=-1)
         li->backsector = sides[ldef->sidenum[side^1]].sector;
      else
         li->backsector = NULL;

      P_CalcSegLength(li);
   }
   
   Z_Free(data);
}


// SoM 5/13/09: calculate seg length
void P_CalcSegLength(seg_t *lseg)
{
   float dx, dy;

   dx = lseg->v2->fx - lseg->v1->fx;
   dy = lseg->v2->fy - lseg->v1->fy;
   lseg->len = (float)sqrt(dx * dx + dy * dy);
}

//
// P_LoadSubsectors
//
// killough 5/3/98: reformatted, cleaned up
//
void P_LoadSubsectors(int lump)
{
   mapsubsector_t *mss;
   byte *data;
   int  i;
   
   numsubsectors = setupwad->lumpLength(lump) / sizeof(mapsubsector_t);
   subsectors = estructalloctag(subsector_t, numsubsectors, PU_LEVEL);
   data = (byte *)(setupwad->cacheLumpNum(lump, PU_STATIC));
   
   for(i = 0; i < numsubsectors; ++i)
   {
      mss = &(((mapsubsector_t *)data)[i]);

      // haleyjd 06/19/06: convert indices to unsigned
      subsectors[i].numlines  = (int)SwapShort(mss->numsegs ) & 0xffff;
      subsectors[i].firstline = (int)SwapShort(mss->firstseg) & 0xffff;
   }
   
   Z_Free(data);
}

//
// P_InitSector
//
// Shared initialization code for sectors across all map formats.
// IOANCH 20151212: made extern
//
void P_InitSector(sector_t *ss)
{
   // haleyjd 09/24/06: determine what the default sound sequence is
   int defaultSndSeq = LevelInfo.noAutoSequences ? 0 : -1;

   ss->nextsec = -1; //jff 2/26/98 add fields to support locking out
   ss->prevsec = -1; // stair retriggering until build completes

   // killough 3/7/98:
   ss->heightsec     = -1;   // sector used to get floor and ceiling height
   ss->floorlightsec = -1;   // sector used to get floor lighting
   // killough 3/7/98: end changes

   // killough 4/11/98 sector used to get ceiling lighting:
   ss->ceilinglightsec = -1;

   // killough 4/4/98: colormaps:
   // haleyjd 03/04/07: modifications for per-sector colormap logic
   ss->bottommap = ss->midmap = ss->topmap =
      ((ss->intflags & SIF_SKY) ? global_fog_index : global_cmap_index);

   // SoM 9/19/02: Initialize the attached sector list for 3dsides
   ss->c_attached = ss->f_attached = nullptr;
   // SoM 11/9/04: 
   ss->c_attsectors = ss->f_attsectors = nullptr;

   // SoM 10/14/07:
   ss->c_asurfaces = ss->f_asurfaces = nullptr;

   // SoM: init portals
   ss->c_pflags = ss->f_pflags = 0;
   ss->c_portal = ss->f_portal = nullptr;
   ss->groupid = R_NOGROUP;

   // SoM: These are kept current with floorheight and ceilingheight now
   ss->floorheightf   = M_FixedToFloat(ss->floorheight);
   ss->ceilingheightf = M_FixedToFloat(ss->ceilingheight);

   // haleyjd 09/24/06: sound sequences -- set default
   ss->sndSeqID = defaultSndSeq;

   // haleyjd 01/12/14: set sound zone to -1 
   ss->soundzone = -1;

   // CPP_FIXME: temporary placement construction for sound origins
   ::new (&ss->soundorg)  PointThinker;
   ::new (&ss->csoundorg) PointThinker;
}

#define DOOM_SECTOR_SIZE 26
#define PSX_SECTOR_SIZE  28

//
// P_LoadPSXSectors
//
// haleyjd 12/12/13: support for PSX port's sector format.
//
void P_LoadPSXSectors(int lumpnum)
{
   ZAutoBuffer buf;
   char namebuf[9];
   
   numsectors  = setupwad->lumpLength(lumpnum) / PSX_SECTOR_SIZE;
   sectors     = estructalloctag(sector_t, numsectors, PU_LEVEL);
   
   setupwad->cacheLumpAuto(lumpnum, buf);
   auto data = buf.getAs<byte *>();

   // init texture name buffer to ensure null-termination
   memset(namebuf, 0, sizeof(namebuf));

   for(int i = 0; i < numsectors; i++)
   {
      sector_t *ss = sectors + i;

      ss->floorheight        = GetBinaryWord(&data) << FRACBITS;
      ss->ceilingheight      = GetBinaryWord(&data) << FRACBITS;
      GetBinaryString(&data, namebuf, 8);
      ss->floorpic           = R_FindFlat(namebuf);
      GetBinaryString(&data, namebuf, 8);
      P_SetSectorCeilingPic(ss, R_FindFlat(namebuf));
      ss->lightlevel         = *data++;
      ++data;                // skip color ID for now
      ss->special            = GetBinaryWord(&data);
      ss->tag                = GetBinaryWord(&data);
      data += 2;             // skip flags field for now

      // scale up light levels (experimental)
      ss->lightlevel = (ss->lightlevel * 11 / 18) + 96;

      P_InitSector(ss);
   }
}

//
// P_LoadSectors
//
// killough 5/3/98: reformatted, cleaned up
//
void P_LoadSectors(int lumpnum)
{
   ZAutoBuffer buf;
   char namebuf[9];
   
   numsectors  = setupwad->lumpLength(lumpnum) / DOOM_SECTOR_SIZE;
   sectors     = estructalloctag(sector_t, numsectors, PU_LEVEL);
   
   setupwad->cacheLumpAuto(lumpnum, buf);
   auto data = buf.getAs<byte *>();

   // init texture name buffer to ensure null-termination
   memset(namebuf, 0, sizeof(namebuf));

   for(int i = 0; i < numsectors; i++)
   {
      sector_t *ss = sectors + i;

      ss->floorheight        = GetBinaryWord(&data) << FRACBITS;
      ss->ceilingheight      = GetBinaryWord(&data) << FRACBITS;
      GetBinaryString(&data, namebuf, 8);
      ss->floorpic           = R_FindFlat(namebuf);
      // haleyjd 08/30/09: set ceiling pic using function
      GetBinaryString(&data, namebuf, 8);
      P_SetSectorCeilingPic(ss, R_FindFlat(namebuf));
      ss->lightlevel         = GetBinaryWord(&data);
      ss->special            = GetBinaryWord(&data);
      ss->tag                = GetBinaryWord(&data);
    
      P_InitSector(ss);
   }
}

//
// P_CreateSectorInterps
//
// haleyjd 01/05/14: Create sector interpolation structures.
//
static void P_CreateSectorInterps()
{
   sectorinterps = estructalloctag(sectorinterp_t, numsectors, PU_LEVEL);

   for(int i = 0; i < numsectors; i++)
   {
      sectorinterps[i].prevfloorheight    = sectors[i].floorheight;
      sectorinterps[i].prevceilingheight  = sectors[i].ceilingheight;
      sectorinterps[i].prevfloorheightf   = sectors[i].floorheightf;
      sectorinterps[i].prevceilingheightf = sectors[i].ceilingheightf;
   }
}

//
// P_propagateSoundZone
//
// haleyjd 01/12/14: Recursive routine to propagate a sound zone from a
// sector to all its neighboring sectors which border it by a 2S line which
// is not marked as a sound boundary.
//
static void P_propagateSoundZone(sector_t *sector, int zoneid)
{
   // if we already touched this sector somehow, return immediately
   if(sector->soundzone == zoneid)
      return;

   // set the zone to the sector
   sector->soundzone = zoneid;

   // iterate on the sector linedef list to find neighboring sectors
   for(int ln = 0; ln < sector->linecount; ln++)
   {
      auto line = sector->lines[ln];

      // must be 2S and not a zone boundary line
      if(!line->backsector || (line->extflags & EX_ML_ZONEBOUNDARY))
         continue;

      auto next = ((line->backsector != sector) ? line->backsector : line->frontsector);

      // if not already in the same sound zone, propagate recursively.
      if(next->soundzone != zoneid)
         P_propagateSoundZone(next, zoneid);
   }
}

//
// P_CreateSoundZones
//
// haleyjd 01/12/14: create sound environment zones for the map by using an
// alert-like propagation method.
//
static void P_CreateSoundZones()
{
   numsoundzones = 0;

   for(int secnum = 0; secnum < numsectors; secnum++)
   {
      auto sec = &sectors[secnum];
      
      // if the sector hasn't become part of a zone yet, do propagation for it
      if(sec->soundzone == -1)
         P_propagateSoundZone(sec, numsoundzones++);
   }

   // allocate soundzones
   soundzones = estructalloctag(soundzone_t, numsoundzones, PU_LEVEL);
   
   // set all zones to level default reverb, or engine default if level default
   // is not a valid reverb.
   ereverb_t *defReverb;
   if(!(defReverb = E_ReverbForID(LevelInfo.defaultEnvironment)))
      defReverb = E_GetDefaultReverb();

   for(int zonenum = 0; zonenum < numsoundzones; zonenum++)
      soundzones[zonenum].reverb = defReverb;
}

//
// P_CalcNodeCoefficients
//
// haleyjd 06/14/10: Separated from P_LoadNodes, this routine precalculates
// general line equation coefficients for a node, which are used during the
// process of dynaseg generation.
//
static void P_CalcNodeCoefficients(node_t *node, fnode_t *fnode)
{
   // haleyjd 05/16/08: keep floating point versions as well for dynamic
   // seg splitting operations
   fnode->fx  = (double)node->x;
   fnode->fy  = (double)node->y;
   fnode->fdx = (double)node->dx;
   fnode->fdy = (double)node->dy;

   // haleyjd 05/20/08: precalculate general line equation coefficients
   fnode->a   = -fnode->fdy;
   fnode->b   =  fnode->fdx;
   fnode->c   =  fnode->fdy * fnode->fx - fnode->fdx * fnode->fy;
   fnode->len = sqrt(fnode->fdx * fnode->fdx + fnode->fdy * fnode->fdy);
}

//
// P_CalcNodeCoefficients2
//
// IOANCH 20151217: high-resolution nodes (from XGL3 ZDBSP nodes)
//
static void P_CalcNodeCoefficients2(const node_t &node, fnode_t &fnode)
{
   fnode.fx = M_FixedToDouble(node.x);
   fnode.fy = M_FixedToDouble(node.y);
   fnode.fdx = M_FixedToDouble(node.dx);
   fnode.fdy = M_FixedToDouble(node.dy);
   
   // IOANCH: same as code above
   fnode.a   = -fnode.fdy;
   fnode.b   =  fnode.fdx;
   fnode.c   =  fnode.fdy * fnode.fx - fnode.fdx * fnode.fy;
   fnode.len = sqrt(fnode.fdx * fnode.fdx + fnode.fdy * fnode.fdy);
}

//
// P_LoadNodes
//
// killough 5/3/98: reformatted, cleaned up
//
void P_LoadNodes(int lump)
{
   byte *data;
   int  i;
   
   numnodes = setupwad->lumpLength(lump) / sizeof(mapnode_t);

   // haleyjd 12/07/13: Doom engine is supposed to tolerate zero-length
   // nodes. All vanilla BSP walks are hacked to account for it by returning
   // subsector 0 if an attempt is made to access nodes[-1]
   if(!numnodes)
   {
      nodes  = NULL;
      fnodes = NULL;
      return;
   }

   nodes  = estructalloctag(node_t,  numnodes, PU_LEVEL);
   fnodes = estructalloctag(fnode_t, numnodes, PU_LEVEL);
   data   = (byte *)(setupwad->cacheLumpNum(lump, PU_STATIC));

   for(i = 0; i < numnodes; i++)
   {
      node_t *no = nodes + i;
      mapnode_t *mn = (mapnode_t *)data + i;
      int j;

      no->x  = SwapShort(mn->x);
      no->y  = SwapShort(mn->y);
      no->dx = SwapShort(mn->dx);
      no->dy = SwapShort(mn->dy);

      // haleyjd: calculate floating-point data
      P_CalcNodeCoefficients(no, &fnodes[i]);

      no->x  <<= FRACBITS;
      no->y  <<= FRACBITS;
      no->dx <<= FRACBITS;
      no->dy <<= FRACBITS;

      for(j = 0; j < 2; ++j)
      {
         int k;
         ShortToNodeChild(&(no->children[j]), SwapUShort(mn->children[j]));

         for(k = 0; k < 4; ++k)
            no->bbox[j][k] = SwapShort(mn->bbox[j][k]) << FRACBITS;
      }
   }
   
   Z_Free(data);
}

//=============================================================================
//
// haleyjd 06/14/10: ZDoom uncompressed nodes support
//

//
// P_CheckForZDoomUncompressedNodes
//
// http://zdoom.org/wiki/ZDBSP#Compressed_Nodes
// IOANCH 20151213: modified to use the NODES lump num and return the signature
// Also added actual node lump, if it's SSECTORS in a classic map
//
static ZNodeType P_CheckForZDoomUncompressedNodes(int nodelumpnum, 
                                                  int *actualNodeLump)
{
   const void *data;
   
   *actualNodeLump = nodelumpnum;
   bool glNodesFallback = false;

   // haleyjd: be sure something is actually there
   if(!setupwad->lumpLength(nodelumpnum))
   {
      if(LevelInfo.mapFormat != LEVEL_FORMAT_UDMF)
      {
         *actualNodeLump = nodelumpnum - ML_NODES + ML_SSECTORS;
         glNodesFallback = true;
         if(!setupwad->lumpLength(*actualNodeLump))
            return ZNodeType_Invalid;
      }
      else
         return ZNodeType_Invalid;
   }

   // haleyjd: load at PU_CACHE and it may stick around for later.
   data = setupwad->cacheLumpNum(*actualNodeLump, PU_CACHE);

   if(LevelInfo.mapFormat != LEVEL_FORMAT_UDMF && !glNodesFallback 
      && !memcmp(data, "XNOD", 4))
   {
      // only classic maps with NODES having XNOD
      C_Printf("ZDoom uncompressed normal nodes detected\n");
      return ZNodeType_Normal;
   }


   if(glNodesFallback || LevelInfo.mapFormat == LEVEL_FORMAT_UDMF)
   {
      if(!memcmp(data, "XGLN", 4))
      {
         C_Printf("ZDoom uncompressed GL nodes version 1 detected\n");
         return ZNodeType_GL;
      }
      if(!memcmp(data, "XGL2", 4))
      {
         C_Printf("ZDoom uncompressed GL nodes version 2 detected\n");
         return ZNodeType_GL2;
      }
      if(!memcmp(data, "XGL3", 4))
      {
         C_Printf("ZDoom uncompressed GL nodes version 3 detected\n");
         return ZNodeType_GL3;
      }
   }


   return ZNodeType_Invalid;
}

//
// CheckZNodesOverflow
//
// For safe reading of ZDoom nodes lump.
//
static void CheckZNodesOverflowFN(int *size, int count)
{
   (*size) -= count;

   if((*size) < 0)
      level_error = "Overflow in ZDoom XNOD lump";
}

// IOANCH 20151217: updated for XGLN and XGL2
typedef struct mapseg_znod_s
{
   uint32_t v1;
   union // IOANCH
   {
      uint32_t v2;
      uint32_t partner; // XGLN, XGL2
   };
   uint32_t linedef; // IOANCH: use 32-bit instead of 16-bit   
   byte     side;
} mapseg_znod_t;

// IOANCH: modified to support XGL3 nodes
typedef struct mapnode_znod_s
{
  union
  {
     struct
     {
        int16_t x;  // Partition line from (x,y) to x+dx,y+dy)
        int16_t y;
        int16_t dx;
        int16_t dy;             
     };
     struct
     {
        int32_t x32;  // Partition line from (x,y) to x+dx,y+dy)
        int32_t y32;
        int32_t dx32;
        int32_t dy32;             
     };
  };
  // Bounding box for each child, clip against view frustum.
  int16_t bbox[2][4];
  // If NF_SUBSECTOR its a subsector, else it's a node of another subtree.
  int32_t children[2];
} mapnode_znod_t;

//
// P_LoadZSegs
//
// Loads segs from ZDoom uncompressed nodes
// IOANCH 20151217: use signature
//
static void P_LoadZSegs(byte *data, ZNodeType signature)
{
   // IOANCH TODO: read the segs according to signature
   int i;
   
   subsector_t *ss = ::subsectors; // IOANCH: for GL znodes
   int actualSegIndex = 0;
   seg_t *prevSegToSet = nullptr;
   vertex_t *firstV1 = nullptr;   // IOANCH: first vertex of first seg

   for(i = 0; i < numsegs; i++, ++actualSegIndex)
   {
      line_t *ldef;
      uint32_t v1, v2;
      uint32_t linedef;
      byte side;
      seg_t *li = segs+actualSegIndex;
      mapseg_znod_t ml;
      
      // IOANCH: shift the seg back
      //::segs[actualSegIndex] = ::segs[i];
      
      // IOANCH: increment current subsector if applicable
      if(signature != ZNodeType_Normal)
      {
         if(actualSegIndex >= ss->firstline + ss->numlines)
         {
            ++ss;
            ss->firstline = actualSegIndex;
            firstV1 = nullptr;
         }
      }

      // haleyjd: FIXME - see no verification of vertex indices
      v1 = ml.v1 = GetBinaryUDWord(&data);
      if(signature == ZNodeType_Normal)   // IOANCH: only set directly for nonGL
         v2 = ml.v2 = GetBinaryUDWord(&data);
      else
      {
         if(actualSegIndex == ss->firstline && !firstV1) // only set it once
            firstV1 = ::vertexes + v1;
         else if(prevSegToSet)
         {
            // set the second vertex of previous
            prevSegToSet->v2 = ::vertexes + v1;   
            P_CalcSegLength(prevSegToSet);
            prevSegToSet = nullptr;   // consume it
         }
         
         ml.partner = GetBinaryUDWord(&data);   // IOANCH: not used in EE
      }
      
      // IOANCH
      if(signature == ZNodeType_Normal || signature == ZNodeType_GL)
         ml.linedef = GetBinaryUWord(&data);
      else
         ml.linedef = GetBinaryUDWord(&data);
      ml.side    = *data++;
      
      if((signature == ZNodeType_GL && ml.linedef == 0xffff)
         || ((signature == ZNodeType_GL2 || signature == ZNodeType_GL3) 
             && ml.linedef == 0xffffffff))
      {
         --actualSegIndex;
         --ss->numlines;
         continue;   // skip strictly GL nodes
      }

      linedef = SafeRealUintIndex(ml.linedef, numlines, "seg", actualSegIndex, 
                                  "line");

      ldef = &lines[linedef];
      li->linedef = ldef;
      side = ml.side;

      //e6y: fix wrong side index
      if(side != 0 && side != 1)
         side = 1;

      li->sidedef     = &sides[ldef->sidenum[side]];
      li->frontsector =  sides[ldef->sidenum[side]].sector;

      // killough 5/3/98: ignore 2s flag if second sidedef missing:
      if(ldef->flags & ML_TWOSIDED && ldef->sidenum[side^1] != -1)
         li->backsector = sides[ldef->sidenum[side^1]].sector;
      else
         li->backsector = NULL;

      li->v1 = &vertexes[v1];
      if(signature == ZNodeType_Normal)
         li->v2 = &vertexes[v2];
      else
      {
         if(actualSegIndex + 1 == ss->firstline + ss->numlines)
         {
            li->v2 = firstV1;
            P_CalcSegLength(li);
            firstV1 = nullptr;
         }
         else
         {
            prevSegToSet = li;
         }
      }

      if(li->v2)  // IOANCH: only count if v2 is available.
         P_CalcSegLength(li);
      R_DynaSegOffset(li, ldef, side);
   }
   
   // IOANCH: update the seg count
   ::numsegs = actualSegIndex;
}

#define CheckZNodesOverflow(size, count) \
   CheckZNodesOverflowFN(&(size), (count)); \
   if(level_error) \
   { \
      Z_Free(lumpptr); \
      return; \
   }

//
// P_LoadZNodes
//
// Loads ZDoom uncompressed nodes.
<<<<<<< HEAD
// IOANCH 20151217: check signature and use different gl nodes if needed
=======
// ioanch: 20151221: fixed some memory leaks. Also moved the bounds checks 
// before attempting to allocate memory, so the app won't terminate.
>>>>>>> 6c457f57
//
static void P_LoadZNodes(int lump, ZNodeType signature)
{
   byte *data, *lumpptr;
   unsigned int i;
   int len;

   uint32_t orgVerts, newVerts;
   uint32_t numSubs, currSeg;
   uint32_t numSegs;
   uint32_t numNodes;
   vertex_t *newvertarray = NULL;

   data = lumpptr = (byte *)(setupwad->cacheLumpNum(lump, PU_STATIC));
   len  = setupwad->lumpLength(lump);

   // skip header
   CheckZNodesOverflow(len, 4);
   data += 4;

   // Read extra vertices added during node building
   CheckZNodesOverflow(len, sizeof(orgVerts));  
   orgVerts = GetBinaryUDWord(&data);

   CheckZNodesOverflow(len, sizeof(newVerts));
   newVerts = GetBinaryUDWord(&data);

   // ioanch: moved before the potential allocation
   CheckZNodesOverflow(len, newVerts * 2 * sizeof(int32_t));
   if(orgVerts + newVerts == (unsigned int)numvertexes)
   {
      newvertarray = vertexes;
   }
   else
   {
      // ioanch: use tag (here and elsewhere)
      newvertarray = estructalloctag(vertex_t, orgVerts + newVerts, PU_LEVEL);
      memcpy(newvertarray, vertexes, orgVerts * sizeof(vertex_t));
   }
   
   for(i = 0; i < newVerts; i++)
   {
      int vindex = i + orgVerts;

      newvertarray[vindex].x = (fixed_t)GetBinaryDWord(&data);
      newvertarray[vindex].y = (fixed_t)GetBinaryDWord(&data);

      // SoM: Cardboard stores float versions of vertices.
      newvertarray[vindex].fx = M_FixedToFloat(newvertarray[vindex].x);
      newvertarray[vindex].fy = M_FixedToFloat(newvertarray[vindex].y);
   }

   if(vertexes != newvertarray)
   {
      // fixup linedef vertex pointers
      for(i = 0; i < (unsigned int)numlines; i++)
      {
         lines[i].v1 = lines[i].v1 - vertexes + newvertarray;
         lines[i].v2 = lines[i].v2 - vertexes + newvertarray;
      }
      efree(vertexes);
      vertexes = newvertarray;
      numvertexes = (int)(orgVerts + newVerts);
   }

   // Read the subsectors
   CheckZNodesOverflow(len, sizeof(numSubs));
   numSubs = GetBinaryUDWord(&data);

   numsubsectors = (int)numSubs;
   if(numsubsectors <= 0)
   {
      level_error = "no subsectors in level";
      Z_Free(lumpptr);
      return;
   }

   CheckZNodesOverflow(len, numSubs * sizeof(uint32_t));
   subsectors = estructalloctag(subsector_t, numsubsectors, PU_LEVEL);

   for(i = currSeg = 0; i < numSubs; i++)
   {
      subsectors[i].firstline = (int)currSeg;
      subsectors[i].numlines  = (int)(GetBinaryUDWord(&data));
      currSeg += subsectors[i].numlines;
   }

   // Read the segs
   CheckZNodesOverflow(len, sizeof(numSegs));
   numSegs = GetBinaryUDWord(&data);

   // The number of segs stored should match the number of
   // segs used by subsectors.
   if(numSegs != currSeg)
   {
      level_error = "incorrect number of segs in nodes";
      Z_Free(lumpptr);
      return;
   }

   numsegs = (int)numSegs;

<<<<<<< HEAD
   // IOANCH 20151217: set reading size
   int totalSegSize;
   if(signature == ZNodeType_Normal || signature == ZNodeType_GL)
      totalSegSize = numsegs * 11; // haleyjd: hardcoded original structure size
   else
      totalSegSize = numsegs * 13; // IOANCH: DWORD linedef
   
   CheckZNodesOverflow(len, totalSegSize);
   P_LoadZSegs(data, signature);
   
   data += totalSegSize;
   
=======
   CheckZNodesOverflow(len, numsegs * 11);
   segs = estructalloctag(seg_t, numsegs, PU_LEVEL);

   P_LoadZSegs(data);
   data += numsegs * 11; // haleyjd: hardcoded original structure size

>>>>>>> 6c457f57
   // Read nodes
   CheckZNodesOverflow(len, sizeof(numNodes));
   numNodes = GetBinaryUDWord(&data);

   numnodes = numNodes;
   CheckZNodesOverflow(len, numNodes * 32);
   nodes  = estructalloctag(node_t,  numNodes, PU_LEVEL);
   fnodes = estructalloctag(fnode_t, numNodes, PU_LEVEL);

   for (i = 0; i < numNodes; i++)
   {
      int j, k;
      node_t *no = nodes + i;
      mapnode_znod_t mn;

      if(signature == ZNodeType_GL3)
      {
         mn.x32  = GetBinaryDWord(&data);
         mn.y32  = GetBinaryDWord(&data);
         mn.dx32 = GetBinaryDWord(&data);
         mn.dy32 = GetBinaryDWord(&data);
      }
      else
      {
         mn.x  = GetBinaryWord(&data);
         mn.y  = GetBinaryWord(&data);
         mn.dx = GetBinaryWord(&data);
         mn.dy = GetBinaryWord(&data);
      }

      for(j = 0; j < 2; j++)
         for(k = 0; k < 4; k++)
            mn.bbox[j][k] = GetBinaryWord(&data);

      for(j = 0; j < 2; j++)
         mn.children[j] = GetBinaryDWord(&data);

      if(signature == ZNodeType_GL3)
      {
         no->x = mn.x32;
         no->y = mn.y32;
         no->dx = mn.dx32;
         no->dy = mn.dy32;
         
         P_CalcNodeCoefficients2(*no, fnodes[i]);
      }
      else
      {
         no->x  = mn.x; 
         no->y  = mn.y; 
         no->dx = mn.dx;
         no->dy = mn.dy;

         P_CalcNodeCoefficients(no, &fnodes[i]);

         no->x  <<= FRACBITS;
         no->y  <<= FRACBITS;
         no->dx <<= FRACBITS;
         no->dy <<= FRACBITS;
      }

      for(j = 0; j < 2; j++)
      {
         no->children[j] = (unsigned int)(mn.children[j]);

         for(k = 0; k < 4; k++)
            no->bbox[j][k] = (fixed_t)mn.bbox[j][k] << FRACBITS;
      }
   }

   Z_Free(lumpptr);
}

//
// End ZDoom nodes
//
//=============================================================================

// IOANCH 20151214: deleted static definitions
static void P_ConvertPSXThing(mapthing_t *mthing);

//
// P_CheckThingDoomBan
//
// IOANCH 20151213: Checks that a thing type is banned from Doom 1
// Needed as a separate function because of UDMF
//
bool P_CheckThingDoomBan(int16_t type)
{
   if(demo_version < 331 && GameModeInfo->type == Game_DOOM &&
      GameModeInfo->id != commercial)
   {
      switch(type)
      {
      case 68:  // Arachnotron
      case 64:  // Archvile
      case 88:  // Boss Brain
      case 89:  // Boss Shooter
      case 69:  // Hell Knight
      case 67:  // Mancubus
      case 71:  // Pain Elemental
      case 65:  // Former Human Commando
      case 66:  // Revenant
      case 84:  // Wolf SS
         return true;
      }
   }
   return false;
}

//
// P_LoadThings
//
// killough 5/3/98: reformatted, cleaned up
//
// sf: added spawnedthings for scripting
//
// haleyjd: added missing player start detection
//
void P_LoadThings(int lump)
{
   int  i;
   byte *data = (byte *)(setupwad->cacheLumpNum(lump, PU_STATIC));
   mapthing_t *mapthings;
   
   numthings = setupwad->lumpLength(lump) / sizeof(mapthingdoom_t); //sf: use global

   // haleyjd 03/03/07: allocate full mapthings
   mapthings = ecalloc(mapthing_t *, numthings, sizeof(mapthing_t));
   
   for(i = 0; i < numthings; i++)
   {
      mapthingdoom_t *mt = (mapthingdoom_t *)data + i;
      mapthing_t     *ft = &mapthings[i];
      
      // haleyjd 09/11/06: wow, this should be up here.
      ft->type = SwapShort(mt->type);

      // Do not spawn cool, new monsters if !commercial
      // haleyjd: removing this for Heretic and DeHackEd
      // IOANCH 20151213: use function
      if(P_CheckThingDoomBan(ft->type))
         continue;
      
      // Do spawn all other stuff.
      // ioanch 20151218: fixed point coordinates
      ft->x       = SwapShort(mt->x) << FRACBITS;
      ft->y       = SwapShort(mt->y) << FRACBITS;
      ft->angle   = SwapShort(mt->angle);      
      ft->options = SwapShort(mt->options);

      // PSX special behaviors
      if(LevelInfo.mapFormat == LEVEL_FORMAT_PSX)
         P_ConvertPSXThing(ft);

      // haleyjd 10/05/05: convert heretic things
      if(LevelInfo.levelType == LI_TYPE_HERETIC)
         P_ConvertHereticThing(ft);

      // haleyjd 12/27/13: convert Doom extended thing numbers
      P_ConvertDoomExtendedSpawnNum(ft);
      
      P_SpawnMapThing(ft);
   }
   
   // haleyjd: all player things for players in this game should now be valid
   if(GameType != gt_dm)
   {
      for(i = 0; i < MAXPLAYERS; i++)
      {
         if(playeringame[i] && !players[i].mo)
            level_error = "Missing required player start";
      }
   }

   Z_Free(data);
   Z_Free(mapthings);
}

//
// P_LoadHexenThings
//
// haleyjd: Loads a Hexen-format THINGS lump.
//
void P_LoadHexenThings(int lump)
{
   int  i;
   byte *data = (byte *)(setupwad->cacheLumpNum(lump, PU_STATIC));
   mapthing_t *mapthings;
   
   numthings = setupwad->lumpLength(lump) / sizeof(mapthinghexen_t);

   // haleyjd 03/03/07: allocate full mapthings
   mapthings = ecalloc(mapthing_t *, numthings, sizeof(mapthing_t));
   
   for(i = 0; i < numthings; i++)
   {
      mapthinghexen_t *mt = (mapthinghexen_t *)data + i;
      mapthing_t      *ft = &mapthings[i];
      
      ft->tid     = SwapShort(mt->tid);
      // ioanch 20151218: fixed point coordinates
      ft->x       = SwapShort(mt->x) << FRACBITS;
      ft->y       = SwapShort(mt->y) << FRACBITS;
      ft->height  = SwapShort(mt->height) << FRACBITS;
      ft->angle   = SwapShort(mt->angle);
      ft->type    = SwapShort(mt->type);
      ft->options = SwapShort(mt->options);

      // note: args are already in order since they're just bytes

      // haleyjd 10/05/05: convert heretic things
      if(LevelInfo.levelType == LI_TYPE_HERETIC)
         P_ConvertHereticThing(ft);

      // haleyjd 12/27/13: convert Doom extended thing numbers
      P_ConvertDoomExtendedSpawnNum(ft);
      
      P_SpawnMapThing(ft);
   }
   
   // haleyjd: all player things for players in this game
   //          should now be valid in SP or co-op
   if(GameType != gt_dm)
   {
      for(i = 0; i < MAXPLAYERS; ++i)
      {
         if(playeringame[i] && !players[i].mo)
            level_error = "Missing required player start";
      }
   }

   Z_Free(data);
   Z_Free(mapthings);
}

//
// P_InitLineDef
//
// haleyjd 03/28/11: Shared code for DOOM- and Hexen-format linedef loading.
// IOANCH 20151213: made global
//
void P_InitLineDef(line_t *ld)
{
   vertex_t *v1 = ld->v1, *v2 = ld->v2;

   // Graphical properties
   ld->tranlump = -1;    // killough 4/11/98: no translucency by default
   ld->alpha    =  1.0f; // haleyjd 11/11/10: flex/additive; default to opaque

   // Slopes
   ld->dx = v2->x - v1->x;
   ld->dy = v2->y - v1->y;
   ld->slopetype = !ld->dx ? ST_VERTICAL : !ld->dy ? ST_HORIZONTAL :
      FixedDiv(ld->dy, ld->dx) > 0 ? ST_POSITIVE : ST_NEGATIVE;

   // SoM: Calculate line normal
   P_MakeLineNormal(ld);

   // Bounding box
   if(v1->x < v2->x)
   {
      ld->bbox[BOXLEFT]  = v1->x;
      ld->bbox[BOXRIGHT] = v2->x;
   }
   else
   {
      ld->bbox[BOXLEFT]  = v2->x;
      ld->bbox[BOXRIGHT] = v1->x;
   }

   if(v1->y < v2->y)
   {
      ld->bbox[BOXBOTTOM] = v1->y;
      ld->bbox[BOXTOP]    = v2->y;
   }
   else
   {
      ld->bbox[BOXBOTTOM] = v2->y;
      ld->bbox[BOXTOP]    = v1->y;
   }

   // haleyjd 12/04/08: rangechecking side numbers for safety
   if(ld->sidenum[0] >= numsides)
   {
      C_Printf(FC_ERROR "Line error: bad side 0 #%d\a\n", ld->sidenum[0]);
      ld->sidenum[0] = 0;
   }
   if(ld->sidenum[1] >= numsides)
   {
      C_Printf(FC_ERROR "Line error: bad side 1 #%d\a\n", ld->sidenum[1]);
      ld->sidenum[1] = 0;
   }

   // killough 4/4/98: support special sidedef interpretation below
   if(ld->sidenum[0] != -1 && ld->special)
      sides[*ld->sidenum].special = ld->special;

   // CPP_FIXME: temporary placement construction for sound origins
   ::new (&ld->soundorg) PointThinker;

   // haleyjd 04/19/09: position line sound origin
   ld->soundorg.x = ld->v1->x + ld->dx / 2;
   ld->soundorg.y = ld->v1->y + ld->dy / 2;
   ld->soundorg.groupid = R_NOGROUP;
}

#define ML_PSX_MIDMASKED      0x200
#define ML_PSX_MIDTRANSLUCENT 0x400
#define ML_PSX_MIDSOLID       0x800

//
// P_PostProcessLineFlags
//
// haleyjd 04/30/11: Make some line flags consistent.
// IOANCH 20151213: made global
//
void P_PostProcessLineFlags(line_t *ld)
{
   // EX_ML_BLOCKALL implies that ML_BLOCKING should be set.
   if(ld->extflags & EX_ML_BLOCKALL)
      ld->flags |= ML_BLOCKING;
}

//
// P_LoadLineDefs
// Also counts secret lines for intermissions.
//        ^^^
// ??? killough ???
// Does this mean secrets used to be linedef-based, rather than sector-based?
//
// killough 4/4/98: split into two functions, to allow sidedef overloading
// killough 5/3/98: reformatted, cleaned up
// haleyjd 2/26/05: ExtraData extensions
//
void P_LoadLineDefs(int lump)
{
   byte *data;

   numlines = setupwad->lumpLength(lump) / sizeof(maplinedef_t);
   lines    = estructalloctag(line_t, numlines, PU_LEVEL);
   data     = (byte *)(setupwad->cacheLumpNum(lump, PU_STATIC));

   for(int i = 0; i < numlines; i++)
   {
      maplinedef_t *mld = (maplinedef_t *)data + i;
      line_t *ld = lines + i;

      ld->flags   = SwapShort(mld->flags);
      ld->special = (int)(SwapShort(mld->special)) & 0xffff;
      ld->tag     = SwapShort(mld->tag);

      // haleyjd 06/19/06: convert indices to unsigned
      ld->v1 = &vertexes[SafeUintIndex(mld->v1, numvertexes, "line", i, "vertex")];
      ld->v2 = &vertexes[SafeUintIndex(mld->v2, numvertexes, "line", i, "vertex")];

      // haleyjd 06/19/06: convert indices, except -1, to unsigned
      ld->sidenum[0] = ShortToLong(SwapShort(mld->sidenum[0]));
      ld->sidenum[1] = ShortToLong(SwapShort(mld->sidenum[1]));

      // haleyjd 03/28/11: do shared loading logic in one place
      P_InitLineDef(ld);

      // haleyjd 02/03/13: get ExtraData static init binding
      int edlinespec = EV_SpecialForStaticInit(EV_STATIC_EXTRADATA_LINEDEF);

      // haleyjd 02/26/05: ExtraData
      // haleyjd 04/20/08: Implicit ExtraData lines
      if((edlinespec && ld->special == edlinespec) ||
         EV_IsParamLineSpec(ld->special) || EV_IsParamStaticInit(ld->special))
         E_LoadLineDefExt(ld, ld->special == edlinespec);

      // haleyjd 04/30/11: Do some post-ExtraData line flag adjustments
      P_PostProcessLineFlags(ld);
   }
   Z_Free(data);
}

// these flags are shared with Hexen in the normal flags fields
#define HX_SHAREDFLAGS \
   (ML_BLOCKING|ML_BLOCKMONSTERS|ML_TWOSIDED|ML_DONTPEGTOP|ML_DONTPEGBOTTOM| \
    ML_SECRET|ML_SOUNDBLOCK|ML_DONTDRAW|ML_MAPPED)

// line flags belonging only to Hexen
#define HX_ML_REPEAT_SPECIAL 0x0200

// special activation crap -- definitely the only place this will be used
#define HX_SPAC_SHIFT 10
#define HX_SPAC_MASK  0x1c00
#define HX_GET_SPAC(flags) ((flags & HX_SPAC_MASK) >> HX_SPAC_SHIFT)

enum
{
   HX_SPAC_CROSS,  // when player crosses line
   HX_SPAC_USE,    // when player uses line
   HX_SPAC_MCROSS, // when monster crosses line
   HX_SPAC_IMPACT, // when projectile hits line
   HX_SPAC_PUSH,   // when player/monster pushes line
   HX_SPAC_PCROSS, // when projectile crosses line
   HX_SPAC_NUMSPAC
};

// haleyjd 02/28/07: tablified
static int spac_flags_tlate[HX_SPAC_NUMSPAC] =
{
   EX_ML_CROSS  | EX_ML_PLAYER,                   // SPAC_CROSS
   EX_ML_USE    | EX_ML_PLAYER,                   // SPAC_USE
   EX_ML_CROSS  | EX_ML_MONSTER,                  // SPAC_MCROSS
   EX_ML_IMPACT | EX_ML_MISSILE,                  // SPAC_IMPACT
   EX_ML_PUSH   | EX_ML_PLAYER   | EX_ML_MONSTER, // SPAC_PUSH
   EX_ML_CROSS  | EX_ML_MISSILE                   // SPAC_PCROSS
};

//
// P_ConvertHexenLineFlags
//
// Uses the defines above to fiddle with the Hexen map format's line flags
// and turn them into something meaningful to Eternity. The values get split
// between line->flags and line->extflags.
//
static void P_ConvertHexenLineFlags(line_t *line)
{
   // extract Hexen special activation information
   int16_t spac = HX_GET_SPAC(line->flags);

   // translate into ExtraData extended line flags
   line->extflags = spac_flags_tlate[spac];

   // check for repeat flag
   if(line->flags & HX_ML_REPEAT_SPECIAL)
      line->extflags |= EX_ML_REPEAT;

   // FIXME/TODO: set 1SONLY line flag here, or elsewhere? Depends on special...

   // clear line flags to those that are shared with DOOM
   line->flags &= HX_SHAREDFLAGS;

   // FIXME/TODO: how to support Eternity's extended normal flags in Hexen?
   // We want Hexen to be able to use stuff like 3DMidTex also.
}

//
// P_LoadHexenLineDefs
//
// haleyjd: Loads a Hexen-format LINEDEFS lump.
//
void P_LoadHexenLineDefs(int lump)
{
   byte *data;
   int  i;

   numlines = setupwad->lumpLength(lump) / sizeof(maplinedefhexen_t);
   lines    = estructalloctag(line_t, numlines, PU_LEVEL);
   data     = (byte *)(setupwad->cacheLumpNum(lump, PU_STATIC));

   for(i = 0; i < numlines; ++i)
   {
      maplinedefhexen_t *mld = (maplinedefhexen_t *)data + i;
      line_t *ld = lines + i;

      ld->flags   = SwapShort(mld->flags);
      ld->special = mld->special;
      
      for(int argnum = 0; argnum < NUMHXLINEARGS; argnum++)
         ld->args[argnum] = mld->args[argnum];

      // Convert line flags after setting special?
      P_ConvertHexenLineFlags(ld);

      ld->tag = -1;    // haleyjd 02/27/07

      // haleyjd 06/19/06: convert indices to unsigned
      ld->v1 = &vertexes[SafeUintIndex(mld->v1, numvertexes, "line", i, "vertex")];
      ld->v2 = &vertexes[SafeUintIndex(mld->v2, numvertexes, "line", i, "vertex")];

      // haleyjd 06/19/06: convert indices, except -1, to unsigned
      ld->sidenum[0] = ShortToLong(SwapShort(mld->sidenum[0]));
      ld->sidenum[1] = ShortToLong(SwapShort(mld->sidenum[1]));

      // haleyjd 03/28/11: do shared loading logic in one place
      P_InitLineDef(ld);
   }
   Z_Free(data);
}

//
// P_LoadLineDefs2
//
// killough 4/4/98: delay using sidedefs until they are loaded
// killough 5/3/98: reformatted, cleaned up
//
void P_LoadLineDefs2()
{
   line_t *ld = lines;

   for(int i = numlines; i--; ld++)
   {
      // killough 11/98: fix common wad errors (missing sidedefs):
      
      if(ld->sidenum[0] == -1)
      {
         C_Printf(FC_ERROR "line error: missing first sidedef replaced\a\n");
         ld->sidenum[0] = 0;  // Substitute dummy sidedef for missing right side
      }

      if(ld->sidenum[1] == -1)
         ld->flags &= ~ML_TWOSIDED;  // Clear 2s flag for missing left side

      // handle PSX line flags
      if(LevelInfo.mapFormat == LEVEL_FORMAT_PSX)
      {
         if(ld->flags & ML_PSX_MIDTRANSLUCENT)
         {
            ld->alpha = 3.0f/4.0f;
            ld->extflags |= EX_ML_ADDITIVE;
         }

         if(ld->sidenum[1] != -1)
         {
            // 2S line midtextures without any of the 3 flags set don't draw.
            if(!(ld->flags & (ML_PSX_MIDMASKED|ML_PSX_MIDTRANSLUCENT|ML_PSX_MIDSOLID)))
            {
               sides[ld->sidenum[0]].midtexture = 0;
               sides[ld->sidenum[1]].midtexture = 0;
            }

            // All 2S lines clip their textures to their sector heights
            ld->extflags |= EX_ML_CLIPMIDTEX;
         }

         ld->flags &= 0x1FF; // clear all extended flags
      }

      // haleyjd 05/02/06: Reserved line flag. If set, we must clear all
      // BOOM or later extended line flags. This is necessitated by E2M7.
      if(ld->flags & ML_RESERVED)
         ld->flags &= 0x1FF;

      // haleyjd 03/13/05: removed redundant -1 check for first side
      ld->frontsector = sides[ld->sidenum[0]].sector;
      ld->backsector  = ld->sidenum[1] != -1 ? sides[ld->sidenum[1]].sector : 0;
      
      // haleyjd 02/06/13: lookup static init
      int staticFn = EV_StaticInitForSpecial(ld->special);

      switch(staticFn)
      {                       // killough 4/11/98: handle special types
         int lump, j;
      case EV_STATIC_TRANSLUCENT: // killough 4/11/98: translucent 2s textures
         lump = sides[*ld->sidenum].special; // translucency from sidedef
         if(!ld->tag)                        // if tag == 0,
            ld->tranlump = lump;             // affect this linedef only
         else
         {
            for(j = 0; j < numlines; ++j)    // if tag != 0,
            {
               if(lines[j].tag == ld->tag)   // affect all matching linedefs
                  lines[j].tranlump = lump;
            }
         }
         break;

      default:
         break;
      }
   } // end for
}

//
// P_LoadSideDefs
//
// killough 4/4/98: split into two functions
//
void P_LoadSideDefs(int lump)
{
   numsides = setupwad->lumpLength(lump) / sizeof(mapsidedef_t);
   sides    = estructalloctag(side_t, numsides, PU_LEVEL);
}

//
// P_SetupSidedefTextures
//
// IOANCH 20151213: moved this here because it's used both by the Doom/Hexen
// formats and the UDMF format, called elsewhere
//
void P_SetupSidedefTextures(side_t &sd, const char *bottomTexture, 
                            const char *midTexture, const char *topTexture)
{
   // killough 4/4/98: allow sidedef texture names to be overloaded
   // killough 4/11/98: refined to allow colormaps to work as wall
   // textures if invalid as colormaps but valid as textures.
   // haleyjd 02/06/13: look up static init function

   int staticFn = EV_StaticInitForSpecial(sd.special);
   int cmap;
   sector_t &sec = *sd.sector;

   switch(staticFn)
   {
   case EV_STATIC_TRANSFER_HEIGHTS:
      // variable colormap via 242 linedef
      if((cmap = R_ColormapNumForName(bottomTexture)) < 0)
         sd.bottomtexture = R_FindWall(bottomTexture);
      else
      {
         sec.bottommap = cmap;
         sd.bottomtexture = 0;
      }
      if((cmap = R_ColormapNumForName(midTexture)) < 0)
         sd.midtexture = R_FindWall(midTexture);
      else
      {
         sec.midmap = cmap;
         sd.midtexture = 0;
      }
      if((cmap = R_ColormapNumForName(topTexture)) < 0)
         sd.toptexture = R_FindWall(topTexture);
      else
      {
         sec.topmap = cmap;
         sd.toptexture = 0;
      }
      break;

   case EV_STATIC_TRANSLUCENT:
      // killough 4/11/98: apply translucency to 2s normal texture
      if(strncasecmp("TRANMAP", midTexture, 8))
      {
         sd.special = W_CheckNumForName(midTexture);
         if(sd.special < 0 || W_LumpLength(sd.special) != 65536)
         {
            // not found or not apparently a tranmap lump, try texture.
            sd.special = 0;
            sd.midtexture = R_FindWall(midTexture);
         }
         else
         {
            // bump it up by one to make a tranmap index; clear texture.
            ++sd.special;
            sd.midtexture = 0;
         }
      }
      else
      {
         // is "TRANMAP", which is generated as tranmap #0
         sd.special = 0;
         sd.midtexture = 0;
      }
      sd.toptexture = R_FindWall(topTexture);
      sd.bottomtexture = R_FindWall(bottomTexture);
      break;

   default:
      sd.midtexture = R_FindWall(midTexture);
      sd.toptexture = R_FindWall(topTexture);
      sd.bottomtexture = R_FindWall(bottomTexture);
      break;
   }
}

// killough 4/4/98: delay using texture names until
// after linedefs are loaded, to allow overloading.
// killough 5/3/98: reformatted, cleaned up

void P_LoadSideDefs2(int lumpnum)
{
   byte *lump = (byte *)(setupwad->cacheLumpNum(lumpnum, PU_STATIC));
   byte *data = lump;
   int  i;
   char toptexture[9], bottomtexture[9], midtexture[9];

   // haleyjd: initialize texture name buffers for null termination
   memset(toptexture,    0, sizeof(toptexture));
   memset(bottomtexture, 0, sizeof(bottomtexture));
   memset(midtexture,    0, sizeof(midtexture));

   for(i = 0; i < numsides; i++)
   {
      side_t *sd = sides + i;
      int secnum;

      sd->textureoffset = GetBinaryWord(&data) << FRACBITS;
      sd->rowoffset     = GetBinaryWord(&data) << FRACBITS; 

      // haleyjd 05/26/10: read texture names into buffers
      GetBinaryString(&data, toptexture,    8);
      GetBinaryString(&data, bottomtexture, 8);
      GetBinaryString(&data, midtexture,    8);

      // haleyjd 06/19/06: convert indices to unsigned
      secnum = SafeUintIndex(GetBinaryWord(&data), numsectors, "side", i, "sector");
      sd->sector = &sectors[secnum];

      // IOANCH 20151213: this will be in a separate function, because UDMF
      // also uses it
      P_SetupSidedefTextures(*sd, bottomtexture, midtexture, toptexture);
   }

   Z_Free(lump);
}

// haleyjd 10/10/11: externalized structure due to pre-C++11 template limitations
typedef struct bmap_s { int n, nalloc, *list; } bmap_t; // blocklist structure

//
// P_CreateBlockMap
//
// killough 10/98: Rewritten to use faster algorithm.
//
// New procedure uses Bresenham-like algorithm on the linedefs, adding the
// linedef to each block visited from the beginning to the end of the linedef.
//
// The algorithm's complexity is on the order of nlines*total_linedef_length.
//
// Please note: This section of code is not interchangable with TeamTNT's
// code which attempts to fix the same problem.
//
static void P_CreateBlockMap()
{
   unsigned int i;
   fixed_t minx = INT_MAX, miny = INT_MAX,
           maxx = INT_MIN, maxy = INT_MIN;

   C_Printf("P_CreateBlockMap: rebuilding blockmap for level\n");

   // First find limits of map
   
   for(i = 0; i < (unsigned int)numvertexes; i++)
   {
      if((vertexes[i].x >> FRACBITS) < minx)
         minx = vertexes[i].x >> FRACBITS;
      else if((vertexes[i].x >> FRACBITS) > maxx)
         maxx = vertexes[i].x >> FRACBITS;

      if((vertexes[i].y >> FRACBITS) < miny)
         miny = vertexes[i].y >> FRACBITS;
      else if((vertexes[i].y >> FRACBITS) > maxy)
         maxy = vertexes[i].y >> FRACBITS;
   }

   // Save blockmap parameters
   
   bmaporgx   = minx << FRACBITS;
   bmaporgy   = miny << FRACBITS;
   bmapwidth  = ((maxx - minx) >> MAPBTOFRAC) + 1;
   bmapheight = ((maxy - miny) >> MAPBTOFRAC) + 1;

   // Compute blockmap, which is stored as a 2d array of variable-sized 
   // lists.
   //
   // Pseudocode:
   //
   // For each linedef:
   //
   //   Map the starting and ending vertices to blocks.
   //
   //   Starting in the starting vertex's block, do:
   //
   //     Add linedef to current block's list, dynamically resizing it.
   //
   //     If current block is the same as the ending vertex's block,
   //     exit loop.
   //
   //     Move to an adjacent block by moving towards the ending block
   //     in either the x or y direction, to the block which contains 
   //     the linedef.

   {
      unsigned tot = bmapwidth * bmapheight;                  // size of blockmap
      bmap_t *bmap = ecalloc(bmap_t *, sizeof *bmap, tot);    // array of blocklists

      for(i = 0; i < (unsigned int)numlines; i++)
      {
         // starting coordinates
         int x = (lines[i].v1->x >> FRACBITS) - minx;
         int y = (lines[i].v1->y >> FRACBITS) - miny;
         
         // x-y deltas
         int adx = lines[i].dx >> FRACBITS, dx = adx < 0 ? -1 : 1;
         int ady = lines[i].dy >> FRACBITS, dy = ady < 0 ? -1 : 1; 

         // difference in preferring to move across y (>0) 
         // instead of x (<0)
         int diff = !adx ? 1 : !ady ? -1 :
          (((x >> MAPBTOFRAC) << MAPBTOFRAC) + 
           (dx > 0 ? MAPBLOCKUNITS-1 : 0) - x) * (ady = D_abs(ady)) * dx -
          (((y >> MAPBTOFRAC) << MAPBTOFRAC) + 
           (dy > 0 ? MAPBLOCKUNITS-1 : 0) - y) * (adx = D_abs(adx)) * dy;

         // starting block, and pointer to its blocklist structure
         int b = (y >> MAPBTOFRAC) * bmapwidth + (x >> MAPBTOFRAC);

         // ending block
         int bend = (((lines[i].v2->y >> FRACBITS) - miny) >> MAPBTOFRAC) *
            bmapwidth + (((lines[i].v2->x >> FRACBITS) - minx) >> MAPBTOFRAC);

         // delta for pointer when moving across y
         dy *= bmapwidth;

         // deltas for diff inside the loop
         adx <<= MAPBTOFRAC;
         ady <<= MAPBTOFRAC;

         // Now we simply iterate block-by-block until we reach the end block.
         while((unsigned int) b < tot)    // failsafe -- should ALWAYS be true
         {
            // Increase size of allocated list if necessary
            if(bmap[b].n >= bmap[b].nalloc)
            {
               bmap[b].nalloc = bmap[b].nalloc ? bmap[b].nalloc * 2 : 8;
               bmap[b].list = erealloc(int *, bmap[b].list,
                                       bmap[b].nalloc*sizeof*bmap->list);
            }

            // Add linedef to end of list
            bmap[b].list[bmap[b].n++] = i;

            // If we have reached the last block, exit
            if(b == bend)
               break;

            // Move in either the x or y direction to the next block
            if(diff < 0) 
               diff += ady, b += dx;
            else
               diff -= adx, b += dy;
         }
      }

      // Compute the total size of the blockmap.
      //
      // Compression of empty blocks is performed by reserving two 
      // offset words at tot and tot+1.
      //
      // 4 words, unused if this routine is called, are reserved at 
      // the start.

      {
         // we need at least 1 word per block, plus reserved's
         int count = tot + 6;

         for(i = 0; i < tot; i++)
         {
            // 1 header word + 1 trailer word + blocklist
            if(bmap[i].n)
               count += bmap[i].n + 2; 
         }

         // Allocate blockmap lump with computed count
         blockmaplump = (int *)(Z_Malloc(sizeof(*blockmaplump) * count, 
                                         PU_LEVEL, 0));
      }

      // Now compress the blockmap.
      {
         int ndx = tot += 4;      // Advance index to start of linedef lists
         bmap_t *bp = bmap;       // Start of uncompressed blockmap

         blockmaplump[ndx++] = 0;  // Store an empty blockmap list at start
         blockmaplump[ndx++] = -1; // (Used for compression)

         for(i = 4; i < tot; i++, bp++)
         {
            if(bp->n)                          // Non-empty blocklist
            {
               blockmaplump[blockmaplump[i] = ndx++] = 0;  // Store index & header
               do
                  blockmaplump[ndx++] = bp->list[--bp->n]; // Copy linedef list
               while (bp->n);
               blockmaplump[ndx++] = -1;                   // Store trailer
               efree(bp->list);                             // Free linedef list
            }
            else     // Empty blocklist: point to reserved empty blocklist
               blockmaplump[i] = tot;
         }
         
         efree(bmap);    // Free uncompressed blockmap
      }
   }
}

static const char *bmaperrormsg;

//
// P_VerifyBlockMap
//
// haleyjd 03/04/10: do verification on validity of blockmap.
//
static bool P_VerifyBlockMap(int count)
{
   bool isvalid = true;
   int x, y;
   int *maxoffs = blockmaplump + count;

   bmaperrormsg = NULL;

   for(y = 0; y < bmapheight; y++)
   {
      for(x = 0; x < bmapwidth; x++)
      {
         int offset;
         int *list, *tmplist;
         int *blockoffset;

         offset = y * bmapwidth + x;
         blockoffset = blockmaplump + offset + 4;
         
         // check that block offset is in bounds
         if(blockoffset >= maxoffs)
         {
            isvalid = false;
            bmaperrormsg = "offset overflow";
            break;
         }
         
         offset = *blockoffset;         
         list   = blockmaplump + offset;

         // scan forward for a -1 terminator before maxoffs
         for(tmplist = list; ; tmplist++)
         {
            // we have overflowed the lump?
            if(tmplist >= maxoffs)
            {
               isvalid = false;
               bmaperrormsg = "open blocklist";
               break;
            }
            if(*tmplist == -1) // found -1
               break;
         }
         if(!isvalid) // if the list is not terminated, break now
            break;

         // scan the list for out-of-range linedef indicies in list
         for(tmplist = list; *tmplist != -1; tmplist++)
         {
            if(*tmplist < 0 || *tmplist >= numlines)
            {
               isvalid = false;
               bmaperrormsg = "index >= numlines";
               break;
            }
         }
         if(!isvalid) // if a list has a bad linedef index, break now
            break;
      }

      // break out early on any error
      if(!isvalid)
         break;
   }

   return isvalid;
}

//
// P_LoadBlockMap
//
// killough 3/1/98: substantially modified to work
// towards removing blockmap limit (a wad limitation)
//
// killough 3/30/98: Rewritten to remove blockmap limit
//
void P_LoadBlockMap(int lump)
{
   // IOANCH 20151215: no lump means no data. So that Eternity will generate.
   int len   = lump >= 0 ? setupwad->lumpLength(lump) : 0;
   int count = len / 2;
   
   // sf: -blockmap checkparm made into variable
   // also checking for levels without blockmaps (0 length)
   // haleyjd 03/04/10: blockmaps of less than 8 bytes cannot be valid
   if(r_blockmap || len < 8 || count >= 0x10000)
   {
      P_CreateBlockMap();
   }
   else
   {
      int i;
      int16_t *wadblockmaplump = (int16_t *)(setupwad->cacheLumpNum(lump, PU_LEVEL));
      blockmaplump = (int *)(Z_Malloc(sizeof(*blockmaplump) * count,
                                      PU_LEVEL, NULL));

      // killough 3/1/98: Expand wad blockmap into larger internal one,
      // by treating all offsets except -1 as unsigned and zero-extending
      // them. This potentially doubles the size of blockmaps allowed,
      // because Doom originally considered the offsets as always signed.

      blockmaplump[0] = SwapShort(wadblockmaplump[0]);
      blockmaplump[1] = SwapShort(wadblockmaplump[1]);
      blockmaplump[2] = (int)(SwapShort(wadblockmaplump[2])) & 0xffff;
      blockmaplump[3] = (int)(SwapShort(wadblockmaplump[3])) & 0xffff;

      for(i = 4; i < count; i++)
      {
         int16_t t = SwapShort(wadblockmaplump[i]);          // killough 3/1/98
         blockmaplump[i] = t == -1 ? -1l : (int) t & 0xffff;
      }

      Z_Free(wadblockmaplump);

      bmaporgx   = blockmaplump[0] << FRACBITS;
      bmaporgy   = blockmaplump[1] << FRACBITS;
      bmapwidth  = blockmaplump[2];
      bmapheight = blockmaplump[3];

      // haleyjd 03/04/10: check for blockmap problems
      if(!(demo_compatibility || P_VerifyBlockMap(count)))
      {
         C_Printf(FC_ERROR "Blockmap error: %s\a\n", bmaperrormsg);
         Z_Free(blockmaplump);
         blockmaplump = NULL;
         P_CreateBlockMap();
      }
   }

   // clear out mobj chains
   count      = sizeof(*blocklinks) * bmapwidth * bmapheight;
   blocklinks = ecalloctag(Mobj **, 1, count, PU_LEVEL, NULL);
   blockmap   = blockmaplump + 4;

   // haleyjd 2/22/06: setup polyobject blockmap
   count = sizeof(*polyblocklinks) * bmapwidth * bmapheight;
   polyblocklinks = ecalloctag(DLListItem<polymaplink_t> **, 1, count, PU_LEVEL, NULL);

   // haleyjd 05/17/13: setup portalmap
   count = sizeof(*portalmap) * bmapwidth * bmapheight;
   portalmap = ecalloctag(byte *, 1, count, PU_LEVEL, NULL);
}


//
// AddLineToSector
//
// Utility function for P_GroupLines below.
//
static void AddLineToSector(sector_t *s, line_t *l)
{
   M_AddToBox(s->blockbox, l->v1->x, l->v1->y);
   M_AddToBox(s->blockbox, l->v2->x, l->v2->y);
   *s->lines++ = l;
}

//
// P_GroupLines
//
// Builds sector line lists and subsector sector numbers.
// Finds block bounding boxes for sectors.
//
// killough 5/3/98: reformatted, cleaned up
// killough 8/24/98: rewrote to use faster algorithm
//
void P_GroupLines()
{
   int i, total;
   line_t **linebuffer;

   // look up sector number for each subsector
   for(i = 0; i < numsubsectors; i++)
      subsectors[i].sector = segs[subsectors[i].firstline].sidedef->sector;

   // count number of lines in each sector
   for(i = 0; i < numlines; i++)
   {
      lines[i].frontsector->linecount++;
      if(lines[i].backsector && 
         lines[i].backsector != lines[i].frontsector)
      {
         lines[i].backsector->linecount++;
      }
   }

   // compute total number of lines and clear bounding boxes
   for(total = 0, i = 0; i < numsectors; i++)
   {
      total += sectors[i].linecount;
      M_ClearBox(sectors[i].blockbox);
   }

   // build line tables for each sector
   linebuffer = (line_t **)(Z_Malloc(total * sizeof(*linebuffer), PU_LEVEL, 0));

   for(i = 0; i < numsectors; i++)
   {
      sectors[i].lines = linebuffer;
      linebuffer += sectors[i].linecount;
   }
  
   for(i = 0; i < numlines; i++)
   {
      AddLineToSector(lines[i].frontsector, &lines[i]);
      if(lines[i].backsector && 
         lines[i].backsector != lines[i].frontsector)
      {
         AddLineToSector(lines[i].backsector, &lines[i]);
      }
   }

   for(i = 0; i < numsectors; i++)
   {
      sector_t *sector = sectors+i;
      int block;

      // adjust pointers to point back to the beginning of each list
      sector->lines -= sector->linecount;
      
      // haleyjd 04/28/10: divide before add to lessen chance of overflow;
      //    this only affects sounds, so there is no compatibility check.
      //    EE does not bother with presentation compatibility for sounds
      //    except where playability is a concern (ie. in deathmatch).

      // set the degenMobj to the middle of the bounding box
      sector->soundorg.x = sector->blockbox[BOXRIGHT ] / 2 + 
                           sector->blockbox[BOXLEFT  ] / 2;
      sector->soundorg.y = sector->blockbox[BOXTOP   ] / 2 + 
                           sector->blockbox[BOXBOTTOM] / 2;
      // SoM: same for group id.
      // haleyjd: note - groups have not been built yet, so this is just for
      // initialization.
      sector->soundorg.groupid = sector->groupid;

      // haleyjd 10/16/06: copy all properties to ceiling origin
      sector->csoundorg = sector->soundorg;

      // adjust bounding box to map blocks
      block = (sector->blockbox[BOXTOP]-bmaporgy+MAXRADIUS)>>MAPBLOCKSHIFT;
      block = block >= bmapheight ? bmapheight-1 : block;
      sector->blockbox[BOXTOP]=block;

      block = (sector->blockbox[BOXBOTTOM]-bmaporgy-MAXRADIUS)>>MAPBLOCKSHIFT;
      block = block < 0 ? 0 : block;
      sector->blockbox[BOXBOTTOM]=block;

      block = (sector->blockbox[BOXRIGHT]-bmaporgx+MAXRADIUS)>>MAPBLOCKSHIFT;
      block = block >= bmapwidth ? bmapwidth-1 : block;
      sector->blockbox[BOXRIGHT]=block;

      block = (sector->blockbox[BOXLEFT]-bmaporgx-MAXRADIUS)>>MAPBLOCKSHIFT;
      block = block < 0 ? 0 : block;
      sector->blockbox[BOXLEFT]=block;
   }
}

//
// P_RemoveSlimeTrails
//
// killough 10/98: Remove slime trails.
//
// Slime trails are inherent to Doom's coordinate system -- i.e. there is
// nothing that a node builder can do to prevent slime trails ALL of the time,
// because it's a product of the integer coordinate system, and just because
// two lines pass through exact integer coordinates, doesn't necessarily mean
// that they will intersect at integer coordinates. Thus we must allow for
// fractional coordinates if we are to be able to split segs with node lines,
// as a node builder must do when creating a BSP tree.
//
// A wad file does not allow fractional coordinates, so node builders are out
// of luck except that they can try to limit the number of splits (they might
// also be able to detect the degree of roundoff error and try to avoid splits
// with a high degree of roundoff error). But we can use fractional coordinates
// here, inside the engine. It's like the difference between square inches and
// square miles, in terms of granularity.
//
// For each vertex of every seg, check to see whether it's also a vertex of
// the linedef associated with the seg (i.e, it's an endpoint). If it's not
// an endpoint, and it wasn't already moved, move the vertex towards the
// linedef by projecting it using the law of cosines. Formula:
//
//      2        2                         2        2
//    dx  x0 + dy  x1 + dx dy (y0 - y1)  dy  y0 + dx  y1 + dx dy (x0 - x1)
//   {---------------------------------, ---------------------------------}
//                  2     2                            2     2
//                dx  + dy                           dx  + dy
//
// (x0,y0) is the vertex being moved, and (x1,y1)-(x1+dx,y1+dy) is the
// reference linedef.
//
// Segs corresponding to orthogonal linedefs (exactly vertical or horizontal
// linedefs), which comprise at least half of all linedefs in most wads, don't
// need to be considered, because they almost never contribute to slime trails
// (because then any roundoff error is parallel to the linedef, which doesn't
// cause slime). Skipping simple orthogonal lines lets the code finish quicker.
//
// Please note: This section of code is not interchangable with TeamTNT's
// code which attempts to fix the same problem.
//
// Firelines (TM) is a Rezistered Trademark of MBF Productions
//
void P_RemoveSlimeTrails()             // killough 10/98
{
   byte *hit; 
   int i;
   
   // haleyjd: don't mess with vertices in old demos, for safety.
   if(demo_version < 203)
      return;

   hit = ecalloc(byte *, 1, numvertexes); // Hitlist for vertices

   for(i = 0; i < numsegs; i++)            // Go through each seg
   {
      const line_t *l = segs[i].linedef;   // The parent linedef
      if(l->dx && l->dy)                   // We can ignore orthogonal lines
      {
         vertex_t *v = segs[i].v1;

         do
         {
            if(!hit[v - vertexes])           // If we haven't processed vertex
            {
               hit[v - vertexes] = 1;        // Mark this vertex as processed
               if(v != l->v1 && v != l->v2)  // Exclude endpoints of linedefs
               { 
                  // Project the vertex back onto the parent linedef
                  int64_t dx2 = (l->dx >> FRACBITS) * (l->dx >> FRACBITS);
                  int64_t dy2 = (l->dy >> FRACBITS) * (l->dy >> FRACBITS);
                  int64_t dxy = (l->dx >> FRACBITS) * (l->dy >> FRACBITS);
                  int64_t s   = dx2 + dy2;
                  int     x0  = v->x, y0 = v->y, x1 = l->v1->x, y1 = l->v1->y;
                  v->x = (fixed_t)((dx2 * x0 + dy2 * x1 + dxy * (y0 - y1)) / s);
                  v->y = (fixed_t)((dy2 * y0 + dx2 * y1 + dxy * (x0 - x1)) / s);
                  // Cardboard store float versions of vertices.
                  v->fx = M_FixedToFloat(v->x);
                  v->fy = M_FixedToFloat(v->y);
               }
            }  
         } // Obfuscated C contest entry:   :)
         while((v != segs[i].v2) && (v = segs[i].v2));
      }
   }

   // free hit list
   efree(hit);
}

//
// P_LoadReject
//
// haleyjd 01/26/04: Although DOOM accepted them due to differing
// Z_Malloc behavior, Eternity was crashing on levels with zero-
// length reject lumps. This function will test to see if the reject
// lump is zero in size, and if so, will generate a reject with all
// zeroes. This is preferable to adding checks to see if a reject
// matrix exists, in my opinion. This could be improved by actually
// generating a meaningful reject, but that will have to wait.
//
static void P_LoadReject(int lump)
{
   int size;
   int expectedsize;

   // IOANCH 20151215: support missing lump
   size = lump >= 0 ? setupwad->lumpLength(lump) : 0;

   // haleyjd: round numsectors^2 to next higher multiple of 8, then divide by
   // 8 to get the expected reject size for this level
   expectedsize = (((numsectors * numsectors) + 7) & ~7) / 8;

   // 12/04/08: be super-smart about REJECT lumps:
   // 1. if size >= expectedsize, all is good.
   // 2. if size <  expectedsize, allocate a zero-filled buffer and copy
   //    in whatever exists from the actual lump.
   if(size >= expectedsize)
      rejectmatrix = (byte *)(setupwad->cacheLumpNum(lump, PU_LEVEL));
   else
   {
      // set to all zeroes so that the reject has no effect
      rejectmatrix = (byte *)(Z_Calloc(1, expectedsize, PU_LEVEL, NULL));

      if(size > 0)
      {
         byte *temp = (byte *)(setupwad->cacheLumpNum(lump, PU_CACHE));
         memcpy(rejectmatrix, temp, size);
      }
   }

   // warn on too-large rejects, but do nothing special.
   if(size > expectedsize)
      C_Printf(FC_ERROR "P_LoadReject: warning - reject is too large\a\n");
}

//
// Map lumps table
//
// For Doom- and Hexen-format maps.
//
static const char *levellumps[] =
{
   "label",    // ML_LABEL,    A separator, name, ExMx or MAPxx
   "THINGS",   // ML_THINGS,   Monsters, items..
   "LINEDEFS", // ML_LINEDEFS, LineDefs, from editing
   "SIDEDEFS", // ML_SIDEDEFS, SideDefs, from editing
   "VERTEXES", // ML_VERTEXES, Vertices, edited and BSP splits generated
   "SEGS",     // ML_SEGS,     LineSegs, from LineDefs split by BSP
   "SSECTORS", // ML_SSECTORS, SubSectors, list of LineSegs
   "NODES",    // ML_NODES,    BSP nodes
   "SECTORS",  // ML_SECTORS,  Sectors, from editing
   "REJECT",   // ML_REJECT,   LUT, sector-sector visibility
   "BLOCKMAP", // ML_BLOCKMAP  LUT, motion clipping, walls/grid element
   "BEHAVIOR"  // ML_BEHAVIOR  haleyjd: ACS bytecode; used to id hexen maps
};

//
// Lumps that are used in console map formats
//
static const char *consolelumps[] =
{
   "LEAFS",
   "LIGHTS",
   "MACROS"
};

//
// P_checkConsoleFormat
//
// haleyjd 12/12/13: Check for supported console map formats
//
static int P_checkConsoleFormat(WadDirectory *dir, int lumpnum)
{
   int          numlumps = dir->getNumLumps();
   lumpinfo_t **lumpinfo = dir->getLumpInfo();

   for(int i = ML_LEAFS; i <= ML_MACROS; i++)
   {
      int ln = lumpnum + i;
      if(ln >= numlumps ||     // past the last lump?
         strncmp(lumpinfo[ln]->name, consolelumps[i - ML_LEAFS], 8))
      {
         if(i == ML_LIGHTS)
            return LEVEL_FORMAT_PSX; // PSX
         else
            return LEVEL_FORMAT_INVALID; // invalid map
      }
   }

   // If we got here, dealing with Doom 64 format. (TODO: Not supported ... yet?)
   return LEVEL_FORMAT_INVALID; //LEVEL_FORMAT_DOOM64;
}

//
// P_CheckLevel
//
// sf 11/9/99: We need to do this now because we no longer have to conform to
// the MAPxy or ExMy standard previously imposed.
// IOANCH 20151213: added MGLA, optional parameter to assign values to.
//
int P_CheckLevel(WadDirectory *dir, int lumpnum, MapGenLumpAddresses *mgla)
{
   int          numlumps = dir->getNumLumps();
   lumpinfo_t **lumpinfo = dir->getLumpInfo();

   if(mgla) // reset it to negative (missing) values
      memset(mgla, -1, sizeof(*mgla));

   // IOANCH 20151206: check for UDMF lumps structure
   if(lumpnum + 1 < numlumps 
      && !strncmp(lumpinfo[lumpnum + 1]->name, "TEXTMAP", 8))
   {
      // found a TEXTMAP. Look for ENDMAP
      bool foundEndMap = false;
      const char *lname;

      for(int i = lumpnum + 2; i < numlumps; ++i)
      {
         lname = lumpinfo[i]->name;
         if(mgla)
         {
            if(!strncmp(lname, "ZNODES", 8))
               mgla->nodes = i;
            else if(!strncmp(lname, levellumps[ML_REJECT], 8))
               mgla->reject = i;
            else if(!strncmp(lname, levellumps[ML_BLOCKMAP], 8))
               mgla->blockmap = i;
            else if(!strncmp(lname, levellumps[ML_BEHAVIOR], 8))
               mgla->behavior = i;
         }

         if(!strncmp(lname, "ENDMAP", 8))
         {
            foundEndMap = true;
            break;
         }
      }
      if(!foundEndMap || (mgla && mgla->nodes < 0))
         return LEVEL_FORMAT_INVALID;  // must have ENDMAP
      // Found ENDMAP. This may be a valid UDMF lump. Return it
      return LEVEL_FORMAT_UDMF;
   }
   
   for(int i = ML_THINGS; i <= ML_BEHAVIOR; i++)
   {
      int ln = lumpnum + i;
      if(ln >= numlumps ||     // past the last lump?
         strncmp(lumpinfo[ln]->name, levellumps[i], 8))
      {
         // If "BEHAVIOR" wasn't found, we assume we are dealing with
         // a DOOM-format map, and it is not an error; any other missing
         // lump means the map is invalid.

         if(i == ML_BEHAVIOR)
         {
            // If the current lump is named LEAFS, it's a console map
            if(ln < numlumps && !strncmp(lumpinfo[ln]->name, "LEAFS", 8))
               return P_checkConsoleFormat(dir, lumpnum);
            else
               return LEVEL_FORMAT_DOOM;
         }
         else
            return LEVEL_FORMAT_INVALID;
      }
      else if(mgla)
      {
         // IOANCH 20151213: respect MGLA even if it's not UDMF
         switch(i)
         {
         case ML_SEGS:
            mgla->segs = ln;
            break;
         case ML_SSECTORS:
            mgla->ssectors = ln;
            break;
         case ML_NODES:
            mgla->nodes = ln;
            break;
         case ML_REJECT:
            mgla->reject = ln;
            break;
         case ML_BLOCKMAP:
            mgla->blockmap = ln;
            break;
         case ML_BEHAVIOR:
            mgla->behavior = ln;
            break;
         }
      }
   }

   // if we got here, we're dealing with a Hexen-format map
   return LEVEL_FORMAT_HEXEN;
}

//
// P_CheckLevelName
//
// haleyjd 01/21/14: Check for a level's existence and format by lump name.
//
int P_CheckLevelName(WadDirectory *dir, const char *mapname)
{
   int lumpnum;
   return ((lumpnum = dir->checkNumForName(mapname)) >= 0 ? 
      P_CheckLevel(dir, lumpnum) : LEVEL_FORMAT_INVALID);
}

//
// P_CheckLevelMapNum
//
// haleyjd 01/21/14: Check for a level's existence and format from a map
// number. Note behavior here for ExMy levels is ZDoom-compatible (episode
// is base 0, not base 1).
//
int P_CheckLevelMapNum(WadDirectory *dir, int mapnum)
{
   qstring mapname;

   if(GameModeInfo->flags & GIF_MAPXY)
      mapname.Printf(9, "MAP%02d", mapnum);
   else
   {
      int episode = mapnum / 10 + 1;
      int map     = mapnum % 10;
      mapname.Printf(9, "E%dM%d", episode, map);
   }

   return P_CheckLevelName(dir, mapname.constPtr());
}

void P_InitThingLists(); // haleyjd

//=============================================================================
//
// P_SetupLevel - Main Level Setup Routines
//

// P_SetupLevel subroutines

//
// P_SetupLevelError
// 
// haleyjd 02/18/10: Error handling routine for P_SetupLevel
// IOANCH 20151210: Made global
//
void P_SetupLevelError(const char *msg, const char *levelname)
{
   C_Printf(FC_ERROR "%s: '%s'\n", msg, levelname);
   C_SetConsole();
}

//
// P_NewLevelMsg
//
// Called when loading a new map.
// haleyjd 06/04/05: moved here and renamed from HU_NewLevel
//
static void P_NewLevelMsg()
{   
   C_Printf("\n");
   C_Separator();
   C_Printf(FC_GRAY "  %s\n\n", LevelInfo.levelName);
   C_InstaPopup();       // put console away
}

//
// P_ClearPlayerVars
//
// haleyjd 2/18/10: clears various player-related data.
//
static void P_ClearPlayerVars()
{
   for(int i = 0; i < MAXPLAYERS; i++)
   {
      if(playeringame[i] && players[i].playerstate == PST_DEAD)
         players[i].playerstate = PST_REBORN;

      players[i].killcount = players[i].secretcount = players[i].itemcount = 0;

      memset(players[i].frags, 0, sizeof(players[i].frags));

      // haleyjd: explicitly nullify old player object pointers
      players[i].mo = NULL;

      // haleyjd: explicitly nullify old player attacker
      players[i].attacker = NULL;
   }

   totalkills = totalitems = totalsecret = wminfo.maxfrags = 0;
   wminfo.partime = 180;

   // Initial height of PointOfView will be set by player think.
   players[consoleplayer].viewz = players[consoleplayer].prevviewz = 1;
}

//
// P_PreZoneFreeLevel
//
// haleyjd 2/18/10: actions that must be performed immediately prior to 
// Z_FreeTags should be kept here.
//
static void P_PreZoneFreeLevel()
{
   //==============================================
   // Clear player data

   P_ClearPlayerVars();

   //==============================================
   // Scripting

#if 0
   // haleyjd 03/15/03: clear levelscript callbacks
   SM_RemoveCallbacks(SC_VM_LEVELSCRIPT);
#endif

   // haleyjd 01/07/07: reset ACS interpreter state
   ACS_InitLevel();

   //==============================================
   // Sound Engine

   // haleyjd 06/06/06: stop sound sequences
   S_StopAllSequences();
   
   // haleyjd 10/19/06: stop looped sounds
   S_StopLoopedSounds();

   // Make sure all sourced sounds are stopped
   S_StopSounds(false);

   //==============================================
   // Renderer

   // haleyjd: stop particle engine
   R_ClearParticles();

   // SoM: initialize portals
   R_InitPortals();

   // haleyjd 05/16/08: clear dynamic segs
   R_ClearDynaSegs();

   //==============================================
   // Playsim

   // haleyjd 02/16/10: clear followcam pointers
   P_FollowCamOff();

   // sf: free the psecnode_t linked list in p_map.c
   P_FreeSecNodeList(); 
}

//
// P_InitNewLevel
//
// Performs (re)initialization of subsystems after Z_FreeTags.
//
static void P_InitNewLevel(int lumpnum, WadDirectory *waddir)
{
   //==============================================
   // Playsim

   // re-initialize thinker list
   Thinker::InitThinkers();   
   
   // haleyjd 02/02/04 -- clear the TID hash table
   P_InitTIDHash();     

   // SoM: I can't believe I forgot to call this!
   P_InitPortals(); 

   //==============================================
   // Map data scripts

   // load MapInfo
   P_LoadLevelInfo(waddir, lumpnum, W_GetManagedDirFN(waddir));
   
   // haleyjd 10/08/03: load ExtraData
   E_LoadExtraData();         

   //==============================================
   // Renderer

   // load the sky
   R_StartSky();

   // haleyjd: set global colormap -- see r_data.c
   R_SetGlobalLevelColormap();
   
   //==============================================
   // Wake up subsystems

   // haleyjd 01/21/14: clear marks here along with everything else
   AM_clearMarks();

   // wake up heads-up display
   HU_Start();
   
   // must be after P_LoadLevelInfo as the music lump name is gotten there
   S_Start();
   
   // console message
   P_NewLevelMsg();
}

//
// P_DeathMatchSpawnPlayers
//
// If deathmatch, randomly spawn the active players
//
static void P_DeathMatchSpawnPlayers()
{
   if(GameType == gt_dm)
   {
      for(int i = 0; i < MAXPLAYERS; i++)
      {
         if(playeringame[i])
         {
            players[i].mo = NULL;
            G_DeathMatchSpawnPlayer(i);
         }
      }
   }
}

//
// P_InitThingLists
//
// haleyjd 11/19/02: Sets up all dynamically allocated thing lists.
//
void P_InitThingLists()
{
   // haleyjd: allow to work in any game mode
   // killough 3/26/98: Spawn icon landings:
   if(GameModeInfo->id == commercial || demo_version >= 331)
      P_SpawnBrainTargets();

   // haleyjd: spawn D'Sparil teleport spots
   P_SpawnSorcSpots();

   // haleyjd 08/15/13: spawn EDF-specified collections
   MobjCollections.collectAllThings();

   // haleyjd 04/08/03: spawn camera spots
   IN_AddCameras();

   // haleyjd 06/06/06: initialize environmental sequences
   S_InitEnviroSpots();
}

//
// CHECK_ERROR
//
// Checks to see if level_error has been set to a valid error message.
// If so, P_SetupLevelError is called with the message and P_SetupLevel
// will return. The game will enter GS_CONSOLE state.
//
#define CHECK_ERROR() \
   do { \
      if(level_error) \
      { \
         P_SetupLevelError(level_error, mapname); \
         return; \
      } \
   } while(0)

//
// P_SetupLevel
//
// killough 5/3/98: reformatted, cleaned up
//
void P_SetupLevel(WadDirectory *dir, const char *mapname, int playermask, 
                  skill_t skill)
{
   lumpinfo_t **lumpinfo;
   int lumpnum, acslumpnum = -1;

   // haleyjd 07/28/10: we are no longer in GS_LEVEL during the execution of
   // this routine.
   gamestate = GS_LOADING;

   // haleyjd 06/14/10: support loading levels from private wad directories
   setupwad = dir;
   lumpinfo = setupwad->getLumpInfo();
   
   // get the map name lump number
   if((lumpnum = setupwad->checkNumForName(mapname)) == -1)
   {
      P_SetupLevelError("Map not found", mapname);
      return;
   }

   // IOANCH 20151213: udmf
   MapGenLumpAddresses mgla;  // will be set by P_CheckLevel

   // determine map format; if invalid, abort
   if((LevelInfo.mapFormat = P_CheckLevel(setupwad, lumpnum, &mgla)) 
      == LEVEL_FORMAT_INVALID)
   {
      P_SetupLevelError("Not a valid level", mapname);
      return;
   }

   // haleyjd 07/22/04: moved up
   newlevel   = (lumpinfo[lumpnum]->source != WadDirectory::IWADSource);
   doom1level = false;

   strncpy(levelmapname, mapname, 8);
   leveltime = 0;

   // perform pre-Z_FreeTags actions
   P_PreZoneFreeLevel();
   
   // free the old level
   Z_FreeTags(PU_LEVEL, PU_LEVEL);

   // perform post-Z_FreeTags actions
   P_InitNewLevel(lumpnum, dir);

   // note: most of this ordering is important
   
   // killough 3/1/98: P_LoadBlockMap call moved down to below
   // killough 4/4/98: split load of sidedefs into two parts,
   // to allow texture names to be used in special linedefs

   level_error = NULL; // reset

   // IOANCH 20151206: load UDMF
   UDMFParser udmf;  // prepare UDMF processor
   if(LevelInfo.mapFormat == LEVEL_FORMAT_UDMF)
   {
      udmf.start(*setupwad, lumpnum + 1);
      // TODO: also check namespace
      CHECK_ERROR();
   }
   
   switch(LevelInfo.mapFormat)
   {
   case LEVEL_FORMAT_PSX:
      P_LoadConsoleVertexes(lumpnum + ML_VERTEXES);
      P_LoadPSXSectors(lumpnum + ML_SECTORS);
      break;
   case LEVEL_FORMAT_UDMF: // IOANCH 20151212: UDMF
      E_LoadUDMFVertices();
      E_LoadUDMFSectors();
      break;
   default:
      P_LoadVertexes(lumpnum + ML_VERTEXES);
      P_LoadSectors (lumpnum + ML_SECTORS);
      break;
   }
   
   // possible error: missing flats
   CHECK_ERROR();

   // haleyjd 01/05/14: create sector interpolation data
   P_CreateSectorInterps();

   // IOANCH 20151212: UDMF
   if(LevelInfo.mapFormat == LEVEL_FORMAT_UDMF)
      E_LoadUDMFSideDefs();
   else
      P_LoadSideDefs(lumpnum + ML_SIDEDEFS); // killough 4/4/98

   // haleyjd 10/03/05: handle multiple map formats
   switch(LevelInfo.mapFormat)
   {
   case LEVEL_FORMAT_DOOM:
   case LEVEL_FORMAT_PSX:
      P_LoadLineDefs(lumpnum + ML_LINEDEFS);
      break;
   case LEVEL_FORMAT_HEXEN:
      P_LoadHexenLineDefs(lumpnum + ML_LINEDEFS);
      break;
   case LEVEL_FORMAT_UDMF: // IOANCH 20151212: UDMF
      E_LoadUDMFLineDefs();
      break;
   }

   // IOANCH 20151213: udmf
   if(LevelInfo.mapFormat == LEVEL_FORMAT_UDMF)
      E_LoadUDMFSideDefs2();
   else
      P_LoadSideDefs2(lumpnum + ML_SIDEDEFS);
   
   P_LoadLineDefs2();                      // killough 4/4/98
   
   // IOANCH 20151213: use mgla here and elsewhere
   
   P_LoadBlockMap (mgla.blockmap); // killough 3/1/98
   
   // IOANCH: at this point, mgla.nodes is valid. Check ZDoom node signature too
   ZNodeType znodeSignature;
   int actualNodeLump = -1;
   if((znodeSignature = P_CheckForZDoomUncompressedNodes(mgla.nodes, &actualNodeLump)) 
      != ZNodeType_Invalid && actualNodeLump >= 0)
   {
      P_LoadZNodes(actualNodeLump, znodeSignature);

      CHECK_ERROR();
   }
   else
   {
      // IOANCH 20151215: make sure everything is valid. Can happen if UDMF has
      // invalid ZNODES entry
      if(mgla.ssectors < 0 || mgla.segs < 0)
      {
         P_SetupLevelError("UDMF levels don't support vanilla BSP", mapname);
         return;
      }

      // IOANCH: at this point, it's not a UDMF map so mgla will be valid
      P_LoadSubsectors(mgla.ssectors);
      P_LoadNodes     (mgla.nodes);

      // possible error: missing nodes or subsectors
      CHECK_ERROR();

      P_LoadSegs(mgla.segs); 

      // possible error: malformed segs
      CHECK_ERROR();
   }

   P_LoadReject(mgla.reject); // haleyjd 01/26/04
   P_GroupLines();

   // haleyjd 01/12/14: build sound environment zones
   P_CreateSoundZones();

   // killough 10/98: remove slime trails from wad
   P_RemoveSlimeTrails(); 

   // haleyjd 08/19/13: call new function to handle bodyque
   G_ClearPlayerCorpseQueue();
   deathmatch_p = deathmatchstarts;

   // haleyjd 10/03/05: handle multiple map formats
   switch(LevelInfo.mapFormat)
   {
   case LEVEL_FORMAT_DOOM:
   case LEVEL_FORMAT_PSX:
      P_LoadThings(lumpnum + ML_THINGS);
      break;
   case LEVEL_FORMAT_HEXEN:
      P_LoadHexenThings(lumpnum + ML_THINGS);
      break;
   case LEVEL_FORMAT_UDMF:
      // IOANCH 20151214: UDMF things
      E_LoadUDMFThings();
      break;
   }

   // spawn players randomly in deathmatch
   P_DeathMatchSpawnPlayers();

   // possible error: missing player or deathmatch spots
   CHECK_ERROR();

   // haleyjd: init all thing lists (boss brain spots, etc)
   P_InitThingLists(); 

   // clear special respawning queue
   iquehead = iquetail = 0;
   
   // set up world state
   P_SpawnSpecials();

   // SoM: Deferred specials that need to be spawned after P_SpawnSpecials
   P_SpawnDeferredSpecials();

   // haleyjd
   P_InitLightning();

   // preload graphics
   if(precache)
      R_PrecacheLevel();

   R_SetViewSize(screenSize+3); //sf

   // haleyjd 07/28/2010: NOW we are in GS_LEVEL. Not before.
   // 01/13/2011: Moved up a bit. The below actions want GS_LEVEL gamestate :>
   gamestate = GS_LEVEL;

   // haleyjd: keep the chasecam on between levels
   if(camera == &chasecam)
      P_ResetChasecam();
   else
      camera = NULL;        // camera off

   // haleyjd 01/07/07: initialize ACS for Hexen maps
   //         03/19/11: also allow for DOOM-format maps via MapInfo
   // IOANCH 20151214: changed to use mgla
   if(mgla.behavior >= 0)
      acslumpnum = mgla.behavior;
   else if(LevelInfo.acsScriptLump)
      acslumpnum = setupwad->checkNumForName(LevelInfo.acsScriptLump);

   ACS_LoadLevelScript(dir, acslumpnum);
}

//
// P_Init
//
void P_Init()
{
   P_InitParticleEffects();  // haleyjd 09/30/01
   P_InitSwitchList();
   P_InitPicAnims();
   R_InitSprites(spritelist);
   P_InitHubs();
   E_InitTerrainTypes();     // haleyjd 07/03/99
}

//
// OLO Support. - sf
//
// OLOs were something I came up with a while ago when making my 'onslaunch'
// launcher. They are lumps which hold information about the lump: which
// deathmatch type they are best played on etc. which was read by onslaunch
// which adjusted its launch settings appropriately. More importantly,
// they hold the level names which I use here..
//

#if 0
olo_t olo;
int olo_loaded = false;

void P_LoadOlo(void)
{
   int lumpnum;
   char *lump;
   
   if((lumpnum = W_CheckNumForName("OLO")) == -1)
      return;
   
   lump = (char *)(wGlobalDir.CacheLumpNum(lumpnum, PU_CACHE));
   
   if(strncmp(lump, "OLO", 3))
      return;
   
   memcpy(&olo, lump, sizeof(olo_t));
   
   olo_loaded = true;
}
#endif

//=============================================================================
//
// DoomEd Number Disambiguation
//
// Rather than have doomednums be universally contingent on the gamemode, 
// Eternity moves them around into unambiguous ranges. The 7000 range is 
// reserved for thing types translated from other Doom engine games (Heretic,
// Hexen, and Strife). The 6000 range is reserved for "reverse" translation of
// Doom objects (ie. in any game, an Arch-vile can be spawned using 6064).
//
// The "remapped" ranges of doomednums (those that conflict between games)
// are 5-254, 2001-2048, and 3001-3006, though the exact ranges depend on the
// individual game in question
//

//
// P_ConvertDoomExtendedSpawnNum
//
// Checks for and converts a 6000-range doomednum into the corresponding Doom
// object. This is called regardless of the gamemode, after any gamemode
// specific translations occur.
// 6005 - 6089 -> 5    - 89
// 6201 - 6249 -> 2001 - 2049
// 6301 - 6306 -> 3001 - 3006
// IOANCH 20151213: made public
//
void P_ConvertDoomExtendedSpawnNum(mapthing_t *mthing)
{
   int16_t num = mthing->type;

   if(num >= 6005 && num <= 6089)
      num -= 6000;
   else if(num >= 6201 && num <= 6249)
      num -= 4200;
   else if(num >= 6301 && num <= 6306)
      num -= 3300;

   mthing->type = num;
}

// null, player starts 1-4, deathmatch spots, and teleport destinations are
// common across all games
#define DEN_MIN     5
#define DEN_DMSPOT  11
#define DEN_TELEMAN 14

//
// P_ConvertHereticThing
//
// Converts Heretic doomednums into an Eternity-compatible range:
// 5    - 96   -> 7005 - 7096
// 2001 - 2005 -> 7201 - 7205
// 2035        -> 7235
// Covers all Heretic thingtypes.
// IOANCH 20151213: made public
//
void P_ConvertHereticThing(mapthing_t *mthing)
{
   int16_t num = mthing->type;

   if(num < DEN_MIN || num == DEN_DMSPOT || num == DEN_TELEMAN)
      return;

   if(num <= 96)
      num += 7000;
   else if((num >= 2001 && num <= 2005) || num == 2035)
      num += 5200;

   mthing->type = num;
}

//
// P_ConvertHexenThing
//
// Converts Hexen doomednums into an Eternity-compatible range:
// 5    - 124  -> 7305 - 7424
// 140         -> 7440
// 254         -> 7554
// 3000 - 3002 -> 9300 - 9302
// Others in 8000, 9000, 10000, and 14000 ranges do not conflict.
//
static void P_ConvertHexenThing(mapthing_t *mthing)
{
   int16_t num = mthing->type;

   if(num < DEN_MIN || num == DEN_DMSPOT || num == DEN_TELEMAN)
      return;

   if(num <= 124 || num == 140 || num == 254)
      num += 7300;
   else if(num >= 3000 && num <= 3002)
      num += 6300; // ZDoom-compatible polyobject spot numbers

   mthing->type = num;
}

//
// P_ConvertStrifeThing
//
// Converts Strife doomednums into an Eternity-compatible range:
// 5    - 236  -> 7605 - 7836
// 2001 - 2048 -> 7901 - 7948
// 3001 - 3006 -> 7951 - 7956
// Covers all Strife thingtypes.
//
static void P_ConvertStrifeThing(mapthing_t *mthing)
{
   int16_t num = mthing->type;

   if(num < DEN_MIN || num == DEN_DMSPOT || num == DEN_TELEMAN)
      return;

   if(num <= 236)
      num += 7600;
   else if(num >= 2001 && num <= 2048)
      num += 5900;
   else if(num >= 3001 && num <= 3006)
      num += 4950;
}

#define DEN_PSXCHAIN   64
#define DEN_NMSPECTRE  889
#define DEN_PSXSPECTRE 890
#define DEN_EECHAIN    891
#define DEN_DEMON      3002

//
// P_ConvertPSXThing
//
// Take care of oddities in the PSX map format.
//
static void P_ConvertPSXThing(mapthing_t *mthing)
{
   // Demon spawn redirections
   if(mthing->type == DEN_DEMON)
   {
      int16_t flags = mthing->options & MTF_PSX_SPECTRE;

      if(flags == MTF_PSX_SPECTRE)
         mthing->type = DEN_PSXSPECTRE;
      else if(flags == MTF_PSX_NIGHTMARE)
         mthing->type = DEN_NMSPECTRE;
   }
   else if(mthing->type == DEN_PSXCHAIN)
      mthing->type = DEN_EECHAIN;

   mthing->options &= ~MTF_PSX_SPECTRE;
}

//----------------------------------------------------------------------------
//
// $Log: p_setup.c,v $
// Revision 1.16  1998/05/07  00:56:49  killough
// Ignore translucency lumps that are not exactly 64K long
//
// Revision 1.15  1998/05/03  23:04:01  killough
// beautification
//
// Revision 1.14  1998/04/12  02:06:46  killough
// Improve 242 colomap handling, add translucent walls
//
// Revision 1.13  1998/04/06  04:47:05  killough
// Add support for overloading sidedefs for special uses
//
// Revision 1.12  1998/03/31  10:40:42  killough
// Remove blockmap limit
//
// Revision 1.11  1998/03/28  18:02:51  killough
// Fix boss spawner savegame crash bug
//
// Revision 1.10  1998/03/20  00:30:17  phares
// Changed friction to linedef control
//
// Revision 1.9  1998/03/16  12:35:36  killough
// Default floor light level is sector's
//
// Revision 1.8  1998/03/09  07:21:48  killough
// Remove use of FP for point/line queries and add new sector fields
//
// Revision 1.7  1998/03/02  11:46:10  killough
// Double blockmap limit, prepare for when it's unlimited
//
// Revision 1.6  1998/02/27  11:51:05  jim
// Fixes for stairs
//
// Revision 1.5  1998/02/17  22:58:35  jim
// Fixed bug of vanishinb secret sectors in automap
//
// Revision 1.4  1998/02/02  13:38:48  killough
// Comment out obsolete reload hack
//
// Revision 1.3  1998/01/26  19:24:22  phares
// First rev with no ^Ms
//
// Revision 1.2  1998/01/26  05:02:21  killough
// Generalize and simplify level name generation
//
// Revision 1.1.1.1  1998/01/19  14:03:00  rand
// Lee's Jan 19 sources
//
//----------------------------------------------------------------------------
<|MERGE_RESOLUTION|>--- conflicted
+++ resolved
@@ -1004,12 +1004,9 @@
 // P_LoadZNodes
 //
 // Loads ZDoom uncompressed nodes.
-<<<<<<< HEAD
 // IOANCH 20151217: check signature and use different gl nodes if needed
-=======
 // ioanch: 20151221: fixed some memory leaks. Also moved the bounds checks 
 // before attempting to allocate memory, so the app won't terminate.
->>>>>>> 6c457f57
 //
 static void P_LoadZNodes(int lump, ZNodeType signature)
 {
@@ -1112,7 +1109,6 @@
 
    numsegs = (int)numSegs;
 
-<<<<<<< HEAD
    // IOANCH 20151217: set reading size
    int totalSegSize;
    if(signature == ZNodeType_Normal || signature == ZNodeType_GL)
@@ -1121,18 +1117,11 @@
       totalSegSize = numsegs * 13; // IOANCH: DWORD linedef
    
    CheckZNodesOverflow(len, totalSegSize);
+   segs = estructalloctag(seg_t, numsegs, PU_LEVEL);
    P_LoadZSegs(data, signature);
    
    data += totalSegSize;
    
-=======
-   CheckZNodesOverflow(len, numsegs * 11);
-   segs = estructalloctag(seg_t, numsegs, PU_LEVEL);
-
-   P_LoadZSegs(data);
-   data += numsegs * 11; // haleyjd: hardcoded original structure size
-
->>>>>>> 6c457f57
    // Read nodes
    CheckZNodesOverflow(len, sizeof(numNodes));
    numNodes = GetBinaryUDWord(&data);
