// Emacs style mode select   -*- C++ -*-
//-----------------------------------------------------------------------------
//
// Copyright (C) 2013 James Haley et al.
//
// This program is free software: you can redistribute it and/or modify
// it under the terms of the GNU General Public License as published by
// the Free Software Foundation, either version 3 of the License, or
// (at your option) any later version.
//
// This program is distributed in the hope that it will be useful,
// but WITHOUT ANY WARRANTY; without even the implied warranty of
// MERCHANTABILITY or FITNESS FOR A PARTICULAR PURPOSE.  See the
// GNU General Public License for more details.
//
// You should have received a copy of the GNU General Public License
// along with this program.  If not, see http://www.gnu.org/licenses/
//
//--------------------------------------------------------------------------
//
// DESCRIPTION:
//  Do all the WAD I/O, get map description,
//  set up initial state and misc. LUTs.
//
//-----------------------------------------------------------------------------

#include "z_zone.h"

#include "a_small.h"
#include "acs_intr.h"
#include "am_map.h"
#include "c_io.h"
#include "c_runcmd.h"
#include "d_gi.h"
#include "d_io.h" // SoM 3/14/2002: strncasecmp
#include "d_main.h"
#include "d_mod.h"
#include "doomstat.h"
#include "e_exdata.h" // haleyjd: ExtraData!
#include "e_reverbs.h"
#include "e_ttypes.h"
#include "e_udmf.h"  // IOANCH 20151206: UDMF
#include "ev_specials.h"
#include "g_game.h"
#include "hu_frags.h"
#include "hu_stuff.h"
#include "in_lude.h"
#include "m_argv.h"
#include "m_bbox.h"
#include "m_binary.h"
#include "p_anim.h"  // haleyjd: lightning
#include "p_chase.h"
#include "p_enemy.h"
#include "p_hubs.h"
#include "p_info.h"
#include "p_maputl.h"
#include "p_map.h"
#include "p_mobjcol.h"
#include "p_partcl.h"
#include "p_portal.h"
#include "p_setup.h"
#include "p_skin.h"
#include "p_slopes.h"
#include "p_spec.h"
#include "p_tick.h"
#include "polyobj.h"
#include "r_data.h"
#include "r_defs.h"
#include "r_dynseg.h"
#include "r_main.h"
#include "r_sky.h"
#include "r_things.h"
#include "s_sndseq.h"
#include "s_sound.h"
#include "v_misc.h"
#include "v_video.h"
#include "w_levels.h"
#include "w_wad.h"
#include "z_auto.h"

extern const char *level_error;
extern void R_DynaSegOffset(seg_t *lseg, line_t *line, int side);

//
// ZNodeType
//
// IOANCH: ZDoom node type enum
//
enum ZNodeType
{
   ZNodeType_Invalid,
   ZNodeType_Normal,
   ZNodeType_GL,
   ZNodeType_GL2,
   ZNodeType_GL3,
};

//
// MAP related Lookup tables.
// Store VERTEXES, LINEDEFS, SIDEDEFS, etc.
//

bool     newlevel = false;
int      doom1level = false;    // doom 1 level running under doom 2
char     levelmapname[10];

int      numvertexes;
vertex_t *vertexes;

int      numsegs;
seg_t    *segs;

int      numsectors;
sector_t *sectors;

// haleyjd 01/05/14: sector interpolation data
sectorinterp_t *sectorinterps;

// haleyjd 01/12/14: sector sound environment zones
int         numsoundzones;
soundzone_t *soundzones;

int         numsubsectors;
subsector_t *subsectors;

int      numnodes;
node_t   *nodes;
fnode_t  *fnodes;

int      numlines;
line_t   *lines;

int      numsides;
side_t   *sides;

int      numthings;

// BLOCKMAP
// Created from axis aligned bounding box
// of the map, a rectangular array of
// blocks of size ...
// Used to speed up collision detection
// by spatial subdivision in 2D.
//
// Blockmap size.

int       bmapwidth, bmapheight;  // size in mapblocks

// killough 3/1/98: remove blockmap limit internally:
int       *blockmap;              // was short -- killough

// offsets in blockmap are from here
int       *blockmaplump;          // was short -- killough

fixed_t   bmaporgx, bmaporgy;     // origin of block map

Mobj    **blocklinks;             // for thing chains

byte     *portalmap;              // haleyjd: for portals
// ioanch 20160106: more detailed info (list of groups for each block)
int     **gBlockGroups; 

//
// REJECT
// For fast sight rejection.
// Speeds up enemy AI by skipping detailed
//  LineOf Sight calculation.
// Without the special effect, this could
// be used as a PVS lookup as well.
//

byte *rejectmatrix;

static int gTotalLinesForRejectOverflow;  // ioanch 20160309: for REJECT fix

// Maintain single and multi player starting spots.

// 1/11/98 killough: Remove limit on deathmatch starts
mapthing_t *deathmatchstarts;      // killough
size_t     num_deathmatchstarts;   // killough

mapthing_t *deathmatch_p;
mapthing_t playerstarts[MAXPLAYERS];

// haleyjd 06/14/10: level wad directory
static WadDirectory *setupwad;

//
// ShortToLong
//
// haleyjd 06/19/06: Happy birthday to me ^_^
// Inline routine to convert a short value to a long, preserving the value
// -1 but treating any other negative value as unsigned.
//
inline static int ShortToLong(int16_t value)
{
   return (value == -1) ? -1l : (int)value & 0xffff;
}

//
// ShortToNodeChild
//
// haleyjd 06/14/10: Inline routine to convert a short value to a node child
// number. 0xFFFF and 0x8000 are special values.
//
inline static void ShortToNodeChild(int *loc, uint16_t value)
{
   // e6y: support for extended nodes
   if(value == 0xffff)
   {
      *loc = -1l;
   }
   else if(value & 0x8000)
   {
      // Convert to extended type
      *loc  = value & ~0x8000;

      // haleyjd 11/06/10: check for invalid subsector reference
      if(*loc >= numsubsectors)
      {
         C_Printf(FC_ERROR "Warning: BSP tree references invalid subsector #%d\a", *loc);
         *loc = 0;
      }

      *loc |= NF_SUBSECTOR;
   }
   else
      *loc = (int)value & 0xffff;
}

//
// SafeUintIndex
//
// haleyjd 12/04/08: Inline routine to convert an effectively unsigned short
// index into a long index, safely checking against the provided upper bound
// and substituting the value of 0 in the event of an overflow.
//
inline static int SafeUintIndex(int16_t input, int limit, 
                                const char *func, int index, const char *item)
{
   int ret = (int)(SwapShort(input)) & 0xffff;

   if(ret >= limit)
   {
      C_Printf(FC_ERROR "Error: %s #%d - bad %s #%d\a\n", 
               func, index, item, ret);
      ret = 0;
   }

   return ret;
}

//
// SafeRealUintIndex
//
// haleyjd 06/14/10: Matching routine for indices that are already in unsigned
// short format.
//
inline static int SafeRealUintIndex(uint16_t input, int limit, 
                                    const char *func, int index, const char *item)
{
   int ret = (int)(SwapUShort(input)) & 0xffff;

   if(ret >= limit)
   {
      C_Printf(FC_ERROR "Error: %s #%d - bad %s #%d\a\n", 
               func, index, item, ret);
      ret = 0;
   }

   return ret;
}

//=============================================================================
//
// Level Loading
//

#define DOOM_VERTEX_LEN 4
#define PSX_VERTEX_LEN  8

//
// P_LoadConsoleVertexes
//
// haleyjd 12/12/13: Support for console maps' fixed-point vertices.
//
void P_LoadConsoleVertexes(int lump)
{
   ZAutoBuffer buf;

   // Determine number of vertexes
   numvertexes = setupwad->lumpLength(lump) / PSX_VERTEX_LEN;

   // Allocate
   vertexes = estructalloctag(vertex_t, numvertexes, PU_LEVEL);

   // Load lump
   setupwad->cacheLumpAuto(lump, buf);
   auto data = buf.getAs<byte *>();

   // Copy and convert vertex coordinates
   for(int i = 0; i < numvertexes; i++)
   {
      vertexes[i].x = GetBinaryDWord(&data);
      vertexes[i].y = GetBinaryDWord(&data);

      vertexes[i].fx = M_FixedToFloat(vertexes[i].x);
      vertexes[i].fy = M_FixedToFloat(vertexes[i].y);
   }
}

//
// P_LoadVertexes
//
// killough 5/3/98: reformatted, cleaned up
//
void P_LoadVertexes(int lump)
{
   ZAutoBuffer buf;
   
   // Determine number of vertexes:
   //  total lump length / vertex record length.
   numvertexes = setupwad->lumpLength(lump) / DOOM_VERTEX_LEN;

   // Allocate zone memory for buffer.
   vertexes = estructalloctag(vertex_t, numvertexes, PU_LEVEL);
   
   // Load data into cache.
   setupwad->cacheLumpAuto(lump, buf);
   auto data = buf.getAs<byte *>();
   
   // Copy and convert vertex coordinates, internal representation as fixed.
   for(int i = 0; i < numvertexes; i++)
   {
      vertexes[i].x = GetBinaryWord(&data) << FRACBITS;
      vertexes[i].y = GetBinaryWord(&data) << FRACBITS;
      
      // SoM: Cardboard stores float versions of vertices.
      vertexes[i].fx = M_FixedToFloat(vertexes[i].x);
      vertexes[i].fy = M_FixedToFloat(vertexes[i].y);
   }
}

//
// P_LoadSegs
//
// killough 5/3/98: reformatted, cleaned up
//
void P_LoadSegs(int lump)
{
   int  i;
   byte *data;
   
   numsegs = setupwad->lumpLength(lump) / sizeof(mapseg_t);
   segs = estructalloctag(seg_t, numsegs, PU_LEVEL);
   data = (byte *)(setupwad->cacheLumpNum(lump, PU_STATIC));
   
   for(i = 0; i < numsegs; ++i)
   {
      seg_t *li = segs + i;
      mapseg_t *ml = (mapseg_t *)data + i;
      
      int side, linedef;
      line_t *ldef;

      // haleyjd 06/19/06: convert indices to unsigned
      li->v1 = &vertexes[SafeUintIndex(ml->v1, numvertexes, "seg", i, "vertex")];
      li->v2 = &vertexes[SafeUintIndex(ml->v2, numvertexes, "seg", i, "vertex")];

      li->offset = (float)(SwapShort(ml->offset));

      // haleyjd 06/19/06: convert indices to unsigned
      linedef = SafeUintIndex(ml->linedef, numlines, "seg", i, "line");
      ldef = &lines[linedef];
      li->linedef = ldef;
      side = SwapShort(ml->side);

      if(side < 0 || side > 1)
      {
         level_error = "Seg line side number out of range";
         return;
      }

      li->sidedef = &sides[ldef->sidenum[side]];
      li->frontsector = sides[ldef->sidenum[side]].sector;

      // killough 5/3/98: ignore 2s flag if second sidedef missing:
      if(ldef->flags & ML_TWOSIDED && ldef->sidenum[side^1]!=-1)
         li->backsector = sides[ldef->sidenum[side^1]].sector;
      else
         li->backsector = NULL;

      P_CalcSegLength(li);
   }
   
   Z_Free(data);
}

//
// P_LoadSegs_V4
//
// ioanch 20160204: DEEPBSP segs
//
static void P_LoadSegs_V4(int lump)
{
   numsegs = setupwad->lumpLength(lump) / sizeof(mapseg_v4_t);
   segs = estructalloctag(seg_t, numsegs, PU_LEVEL);
   auto data = static_cast<byte *>(setupwad->cacheLumpNum(lump, PU_STATIC));

   if(!numsegs || !segs || !data)
   {
      Z_Free(data);
      level_error = "no segs in level";
      return;
   }

   for(int i = 0; i < numsegs; ++i)
   {
      seg_t *li = segs + i;
      auto ml = reinterpret_cast<const mapseg_v4_t *>(data) + i;
      int v1, v2;

      int side, linedef;
      line_t *ldef;

      v1 = SwapLong(ml->v1);
      if(v1 >= numvertexes || v1 < 0)
      {
         C_Printf(FC_ERROR "Error: seg #%d - bad vertex #%d\a\n", i, v1);
         v1 = 0;  // reset it without failing
      }
      v2 = SwapLong(ml->v2);
      if(v2 >= numvertexes || v2 < 0)
      {
         C_Printf(FC_ERROR "Error: seg #%d - bad vertex #%d\a\n", i, v2);
         v2 = 0;  // reset it without failing
      }
      li->v1 = &vertexes[v1];
      li->v2 = &vertexes[v2];

      li->offset = static_cast<float>(SwapShort(ml->offset));

      linedef = SafeUintIndex(ml->linedef, numlines, "seg", i, "line");
      ldef = &lines[linedef];

      li->linedef = ldef;
      side = SwapShort(ml->side);

      if(side < 0 || side > 1)
      {
         level_error = "Seg line side number out of range";
         Z_Free(data);
         return;
      }

      li->sidedef = &sides[ldef->sidenum[side]];
      li->frontsector = sides[ldef->sidenum[side]].sector;

      // killough 5/3/98: ignore 2s flag if second sidedef missing:
      if(ldef->flags & ML_TWOSIDED && ldef->sidenum[side^1]!=-1)
         li->backsector = sides[ldef->sidenum[side^1]].sector;
      else
         li->backsector = NULL;

      P_CalcSegLength(li);
   }
   Z_Free(data);
}

// SoM 5/13/09: calculate seg length
void P_CalcSegLength(seg_t *lseg)
{
   float dx, dy;

   dx = lseg->v2->fx - lseg->v1->fx;
   dy = lseg->v2->fy - lseg->v1->fy;
   lseg->len = (float)sqrt(dx * dx + dy * dy);
}

//
// P_LoadSubsectors
//
// killough 5/3/98: reformatted, cleaned up
//
void P_LoadSubsectors(int lump)
{
   mapsubsector_t *mss;
   byte *data;
   int  i;
   
   numsubsectors = setupwad->lumpLength(lump) / sizeof(mapsubsector_t);
   subsectors = estructalloctag(subsector_t, numsubsectors, PU_LEVEL);
   data = (byte *)(setupwad->cacheLumpNum(lump, PU_STATIC));
   
   for(i = 0; i < numsubsectors; ++i)
   {
      mss = &(((mapsubsector_t *)data)[i]);

      // haleyjd 06/19/06: convert indices to unsigned
      subsectors[i].numlines  = (int)SwapShort(mss->numsegs ) & 0xffff;
      subsectors[i].firstline = (int)SwapShort(mss->firstseg) & 0xffff;
   }
   
   Z_Free(data);
}

//
// P_LoadSubsectors_V4
//
// ioanch 20160204: DeepBSP nodes. Thanks to PrBoom for implementing it.
//
static void P_LoadSubsectors_V4(int lump)
{
   
   numsubsectors = setupwad->lumpLength(lump) / sizeof(mapsubsector_v4_t);
   subsectors = estructalloctag(subsector_t, numsubsectors, PU_LEVEL);

   auto data = static_cast<mapsubsector_v4_t *>(
      setupwad->cacheLumpNum(lump, PU_STATIC));

   if(!numsubsectors || !data)
   {
      level_error = "no subsectors in level";
      Z_Free(data);
      return;
   }

   for(int i = 0; i < numsubsectors; ++i)
   {
      subsectors[i].numlines = static_cast<int>(SwapUShort(data[i].numsegs)) 
         & 0xffff;
      subsectors[i].firstline = static_cast<int>(SwapLong(data[i].firstseg));
   }

   Z_Free(data);
}

//
// P_InitSector
//
// Shared initialization code for sectors across all map formats.
// IOANCH 20151212: made extern
//
void P_InitSector(sector_t *ss)
{
   // haleyjd 09/24/06: determine what the default sound sequence is
   int defaultSndSeq = LevelInfo.noAutoSequences ? 0 : -1;

   ss->nextsec = -1; //jff 2/26/98 add fields to support locking out
   ss->prevsec = -1; // stair retriggering until build completes

   // killough 3/7/98:
   ss->heightsec     = -1;   // sector used to get floor and ceiling height
   ss->floorlightsec = -1;   // sector used to get floor lighting
   // killough 3/7/98: end changes

   // killough 4/11/98 sector used to get ceiling lighting:
   ss->ceilinglightsec = -1;

   // killough 4/4/98: colormaps:
   // haleyjd 03/04/07: modifications for per-sector colormap logic
   ss->bottommap = ss->midmap = ss->topmap =
      ((ss->intflags & SIF_SKY) ? global_fog_index : global_cmap_index);

   // SoM 9/19/02: Initialize the attached sector list for 3dsides
   ss->c_attached = ss->f_attached = nullptr;
   // SoM 11/9/04: 
   ss->c_attsectors = ss->f_attsectors = nullptr;

   // SoM 10/14/07:
   ss->c_asurfaces = ss->f_asurfaces = nullptr;

   // SoM: init portals
   ss->c_pflags = ss->f_pflags = 0;
   ss->c_portal = ss->f_portal = nullptr;
   ss->groupid = R_NOGROUP;

   // SoM: These are kept current with floorheight and ceilingheight now
   ss->floorheightf   = M_FixedToFloat(ss->floorheight);
   ss->ceilingheightf = M_FixedToFloat(ss->ceilingheight);

   // haleyjd 09/24/06: sound sequences -- set default
   ss->sndSeqID = defaultSndSeq;

   // haleyjd 01/12/14: set sound zone to -1 
   ss->soundzone = -1;

   // CPP_FIXME: temporary placement construction for sound origins
   ::new (&ss->soundorg)  PointThinker;
   ::new (&ss->csoundorg) PointThinker;

   // ioanch: 20160123: init portalbox=false
   ss->portalbox = false;
}

#define DOOM_SECTOR_SIZE 26
#define PSX_SECTOR_SIZE  28

//
// P_LoadPSXSectors
//
// haleyjd 12/12/13: support for PSX port's sector format.
//
void P_LoadPSXSectors(int lumpnum)
{
   ZAutoBuffer buf;
   char namebuf[9];
   
   numsectors  = setupwad->lumpLength(lumpnum) / PSX_SECTOR_SIZE;
   sectors     = estructalloctag(sector_t, numsectors, PU_LEVEL);
   
   setupwad->cacheLumpAuto(lumpnum, buf);
   auto data = buf.getAs<byte *>();

   // init texture name buffer to ensure null-termination
   memset(namebuf, 0, sizeof(namebuf));

   for(int i = 0; i < numsectors; i++)
   {
      sector_t *ss = sectors + i;

      ss->floorheight        = GetBinaryWord(&data) << FRACBITS;
      ss->ceilingheight      = GetBinaryWord(&data) << FRACBITS;
      GetBinaryString(&data, namebuf, 8);
      ss->floorpic           = R_FindFlat(namebuf);
      GetBinaryString(&data, namebuf, 8);
      P_SetSectorCeilingPic(ss, R_FindFlat(namebuf));
      ss->lightlevel         = *data++;
      ++data;                // skip color ID for now
      ss->special            = GetBinaryWord(&data);
      ss->tag                = GetBinaryWord(&data);
      data += 2;             // skip flags field for now

      // scale up light levels (experimental)
      ss->lightlevel = (ss->lightlevel * 11 / 18) + 96;

      P_InitSector(ss);
   }
}

//
// P_LoadSectors
//
// killough 5/3/98: reformatted, cleaned up
//
void P_LoadSectors(int lumpnum)
{
   ZAutoBuffer buf;
   char namebuf[9];
   
   numsectors  = setupwad->lumpLength(lumpnum) / DOOM_SECTOR_SIZE;
   sectors     = estructalloctag(sector_t, numsectors, PU_LEVEL);
   
   setupwad->cacheLumpAuto(lumpnum, buf);
   auto data = buf.getAs<byte *>();

   // init texture name buffer to ensure null-termination
   memset(namebuf, 0, sizeof(namebuf));

   for(int i = 0; i < numsectors; i++)
   {
      sector_t *ss = sectors + i;

      ss->floorheight        = GetBinaryWord(&data) << FRACBITS;
      ss->ceilingheight      = GetBinaryWord(&data) << FRACBITS;
      GetBinaryString(&data, namebuf, 8);
      ss->floorpic           = R_FindFlat(namebuf);
      // haleyjd 08/30/09: set ceiling pic using function
      GetBinaryString(&data, namebuf, 8);
      P_SetSectorCeilingPic(ss, R_FindFlat(namebuf));
      ss->lightlevel         = GetBinaryWord(&data);
      ss->special            = GetBinaryWord(&data);
      ss->tag                = GetBinaryWord(&data);
    
      P_InitSector(ss);
   }
}

//
// P_CreateSectorInterps
//
// haleyjd 01/05/14: Create sector interpolation structures.
//
static void P_CreateSectorInterps()
{
   sectorinterps = estructalloctag(sectorinterp_t, numsectors, PU_LEVEL);

   for(int i = 0; i < numsectors; i++)
   {
      sectorinterps[i].prevfloorheight    = sectors[i].floorheight;
      sectorinterps[i].prevceilingheight  = sectors[i].ceilingheight;
      sectorinterps[i].prevfloorheightf   = sectors[i].floorheightf;
      sectorinterps[i].prevceilingheightf = sectors[i].ceilingheightf;
   }
}

//
// P_propagateSoundZone
//
// haleyjd 01/12/14: Recursive routine to propagate a sound zone from a
// sector to all its neighboring sectors which border it by a 2S line which
// is not marked as a sound boundary.
//
static void P_propagateSoundZone(sector_t *sector, int zoneid)
{
   // if we already touched this sector somehow, return immediately
   if(sector->soundzone == zoneid)
      return;

   // set the zone to the sector
   sector->soundzone = zoneid;

   // iterate on the sector linedef list to find neighboring sectors
   for(int ln = 0; ln < sector->linecount; ln++)
   {
      auto line = sector->lines[ln];

      // must be 2S and not a zone boundary line
      if(!line->backsector || (line->extflags & EX_ML_ZONEBOUNDARY))
         continue;

      auto next = ((line->backsector != sector) ? line->backsector : line->frontsector);

      // if not already in the same sound zone, propagate recursively.
      if(next->soundzone != zoneid)
         P_propagateSoundZone(next, zoneid);
   }
}

//
// P_CreateSoundZones
//
// haleyjd 01/12/14: create sound environment zones for the map by using an
// alert-like propagation method.
//
static void P_CreateSoundZones()
{
   numsoundzones = 0;

   for(int secnum = 0; secnum < numsectors; secnum++)
   {
      auto sec = &sectors[secnum];
      
      // if the sector hasn't become part of a zone yet, do propagation for it
      if(sec->soundzone == -1)
         P_propagateSoundZone(sec, numsoundzones++);
   }

   // allocate soundzones
   soundzones = estructalloctag(soundzone_t, numsoundzones, PU_LEVEL);
   
   // set all zones to level default reverb, or engine default if level default
   // is not a valid reverb.
   ereverb_t *defReverb;
   if(!(defReverb = E_ReverbForID(LevelInfo.defaultEnvironment)))
      defReverb = E_GetDefaultReverb();

   for(int zonenum = 0; zonenum < numsoundzones; zonenum++)
      soundzones[zonenum].reverb = defReverb;
}

//
// P_CalcNodeCoefficients
//
// haleyjd 06/14/10: Separated from P_LoadNodes, this routine precalculates
// general line equation coefficients for a node, which are used during the
// process of dynaseg generation.
//
static void P_CalcNodeCoefficients(node_t *node, fnode_t *fnode)
{
   // haleyjd 05/16/08: keep floating point versions as well for dynamic
   // seg splitting operations
   fnode->fx  = (double)node->x;
   fnode->fy  = (double)node->y;
   fnode->fdx = (double)node->dx;
   fnode->fdy = (double)node->dy;

   // haleyjd 05/20/08: precalculate general line equation coefficients
   fnode->a   = -fnode->fdy;
   fnode->b   =  fnode->fdx;
   fnode->c   =  fnode->fdy * fnode->fx - fnode->fdx * fnode->fy;
   fnode->len = sqrt(fnode->fdx * fnode->fdx + fnode->fdy * fnode->fdy);
}

//
// P_CalcNodeCoefficients2
//
// IOANCH 20151217: high-resolution nodes (from XGL3 ZDBSP nodes)
//
static void P_CalcNodeCoefficients2(const node_t &node, fnode_t &fnode)
{
   fnode.fx = M_FixedToDouble(node.x);
   fnode.fy = M_FixedToDouble(node.y);
   fnode.fdx = M_FixedToDouble(node.dx);
   fnode.fdy = M_FixedToDouble(node.dy);
   
   // IOANCH: same as code above
   fnode.a   = -fnode.fdy;
   fnode.b   =  fnode.fdx;
   fnode.c   =  fnode.fdy * fnode.fx - fnode.fdx * fnode.fy;
   fnode.len = sqrt(fnode.fdx * fnode.fdx + fnode.fdy * fnode.fdy);
}

//
// P_LoadNodes
//
// killough 5/3/98: reformatted, cleaned up
//
void P_LoadNodes(int lump)
{
   byte *data;
   int  i;
   
   numnodes = setupwad->lumpLength(lump) / sizeof(mapnode_t);

   // haleyjd 12/07/13: Doom engine is supposed to tolerate zero-length
   // nodes. All vanilla BSP walks are hacked to account for it by returning
   // subsector 0 if an attempt is made to access nodes[-1]
   if(!numnodes)
   {
      // ioanch 20160204: also check numsubsectors!
      if(numsubsectors <= 0)
         level_error = "no nodes in level";
      else
         C_Printf("trivial map (no nodes, one subsector)\n");
      nodes  = NULL;
      fnodes = NULL;
      return;
   }

   nodes  = estructalloctag(node_t,  numnodes, PU_LEVEL);
   fnodes = estructalloctag(fnode_t, numnodes, PU_LEVEL);
   data   = (byte *)(setupwad->cacheLumpNum(lump, PU_STATIC));

   for(i = 0; i < numnodes; i++)
   {
      node_t *no = nodes + i;
      mapnode_t *mn = (mapnode_t *)data + i;
      int j;

      no->x  = SwapShort(mn->x);
      no->y  = SwapShort(mn->y);
      no->dx = SwapShort(mn->dx);
      no->dy = SwapShort(mn->dy);

      // haleyjd: calculate floating-point data
      P_CalcNodeCoefficients(no, &fnodes[i]);

      no->x  <<= FRACBITS;
      no->y  <<= FRACBITS;
      no->dx <<= FRACBITS;
      no->dy <<= FRACBITS;

      for(j = 0; j < 2; ++j)
      {
         int k;
         ShortToNodeChild(&(no->children[j]), SwapUShort(mn->children[j]));

         for(k = 0; k < 4; ++k)
            no->bbox[j][k] = SwapShort(mn->bbox[j][k]) << FRACBITS;
      }
   }
   
   Z_Free(data);
}

//
// P_LoadNodes_V4
//
// ioanch 20160204: load DEEPBSP nodes. Based on PrBoom code
//
static void P_LoadNodes_V4(int lump)
{
   numnodes = (setupwad->lumpLength(lump) - 8) / sizeof(mapnode_v4_t);
   auto data = static_cast<byte *>(setupwad->cacheLumpNum(lump, PU_STATIC));

   // haleyjd 12/07/13: Doom engine is supposed to tolerate zero-length
   // nodes. All vanilla BSP walks are hacked to account for it by returning
   // subsector 0 if an attempt is made to access nodes[-1]
   if(!numnodes || !data)
   {
      // ioanch 20160204: also check numsubsectors!
      Z_Free(data);  // free it if not null at this point
      if(numsubsectors <= 0)
         level_error = "no nodes in level";
      else
         C_Printf("trivial map (no nodes, one subsector)\n");
      nodes  = nullptr;
      fnodes = nullptr;
      return;
   }

   nodes = estructalloctag(node_t, numnodes, PU_LEVEL);
   fnodes = estructalloctag(fnode_t, numnodes, PU_LEVEL);
   
   // skip header
   data += 8;

   for(int i = 0; i < numnodes; ++i)
   {
      node_t *no = nodes + i;
      const mapnode_v4_t *mn = reinterpret_cast<const mapnode_v4_t *>(data) + i;
      int j;

      no->x = SwapShort(mn->x);
      no->y = SwapShort(mn->y);
      no->dx = SwapShort(mn->dx);
      no->dy = SwapShort(mn->dy);

      // haleyjd: calculate floating-point data
      P_CalcNodeCoefficients(no, &fnodes[i]);

      no->x  <<= FRACBITS;
      no->y  <<= FRACBITS;
      no->dx <<= FRACBITS;
      no->dy <<= FRACBITS;

      for(j = 0; j < 2; ++j)
      {
         int k;
         no->children[j] = SwapLong(mn->children[j]);
         for(k = 0; k < 4; ++k)
            no->bbox[j][k] = SwapShort(mn->bbox[j][k]) << FRACBITS;
      }
   }
   Z_Free(data - 8);
}

//
// P_CheckForDeePBSPv4Nodes
//
// ioanch 20160204: DeepBSP extended nodes support. Based on how it's already
// implemented in PrBoom
// Check for valid DEEPBSP nodes
//
static bool P_CheckForDeePBSPv4Nodes(int lumpnum)
{
   // Check size to avoid crashes
   if(setupwad->lumpLength(lumpnum + ML_NODES) < 8)
      return false;
   const void *data = setupwad->cacheLumpNum(lumpnum + ML_NODES, PU_CACHE);
   if(!memcmp(data, "xNd4\0\0\0\0", 8))
   {
      C_Printf("DeePBSP v4 Extended nodes detected\n");
      return true;
   }
   return false;
}

//=============================================================================
//
// haleyjd 06/14/10: ZDoom uncompressed nodes support
//

//
// P_CheckForZDoomUncompressedNodes
//
// http://zdoom.org/wiki/ZDBSP#Compressed_Nodes
// IOANCH 20151213: modified to use the NODES lump num and return the signature
// Also added actual node lump, if it's SSECTORS in a classic map
//
static ZNodeType P_CheckForZDoomUncompressedNodes(int nodelumpnum, 
                                                  int *actualNodeLump, 
                                                  bool udmf)
{
   const void *data;
   
   *actualNodeLump = nodelumpnum;
   bool glNodesFallback = false;

   // haleyjd: be sure something is actually there
   // ioanch: actually check for 4 bytes so we can memcmp for "XNOD"
   if(setupwad->lumpLength(nodelumpnum) < 4)
   {
      if(!udmf)
      {
         *actualNodeLump = nodelumpnum - ML_NODES + ML_SSECTORS;
         glNodesFallback = true;
         if(setupwad->lumpLength(*actualNodeLump) < 4)
            return ZNodeType_Invalid;
      }
      else
         return ZNodeType_Invalid;
   }

   // haleyjd: load at PU_CACHE and it may stick around for later.
   data = setupwad->cacheLumpNum(*actualNodeLump, PU_CACHE);

   if(!udmf && !glNodesFallback && !memcmp(data, "XNOD", 4))
   {
      // only classic maps with NODES having XNOD
      C_Printf("ZDoom uncompressed normal nodes detected\n");
      return ZNodeType_Normal;
   }


   if(glNodesFallback || udmf)
   {
      if(!memcmp(data, "XGLN", 4))
      {
         C_Printf("ZDoom uncompressed GL nodes version 1 detected\n");
         return ZNodeType_GL;
      }
      if(!memcmp(data, "XGL2", 4))
      {
         C_Printf("ZDoom uncompressed GL nodes version 2 detected\n");
         return ZNodeType_GL2;
      }
      if(!memcmp(data, "XGL3", 4))
      {
         C_Printf("ZDoom uncompressed GL nodes version 3 detected\n");
         return ZNodeType_GL3;
      }
   }


   return ZNodeType_Invalid;
}

//
// CheckZNodesOverflow
//
// For safe reading of ZDoom nodes lump.
//
static void CheckZNodesOverflowFN(int *size, int count)
{
   (*size) -= count;

   if((*size) < 0)
      level_error = "Overflow in ZDoom XNOD lump";
}

// IOANCH 20151217: updated for XGLN and XGL2
typedef struct mapseg_znod_s
{
   uint32_t v1;
   union // IOANCH
   {
      uint32_t v2;
      uint32_t partner; // XGLN, XGL2
   };
   uint32_t linedef; // IOANCH: use 32-bit instead of 16-bit   
   byte     side;
} mapseg_znod_t;

// IOANCH: modified to support XGL3 nodes
typedef struct mapnode_znod_s
{
  union
  {
     struct
     {
        int16_t x;  // Partition line from (x,y) to x+dx,y+dy)
        int16_t y;
        int16_t dx;
        int16_t dy;             
     };
     struct
     {
        int32_t x32;  // Partition line from (x,y) to x+dx,y+dy)
        int32_t y32;
        int32_t dx32;
        int32_t dy32;             
     };
  };
  // Bounding box for each child, clip against view frustum.
  int16_t bbox[2][4];
  // If NF_SUBSECTOR its a subsector, else it's a node of another subtree.
  int32_t children[2];
} mapnode_znod_t;

//
// P_LoadZSegs
//
// Loads segs from ZDoom uncompressed nodes
// IOANCH 20151217: use signature
//
static void P_LoadZSegs(byte *data, ZNodeType signature)
{
   // IOANCH TODO: read the segs according to signature
   int i;
   
   subsector_t *ss = ::subsectors; // IOANCH: for GL znodes
   int actualSegIndex = 0;
   seg_t *prevSegToSet = nullptr;
   vertex_t *firstV1 = nullptr;   // IOANCH: first vertex of first seg

   for(i = 0; i < numsegs; i++, ++actualSegIndex)
   {
      line_t *ldef;
      uint32_t v1, v2;
      uint32_t linedef;
      byte side;
      seg_t *li = segs+actualSegIndex;
      mapseg_znod_t ml;
      
      // IOANCH: shift the seg back
      //::segs[actualSegIndex] = ::segs[i];
      
      // IOANCH: increment current subsector if applicable
      if(signature != ZNodeType_Normal)
      {
         if(actualSegIndex >= ss->firstline + ss->numlines)
         {
            ++ss;
            ss->firstline = actualSegIndex;
            firstV1 = nullptr;
         }
      }

      // haleyjd: FIXME - see no verification of vertex indices
      v1 = ml.v1 = GetBinaryUDWord(&data);
      if(signature == ZNodeType_Normal)   // IOANCH: only set directly for nonGL
         v2 = ml.v2 = GetBinaryUDWord(&data);
      else
      {
         if(actualSegIndex == ss->firstline && !firstV1) // only set it once
            firstV1 = ::vertexes + v1;
         else if(prevSegToSet)
         {
            // set the second vertex of previous
            prevSegToSet->v2 = ::vertexes + v1;   
            P_CalcSegLength(prevSegToSet);
            prevSegToSet = nullptr;   // consume it
         }
         
         ml.partner = GetBinaryUDWord(&data);   // IOANCH: not used in EE
      }
      
      // IOANCH
      if(signature == ZNodeType_Normal || signature == ZNodeType_GL)
         ml.linedef = GetBinaryUWord(&data);
      else
         ml.linedef = GetBinaryUDWord(&data);
      ml.side    = *data++;
      
      if((signature == ZNodeType_GL && ml.linedef == 0xffff)
         || ((signature == ZNodeType_GL2 || signature == ZNodeType_GL3) 
             && ml.linedef == 0xffffffff))
      {
         --actualSegIndex;
         --ss->numlines;
         continue;   // skip strictly GL nodes
      }

      linedef = SafeRealUintIndex(ml.linedef, numlines, "seg", actualSegIndex, 
                                  "line");

      ldef = &lines[linedef];
      li->linedef = ldef;
      side = ml.side;

      //e6y: fix wrong side index
      if(side != 0 && side != 1)
         side = 1;

      li->sidedef     = &sides[ldef->sidenum[side]];
      li->frontsector =  sides[ldef->sidenum[side]].sector;

      // killough 5/3/98: ignore 2s flag if second sidedef missing:
      if(ldef->flags & ML_TWOSIDED && ldef->sidenum[side^1] != -1)
         li->backsector = sides[ldef->sidenum[side^1]].sector;
      else
         li->backsector = NULL;

      li->v1 = &vertexes[v1];
      if(signature == ZNodeType_Normal)
         li->v2 = &vertexes[v2];
      else
      {
         if(actualSegIndex + 1 == ss->firstline + ss->numlines)
         {
            li->v2 = firstV1;
            P_CalcSegLength(li);
            firstV1 = nullptr;
         }
         else
         {
            prevSegToSet = li;
         }
      }

      if(li->v2)  // IOANCH: only count if v2 is available.
         P_CalcSegLength(li);
      R_DynaSegOffset(li, ldef, side);
   }
   
   // IOANCH: update the seg count
   ::numsegs = actualSegIndex;
}

#define CheckZNodesOverflow(size, count) \
   CheckZNodesOverflowFN(&(size), (count)); \
   if(level_error) \
   { \
      Z_Free(lumpptr); \
      return; \
   }

//
// P_LoadZNodes
//
// Loads ZDoom uncompressed nodes.
// IOANCH 20151217: check signature and use different gl nodes if needed
// ioanch: 20151221: fixed some memory leaks. Also moved the bounds checks 
// before attempting to allocate memory, so the app won't terminate.
//
static void P_LoadZNodes(int lump, ZNodeType signature)
{
   byte *data, *lumpptr;
   unsigned int i;
   int len;

   uint32_t orgVerts, newVerts;
   uint32_t numSubs, currSeg;
   uint32_t numSegs;
   uint32_t numNodes;
   vertex_t *newvertarray = NULL;

   data = lumpptr = (byte *)(setupwad->cacheLumpNum(lump, PU_STATIC));
   len  = setupwad->lumpLength(lump);

   // skip header
   CheckZNodesOverflow(len, 4);
   data += 4;

   // Read extra vertices added during node building
   CheckZNodesOverflow(len, sizeof(orgVerts));  
   orgVerts = GetBinaryUDWord(&data);

   CheckZNodesOverflow(len, sizeof(newVerts));
   newVerts = GetBinaryUDWord(&data);

   // ioanch: moved before the potential allocation
   CheckZNodesOverflow(len, newVerts * 2 * sizeof(int32_t));
   if(orgVerts + newVerts == (unsigned int)numvertexes)
   {
      newvertarray = vertexes;
   }
   else
   {
      // ioanch: use tag (here and elsewhere)
      newvertarray = estructalloctag(vertex_t, orgVerts + newVerts, PU_LEVEL);
      memcpy(newvertarray, vertexes, orgVerts * sizeof(vertex_t));
   }
   
   for(i = 0; i < newVerts; i++)
   {
      int vindex = i + orgVerts;

      newvertarray[vindex].x = (fixed_t)GetBinaryDWord(&data);
      newvertarray[vindex].y = (fixed_t)GetBinaryDWord(&data);

      // SoM: Cardboard stores float versions of vertices.
      newvertarray[vindex].fx = M_FixedToFloat(newvertarray[vindex].x);
      newvertarray[vindex].fy = M_FixedToFloat(newvertarray[vindex].y);
   }

   if(vertexes != newvertarray)
   {
      // fixup linedef vertex pointers
      for(i = 0; i < (unsigned int)numlines; i++)
      {
         lines[i].v1 = lines[i].v1 - vertexes + newvertarray;
         lines[i].v2 = lines[i].v2 - vertexes + newvertarray;
      }
      efree(vertexes);
      vertexes = newvertarray;
      numvertexes = (int)(orgVerts + newVerts);
   }

   // Read the subsectors
   CheckZNodesOverflow(len, sizeof(numSubs));
   numSubs = GetBinaryUDWord(&data);

   numsubsectors = (int)numSubs;
   if(numsubsectors <= 0)
   {
      level_error = "no subsectors in level";
      Z_Free(lumpptr);
      return;
   }

   CheckZNodesOverflow(len, numSubs * sizeof(uint32_t));
   subsectors = estructalloctag(subsector_t, numsubsectors, PU_LEVEL);

   for(i = currSeg = 0; i < numSubs; i++)
   {
      subsectors[i].firstline = (int)currSeg;
      subsectors[i].numlines  = (int)(GetBinaryUDWord(&data));
      currSeg += subsectors[i].numlines;
   }

   // Read the segs
   CheckZNodesOverflow(len, sizeof(numSegs));
   numSegs = GetBinaryUDWord(&data);

   // The number of segs stored should match the number of
   // segs used by subsectors.
   if(numSegs != currSeg)
   {
      level_error = "incorrect number of segs in nodes";
      Z_Free(lumpptr);
      return;
   }

   numsegs = (int)numSegs;

   // IOANCH 20151217: set reading size
   int totalSegSize;
   if(signature == ZNodeType_Normal || signature == ZNodeType_GL)
      totalSegSize = numsegs * 11; // haleyjd: hardcoded original structure size
   else
      totalSegSize = numsegs * 13; // IOANCH: DWORD linedef
   
   CheckZNodesOverflow(len, totalSegSize);
   segs = estructalloctag(seg_t, numsegs, PU_LEVEL);
   P_LoadZSegs(data, signature);
   
   data += totalSegSize;
   
   // Read nodes
   CheckZNodesOverflow(len, sizeof(numNodes));
   numNodes = GetBinaryUDWord(&data);

   numnodes = numNodes;
   CheckZNodesOverflow(len, numNodes * 32);
   nodes  = estructalloctag(node_t,  numNodes, PU_LEVEL);
   fnodes = estructalloctag(fnode_t, numNodes, PU_LEVEL);

   for (i = 0; i < numNodes; i++)
   {
      int j, k;
      node_t *no = nodes + i;
      mapnode_znod_t mn;

      if(signature == ZNodeType_GL3)
      {
         mn.x32  = GetBinaryDWord(&data);
         mn.y32  = GetBinaryDWord(&data);
         mn.dx32 = GetBinaryDWord(&data);
         mn.dy32 = GetBinaryDWord(&data);
      }
      else
      {
         mn.x  = GetBinaryWord(&data);
         mn.y  = GetBinaryWord(&data);
         mn.dx = GetBinaryWord(&data);
         mn.dy = GetBinaryWord(&data);
      }

      for(j = 0; j < 2; j++)
         for(k = 0; k < 4; k++)
            mn.bbox[j][k] = GetBinaryWord(&data);

      for(j = 0; j < 2; j++)
         mn.children[j] = GetBinaryDWord(&data);

      if(signature == ZNodeType_GL3)
      {
         no->x = mn.x32;
         no->y = mn.y32;
         no->dx = mn.dx32;
         no->dy = mn.dy32;
         
         P_CalcNodeCoefficients2(*no, fnodes[i]);
      }
      else
      {
         no->x  = mn.x; 
         no->y  = mn.y; 
         no->dx = mn.dx;
         no->dy = mn.dy;

         P_CalcNodeCoefficients(no, &fnodes[i]);

         no->x  <<= FRACBITS;
         no->y  <<= FRACBITS;
         no->dx <<= FRACBITS;
         no->dy <<= FRACBITS;
      }

      for(j = 0; j < 2; j++)
      {
         no->children[j] = (unsigned int)(mn.children[j]);

         for(k = 0; k < 4; k++)
            no->bbox[j][k] = (fixed_t)mn.bbox[j][k] << FRACBITS;
      }
   }

   Z_Free(lumpptr);
}

//
// End ZDoom nodes
//
//=============================================================================

// IOANCH 20151214: deleted static definitions
static void P_ConvertPSXThing(mapthing_t *mthing);

//
// P_CheckThingDoomBan
//
// IOANCH 20151213: Checks that a thing type is banned from Doom 1
// Needed as a separate function because of UDMF
//
bool P_CheckThingDoomBan(int16_t type)
{
   if(demo_version < 331 && GameModeInfo->type == Game_DOOM &&
      GameModeInfo->id != commercial)
   {
      switch(type)
      {
      case 68:  // Arachnotron
      case 64:  // Archvile
      case 88:  // Boss Brain
      case 89:  // Boss Shooter
      case 69:  // Hell Knight
      case 67:  // Mancubus
      case 71:  // Pain Elemental
      case 65:  // Former Human Commando
      case 66:  // Revenant
      case 84:  // Wolf SS
         return true;
      }
   }
   return false;
}

//
// P_LoadThings
//
// killough 5/3/98: reformatted, cleaned up
//
// sf: added spawnedthings for scripting
//
// haleyjd: added missing player start detection
//
void P_LoadThings(int lump)
{
   int  i;
   byte *data = (byte *)(setupwad->cacheLumpNum(lump, PU_STATIC));
   mapthing_t *mapthings;
   
   numthings = setupwad->lumpLength(lump) / sizeof(mapthingdoom_t); //sf: use global

   // haleyjd 03/03/07: allocate full mapthings
   mapthings = ecalloc(mapthing_t *, numthings, sizeof(mapthing_t));
   
   for(i = 0; i < numthings; i++)
   {
      mapthingdoom_t *mt = (mapthingdoom_t *)data + i;
      mapthing_t     *ft = &mapthings[i];
      
      // haleyjd 09/11/06: wow, this should be up here.
      ft->type = SwapShort(mt->type);

      // Do not spawn cool, new monsters if !commercial
      // haleyjd: removing this for Heretic and DeHackEd
      // IOANCH 20151213: use function
      if(P_CheckThingDoomBan(ft->type))
         continue;
      
      // Do spawn all other stuff.
      // ioanch 20151218: fixed point coordinates
      ft->x       = SwapShort(mt->x) << FRACBITS;
      ft->y       = SwapShort(mt->y) << FRACBITS;
      ft->angle   = SwapShort(mt->angle);      
      ft->options = SwapShort(mt->options);

      // PSX special behaviors
      if(LevelInfo.mapFormat == LEVEL_FORMAT_PSX)
         P_ConvertPSXThing(ft);

      // haleyjd 10/05/05: convert heretic things
      if(LevelInfo.levelType == LI_TYPE_HERETIC)
         P_ConvertHereticThing(ft);

      // haleyjd 12/27/13: convert Doom extended thing numbers
      P_ConvertDoomExtendedSpawnNum(ft);
      
      P_SpawnMapThing(ft);
   }
   
   // haleyjd: all player things for players in this game should now be valid
   if(GameType != gt_dm)
   {
      for(i = 0; i < MAXPLAYERS; i++)
      {
         if(playeringame[i] && !players[i].mo)
            level_error = "Missing required player start";
      }
   }

   Z_Free(data);
   Z_Free(mapthings);
}

//
// P_LoadHexenThings
//
// haleyjd: Loads a Hexen-format THINGS lump.
//
void P_LoadHexenThings(int lump)
{
   int  i;
   byte *data = (byte *)(setupwad->cacheLumpNum(lump, PU_STATIC));
   mapthing_t *mapthings;
   
   numthings = setupwad->lumpLength(lump) / sizeof(mapthinghexen_t);

   // haleyjd 03/03/07: allocate full mapthings
   mapthings = ecalloc(mapthing_t *, numthings, sizeof(mapthing_t));
   
   for(i = 0; i < numthings; i++)
   {
      mapthinghexen_t *mt = (mapthinghexen_t *)data + i;
      mapthing_t      *ft = &mapthings[i];
      
      ft->tid     = SwapShort(mt->tid);
      // ioanch 20151218: fixed point coordinates
      ft->x       = SwapShort(mt->x) << FRACBITS;
      ft->y       = SwapShort(mt->y) << FRACBITS;
      ft->height  = SwapShort(mt->height) << FRACBITS;
      ft->angle   = SwapShort(mt->angle);
      ft->type    = SwapShort(mt->type);
      ft->options = SwapShort(mt->options);

      // note: args are already in order since they're just bytes

      // haleyjd 10/05/05: convert heretic things
      if(LevelInfo.levelType == LI_TYPE_HERETIC)
         P_ConvertHereticThing(ft);

      // haleyjd 12/27/13: convert Doom extended thing numbers
      P_ConvertDoomExtendedSpawnNum(ft);
      
      P_SpawnMapThing(ft);
   }
   
   // haleyjd: all player things for players in this game
   //          should now be valid in SP or co-op
   if(GameType != gt_dm)
   {
      for(i = 0; i < MAXPLAYERS; ++i)
      {
         if(playeringame[i] && !players[i].mo)
            level_error = "Missing required player start";
      }
   }

   Z_Free(data);
   Z_Free(mapthings);
}

//
// P_InitLineDef
//
// haleyjd 03/28/11: Shared code for DOOM- and Hexen-format linedef loading.
// IOANCH 20151213: made global
//
void P_InitLineDef(line_t *ld)
{
   vertex_t *v1 = ld->v1, *v2 = ld->v2;

   // Graphical properties
   ld->tranlump = -1;    // killough 4/11/98: no translucency by default
   ld->alpha    =  1.0f; // haleyjd 11/11/10: flex/additive; default to opaque

   // Slopes
   ld->dx = v2->x - v1->x;
   ld->dy = v2->y - v1->y;
   ld->slopetype = !ld->dx ? ST_VERTICAL : !ld->dy ? ST_HORIZONTAL :
      FixedDiv(ld->dy, ld->dx) > 0 ? ST_POSITIVE : ST_NEGATIVE;

   // SoM: Calculate line normal
   P_MakeLineNormal(ld);

   // Bounding box
   if(v1->x < v2->x)
   {
      ld->bbox[BOXLEFT]  = v1->x;
      ld->bbox[BOXRIGHT] = v2->x;
   }
   else
   {
      ld->bbox[BOXLEFT]  = v2->x;
      ld->bbox[BOXRIGHT] = v1->x;
   }

   if(v1->y < v2->y)
   {
      ld->bbox[BOXBOTTOM] = v1->y;
      ld->bbox[BOXTOP]    = v2->y;
   }
   else
   {
      ld->bbox[BOXBOTTOM] = v2->y;
      ld->bbox[BOXTOP]    = v1->y;
   }

   // haleyjd 12/04/08: rangechecking side numbers for safety
   if(ld->sidenum[0] >= numsides)
   {
      C_Printf(FC_ERROR "Line error: bad side 0 #%d\a\n", ld->sidenum[0]);
      ld->sidenum[0] = 0;
   }
   if(ld->sidenum[1] >= numsides)
   {
      C_Printf(FC_ERROR "Line error: bad side 1 #%d\a\n", ld->sidenum[1]);
      ld->sidenum[1] = 0;
   }

   // killough 4/4/98: support special sidedef interpretation below
   if(ld->sidenum[0] != -1 && ld->special)
      sides[*ld->sidenum].special = ld->special;

   // CPP_FIXME: temporary placement construction for sound origins
   ::new (&ld->soundorg) PointThinker;

   // haleyjd 04/19/09: position line sound origin
   ld->soundorg.x = ld->v1->x + ld->dx / 2;
   ld->soundorg.y = ld->v1->y + ld->dy / 2;
   ld->soundorg.groupid = R_NOGROUP;
}

#define ML_PSX_MIDMASKED      0x200
#define ML_PSX_MIDTRANSLUCENT 0x400
#define ML_PSX_MIDSOLID       0x800

//
// P_PostProcessLineFlags
//
// haleyjd 04/30/11: Make some line flags consistent.
// IOANCH 20151213: made global
//
void P_PostProcessLineFlags(line_t *ld)
{
   // EX_ML_BLOCKALL implies that ML_BLOCKING should be set.
   if(ld->extflags & EX_ML_BLOCKALL)
      ld->flags |= ML_BLOCKING;
}

//
// P_LoadLineDefs
// Also counts secret lines for intermissions.
//        ^^^
// ??? killough ???
// Does this mean secrets used to be linedef-based, rather than sector-based?
//
// killough 4/4/98: split into two functions, to allow sidedef overloading
// killough 5/3/98: reformatted, cleaned up
// haleyjd 2/26/05: ExtraData extensions
//
void P_LoadLineDefs(int lump)
{
   byte *data;

   numlines = setupwad->lumpLength(lump) / sizeof(maplinedef_t);
   lines    = estructalloctag(line_t, numlines, PU_LEVEL);
   data     = (byte *)(setupwad->cacheLumpNum(lump, PU_STATIC));

   for(int i = 0; i < numlines; i++)
   {
      maplinedef_t *mld = (maplinedef_t *)data + i;
      line_t *ld = lines + i;

      ld->flags   = SwapShort(mld->flags);
      ld->special = (int)(SwapShort(mld->special)) & 0xffff;
      ld->tag     = SwapShort(mld->tag);
      ld->args[0] = ld->tag;

      // haleyjd 06/19/06: convert indices to unsigned
      ld->v1 = &vertexes[SafeUintIndex(mld->v1, numvertexes, "line", i, "vertex")];
      ld->v2 = &vertexes[SafeUintIndex(mld->v2, numvertexes, "line", i, "vertex")];

      // haleyjd 06/19/06: convert indices, except -1, to unsigned
      ld->sidenum[0] = ShortToLong(SwapShort(mld->sidenum[0]));
      ld->sidenum[1] = ShortToLong(SwapShort(mld->sidenum[1]));

      // haleyjd 03/28/11: do shared loading logic in one place
      P_InitLineDef(ld);

      // haleyjd 02/03/13: get ExtraData static init binding
      int edlinespec = EV_SpecialForStaticInit(EV_STATIC_EXTRADATA_LINEDEF);

      // haleyjd 02/26/05: ExtraData
      // haleyjd 04/20/08: Implicit ExtraData lines
      if((edlinespec && ld->special == edlinespec) ||
         EV_IsParamLineSpec(ld->special) || EV_IsParamStaticInit(ld->special))
         E_LoadLineDefExt(ld, ld->special == edlinespec);

      // haleyjd 04/30/11: Do some post-ExtraData line flag adjustments
      P_PostProcessLineFlags(ld);
   }
   Z_Free(data);
}

// these flags are shared with Hexen in the normal flags fields
#define HX_SHAREDFLAGS \
   (ML_BLOCKING|ML_BLOCKMONSTERS|ML_TWOSIDED|ML_DONTPEGTOP|ML_DONTPEGBOTTOM| \
    ML_SECRET|ML_SOUNDBLOCK|ML_DONTDRAW|ML_MAPPED)

// line flags belonging only to Hexen
#define HX_ML_REPEAT_SPECIAL 0x0200

// special activation crap -- definitely the only place this will be used
#define HX_SPAC_SHIFT 10
#define HX_SPAC_MASK  0x1c00
#define HX_GET_SPAC(flags) ((flags & HX_SPAC_MASK) >> HX_SPAC_SHIFT)

enum
{
   HX_SPAC_CROSS,  // when player crosses line
   HX_SPAC_USE,    // when player uses line
   HX_SPAC_MCROSS, // when monster crosses line
   HX_SPAC_IMPACT, // when projectile hits line
   HX_SPAC_PUSH,   // when player/monster pushes line
   HX_SPAC_PCROSS, // when projectile crosses line
   HX_SPAC_NUMSPAC
};

// haleyjd 02/28/07: tablified
static int spac_flags_tlate[HX_SPAC_NUMSPAC] =
{
   EX_ML_CROSS  | EX_ML_PLAYER,                   // SPAC_CROSS
   EX_ML_USE    | EX_ML_PLAYER,                   // SPAC_USE
   EX_ML_CROSS  | EX_ML_MONSTER,                  // SPAC_MCROSS
   EX_ML_IMPACT | EX_ML_MISSILE,                  // SPAC_IMPACT
   EX_ML_PUSH   | EX_ML_PLAYER   | EX_ML_MONSTER, // SPAC_PUSH
   EX_ML_CROSS  | EX_ML_MISSILE                   // SPAC_PCROSS
};

//
// P_ConvertHexenLineFlags
//
// Uses the defines above to fiddle with the Hexen map format's line flags
// and turn them into something meaningful to Eternity. The values get split
// between line->flags and line->extflags.
//
static void P_ConvertHexenLineFlags(line_t *line)
{
   // extract Hexen special activation information
   int16_t spac = HX_GET_SPAC(line->flags);

   // translate into ExtraData extended line flags
   line->extflags = spac_flags_tlate[spac];

   // check for repeat flag
   if(line->flags & HX_ML_REPEAT_SPECIAL)
      line->extflags |= EX_ML_REPEAT;

   // FIXME/TODO: set 1SONLY line flag here, or elsewhere? Depends on special...

   // clear line flags to those that are shared with DOOM
   line->flags &= HX_SHAREDFLAGS;

   // FIXME/TODO: how to support Eternity's extended normal flags in Hexen?
   // We want Hexen to be able to use stuff like 3DMidTex also.
}

//
// P_LoadHexenLineDefs
//
// haleyjd: Loads a Hexen-format LINEDEFS lump.
//
void P_LoadHexenLineDefs(int lump)
{
   byte *data;
   int  i;

   numlines = setupwad->lumpLength(lump) / sizeof(maplinedefhexen_t);
   lines    = estructalloctag(line_t, numlines, PU_LEVEL);
   data     = (byte *)(setupwad->cacheLumpNum(lump, PU_STATIC));

   for(i = 0; i < numlines; ++i)
   {
      maplinedefhexen_t *mld = (maplinedefhexen_t *)data + i;
      line_t *ld = lines + i;

      ld->flags   = SwapShort(mld->flags);
      ld->special = mld->special;
      
      for(int argnum = 0; argnum < NUMHXLINEARGS; argnum++)
         ld->args[argnum] = mld->args[argnum];

      // Convert line flags after setting special?
      P_ConvertHexenLineFlags(ld);

      ld->tag = -1;    // haleyjd 02/27/07

      // haleyjd 06/19/06: convert indices to unsigned
      ld->v1 = &vertexes[SafeUintIndex(mld->v1, numvertexes, "line", i, "vertex")];
      ld->v2 = &vertexes[SafeUintIndex(mld->v2, numvertexes, "line", i, "vertex")];

      // haleyjd 06/19/06: convert indices, except -1, to unsigned
      ld->sidenum[0] = ShortToLong(SwapShort(mld->sidenum[0]));
      ld->sidenum[1] = ShortToLong(SwapShort(mld->sidenum[1]));

      // haleyjd 03/28/11: do shared loading logic in one place
      P_InitLineDef(ld);
   }
   Z_Free(data);
}

//
// P_LoadLineDefs2
//
// killough 4/4/98: delay using sidedefs until they are loaded
// killough 5/3/98: reformatted, cleaned up
//
void P_LoadLineDefs2()
{
   line_t *ld = lines;

   for(int i = numlines; i--; ld++)
   {
      // killough 11/98: fix common wad errors (missing sidedefs):
      
      if(ld->sidenum[0] == -1)
      {
         C_Printf(FC_ERROR "line error: missing first sidedef replaced\a\n");
         ld->sidenum[0] = 0;  // Substitute dummy sidedef for missing right side
      }

      if(ld->sidenum[1] == -1)
         ld->flags &= ~ML_TWOSIDED;  // Clear 2s flag for missing left side

      // handle PSX line flags
      if(LevelInfo.mapFormat == LEVEL_FORMAT_PSX)
      {
         if(ld->flags & ML_PSX_MIDTRANSLUCENT)
         {
            ld->alpha = 3.0f/4.0f;
            ld->extflags |= EX_ML_ADDITIVE;
         }

         if(ld->sidenum[1] != -1)
         {
            // 2S line midtextures without any of the 3 flags set don't draw.
            if(!(ld->flags & (ML_PSX_MIDMASKED|ML_PSX_MIDTRANSLUCENT|ML_PSX_MIDSOLID)))
            {
               sides[ld->sidenum[0]].midtexture = 0;
               sides[ld->sidenum[1]].midtexture = 0;
            }

            // All 2S lines clip their textures to their sector heights
            ld->extflags |= EX_ML_CLIPMIDTEX;
         }

         ld->flags &= 0x1FF; // clear all extended flags
      }

      // haleyjd 05/02/06: Reserved line flag. If set, we must clear all
      // BOOM or later extended line flags. This is necessitated by E2M7.
      if(ld->flags & ML_RESERVED)
         ld->flags &= 0x1FF;

      // haleyjd 03/13/05: removed redundant -1 check for first side
      ld->frontsector = sides[ld->sidenum[0]].sector;
      ld->backsector  = ld->sidenum[1] != -1 ? sides[ld->sidenum[1]].sector : 0;
      
      // haleyjd 02/06/13: lookup static init
      int staticFn = EV_StaticInitForSpecial(ld->special);

      switch(staticFn)
      {                       // killough 4/11/98: handle special types
         int lump, j;
      case EV_STATIC_TRANSLUCENT: // killough 4/11/98: translucent 2s textures
         lump = sides[*ld->sidenum].special; // translucency from sidedef
         if(!ld->args[0])                    // if tag == 0,
            ld->tranlump = lump;             // affect this linedef only
         else
         {
            for(j = 0; j < numlines; ++j)    // if tag != 0,
            {
               if(lines[j].tag == ld->args[0])   // affect all matching linedefs
                  lines[j].tranlump = lump;
            }
         }
         break;

      default:
         break;
      }
   } // end for
}

//
// P_LoadSideDefs
//
// killough 4/4/98: split into two functions
//
void P_LoadSideDefs(int lump)
{
   numsides = setupwad->lumpLength(lump) / sizeof(mapsidedef_t);
   sides    = estructalloctag(side_t, numsides, PU_LEVEL);
}

//
// P_SetupSidedefTextures
//
// IOANCH 20151213: moved this here because it's used both by the Doom/Hexen
// formats and the UDMF format, called elsewhere
//
void P_SetupSidedefTextures(side_t &sd, const char *bottomTexture, 
                            const char *midTexture, const char *topTexture)
{
   // killough 4/4/98: allow sidedef texture names to be overloaded
   // killough 4/11/98: refined to allow colormaps to work as wall
   // textures if invalid as colormaps but valid as textures.
   // haleyjd 02/06/13: look up static init function

   int staticFn = EV_StaticInitForSpecial(sd.special);
   int cmap;
   sector_t &sec = *sd.sector;

   switch(staticFn)
   {
   case EV_STATIC_TRANSFER_HEIGHTS:
      // variable colormap via 242 linedef
      if((cmap = R_ColormapNumForName(bottomTexture)) < 0)
         sd.bottomtexture = R_FindWall(bottomTexture);
      else
      {
         sec.bottommap = cmap;
         sd.bottomtexture = 0;
      }
      if((cmap = R_ColormapNumForName(midTexture)) < 0)
         sd.midtexture = R_FindWall(midTexture);
      else
      {
         sec.midmap = cmap;
         sd.midtexture = 0;
      }
      if((cmap = R_ColormapNumForName(topTexture)) < 0)
         sd.toptexture = R_FindWall(topTexture);
      else
      {
         sec.topmap = cmap;
         sd.toptexture = 0;
      }
      break;

   case EV_STATIC_TRANSLUCENT:
      // killough 4/11/98: apply translucency to 2s normal texture
      if(strncasecmp("TRANMAP", midTexture, 8))
      {
         sd.special = W_CheckNumForName(midTexture);
         if(sd.special < 0 || W_LumpLength(sd.special) != 65536)
         {
            // not found or not apparently a tranmap lump, try texture.
            sd.special = 0;
            sd.midtexture = R_FindWall(midTexture);
         }
         else
         {
            // bump it up by one to make a tranmap index; clear texture.
            ++sd.special;
            sd.midtexture = 0;
         }
      }
      else
      {
         // is "TRANMAP", which is generated as tranmap #0
         sd.special = 0;
         sd.midtexture = 0;
      }
      sd.toptexture = R_FindWall(topTexture);
      sd.bottomtexture = R_FindWall(bottomTexture);
      break;

   default:
      sd.midtexture = R_FindWall(midTexture);
      sd.toptexture = R_FindWall(topTexture);
      sd.bottomtexture = R_FindWall(bottomTexture);
      break;
   }
}

// killough 4/4/98: delay using texture names until
// after linedefs are loaded, to allow overloading.
// killough 5/3/98: reformatted, cleaned up

void P_LoadSideDefs2(int lumpnum)
{
   byte *lump = (byte *)(setupwad->cacheLumpNum(lumpnum, PU_STATIC));
   byte *data = lump;
   int  i;
   char toptexture[9], bottomtexture[9], midtexture[9];

   // haleyjd: initialize texture name buffers for null termination
   memset(toptexture,    0, sizeof(toptexture));
   memset(bottomtexture, 0, sizeof(bottomtexture));
   memset(midtexture,    0, sizeof(midtexture));

   for(i = 0; i < numsides; i++)
   {
      side_t *sd = sides + i;
      int secnum;

      sd->textureoffset = GetBinaryWord(&data) << FRACBITS;
      sd->rowoffset     = GetBinaryWord(&data) << FRACBITS; 

      // haleyjd 05/26/10: read texture names into buffers
      GetBinaryString(&data, toptexture,    8);
      GetBinaryString(&data, bottomtexture, 8);
      GetBinaryString(&data, midtexture,    8);

      // haleyjd 06/19/06: convert indices to unsigned
      secnum = SafeUintIndex(GetBinaryWord(&data), numsectors, "side", i, "sector");
      sd->sector = &sectors[secnum];

      // IOANCH 20151213: this will be in a separate function, because UDMF
      // also uses it
      P_SetupSidedefTextures(*sd, bottomtexture, midtexture, toptexture);
   }

   Z_Free(lump);
}

// haleyjd 10/10/11: externalized structure due to pre-C++11 template limitations
typedef struct bmap_s { int n, nalloc, *list; } bmap_t; // blocklist structure

//
// P_CreateBlockMap
//
// killough 10/98: Rewritten to use faster algorithm.
//
// New procedure uses Bresenham-like algorithm on the linedefs, adding the
// linedef to each block visited from the beginning to the end of the linedef.
//
// The algorithm's complexity is on the order of nlines*total_linedef_length.
//
// Please note: This section of code is not interchangable with TeamTNT's
// code which attempts to fix the same problem.
//
static void P_CreateBlockMap()
{
   unsigned int i;
   fixed_t minx = INT_MAX, miny = INT_MAX,
           maxx = INT_MIN, maxy = INT_MIN;

   C_Printf("P_CreateBlockMap: rebuilding blockmap for level\n");

   // First find limits of map
   
   for(i = 0; i < (unsigned int)numvertexes; i++)
   {
      if((vertexes[i].x >> FRACBITS) < minx)
         minx = vertexes[i].x >> FRACBITS;
      else if((vertexes[i].x >> FRACBITS) > maxx)
         maxx = vertexes[i].x >> FRACBITS;

      if((vertexes[i].y >> FRACBITS) < miny)
         miny = vertexes[i].y >> FRACBITS;
      else if((vertexes[i].y >> FRACBITS) > maxy)
         maxy = vertexes[i].y >> FRACBITS;
   }

   // Save blockmap parameters
   
   bmaporgx   = minx << FRACBITS;
   bmaporgy   = miny << FRACBITS;
   bmapwidth  = ((maxx - minx) >> MAPBTOFRAC) + 1;
   bmapheight = ((maxy - miny) >> MAPBTOFRAC) + 1;

   // Compute blockmap, which is stored as a 2d array of variable-sized 
   // lists.
   //
   // Pseudocode:
   //
   // For each linedef:
   //
   //   Map the starting and ending vertices to blocks.
   //
   //   Starting in the starting vertex's block, do:
   //
   //     Add linedef to current block's list, dynamically resizing it.
   //
   //     If current block is the same as the ending vertex's block,
   //     exit loop.
   //
   //     Move to an adjacent block by moving towards the ending block
   //     in either the x or y direction, to the block which contains 
   //     the linedef.

   {
      unsigned tot = bmapwidth * bmapheight;                  // size of blockmap
      bmap_t *bmap = ecalloc(bmap_t *, sizeof *bmap, tot);    // array of blocklists

      for(i = 0; i < (unsigned int)numlines; i++)
      {
         // starting coordinates
         int x = (lines[i].v1->x >> FRACBITS) - minx;
         int y = (lines[i].v1->y >> FRACBITS) - miny;
         
         // x-y deltas
         int adx = lines[i].dx >> FRACBITS, dx = adx < 0 ? -1 : 1;
         int ady = lines[i].dy >> FRACBITS, dy = ady < 0 ? -1 : 1; 

         // difference in preferring to move across y (>0) 
         // instead of x (<0)
         int diff = !adx ? 1 : !ady ? -1 :
          (((x >> MAPBTOFRAC) << MAPBTOFRAC) + 
           (dx > 0 ? MAPBLOCKUNITS-1 : 0) - x) * (ady = D_abs(ady)) * dx -
          (((y >> MAPBTOFRAC) << MAPBTOFRAC) + 
           (dy > 0 ? MAPBLOCKUNITS-1 : 0) - y) * (adx = D_abs(adx)) * dy;

         // starting block, and pointer to its blocklist structure
         int b = (y >> MAPBTOFRAC) * bmapwidth + (x >> MAPBTOFRAC);

         // ending block
         int bend = (((lines[i].v2->y >> FRACBITS) - miny) >> MAPBTOFRAC) *
            bmapwidth + (((lines[i].v2->x >> FRACBITS) - minx) >> MAPBTOFRAC);

         // delta for pointer when moving across y
         dy *= bmapwidth;

         // deltas for diff inside the loop
         adx <<= MAPBTOFRAC;
         ady <<= MAPBTOFRAC;

         // Now we simply iterate block-by-block until we reach the end block.
         while((unsigned int) b < tot)    // failsafe -- should ALWAYS be true
         {
            // Increase size of allocated list if necessary
            if(bmap[b].n >= bmap[b].nalloc)
            {
               bmap[b].nalloc = bmap[b].nalloc ? bmap[b].nalloc * 2 : 8;
               bmap[b].list = erealloc(int *, bmap[b].list,
                                       bmap[b].nalloc*sizeof*bmap->list);
            }

            // Add linedef to end of list
            bmap[b].list[bmap[b].n++] = i;

            // If we have reached the last block, exit
            if(b == bend)
               break;

            // Move in either the x or y direction to the next block
            if(diff < 0) 
               diff += ady, b += dx;
            else
               diff -= adx, b += dy;
         }
      }

      // Compute the total size of the blockmap.
      //
      // Compression of empty blocks is performed by reserving two 
      // offset words at tot and tot+1.
      //
      // 4 words, unused if this routine is called, are reserved at 
      // the start.

      {
         // we need at least 1 word per block, plus reserved's
         int count = tot + 6;

         for(i = 0; i < tot; i++)
         {
            // 1 header word + 1 trailer word + blocklist
            if(bmap[i].n)
               count += bmap[i].n + 2; 
         }

         // Allocate blockmap lump with computed count
         blockmaplump = (int *)(Z_Malloc(sizeof(*blockmaplump) * count, 
                                         PU_LEVEL, 0));
      }

      // Now compress the blockmap.
      {
         int ndx = tot += 4;      // Advance index to start of linedef lists
         bmap_t *bp = bmap;       // Start of uncompressed blockmap

         blockmaplump[ndx++] = 0;  // Store an empty blockmap list at start
         blockmaplump[ndx++] = -1; // (Used for compression)

         for(i = 4; i < tot; i++, bp++)
         {
            if(bp->n)                          // Non-empty blocklist
            {
               blockmaplump[blockmaplump[i] = ndx++] = 0;  // Store index & header
               do
                  blockmaplump[ndx++] = bp->list[--bp->n]; // Copy linedef list
               while (bp->n);
               blockmaplump[ndx++] = -1;                   // Store trailer
               efree(bp->list);                             // Free linedef list
            }
            else     // Empty blocklist: point to reserved empty blocklist
               blockmaplump[i] = tot;
         }
         
         efree(bmap);    // Free uncompressed blockmap
      }
   }
}

static const char *bmaperrormsg;

//
// P_VerifyBlockMap
//
// haleyjd 03/04/10: do verification on validity of blockmap.
//
static bool P_VerifyBlockMap(int count)
{
   bool isvalid = true;
   int x, y;
   int *maxoffs = blockmaplump + count;

   bmaperrormsg = NULL;

   for(y = 0; y < bmapheight; y++)
   {
      for(x = 0; x < bmapwidth; x++)
      {
         int offset;
         int *list, *tmplist;
         int *blockoffset;

         offset = y * bmapwidth + x;
         blockoffset = blockmaplump + offset + 4;
         
         // check that block offset is in bounds
         if(blockoffset >= maxoffs)
         {
            isvalid = false;
            bmaperrormsg = "offset overflow";
            break;
         }
         
         offset = *blockoffset;         
         list   = blockmaplump + offset;

         // scan forward for a -1 terminator before maxoffs
         for(tmplist = list; ; tmplist++)
         {
            // we have overflowed the lump?
            if(tmplist >= maxoffs)
            {
               isvalid = false;
               bmaperrormsg = "open blocklist";
               break;
            }
            if(*tmplist == -1) // found -1
               break;
         }
         if(!isvalid) // if the list is not terminated, break now
            break;

         // scan the list for out-of-range linedef indicies in list
         for(tmplist = list; *tmplist != -1; tmplist++)
         {
            if(*tmplist < 0 || *tmplist >= numlines)
            {
               isvalid = false;
               bmaperrormsg = "index >= numlines";
               break;
            }
         }
         if(!isvalid) // if a list has a bad linedef index, break now
            break;
      }

      // break out early on any error
      if(!isvalid)
         break;
   }

   return isvalid;
}

//
// P_LoadBlockMap
//
// killough 3/1/98: substantially modified to work
// towards removing blockmap limit (a wad limitation)
//
// killough 3/30/98: Rewritten to remove blockmap limit
//
void P_LoadBlockMap(int lump)
{
   // IOANCH 20151215: no lump means no data. So that Eternity will generate.
   int len   = lump >= 0 ? setupwad->lumpLength(lump) : 0;
   int count = len / 2;
   
   // sf: -blockmap checkparm made into variable
   // also checking for levels without blockmaps (0 length)
   // haleyjd 03/04/10: blockmaps of less than 8 bytes cannot be valid
   if(r_blockmap || len < 8 || count >= 0x10000)
   {
      P_CreateBlockMap();
   }
   else
   {
      int i;
      int16_t *wadblockmaplump = (int16_t *)(setupwad->cacheLumpNum(lump, PU_LEVEL));
      blockmaplump = (int *)(Z_Malloc(sizeof(*blockmaplump) * count,
                                      PU_LEVEL, NULL));

      // killough 3/1/98: Expand wad blockmap into larger internal one,
      // by treating all offsets except -1 as unsigned and zero-extending
      // them. This potentially doubles the size of blockmaps allowed,
      // because Doom originally considered the offsets as always signed.

      blockmaplump[0] = SwapShort(wadblockmaplump[0]);
      blockmaplump[1] = SwapShort(wadblockmaplump[1]);
      blockmaplump[2] = (int)(SwapShort(wadblockmaplump[2])) & 0xffff;
      blockmaplump[3] = (int)(SwapShort(wadblockmaplump[3])) & 0xffff;

      for(i = 4; i < count; i++)
      {
         int16_t t = SwapShort(wadblockmaplump[i]);          // killough 3/1/98
         blockmaplump[i] = t == -1 ? -1l : (int) t & 0xffff;
      }

      Z_Free(wadblockmaplump);

      bmaporgx   = blockmaplump[0] << FRACBITS;
      bmaporgy   = blockmaplump[1] << FRACBITS;
      bmapwidth  = blockmaplump[2];
      bmapheight = blockmaplump[3];

      // haleyjd 03/04/10: check for blockmap problems
      if(!(demo_compatibility || P_VerifyBlockMap(count)))
      {
         C_Printf(FC_ERROR "Blockmap error: %s\a\n", bmaperrormsg);
         Z_Free(blockmaplump);
         blockmaplump = NULL;
         P_CreateBlockMap();
      }
   }

   // clear out mobj chains
   count      = sizeof(*blocklinks) * bmapwidth * bmapheight;
   blocklinks = ecalloctag(Mobj **, 1, count, PU_LEVEL, NULL);
   blockmap   = blockmaplump + 4;

   // haleyjd 2/22/06: setup polyobject blockmap
   count = sizeof(*polyblocklinks) * bmapwidth * bmapheight;
   polyblocklinks = ecalloctag(DLListItem<polymaplink_t> **, 1, count, PU_LEVEL, NULL);

   // haleyjd 05/17/13: setup portalmap
   count = sizeof(*portalmap) * bmapwidth * bmapheight;
   portalmap = ecalloctag(byte *, 1, count, PU_LEVEL, NULL);
   // ioanch: what portals are in what blocks
   gBlockGroups = ecalloctag(decltype(gBlockGroups), sizeof(*gBlockGroups), 
                             bmapwidth * bmapheight, PU_LEVEL, nullptr);
}


//
// AddLineToSector
//
// Utility function for P_GroupLines below.
//
static void AddLineToSector(sector_t *s, line_t *l)
{
   M_AddToBox(s->blockbox, l->v1->x, l->v1->y);
   M_AddToBox(s->blockbox, l->v2->x, l->v2->y);
   *s->lines++ = l;
}

//
// P_GroupLines
//
// Builds sector line lists and subsector sector numbers.
// Finds block bounding boxes for sectors.
//
// killough 5/3/98: reformatted, cleaned up
// killough 8/24/98: rewrote to use faster algorithm
//
void P_GroupLines()
{
   int i, total;
   line_t **linebuffer;

   // look up sector number for each subsector
   for(i = 0; i < numsubsectors; i++)
      subsectors[i].sector = segs[subsectors[i].firstline].sidedef->sector;

   // count number of lines in each sector
   for(i = 0; i < numlines; i++)
   {
      lines[i].frontsector->linecount++;
      if(lines[i].backsector && 
         lines[i].backsector != lines[i].frontsector)
      {
         lines[i].backsector->linecount++;
      }
   }

   // compute total number of lines and clear bounding boxes
   for(total = 0, i = 0; i < numsectors; i++)
   {
      total += sectors[i].linecount;
      M_ClearBox(sectors[i].blockbox);
   }

   // ioanch 20160309: remember this value for REJECT overflow
   gTotalLinesForRejectOverflow = total;

   // build line tables for each sector
   linebuffer = (line_t **)(Z_Malloc(total * sizeof(*linebuffer), PU_LEVEL, 0));

   for(i = 0; i < numsectors; i++)
   {
      sectors[i].lines = linebuffer;
      linebuffer += sectors[i].linecount;
   }
  
   for(i = 0; i < numlines; i++)
   {
      AddLineToSector(lines[i].frontsector, &lines[i]);
      if(lines[i].backsector && 
         lines[i].backsector != lines[i].frontsector)
      {
         AddLineToSector(lines[i].backsector, &lines[i]);
      }
   }

   for(i = 0; i < numsectors; i++)
   {
      sector_t *sector = sectors+i;
      int block;

      // adjust pointers to point back to the beginning of each list
      sector->lines -= sector->linecount;
      
      // haleyjd 04/28/10: divide before add to lessen chance of overflow;
      //    this only affects sounds, so there is no compatibility check.
      //    EE does not bother with presentation compatibility for sounds
      //    except where playability is a concern (ie. in deathmatch).

      // set the degenMobj to the middle of the bounding box
      sector->soundorg.x = sector->blockbox[BOXRIGHT ] / 2 + 
                           sector->blockbox[BOXLEFT  ] / 2;
      sector->soundorg.y = sector->blockbox[BOXTOP   ] / 2 + 
                           sector->blockbox[BOXBOTTOM] / 2;
      // SoM: same for group id.
      // haleyjd: note - groups have not been built yet, so this is just for
      // initialization.
      sector->soundorg.groupid = sector->groupid;

      // haleyjd 10/16/06: copy all properties to ceiling origin
      sector->csoundorg = sector->soundorg;

      // adjust bounding box to map blocks
      block = (sector->blockbox[BOXTOP]-bmaporgy+MAXRADIUS)>>MAPBLOCKSHIFT;
      block = block >= bmapheight ? bmapheight-1 : block;
      sector->blockbox[BOXTOP]=block;

      block = (sector->blockbox[BOXBOTTOM]-bmaporgy-MAXRADIUS)>>MAPBLOCKSHIFT;
      block = block < 0 ? 0 : block;
      sector->blockbox[BOXBOTTOM]=block;

      block = (sector->blockbox[BOXRIGHT]-bmaporgx+MAXRADIUS)>>MAPBLOCKSHIFT;
      block = block >= bmapwidth ? bmapwidth-1 : block;
      sector->blockbox[BOXRIGHT]=block;

      block = (sector->blockbox[BOXLEFT]-bmaporgx-MAXRADIUS)>>MAPBLOCKSHIFT;
      block = block < 0 ? 0 : block;
      sector->blockbox[BOXLEFT]=block;
   }
}

//
// P_RemoveSlimeTrails
//
// killough 10/98: Remove slime trails.
//
// Slime trails are inherent to Doom's coordinate system -- i.e. there is
// nothing that a node builder can do to prevent slime trails ALL of the time,
// because it's a product of the integer coordinate system, and just because
// two lines pass through exact integer coordinates, doesn't necessarily mean
// that they will intersect at integer coordinates. Thus we must allow for
// fractional coordinates if we are to be able to split segs with node lines,
// as a node builder must do when creating a BSP tree.
//
// A wad file does not allow fractional coordinates, so node builders are out
// of luck except that they can try to limit the number of splits (they might
// also be able to detect the degree of roundoff error and try to avoid splits
// with a high degree of roundoff error). But we can use fractional coordinates
// here, inside the engine. It's like the difference between square inches and
// square miles, in terms of granularity.
//
// For each vertex of every seg, check to see whether it's also a vertex of
// the linedef associated with the seg (i.e, it's an endpoint). If it's not
// an endpoint, and it wasn't already moved, move the vertex towards the
// linedef by projecting it using the law of cosines. Formula:
//
//      2        2                         2        2
//    dx  x0 + dy  x1 + dx dy (y0 - y1)  dy  y0 + dx  y1 + dx dy (x0 - x1)
//   {---------------------------------, ---------------------------------}
//                  2     2                            2     2
//                dx  + dy                           dx  + dy
//
// (x0,y0) is the vertex being moved, and (x1,y1)-(x1+dx,y1+dy) is the
// reference linedef.
//
// Segs corresponding to orthogonal linedefs (exactly vertical or horizontal
// linedefs), which comprise at least half of all linedefs in most wads, don't
// need to be considered, because they almost never contribute to slime trails
// (because then any roundoff error is parallel to the linedef, which doesn't
// cause slime). Skipping simple orthogonal lines lets the code finish quicker.
//
// Please note: This section of code is not interchangable with TeamTNT's
// code which attempts to fix the same problem.
//
// Firelines (TM) is a Rezistered Trademark of MBF Productions
//
void P_RemoveSlimeTrails()             // killough 10/98
{
   byte *hit; 
   int i;
   
   // haleyjd: don't mess with vertices in old demos, for safety.
   if(demo_version < 203)
      return;

   hit = ecalloc(byte *, 1, numvertexes); // Hitlist for vertices

   for(i = 0; i < numsegs; i++)            // Go through each seg
   {
      const line_t *l = segs[i].linedef;   // The parent linedef
      if(l->dx && l->dy)                   // We can ignore orthogonal lines
      {
         vertex_t *v = segs[i].v1;

         do
         {
            if(!hit[v - vertexes])           // If we haven't processed vertex
            {
               hit[v - vertexes] = 1;        // Mark this vertex as processed
               if(v != l->v1 && v != l->v2)  // Exclude endpoints of linedefs
               { 
                  // Project the vertex back onto the parent linedef
                  int64_t dx2 = (l->dx >> FRACBITS) * (l->dx >> FRACBITS);
                  int64_t dy2 = (l->dy >> FRACBITS) * (l->dy >> FRACBITS);
                  int64_t dxy = (l->dx >> FRACBITS) * (l->dy >> FRACBITS);
                  int64_t s   = dx2 + dy2;
                  int     x0  = v->x, y0 = v->y, x1 = l->v1->x, y1 = l->v1->y;
                  v->x = (fixed_t)((dx2 * x0 + dy2 * x1 + dxy * (y0 - y1)) / s);
                  v->y = (fixed_t)((dy2 * y0 + dx2 * y1 + dxy * (x0 - x1)) / s);
                  // Cardboard store float versions of vertices.
                  v->fx = M_FixedToFloat(v->x);
                  v->fy = M_FixedToFloat(v->y);
               }
            }  
         } // Obfuscated C contest entry:   :)
         while((v != segs[i].v2) && (v = segs[i].v2));
      }
   }

   // free hit list
   efree(hit);
}

//
// P_padRejectArray
//
// ioanch 20160309: directly from Chocolate-Doom (by fraggle)
// https://github.com/chocolate-doom/chocolate-doom/blob/master/src/doom/p_setup.c
//
// Pad the REJECT lump with extra data when the lump is too small,
// to simulate a REJECT buffer overflow in Vanilla Doom.
//
static void P_padRejectArray(byte *array, unsigned int len)
{
   unsigned int i;
   unsigned int byte_num;
   byte *dest;

   // Values to pad the REJECT array with:

   unsigned int rejectpad[4] =
   {
      static_cast<unsigned int>(((gTotalLinesForRejectOverflow * 4 + 3) & ~3)
                                + 24),      // Size
      0,                                    // Part of z_zone block header
      50,                                   // PU_LEVEL
      0x1d4a11                              // DOOM_CONST_ZONEID
   };

   // Copy values from rejectpad into the destination array.

   dest = array;

   for(i = 0; i < len && i < sizeof(rejectpad); ++i)
   {
      byte_num = i % 4;
      *dest = (rejectpad[i / 4] >> (byte_num * 8)) & 0xff;
      ++dest;
   }

   // We only have a limited pad size.  Print a warning if the
   // REJECT lump is too small.

   if(len > sizeof(rejectpad))
   {
      C_Printf("PadRejectArray: REJECT lump too short to pad! (%i > %i)\n",
               len, (int) sizeof(rejectpad));
   }
}

//
// P_LoadReject
//
// haleyjd 01/26/04: Although DOOM accepted them due to differing
// Z_Malloc behavior, Eternity was crashing on levels with zero-
// length reject lumps. This function will test to see if the reject
// lump is zero in size, and if so, will generate a reject with all
// zeroes. This is preferable to adding checks to see if a reject
// matrix exists, in my opinion. This could be improved by actually
// generating a meaningful reject, but that will have to wait.
//
static void P_LoadReject(int lump)
{
   int size;
   int expectedsize;

   // IOANCH 20151215: support missing lump
   size = lump >= 0 ? setupwad->lumpLength(lump) : 0;

   // haleyjd: round numsectors^2 to next higher multiple of 8, then divide by
   // 8 to get the expected reject size for this level
   expectedsize = (((numsectors * numsectors) + 7) & ~7) / 8;

   // 12/04/08: be super-smart about REJECT lumps:
   // 1. if size >= expectedsize, all is good.
   // 2. if size <  expectedsize, allocate a zero-filled buffer and copy
   //    in whatever exists from the actual lump.
   if(size >= expectedsize)
      rejectmatrix = (byte *)(setupwad->cacheLumpNum(lump, PU_LEVEL));
   else
   {
      // set to all zeroes so that the reject has no effect
      rejectmatrix = (byte *)(Z_Calloc(1, expectedsize, PU_LEVEL, NULL));

      // Pad remaining space with 0xff if specified on command line)
      if(M_CheckParm("-reject_pad_with_ff"))
         memset(rejectmatrix, 0xff, expectedsize);

      if(size > 0)
      {
         byte *temp = (byte *)(setupwad->cacheLumpNum(lump, PU_CACHE));
         memcpy(rejectmatrix, temp, size);

         // ioanch 20160309: REJECT overflow fix. From chocolate-doom (by
         // fraggle):
         // Also only do it if MBF or less
         if(demo_version <= 203)
            P_padRejectArray(rejectmatrix + size, expectedsize - size);
      }
   }

   // warn on too-large rejects, but do nothing special.
   if(size > expectedsize)
      C_Printf(FC_ERROR "P_LoadReject: warning - reject is too large\a\n");
}

//
// Map lumps table
//
// For Doom- and Hexen-format maps.
//
static const char *levellumps[] =
{
   "label",    // ML_LABEL,    A separator, name, ExMx or MAPxx
   "THINGS",   // ML_THINGS,   Monsters, items..
   "LINEDEFS", // ML_LINEDEFS, LineDefs, from editing
   "SIDEDEFS", // ML_SIDEDEFS, SideDefs, from editing
   "VERTEXES", // ML_VERTEXES, Vertices, edited and BSP splits generated
   "SEGS",     // ML_SEGS,     LineSegs, from LineDefs split by BSP
   "SSECTORS", // ML_SSECTORS, SubSectors, list of LineSegs
   "NODES",    // ML_NODES,    BSP nodes
   "SECTORS",  // ML_SECTORS,  Sectors, from editing
   "REJECT",   // ML_REJECT,   LUT, sector-sector visibility
   "BLOCKMAP", // ML_BLOCKMAP  LUT, motion clipping, walls/grid element
   "BEHAVIOR"  // ML_BEHAVIOR  haleyjd: ACS bytecode; used to id hexen maps
};

//
// Lumps that are used in console map formats
//
static const char *consolelumps[] =
{
   "LEAFS",
   "LIGHTS",
   "MACROS"
};

//
// P_checkConsoleFormat
//
// haleyjd 12/12/13: Check for supported console map formats
//
static int P_checkConsoleFormat(WadDirectory *dir, int lumpnum)
{
   int          numlumps = dir->getNumLumps();
   lumpinfo_t **lumpinfo = dir->getLumpInfo();

   for(int i = ML_LEAFS; i <= ML_MACROS; i++)
   {
      int ln = lumpnum + i;
      if(ln >= numlumps ||     // past the last lump?
         strncmp(lumpinfo[ln]->name, consolelumps[i - ML_LEAFS], 8))
      {
         if(i == ML_LIGHTS)
            return LEVEL_FORMAT_PSX; // PSX
         else
            return LEVEL_FORMAT_INVALID; // invalid map
      }
   }

   // If we got here, dealing with Doom 64 format. (TODO: Not supported ... yet?)
   return LEVEL_FORMAT_INVALID; //LEVEL_FORMAT_DOOM64;
}

//
// P_CheckLevel
//
// sf 11/9/99: We need to do this now because we no longer have to conform to
// the MAPxy or ExMy standard previously imposed.
// IOANCH 20151213: added MGLA, optional parameter to assign values to.
//
int P_CheckLevel(WadDirectory *dir, int lumpnum, MapGenLumpAddresses *mgla,
                 bool *udmf)
{
   int          numlumps = dir->getNumLumps();
   lumpinfo_t **lumpinfo = dir->getLumpInfo();

   if(mgla) // reset it to negative (missing) values
      memset(mgla, -1, sizeof(*mgla));
   if(udmf)
      *udmf = false;

   // IOANCH 20151206: check for UDMF lumps structure
   if(lumpnum + 1 < numlumps 
      && !strncmp(lumpinfo[lumpnum + 1]->name, "TEXTMAP", 8))
   {
      // found a TEXTMAP. Look for ENDMAP
      bool foundEndMap = false;
      const char *lname;

      for(int i = lumpnum + 2; i < numlumps; ++i)
      {
         lname = lumpinfo[i]->name;
         if(mgla)
         {
            if(!strncmp(lname, "ZNODES", 8))
               mgla->nodes = i;
            else if(!strncmp(lname, levellumps[ML_REJECT], 8))
               mgla->reject = i;
            else if(!strncmp(lname, levellumps[ML_BLOCKMAP], 8))
               mgla->blockmap = i;
            else if(!strncmp(lname, levellumps[ML_BEHAVIOR], 8))
               mgla->behavior = i;
         }

         if(!strncmp(lname, "ENDMAP", 8))
         {
            foundEndMap = true;
            break;
         }
      }
      if(!foundEndMap || (mgla && mgla->nodes < 0))
         return LEVEL_FORMAT_INVALID;  // must have ENDMAP
      // Found ENDMAP. This may be a valid UDMF lump. Return it
      if(udmf)
         *udmf = true;
      return LEVEL_FORMAT_DOOM;  // consider "Doom" format even for UDMF.
   }
   
   for(int i = ML_THINGS; i <= ML_BEHAVIOR; i++)
   {
      int ln = lumpnum + i;
      if(ln >= numlumps ||     // past the last lump?
         strncmp(lumpinfo[ln]->name, levellumps[i], 8))
      {
         // If "BEHAVIOR" wasn't found, we assume we are dealing with
         // a DOOM-format map, and it is not an error; any other missing
         // lump means the map is invalid.

         if(i == ML_BEHAVIOR)
         {
            // If the current lump is named LEAFS, it's a console map
            if(ln < numlumps && !strncmp(lumpinfo[ln]->name, "LEAFS", 8))
               return P_checkConsoleFormat(dir, lumpnum);
            else
               return LEVEL_FORMAT_DOOM;
         }
         else
            return LEVEL_FORMAT_INVALID;
      }
      else if(mgla)
      {
         // IOANCH 20151213: respect MGLA even if it's not UDMF
         switch(i)
         {
         case ML_SEGS:
            mgla->segs = ln;
            break;
         case ML_SSECTORS:
            mgla->ssectors = ln;
            break;
         case ML_NODES:
            mgla->nodes = ln;
            break;
         case ML_REJECT:
            mgla->reject = ln;
            break;
         case ML_BLOCKMAP:
            mgla->blockmap = ln;
            break;
         case ML_BEHAVIOR:
            mgla->behavior = ln;
            break;
         }
      }
   }

   // if we got here, we're dealing with a Hexen-format map
   return LEVEL_FORMAT_HEXEN;
}

//
// P_CheckLevelName
//
// haleyjd 01/21/14: Check for a level's existence and format by lump name.
//
int P_CheckLevelName(WadDirectory *dir, const char *mapname)
{
   int lumpnum;
   return ((lumpnum = dir->checkNumForName(mapname)) >= 0 ? 
      P_CheckLevel(dir, lumpnum) : LEVEL_FORMAT_INVALID);
}

//
// P_CheckLevelMapNum
//
// haleyjd 01/21/14: Check for a level's existence and format from a map
// number. Note behavior here for ExMy levels is ZDoom-compatible (episode
// is base 0, not base 1).
//
int P_CheckLevelMapNum(WadDirectory *dir, int mapnum)
{
   qstring mapname;

   if(GameModeInfo->flags & GIF_MAPXY)
      mapname.Printf(9, "MAP%02d", mapnum);
   else
   {
      int episode = mapnum / 10 + 1;
      int map     = mapnum % 10;
      mapname.Printf(9, "E%dM%d", episode, map);
   }

   return P_CheckLevelName(dir, mapname.constPtr());
}

void P_InitThingLists(); // haleyjd

//=============================================================================
//
// P_SetupLevel - Main Level Setup Routines
//

// P_SetupLevel subroutines

//
// P_SetupLevelError
// 
// haleyjd 02/18/10: Error handling routine for P_SetupLevel
// IOANCH 20151210: Made global
//
void P_SetupLevelError(const char *msg, const char *levelname)
{
   C_Printf(FC_ERROR "%s: '%s'\n", msg, levelname);
   C_SetConsole();
}

//
// P_NewLevelMsg
//
// Called when loading a new map.
// haleyjd 06/04/05: moved here and renamed from HU_NewLevel
//
static void P_NewLevelMsg()
{   
   C_Printf("\n");
   C_Separator();
   C_Printf(FC_GRAY "  %s\n\n", LevelInfo.levelName);
   C_InstaPopup();       // put console away
}

//
// P_ClearPlayerVars
//
// haleyjd 2/18/10: clears various player-related data.
//
static void P_ClearPlayerVars()
{
   for(int i = 0; i < MAXPLAYERS; i++)
   {
      if(playeringame[i] && players[i].playerstate == PST_DEAD)
         players[i].playerstate = PST_REBORN;

      players[i].killcount = players[i].secretcount = players[i].itemcount = 0;

      memset(players[i].frags, 0, sizeof(players[i].frags));

      // haleyjd: explicitly nullify old player object pointers
      players[i].mo = NULL;

      // haleyjd: explicitly nullify old player attacker
      players[i].attacker = NULL;
   }

   totalkills = totalitems = totalsecret = wminfo.maxfrags = 0;
   wminfo.partime = 180;

   // Initial height of PointOfView will be set by player think.
   players[consoleplayer].viewz = players[consoleplayer].prevviewz = 1;
}

//
// P_PreZoneFreeLevel
//
// haleyjd 2/18/10: actions that must be performed immediately prior to 
// Z_FreeTags should be kept here.
//
static void P_PreZoneFreeLevel()
{
   //==============================================
   // Clear player data

   P_ClearPlayerVars();

   //==============================================
   // Scripting

#if 0
   // haleyjd 03/15/03: clear levelscript callbacks
   SM_RemoveCallbacks(SC_VM_LEVELSCRIPT);
#endif

   // haleyjd 01/07/07: reset ACS interpreter state
   ACS_InitLevel();

   //==============================================
   // Sound Engine

   // haleyjd 06/06/06: stop sound sequences
   S_StopAllSequences();
   
   // haleyjd 10/19/06: stop looped sounds
   S_StopLoopedSounds();

   // Make sure all sourced sounds are stopped
   S_StopSounds(false);

   //==============================================
   // Renderer

   // haleyjd: stop particle engine
   R_ClearParticles();

   // SoM: initialize portals
   R_InitPortals();

   // haleyjd 05/16/08: clear dynamic segs
   R_ClearDynaSegs();

   //==============================================
   // Playsim

   // haleyjd 02/16/10: clear followcam pointers
   P_FollowCamOff();

   // sf: free the psecnode_t linked list in p_map.c
   P_FreeSecNodeList(); 
}

//
// P_InitNewLevel
//
// Performs (re)initialization of subsystems after Z_FreeTags.
//
static void P_InitNewLevel(int lumpnum, WadDirectory *waddir)
{
   //==============================================
   // Playsim

   // re-initialize thinker list
   Thinker::InitThinkers();   
   
   // haleyjd 02/02/04 -- clear the TID hash table
   P_InitTIDHash();     

   // SoM: I can't believe I forgot to call this!
   P_InitPortals(); 

   //==============================================
   // Map data scripts

   // load MapInfo
   P_LoadLevelInfo(waddir, lumpnum, W_GetManagedDirFN(waddir));
   
   // haleyjd 10/08/03: load ExtraData
   E_LoadExtraData();         

   //==============================================
   // Renderer

   // load the sky
   R_StartSky();

   // haleyjd: set global colormap -- see r_data.c
   R_SetGlobalLevelColormap();
   
   //==============================================
   // Wake up subsystems

   // haleyjd 01/21/14: clear marks here along with everything else
   AM_clearMarks();

   // wake up heads-up display
   HU_Start();
   
   // must be after P_LoadLevelInfo as the music lump name is gotten there
   S_Start();
   
   // console message
   P_NewLevelMsg();
}

//
// P_DeathMatchSpawnPlayers
//
// If deathmatch, randomly spawn the active players
//
static void P_DeathMatchSpawnPlayers()
{
   if(GameType == gt_dm)
   {
      for(int i = 0; i < MAXPLAYERS; i++)
      {
         if(playeringame[i])
         {
            players[i].mo = NULL;
            G_DeathMatchSpawnPlayer(i);
         }
      }
   }
}

//
// P_InitThingLists
//
// haleyjd 11/19/02: Sets up all dynamically allocated thing lists.
//
void P_InitThingLists()
{
   // haleyjd: allow to work in any game mode
   // killough 3/26/98: Spawn icon landings:
   if(GameModeInfo->id == commercial || demo_version >= 331)
      P_SpawnBrainTargets();

   // haleyjd: spawn D'Sparil teleport spots
   P_SpawnSorcSpots();

   // haleyjd 08/15/13: spawn EDF-specified collections
   MobjCollections.collectAllThings();

   // haleyjd 04/08/03: spawn camera spots
   IN_AddCameras();

   // haleyjd 06/06/06: initialize environmental sequences
   S_InitEnviroSpots();
}

//
// CHECK_ERROR
//
// Checks to see if level_error has been set to a valid error message.
// If so, P_SetupLevelError is called with the message and P_SetupLevel
// will return. The game will enter GS_CONSOLE state.
//
#define CHECK_ERROR() \
   do { \
      if(level_error) \
      { \
         P_SetupLevelError(level_error, mapname); \
         return; \
      } \
   } while(0)

//
// P_SetupLevel
//
// killough 5/3/98: reformatted, cleaned up
//
void P_SetupLevel(WadDirectory *dir, const char *mapname, int playermask, 
                  skill_t skill)
{
   lumpinfo_t **lumpinfo;
   int lumpnum, acslumpnum = -1;

   // haleyjd 07/28/10: we are no longer in GS_LEVEL during the execution of
   // this routine.
   gamestate = GS_LOADING;

   // haleyjd 06/14/10: support loading levels from private wad directories
   setupwad = dir;
   lumpinfo = setupwad->getLumpInfo();
   
   // get the map name lump number
   if((lumpnum = setupwad->checkNumForName(mapname)) == -1)
   {
      P_SetupLevelError("Map not found", mapname);
      return;
   }

   // IOANCH 20151213: udmf
   MapGenLumpAddresses mgla;  // will be set by P_CheckLevel
   bool isUdmf = false;

   // determine map format; if invalid, abort
   if((LevelInfo.mapFormat = P_CheckLevel(setupwad, lumpnum, &mgla, &isUdmf)) 
      == LEVEL_FORMAT_INVALID)
   {
      P_SetupLevelError("Not a valid level", mapname);
      return;
   }

   // haleyjd 07/22/04: moved up
   newlevel   = (lumpinfo[lumpnum]->source != WadDirectory::IWADSource);
   doom1level = false;

   strncpy(levelmapname, mapname, 8);
   leveltime = 0;

   // perform pre-Z_FreeTags actions
   P_PreZoneFreeLevel();
   
   // free the old level
   Z_FreeTags(PU_LEVEL, PU_LEVEL);

   // perform post-Z_FreeTags actions
   P_InitNewLevel(lumpnum, dir);

   // note: most of this ordering is important
   
   // killough 3/1/98: P_LoadBlockMap call moved down to below
   // killough 4/4/98: split load of sidedefs into two parts,
   // to allow texture names to be used in special linedefs

   level_error = NULL; // reset

   // IOANCH 20151206: load UDMF
   UDMFParser udmf;  // prepare UDMF processor
   if(isUdmf)
   {
      udmf.start(*setupwad, lumpnum + 1);
      // TODO: also check namespace
      CHECK_ERROR();
   }
   
   if(isUdmf)
   {
      // IOANCH 20151212: UDMF
      E_LoadUDMFVertices();
      E_LoadUDMFSectors();
   }
   else switch(LevelInfo.mapFormat)
   {
   case LEVEL_FORMAT_PSX:
      P_LoadConsoleVertexes(lumpnum + ML_VERTEXES);
      P_LoadPSXSectors(lumpnum + ML_SECTORS);
      break;
   default:
      P_LoadVertexes(lumpnum + ML_VERTEXES);
      P_LoadSectors (lumpnum + ML_SECTORS);
      break;
   }
   
   // possible error: missing flats
   CHECK_ERROR();

   // haleyjd 01/05/14: create sector interpolation data
   P_CreateSectorInterps();

   // IOANCH 20151212: UDMF
   if(isUdmf)
      E_LoadUDMFSideDefs();
   else
      P_LoadSideDefs(lumpnum + ML_SIDEDEFS); // killough 4/4/98

   // haleyjd 10/03/05: handle multiple map formats
   // IOANCH 20151212: UDMF
   if(isUdmf)
      E_LoadUDMFLineDefs();
   else switch(LevelInfo.mapFormat)
   {
   case LEVEL_FORMAT_DOOM:
   case LEVEL_FORMAT_PSX:
      P_LoadLineDefs(lumpnum + ML_LINEDEFS);
      break;
   case LEVEL_FORMAT_HEXEN:
      P_LoadHexenLineDefs(lumpnum + ML_LINEDEFS);
      break;
   }

   // IOANCH 20151213: udmf
   if(isUdmf)
      E_LoadUDMFSideDefs2();
   else
      P_LoadSideDefs2(lumpnum + ML_SIDEDEFS);
   
   P_LoadLineDefs2();                      // killough 4/4/98
   
   // IOANCH 20151213: use mgla here and elsewhere
   
   P_LoadBlockMap (mgla.blockmap); // killough 3/1/98
   
   // IOANCH: at this point, mgla.nodes is valid. Check ZDoom node signature too
   ZNodeType znodeSignature;
   int actualNodeLump = -1;
   if((znodeSignature = P_CheckForZDoomUncompressedNodes(mgla.nodes, 
      &actualNodeLump, isUdmf)) != ZNodeType_Invalid && actualNodeLump >= 0)
   {
      P_LoadZNodes(actualNodeLump, znodeSignature);

      CHECK_ERROR();
   }
   else if(P_CheckForDeePBSPv4Nodes(lumpnum))   // ioanch 20160204: also DeePBSP
   {
      P_LoadSubsectors_V4(lumpnum + ML_SSECTORS);
      CHECK_ERROR();
      P_LoadNodes_V4(lumpnum + ML_NODES);
      CHECK_ERROR();
      P_LoadSegs_V4(lumpnum + ML_SEGS);
      CHECK_ERROR();
   }
   else
   {
      // IOANCH 20151215: make sure everything is valid. Can happen if UDMF has
      // invalid ZNODES entry
      if(mgla.ssectors < 0 || mgla.segs < 0)
      {
         P_SetupLevelError("UDMF levels don't support vanilla BSP", mapname);
         return;
      }

      // IOANCH: at this point, it's not a UDMF map so mgla will be valid
      P_LoadSubsectors(mgla.ssectors);
      P_LoadNodes     (mgla.nodes);

      // possible error: missing nodes or subsectors
      CHECK_ERROR();

      P_LoadSegs(mgla.segs); 

      // possible error: malformed segs
      CHECK_ERROR();
   }

<<<<<<< HEAD
   P_LoadReject(mgla.reject); // haleyjd 01/26/04
=======
   // ioanch 20160309: reversed P_GroupLines with P_LoadReject to fix the
   // overrun
>>>>>>> d3a7dc98
   P_GroupLines();
   P_LoadReject(lumpnum + ML_REJECT); // haleyjd 01/26/04

   // haleyjd 01/12/14: build sound environment zones
   P_CreateSoundZones();

   // killough 10/98: remove slime trails from wad
   P_RemoveSlimeTrails(); 

   // haleyjd 08/19/13: call new function to handle bodyque
   G_ClearPlayerCorpseQueue();
   deathmatch_p = deathmatchstarts;

   // haleyjd 10/03/05: handle multiple map formats
   // IOANCH 20151214: UDMF things
   if(isUdmf)
      E_LoadUDMFThings();
   switch(LevelInfo.mapFormat)
   {
   case LEVEL_FORMAT_DOOM:
   case LEVEL_FORMAT_PSX:
      P_LoadThings(lumpnum + ML_THINGS);
      break;
   case LEVEL_FORMAT_HEXEN:
      P_LoadHexenThings(lumpnum + ML_THINGS);
      break;
   }

   // spawn players randomly in deathmatch
   P_DeathMatchSpawnPlayers();

   // possible error: missing player or deathmatch spots
   CHECK_ERROR();

   // haleyjd: init all thing lists (boss brain spots, etc)
   P_InitThingLists(); 

   // clear special respawning queue
   iquehead = iquetail = 0;
   
   // set up world state
   P_SpawnSpecials();

   // SoM: Deferred specials that need to be spawned after P_SpawnSpecials
   P_SpawnDeferredSpecials();

   // haleyjd
   P_InitLightning();

   // preload graphics
   if(precache)
      R_PrecacheLevel();

   R_SetViewSize(screenSize+3); //sf

   // haleyjd 07/28/2010: NOW we are in GS_LEVEL. Not before.
   // 01/13/2011: Moved up a bit. The below actions want GS_LEVEL gamestate :>
   gamestate = GS_LEVEL;

   // haleyjd: keep the chasecam on between levels
   if(camera == &chasecam)
      P_ResetChasecam();
   else
      camera = NULL;        // camera off

   // haleyjd 01/07/07: initialize ACS for Hexen maps
   //         03/19/11: also allow for DOOM-format maps via MapInfo
   // IOANCH 20151214: changed to use mgla
   if(mgla.behavior >= 0)
      acslumpnum = mgla.behavior;
   else if(LevelInfo.acsScriptLump)
      acslumpnum = setupwad->checkNumForNameNSG(LevelInfo.acsScriptLump, lumpinfo_t::ns_acs);

   ACS_LoadLevelScript(dir, acslumpnum);
}

//
// P_Init
//
void P_Init()
{
   P_InitParticleEffects();  // haleyjd 09/30/01
   P_InitSwitchList();
   P_InitPicAnims();
   R_InitSprites(spritelist);
   P_InitHubs();
   E_InitTerrainTypes();     // haleyjd 07/03/99
}

//
// OLO Support. - sf
//
// OLOs were something I came up with a while ago when making my 'onslaunch'
// launcher. They are lumps which hold information about the lump: which
// deathmatch type they are best played on etc. which was read by onslaunch
// which adjusted its launch settings appropriately. More importantly,
// they hold the level names which I use here..
//

#if 0
olo_t olo;
int olo_loaded = false;

void P_LoadOlo(void)
{
   int lumpnum;
   char *lump;
   
   if((lumpnum = W_CheckNumForName("OLO")) == -1)
      return;
   
   lump = (char *)(wGlobalDir.CacheLumpNum(lumpnum, PU_CACHE));
   
   if(strncmp(lump, "OLO", 3))
      return;
   
   memcpy(&olo, lump, sizeof(olo_t));
   
   olo_loaded = true;
}
#endif

//=============================================================================
//
// DoomEd Number Disambiguation
//
// Rather than have doomednums be universally contingent on the gamemode, 
// Eternity moves them around into unambiguous ranges. The 7000 range is 
// reserved for thing types translated from other Doom engine games (Heretic,
// Hexen, and Strife). The 6000 range is reserved for "reverse" translation of
// Doom objects (ie. in any game, an Arch-vile can be spawned using 6064).
//
// The "remapped" ranges of doomednums (those that conflict between games)
// are 5-254, 2001-2048, and 3001-3006, though the exact ranges depend on the
// individual game in question
//

//
// P_ConvertDoomExtendedSpawnNum
//
// Checks for and converts a 6000-range doomednum into the corresponding Doom
// object. This is called regardless of the gamemode, after any gamemode
// specific translations occur.
// 6005 - 6089 -> 5    - 89
// 6201 - 6249 -> 2001 - 2049
// 6301 - 6306 -> 3001 - 3006
// IOANCH 20151213: made public
//
void P_ConvertDoomExtendedSpawnNum(mapthing_t *mthing)
{
   int16_t num = mthing->type;

   if(num >= 6005 && num <= 6089)
      num -= 6000;
   else if(num >= 6201 && num <= 6249)
      num -= 4200;
   else if(num >= 6301 && num <= 6306)
      num -= 3300;

   mthing->type = num;
}

// null, player starts 1-4, deathmatch spots, and teleport destinations are
// common across all games
#define DEN_MIN     5
#define DEN_DMSPOT  11
#define DEN_TELEMAN 14

//
// P_ConvertHereticThing
//
// Converts Heretic doomednums into an Eternity-compatible range:
// 5    - 96   -> 7005 - 7096
// 2001 - 2005 -> 7201 - 7205
// 2035        -> 7235
// Covers all Heretic thingtypes.
// IOANCH 20151213: made public
//
void P_ConvertHereticThing(mapthing_t *mthing)
{
   int16_t num = mthing->type;

   if(num < DEN_MIN || num == DEN_DMSPOT || num == DEN_TELEMAN)
      return;

   if(num <= 96)
      num += 7000;
   else if((num >= 2001 && num <= 2005) || num == 2035)
      num += 5200;

   mthing->type = num;
}

//
// P_ConvertHexenThing
//
// Converts Hexen doomednums into an Eternity-compatible range:
// 5    - 124  -> 7305 - 7424
// 140         -> 7440
// 254         -> 7554
// 3000 - 3002 -> 9300 - 9302
// Others in 8000, 9000, 10000, and 14000 ranges do not conflict.
//
static void P_ConvertHexenThing(mapthing_t *mthing)
{
   int16_t num = mthing->type;

   if(num < DEN_MIN || num == DEN_DMSPOT || num == DEN_TELEMAN)
      return;

   if(num <= 124 || num == 140 || num == 254)
      num += 7300;
   else if(num >= 3000 && num <= 3002)
      num += 6300; // ZDoom-compatible polyobject spot numbers

   mthing->type = num;
}

//
// P_ConvertStrifeThing
//
// Converts Strife doomednums into an Eternity-compatible range:
// 5    - 236  -> 7605 - 7836
// 2001 - 2048 -> 7901 - 7948
// 3001 - 3006 -> 7951 - 7956
// Covers all Strife thingtypes.
//
static void P_ConvertStrifeThing(mapthing_t *mthing)
{
   int16_t num = mthing->type;

   if(num < DEN_MIN || num == DEN_DMSPOT || num == DEN_TELEMAN)
      return;

   if(num <= 236)
      num += 7600;
   else if(num >= 2001 && num <= 2048)
      num += 5900;
   else if(num >= 3001 && num <= 3006)
      num += 4950;
}

#define DEN_PSXCHAIN   64
#define DEN_NMSPECTRE  889
#define DEN_PSXSPECTRE 890
#define DEN_EECHAIN    891
#define DEN_DEMON      3002

//
// P_ConvertPSXThing
//
// Take care of oddities in the PSX map format.
//
static void P_ConvertPSXThing(mapthing_t *mthing)
{
   // Demon spawn redirections
   if(mthing->type == DEN_DEMON)
   {
      int16_t flags = mthing->options & MTF_PSX_SPECTRE;

      if(flags == MTF_PSX_SPECTRE)
         mthing->type = DEN_PSXSPECTRE;
      else if(flags == MTF_PSX_NIGHTMARE)
         mthing->type = DEN_NMSPECTRE;
   }
   else if(mthing->type == DEN_PSXCHAIN)
      mthing->type = DEN_EECHAIN;

   mthing->options &= ~MTF_PSX_SPECTRE;
}

//----------------------------------------------------------------------------
//
// $Log: p_setup.c,v $
// Revision 1.16  1998/05/07  00:56:49  killough
// Ignore translucency lumps that are not exactly 64K long
//
// Revision 1.15  1998/05/03  23:04:01  killough
// beautification
//
// Revision 1.14  1998/04/12  02:06:46  killough
// Improve 242 colomap handling, add translucent walls
//
// Revision 1.13  1998/04/06  04:47:05  killough
// Add support for overloading sidedefs for special uses
//
// Revision 1.12  1998/03/31  10:40:42  killough
// Remove blockmap limit
//
// Revision 1.11  1998/03/28  18:02:51  killough
// Fix boss spawner savegame crash bug
//
// Revision 1.10  1998/03/20  00:30:17  phares
// Changed friction to linedef control
//
// Revision 1.9  1998/03/16  12:35:36  killough
// Default floor light level is sector's
//
// Revision 1.8  1998/03/09  07:21:48  killough
// Remove use of FP for point/line queries and add new sector fields
//
// Revision 1.7  1998/03/02  11:46:10  killough
// Double blockmap limit, prepare for when it's unlimited
//
// Revision 1.6  1998/02/27  11:51:05  jim
// Fixes for stairs
//
// Revision 1.5  1998/02/17  22:58:35  jim
// Fixed bug of vanishinb secret sectors in automap
//
// Revision 1.4  1998/02/02  13:38:48  killough
// Comment out obsolete reload hack
//
// Revision 1.3  1998/01/26  19:24:22  phares
// First rev with no ^Ms
//
// Revision 1.2  1998/01/26  05:02:21  killough
// Generalize and simplify level name generation
//
// Revision 1.1.1.1  1998/01/19  14:03:00  rand
// Lee's Jan 19 sources
//
//----------------------------------------------------------------------------
<|MERGE_RESOLUTION|>--- conflicted
+++ resolved
@@ -3272,14 +3272,10 @@
       CHECK_ERROR();
    }
 
-<<<<<<< HEAD
-   P_LoadReject(mgla.reject); // haleyjd 01/26/04
-=======
    // ioanch 20160309: reversed P_GroupLines with P_LoadReject to fix the
    // overrun
->>>>>>> d3a7dc98
    P_GroupLines();
-   P_LoadReject(lumpnum + ML_REJECT); // haleyjd 01/26/04
+   P_LoadReject(mgla.reject); // haleyjd 01/26/04
 
    // haleyjd 01/12/14: build sound environment zones
    P_CreateSoundZones();
