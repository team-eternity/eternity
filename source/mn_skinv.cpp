--- conflicted
+++ resolved
@@ -102,64 +102,6 @@
 //
 static void MN_skinEmulateAction(state_t *state)
 {
-<<<<<<< HEAD
-   if(state->action->codeptr == A_PlaySoundEx) // AEON_FIXME
-   {
-      S_StartInterfaceSound(E_ArgAsSound(state->args, 0));
-   }
-   else if(state->action->codeptr == A_Pain) // AEON_FIXME
-   {
-      S_StartInterfaceSound(players[consoleplayer].skin->sounds[sk_plpain]);
-   }
-   else if(state->action->codeptr == A_Scream) // AEON_FIXME
-   {
-      S_StartInterfaceSound(players[consoleplayer].skin->sounds[sk_pldeth]);
-   }
-   else if(state->action->codeptr == A_PlayerScream ||
-           state->action->codeptr == A_RavenPlayerScream) // AEON_FIXME
-   {
-      if(skview_gibbed) // may gib when using Raven player behavior
-         S_StartInterfaceSound(players[consoleplayer].skin->sounds[sk_slop]);
-      else if(skview_haswdth)
-      {
-         // 03/29/08: sometimes play wimpy death if the player skin specifies one
-         int rnd = M_Random() % ((GameModeInfo->flags & GIF_NODIEHI) ? 2 : 3);
-         int sndnum = 0;
-
-         switch(rnd)
-         {
-         case 0:
-            sndnum = sk_pldeth;
-            break;
-         case 1:
-            sndnum = sk_plwdth;
-            break;
-         case 2:
-            sndnum = sk_pdiehi;
-            break;
-         }
-
-         S_StartInterfaceSound(players[consoleplayer].skin->sounds[sndnum]);
-      }
-      else
-      {
-         S_StartInterfaceSound(
-            ((GameModeInfo->flags & GIF_NODIEHI) || M_Random() % 2) ?
-             players[consoleplayer].skin->sounds[sk_pldeth] :
-             players[consoleplayer].skin->sounds[sk_pdiehi]);
-      }
-   }
-   else if(state->action->codeptr == A_XScream) // AEON_FIXME
-   {
-      S_StartInterfaceSound(players[consoleplayer].skin->sounds[sk_slop]);
-   }
-   else if(state->action->codeptr == A_FlameSnd) // AEON_FIXME
-   {
-      S_StartInterfaceSound("ht_hedat1");
-   }
-
-   skview_gibbed = false;
-=======
     if(state->action == A_PlaySoundEx)
     {
         S_StartInterfaceSound(E_ArgAsSound(state->args, 0));
@@ -208,7 +150,6 @@
     }
 
     skview_gibbed = false;
->>>>>>> bf494889
 }
 
 //
