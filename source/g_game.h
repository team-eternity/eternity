--- conflicted
+++ resolved
@@ -90,11 +90,8 @@
 
         // sf: player_printf
 void player_printf(const player_t *player, const char *s, ...);
-<<<<<<< HEAD
 
 bool G_RealNetGame();
-=======
->>>>>>> 0eb77371
 
 // killough 5/2/98: moved from m_misc.c:
 
