--- conflicted
+++ resolved
@@ -86,13 +86,9 @@
    vfontfilter_t *filters;   // graphic loading filters
    unsigned int numfilters;  // number of filters
    int patchnumoffset;       // used during font loading only
-<<<<<<< HEAD
    char lumpname[9];         // [CG] Used to reload linear fonts.
    int linear_font_format;   // [CG] Used to reload linear fonts.
-} vfont_t;
-=======
 };
->>>>>>> 24160616
 
 void  V_FontWriteText(vfont_t *font, const char *s, int x, int y);
 void  V_FontWriteTextColored(vfont_t *font, const char *s, int color, int x, int y);
