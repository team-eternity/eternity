//
// The Eternity Engine
// Copyright (C) 2013 James Haley et al.
//
// This program is free software: you can redistribute it and/or modify
// it under the terms of the GNU General Public License as published by
// the Free Software Foundation, either version 3 of the License, or
// (at your option) any later version.
//
// This program is distributed in the hope that it will be useful,
// but WITHOUT ANY WARRANTY; without even the implied warranty of
// MERCHANTABILITY or FITNESS FOR A PARTICULAR PURPOSE.  See the
// GNU General Public License for more details.
//
// You should have received a copy of the GNU General Public License
// along with this program.  If not, see http://www.gnu.org/licenses/
//
// Additional terms and conditions compatible with the GPLv3 apply. See the
// file COPYING-EE for details.
//
// Purpose: EDF States Module
// Authors: James Haley
//

#include "z_zone.h"
#include "i_system.h"
#include "p_partcl.h"
#include "d_io.h"
#include "d_dehtbl.h"
#include "info.h"
#include "m_qstr.h"
#include "p_pspr.h"

#define NEED_EDF_DEFINITIONS

#include "Confuse/confuse.h"

#include "e_lib.h"
#include "e_dstate.h"
#include "e_edf.h"
#include "e_hash.h"
#include "e_things.h"
#include "e_sound.h"
#include "e_sprite.h"
#include "e_string.h"
#include "e_states.h"
#include "e_args.h"

// 7/24/05: This is now global, for efficiency's sake

// The "S_NULL" state, which is required, has its number resolved
// in E_CollectStates
int NullStateNum;

// Frame section keywords
#define ITEM_FRAME_DECORATE  "decorate"
#define ITEM_FRAME_SPRITE    "sprite"
#define ITEM_FRAME_SPRFRAME  "spriteframe"
#define ITEM_FRAME_FULLBRT   "fullbright"
#define ITEM_FRAME_TICS      "tics"
#define ITEM_FRAME_ACTION    "action"
#define ITEM_FRAME_NEXTFRAME "nextframe"
#define ITEM_FRAME_MISC1     "misc1"
#define ITEM_FRAME_MISC2     "misc2"
#define ITEM_FRAME_PTCLEVENT "particle_event"
#define ITEM_FRAME_ARGS      "args"
#define ITEM_FRAME_DEHNUM    "dehackednum"
#define ITEM_FRAME_CMP       "cmp"

#define ITEM_DELTA_NAME      "name"

#define ITEM_FRAMEBLOCK_FDS    "firststate"
#define ITEM_FRAMEBLOCK_STATES "states"

// forward prototype for action function dispatcher
static int E_ActionFuncCB(cfg_t *cfg, cfg_opt_t *opt, int argc,
                          const char **argv);

//
// Frame Options
//

#define FRAME_FIELDS \
   CFG_STR(ITEM_FRAME_SPRITE,      "BLANK",     CFGF_NONE), \
   CFG_INT_CB(ITEM_FRAME_SPRFRAME, 0,           CFGF_NONE, E_SpriteFrameCB), \
   CFG_BOOL(ITEM_FRAME_FULLBRT,    false,       CFGF_NONE), \
   CFG_INT(ITEM_FRAME_TICS,        1,           CFGF_NONE), \
   CFG_STRFUNC(ITEM_FRAME_ACTION,  "NULL",      E_ActionFuncCB), \
   CFG_STR(ITEM_FRAME_NEXTFRAME,   "S_NULL",    CFGF_NONE), \
   CFG_STR(ITEM_FRAME_MISC1,       "0",         CFGF_NONE), \
   CFG_STR(ITEM_FRAME_MISC2,       "0",         CFGF_NONE), \
   CFG_STR(ITEM_FRAME_PTCLEVENT,   "pevt_none", CFGF_NONE), \
   CFG_STR(ITEM_FRAME_ARGS,        0,           CFGF_LIST), \
   CFG_INT(ITEM_FRAME_DEHNUM,      -1,          CFGF_NONE), \
   CFG_END()

cfg_opt_t edf_frame_opts[] =
{
   CFG_FLAG(ITEM_FRAME_DECORATE, 0, CFGF_SIGNPREFIX),
   CFG_STR(ITEM_FRAME_CMP, 0, CFGF_NONE),
   FRAME_FIELDS
};

cfg_opt_t edf_fdelta_opts[] =
{
   CFG_STR(ITEM_DELTA_NAME, 0, CFGF_NONE),
   FRAME_FIELDS
};

cfg_opt_t edf_fblock_opts[] =
{
   CFG_STR(ITEM_FRAMEBLOCK_FDS,    nullptr, CFGF_NONE),
   CFG_STR(ITEM_FRAMEBLOCK_STATES, nullptr, CFGF_NONE),
   CFG_END()
};

//
// State Hash Lookup Functions
//

// State hash tables

// State Hashing
#define NUMSTATECHAINS 2003

// hash by name
static EHashTable<state_t, ENCStringHashKey, 
                  &state_t::name, &state_t::namelinks> state_namehash(NUMSTATECHAINS);

// hash by DeHackEd number
static EHashTable<state_t, EIntHashKey, 
                  &state_t::dehnum, &state_t::numlinks> state_numhash(NUMSTATECHAINS);

//
// State DeHackEd numbers *were* simply the actual, internal state
// number, but we have to actually store and hash them for EDF to
// remain cross-version compatible. If a state with the requested
// dehnum isn't found, -1 is returned.
//
int E_StateNumForDEHNum(int dehnum)
{
   state_t *st = nullptr;
   int ret = -1;

   // 08/31/03: return null state for negative numbers, to
   // please some old, incorrect DeHackEd patches
   if(dehnum < 0)
      ret = NullStateNum;
   else if((st = state_numhash.objectForKey(dehnum)))
      ret = st->index;

   return ret;
}

//
// As above, but causes a fatal error if the state isn't found,
// rather than returning -1. This keeps error checking code
// from being necessitated all over the source code.
//
int E_GetStateNumForDEHNum(int dehnum)
{
   int statenum = E_StateNumForDEHNum(dehnum);

   if(statenum < 0)
      I_Error("E_GetStateNumForDEHNum: invalid deh num %d\n", dehnum);

   return statenum;
}

//
// As above, but returns index of S_NULL state if the requested
// one was not found.
//
int E_SafeState(int dehnum)
{
   int statenum = E_StateNumForDEHNum(dehnum);

   if(statenum < 0)
      statenum = NullStateNum;

   return statenum;
}

//
// Returns the number of a state given its name. Returns -1
// if the state is not found.
//
int E_StateNumForName(const char *name)
{
   state_t *st = nullptr;
   int ret = -1;

   if((st = state_namehash.objectForKey(name)))
      ret = st->index;

   return ret;
}

//
// As above, but causes a fatal error if the state doesn't exist.
//
int E_GetStateNumForName(const char *name)
{
   int statenum = E_StateNumForName(name);

   if(statenum < 0)
      I_Error("E_GetStateNumForName: bad frame %s\n", name);

   return statenum;
}

//
// As above, but returns index of S_NULL if result of a name lookup
// is not found.
//
int E_SafeStateName(const char *name)
{
   int statenum = E_StateNumForName(name);

   if(statenum < 0)
      statenum = NullStateNum;

   return statenum;
}

//
// Allows lookup of what may either be an EDF global state name, DECORATE state 
// label relative to a particular mobjinfo, or a state DeHackEd number.
//
int E_SafeStateNameOrLabel(mobjinfo_t *mi, const char *name)
{
   char *pos = nullptr;
   long  num = strtol(name, &pos, 0);

   // Not a number? It is a state name.
   if(estrnonempty(pos))
   {
      int      statenum = NullStateNum;
      state_t *state    = nullptr;
      
      // Try global resolution first.
      if((statenum = E_StateNumForName(name)) < 0)
      {
         // Try DECORATE state label resolution.
         if((state = E_GetJumpInfo(mi, name)))
            statenum = state->index;
      }

      return statenum;
   }
   else
      return E_SafeState((int)num); // DeHackEd number
}

// allocation starts at D_MAXINT and works toward 0
static int edf_alloc_state_dehnum = D_MAXINT;

//
// Automatic allocation of dehacked numbers allows states to be used with
// parameterized codepointers without having had a DeHackEd number explicitly
// assigned to them by the EDF author. This was requested by several users
// after v3.33.02.
//
bool E_AutoAllocStateDEHNum(int statenum)
{
   int dehnum;
   state_t *st = states[statenum];

#ifdef RANGECHECK
   if(st->dehnum != -1)
      I_Error("E_AutoAllocStateDEHNum: called for state with valid dehnum\n");
#endif

   // cannot assign because we're out of dehnums?
   if(edf_alloc_state_dehnum < 0)
      return false;

   do
   {
      dehnum = edf_alloc_state_dehnum--;
   } 
   while(dehnum >= 0 && E_StateNumForDEHNum(dehnum) >= 0);

   // ran out while looking for an unused number?
   if(dehnum < 0)
      return false;

   // assign it!
   st->dehnum = dehnum;
   state_numhash.addObject(st);

   return true;
}

//
// EDF Processing Routines
//

//
// Counts the number of states in a cfg which do not overwrite
// any pre-existing states by virtue of having the same name.
//
static unsigned int E_CountUniqueStates(cfg_t *cfg, unsigned int numstates)
{
   unsigned int i;
   unsigned int count = 0;

   // if the state name hash is empty, short-circuit for efficiency
   if(!state_namehash.getNumItems())
      return numstates;

   for(i = 0; i < numstates; ++i)
   {
      cfg_t *statecfg  = cfg_getnsec(cfg, EDF_SEC_FRAME, i);
      const char *name = cfg_title(statecfg);

      // if not in the name table, count it
      if(E_StateNumForName(name) < 0)
         ++count;
   }

   return count;
}

//
// Function to reallocate the states array safely.
//
void E_ReallocStates(int numnewstates)
{
   static int numstatesalloc = 0;

   // only realloc when needed
   if(!numstatesalloc || (NUMSTATES < numstatesalloc + numnewstates))
   {
      int i;

      // First time, just allocate the requested number of states.
      // Afterward:
      // * If the number of states requested is small, add 2 times as many
      //   requested, plus a small constant amount.
      // * If the number is large, just add that number.

      if(!numstatesalloc)
         numstatesalloc = numnewstates;
      else if(numnewstates <= 50)
         numstatesalloc += numnewstates * 2 + 32;
      else
         numstatesalloc += numnewstates;

      // reallocate states[]
      states = erealloc(state_t **, states, numstatesalloc * sizeof(state_t *));

      // set the new state pointers to NULL
      for(i = NUMSTATES; i < numstatesalloc; ++i)
         states[i] = nullptr;
   }

   // increment NUMSTATES
   NUMSTATES += numnewstates;
}

//
// Pre-creates and hashes by name the states, for purpose of mutual 
// and forward references.
//
void E_CollectStates(cfg_t *cfg)
{
   unsigned int i;
   unsigned int numstates;         // number of states defined by the cfg
   unsigned int numnew;            // number of states that are new
   unsigned int firstnewstate = 0; // index of first new state
   unsigned int curnewstate = 0;   // index of current new state being used
   state_t *statestructs = nullptr;
   static bool firsttime = true;

   // get number of states defined by the cfg
   numstates = cfg_size(cfg, EDF_SEC_FRAME);

   // get number of new states in the cfg
   numnew = E_CountUniqueStates(cfg, numstates);

   // echo counts
   E_EDFLogPrintf("\t\t%u states defined (%u new)\n", numstates, numnew);

   if(numnew)
   {
      // allocate state_t structures for the new states
      statestructs = estructalloc(state_t, numnew);

      // add space to the states array
      curnewstate = firstnewstate = NUMSTATES;

      E_ReallocStates((int)numnew);
      
      // set pointers in states[] to the proper structures
      for(i = firstnewstate; i < (unsigned int)NUMSTATES; ++i)
      {
         states[i] = &statestructs[i - firstnewstate];

         // haleyjd 06/15/09: set state index
         states[i]->index = i;
      }
   }

   // build hash tables
   E_EDFLogPuts("\t\tBuilding state hash tables\n");

   // cycle through the states defined in the cfg
   for(i = 0; i < numstates; ++i)
   {
      cfg_t *statecfg  = cfg_getnsec(cfg, EDF_SEC_FRAME, i);
      const char *name = cfg_title(statecfg);
      int statenum;

      if((statenum = E_StateNumForName(name)) >= 0)
      {
         int dehnum;

         // a state already exists by this name
         state_t *st = states[statenum];

         // get dehackednum of libConfuse definition
         dehnum = cfg_getint(statecfg, ITEM_FRAME_DEHNUM);

         // if not equal to current state dehnum...
         if(dehnum != st->dehnum)
         {
            // if state has a valid dehnum, remove it from the deh hash
            if(st->dehnum >= 0)
               state_numhash.removeObject(st);

            // assign the new dehnum
            st->dehnum = dehnum;

            // if valid, add it back to the hash with the new id #
            if(st->dehnum >= 0)
               state_numhash.addObject(st);
         }
      }
      else
      {
         // this is a new state
         state_t *st = states[curnewstate++];

         // initialize name
         st->name = estrdup(name);

         // add to name hash
         state_namehash.addObject(st);

         // get dehackednum and add state to dehacked hash table if valid
         if((st->dehnum = cfg_getint(statecfg, ITEM_FRAME_DEHNUM)) >= 0)
            state_numhash.addObject(st);
      }
   }

   // first-time-only events
   if(firsttime)
   {
      // check that at least one frame was defined
      if(!NUMSTATES)
         E_EDFLoggedErr(2, "E_CollectStates: no frames defined.\n");

      // verify the existence of the S_NULL frame
      NullStateNum = E_StateNumForName("S_NULL");
      if(NullStateNum < 0)
         E_EDFLoggedErr(2, "E_CollectStates: 'S_NULL' frame must be defined.\n");

      firsttime = false;
   }
}

//
// Creates an arglist object for the state, if it does not already have one. 
// Otherwise, the existing arguments are disposed of.
//
void E_CreateArgList(state_t *state)
{
   if(!state->args)
      state->args = estructalloc(arglist_t, 1); // create one
   else
      E_DisposeArgs(state->args);               // clear it out
}

// frame field parsing routines

//
// Isolated code to process the frame sprite field.
//
static void E_StateSprite(const char *tempstr, int i)
{
   // check for special 'BLANK' identifier
   if(!strcasecmp(tempstr, "BLANK"))
      states[i]->sprite = blankSpriteNum;
   else
   {
      int sprnum = E_SpriteNumForName(tempstr);

      if(sprnum == -1)
      {
         // haleyjd 03/24/10: add implicitly-defined sprite
         if(!E_ProcessSingleSprite(tempstr))
         {
            E_EDFLoggedWarning(2, 
                               "Warning: frame '%s': couldn't implicitly "
                               "define sprite '%s'\n", 
                               states[i]->name, tempstr);
            sprnum = blankSpriteNum;
         }
         else
            sprnum = E_SpriteNumForName(tempstr);
      }
      states[i]->sprite = sprnum;
   }
}

//
// Callback function for the new function-valued string option used to 
// specify state action functions. This is called during parsing, not 
// processing, and thus we do not look up/resolve anything at this point.
// We are only interested in populating the cfg's args values with the 
// strings passed to this callback as parameters. The value of the option has
// already been set to the name of the codepointer by the libConfuse framework.
//
static int E_ActionFuncCB(cfg_t *cfg, cfg_opt_t *opt, int argc, 
                          const char **argv)
{
   if(argc > 0)
      cfg_setlistptr(cfg, "args", argc, (const void *)argv);

   return 0; // everything is good
}

//
// Isolated code to process the frame action field.
//
static void E_StateAction(const char *tempstr, int i)
{
   deh_bexptr *dp = D_GetBexPtr(tempstr);
   
   if(!dp)
   {
      E_EDFLoggedErr(2, "E_ProcessState: frame '%s': bad action '%s'\n",
                     states[i]->name, tempstr);
   }

   states[i]->action = states[i]->oldaction = dp->cptr;
}

enum prefixkwd_e
{
   PREFIX_FRAME,
   PREFIX_THING,
   PREFIX_SOUND,
   PREFIX_FLAGS,
   PREFIX_FLAGS2,
   PREFIX_FLAGS3,
   PREFIX_FLAGS4,
   PREFIX_BEXPTR,
   PREFIX_STRING,
   NUM_MISC_PREFIXES
};

static const char *misc_prefixes[NUM_MISC_PREFIXES] =
{
   "frame",  "thing",  "sound", "flags", "flags2", "flags3", "flags4",
   "bexptr", "string"
};

static void E_AssignMiscThing(int *target, int thingnum)
{
   // 09/19/03: add check for no dehacked number
   // 03/22/06: auto-allocate dehacked numbers where possible
   if(mobjinfo[thingnum]->dehnum >= 0 || E_AutoAllocThingDEHNum(thingnum))
      *target = mobjinfo[thingnum]->dehnum;
   else
   {
      E_EDFLoggedWarning(2, 
                         "Warning: failed to auto-allocate DeHackEd number "
                         "for thing %s\n", mobjinfo[thingnum]->name);
      *target = UnknownThingType;
   }
}

static void E_AssignMiscState(int *target, int framenum)
{
   // 09/19/03: add check for no dehacked number
   // 03/22/06: auto-allocate dehacked numbers where possible
   if(states[framenum]->dehnum >= 0 || E_AutoAllocStateDEHNum(framenum))
      *target = states[framenum]->dehnum;
   else
   {
      E_EDFLoggedWarning(2,
                         "Warning: failed to auto-allocate DeHackEd number "
                         "for frame %s\n", states[framenum]->name);
      *target = NullStateNum;
   }
}

static void E_AssignMiscSound(int *target, sfxinfo_t *sfx)
{
   // 01/04/09: check for NULL just in case
   if(!sfx)
      sfx = &NullSound;

   // 03/22/06: auto-allocate dehacked numbers where possible
   if(sfx->dehackednum >= 0 || E_AutoAllocSoundDEHNum(sfx))
      *target = sfx->dehackednum;
   else
   {
      E_EDFLoggedWarning(2, 
                         "Warning: failed to auto-allocate DeHackEd number "
                         "for sound %s\n", sfx->mnemonic);
      *target = 0;
   }
}

static void E_AssignMiscString(int *target, edf_string_t *str, const char *name)
{
   if(!str || str->numkey < 0)
   {
      E_EDFLoggedWarning(2, "Warning: bad string %s\n", name);
      *target = 0;
   }
   else
      *target = str->numkey;
}

static void E_AssignMiscBexptr(int *target, deh_bexptr *dp, const char *name)
{
   if(!dp)
      E_EDFLoggedErr(2, "E_ParseMiscField: bad bexptr '%s'\n", name);
   
   // get the index of this deh_bexptr in the master
   // deh_bexptrs array, and store it in the arg field
   *target = static_cast<int>(dp - deh_bexptrs);
}

//
// This function implements the quite powerful prefix:value syntax
// for misc and args fields in frames. Some of the code within may
// be candidate for generalization, since other fields may need
// this syntax in the near future.
//
static void E_ParseMiscField(const char *value, int *target)
{
   int i;
   char prefix[16];
   const char *colonloc, *strval;
   
   memset(prefix, 0, 16);

   // look for a colon ending a possible prefix
   colonloc = E_ExtractPrefix(value, prefix, 16);
   
   if(colonloc)
   {
      // a colon was found, so identify the prefix
      strval = colonloc + 1;

      i = E_StrToNumLinear(misc_prefixes, NUM_MISC_PREFIXES, prefix);

      switch(i)
      {
      case PREFIX_FRAME:
         {
            int framenum = E_StateNumForName(strval);
            if(framenum < 0)
            {
               E_EDFLoggedWarning(2, "tWarning: invalid state '%s' in misc field\n",
                                  strval);
               *target = NullStateNum;
            }
            else
               E_AssignMiscState(target, framenum);
         }
         break;
      case PREFIX_THING:
         {
            int thingnum = E_ThingNumForName(strval);
            if(thingnum == -1)
            {
               E_EDFLoggedWarning(2, "Warning: invalid thing '%s' in misc field\n",
                                  strval);
               *target = UnknownThingType;
            }
            else
               E_AssignMiscThing(target, thingnum);
         }
         break;
      case PREFIX_SOUND:
         {
            sfxinfo_t *sfx = E_EDFSoundForName(strval);
            if(!sfx)
            {
               // haleyjd 05/31/06: relaxed to warning
               E_EDFLoggedWarning(2, "Warning: invalid sound '%s' in misc field\n", 
                                  strval);
               sfx = &NullSound;
            }
            E_AssignMiscSound(target, sfx);
         }
         break;
      case PREFIX_FLAGS:
         *target = (int)deh_ParseFlagsSingle(strval, DEHFLAGS_MODE1);
         break;
      case PREFIX_FLAGS2:
         *target = (int)deh_ParseFlagsSingle(strval, DEHFLAGS_MODE2);
         break;
      case PREFIX_FLAGS3:
         *target = (int)deh_ParseFlagsSingle(strval, DEHFLAGS_MODE3);
         break;
      case PREFIX_FLAGS4:
         *target = (int)deh_ParseFlagsSingle(strval, DEHFLAGS_MODE4);
         break;
      case PREFIX_BEXPTR:
         {
            deh_bexptr *dp = D_GetBexPtr(strval);
            E_AssignMiscBexptr(target, dp, strval);
         }
         break;
      case PREFIX_STRING:
         {
            edf_string_t *str = E_StringForName(strval);
            E_AssignMiscString(target, str, strval);
         }
         break;
      default:
         E_EDFLoggedWarning(2, "Warning: unknown value prefix '%s'\n",
                            prefix);
         *target = 0;
         break;
      }
   }
   else
   {
      char  *endptr;
      int    val;
      double dval;

      // see if it is a number
      if(strchr(value, '.')) // has a decimal point?
      {
         dval = strtod(value, &endptr);

         // convert result to fixed-point
         val = (fixed_t)(dval * FRACUNIT);
      }
      else
      {
         // 11/11/03: use strtol to support hex and oct input
         val = static_cast<int>(strtol(value, &endptr, 0));
      }

      // haleyjd 04/02/08:
      // no? then try certain namespaces in a predefined order of precedence
      if(*endptr != '\0')
      {
         int temp;
         sfxinfo_t *sfx;
         edf_string_t *str;
         deh_bexptr *dp;
         
         if((temp = E_ThingNumForName(value)) != -1)           // thingtype?
            E_AssignMiscThing(target, temp);
         else if((temp = E_StateNumForName(value)) >= 0)       // frame?
            E_AssignMiscState(target, temp);
         else if((sfx = E_EDFSoundForName(value)) != nullptr)  // sound?
            E_AssignMiscSound(target, sfx);
         else if((str = E_StringForName(value)) != nullptr)    // string?
            E_AssignMiscString(target, str, value);
         else if((dp = D_GetBexPtr(value)) != nullptr)         // bexptr???
            E_AssignMiscBexptr(target, dp, value);
      }
      else
         *target = val;
   }
}

//
// Skip over any prefix in the argument string.
//
static const char *E_GetArgument(const char *value)
{
   char prefix[16];
   const char *colonloc;
   
   memset(prefix, 0, 16);

   // look for a colon ending a possible prefix
   colonloc = E_ExtractPrefix(value, prefix, 16);

   return colonloc ? colonloc + 1 : value;
}

enum nspeckwd_e
{
   NSPEC_NEXT,
   NSPEC_PREV,
   NSPEC_THIS,
   NSPEC_NULL,
   NUM_NSPEC_KEYWDS
};

static const char *nspec_keywds[NUM_NSPEC_KEYWDS] =
{
   "next", "prev", "this", "null"
};

//
// Returns a frame number for a special nextframe value.
//
static int E_SpecialNextState(const char *string, int framenum)
{
   int i, nextnum = 0;
   const char *value = string + 1;

   i = E_StrToNumLinear(nspec_keywds, NUM_NSPEC_KEYWDS, value);

   switch(i)
   {
   case NSPEC_NEXT:
      if(framenum == NUMSTATES - 1) // can't do it
      {
         E_EDFLoggedErr(2, "E_SpecialNextState: invalid frame #%d\n",
                        NUMSTATES);
      }
      nextnum = framenum + 1;
      break;
   case NSPEC_PREV:
      if(framenum == 0) // can't do it
         E_EDFLoggedErr(2, "E_SpecialNextState: invalid frame -1\n");
      nextnum = framenum - 1;
      break;
   case NSPEC_THIS:
      nextnum = framenum;
      break;
   case NSPEC_NULL:
      nextnum = NullStateNum;
      break;
   default: // ???
      E_EDFLoggedErr(2, "E_SpecialNextState: invalid specifier '%s'\n",
                     value);
   }

   return nextnum;
}

//
// Isolated code to process the frame nextframe field.
//
static void E_StateNextFrame(const char *tempstr, int i)
{
   int tempint = 0;

   // 11/07/03: allow special values in the nextframe field
   if(tempstr[0] == '@')
   {
      tempint = E_SpecialNextState(tempstr, i);
   }
   else if((tempint = E_StateNumForName(tempstr)) < 0)
   {
      char *endptr = nullptr;
      int result;

      result = (int)strtol(tempstr, &endptr, 0);
      if(*endptr == '\0')
      {
         // check for DeHackEd num specification;
         // the resulting value must be a valid frame deh number
         tempint = E_GetStateNumForDEHNum(result);
      }
      else      
      {
         // error
         E_EDFLoggedErr(2, 
            "E_ProcessState: frame '%s': bad nextframe '%s'\n",
            states[i]->name, tempstr);

      }
   }

   states[i]->nextstate = tempint;
}

//
// Isolated code to process the frame particle event field.
//
static void E_StatePtclEvt(const char *tempstr, int i)
{
   int tempint = 0;

   while(tempint != P_EVENT_NUMEVENTS &&
         strcasecmp(tempstr, particleEvents[tempint].name))
   {
      ++tempint;
   }
   if(tempint == P_EVENT_NUMEVENTS)
   {
      E_EDFLoggedErr(2, 
         "E_ProcessState: frame '%s': bad ptclevent '%s'\n",
         states[i]->name, tempstr);
   }

   states[i]->particle_evt = tempint;
}

// Hack for function-style arguments to action function
static bool in_action;
static bool early_args_found;
static bool early_args_end;

//
// A lexer function for the frame cmp field.
// Used by E_ProcessCmpState below.
//
static char *E_CmpTokenizer(const char *text, int *index, qstring *token)
{
   char c;
   int state = 0;

   // if we're already at the end, return NULL
   if(text[*index] == '\0')
      return nullptr;

   token->clear();

   while((c = text[*index]) != '\0')
   {
      *index += 1;
      switch(state)
      {
      case 0: // default state
         switch(c)
         {
         case ' ':
         case '\t':
            continue;  // skip whitespace
         case '"':
            state = 1; // enter quoted part
            continue;
         case '\'':
            state = 2; // enter quoted part (single quote support)
            continue;
         case '|':     // end of current token
         case ',':     // 03/01/05: added by user request
            return token->getBuffer();
         case '(':
            if(in_action)
            {
               early_args_found = true;
               return token->getBuffer();
            }
            *token += c;
            continue;
         case ')':
            if(in_action && early_args_found)
            {
               early_args_end = true;
               continue;
            }
            // fall through
         default:      // everything else == part of value
            *token += c;
            continue;
         }
      case 1: // in quoted area (double quotes)
         if(c == '"') // end of quoted area
            state = 0;
         else
            *token += c; // everything inside is literal
         continue;
      case 2: // in quoted area (single quotes)
         if(c == '\'') // end of quoted area
            state = 0;
         else
            *token += c; // everything inside is literal
         continue;
      default:
         E_EDFLoggedErr(0, "E_CmpTokenizer: internal error - undefined lexer state\n");
      }
   }

   // return final token, next call will return null
   return token->getBuffer();
}

// macros for E_ProcessCmpState:

// NEXTTOKEN: calls E_CmpTokenizer to get the next token

#define NEXTTOKEN() curtoken = E_CmpTokenizer(value, &tok_index, &buffer)

// DEFAULTS: tests if the string value is either null or equal to "*"

#define DEFAULTS(value)  (!(value) || (value)[0] == '*')

//
// Code to process a compressed state definition. Compressed state
// definitions are just a string with each frame field in a set order,
// delimited by pipes. This is very similar to DDF's frame specification,
// and has been requested by multiple users.
//
// Compressed format:
// "sprite|spriteframe|fullbright|tics|action|nextframe|ptcl|misc|args"
//
// haleyjd 04/03/08: An alternate syntax is also now supported:
// "sprite|spriteframe|fullbright|tics|action(args,...)|nextframe|ptcl|misc"
//
// This new syntax for argument specification is preferred, and the old
// one is now deprecated.
//
// Fields at the end can be left off. "*" in a field means to use
// the normal default value.
//
// haleyjd 06/24/04: rewritten to use a finite-state-automaton lexer, 
// making the format MUCH more flexible than it was under the former 
// strtok system. The E_CmpTokenizer function above performs the 
// lexing, returning each token in the qstring provided to it.
//
static void E_ProcessCmpState(const char *value, int i)
{
   qstring buffer;
   char *curtoken = nullptr;
   int tok_index = 0, j;

   // initialize tokenizer variables
   in_action = false;
   early_args_found = false;
   early_args_end = false;

   // process sprite
   NEXTTOKEN();
   if(DEFAULTS(curtoken))
      states[i]->sprite = blankSpriteNum;
   else
      E_StateSprite(curtoken, i);

   // process spriteframe
   NEXTTOKEN();
   if(DEFAULTS(curtoken))
      states[i]->frame = 0;
   else
   {
      // call the value-parsing callback explicitly
      if(E_SpriteFrameCB(nullptr, nullptr, curtoken, &(states[i]->frame)) == -1)
      {
         E_EDFLoggedErr(2, 
            "E_ProcessCmpState: frame '%s': bad spriteframe '%s'\n",
            states[i]->name, curtoken);
      }

      // haleyjd 09/22/07: if blank sprite, force to frame 0
      if(states[i]->sprite == blankSpriteNum)
         states[i]->frame = 0;
   }

   // process fullbright
   NEXTTOKEN();
   if(DEFAULTS(curtoken) == 0)
   {
      if(curtoken[0] == 't' || curtoken[0] == 'T')
         states[i]->frame |= FF_FULLBRIGHT;
   }

   // process tics
   NEXTTOKEN();
   if(DEFAULTS(curtoken))
      states[i]->tics = 1;
   else
<<<<<<< HEAD
      states[i]->tics = static_cast<int>(strtol(curtoken, NULL, 0));
=======
      states[i]->tics = strtol(curtoken, nullptr, 0);
>>>>>>> cac98ed8

   // process action
   in_action = true;
   NEXTTOKEN();
   if(DEFAULTS(curtoken))
      states[i]->action = nullptr;
   else
      E_StateAction(curtoken, i);

   // haleyjd 04/03/08: check for early args found by tokenizer
   if(early_args_found)
   {
      // give the frame an arg list, or clear it out if it has one already
      E_CreateArgList(states[i]);

      // process args
      while(!early_args_end)
      {
         NEXTTOKEN();
         
         if(DEFAULTS(curtoken))
            E_AddArgToList(states[i]->args, "");
         else
            E_AddArgToList(states[i]->args, E_GetArgument(curtoken));
      }
   }

   in_action = false;

   // process nextframe
   NEXTTOKEN();
   if(DEFAULTS(curtoken))
      states[i]->nextstate = NullStateNum;
   else
      E_StateNextFrame(curtoken, i);

   // process particle event
   NEXTTOKEN();
   if(DEFAULTS(curtoken))
      states[i]->particle_evt = 0;
   else
      E_StatePtclEvt(curtoken, i);

   // process misc1, misc2
   NEXTTOKEN();
   if(DEFAULTS(curtoken))
      states[i]->misc1 = 0;
   else
      E_ParseMiscField(curtoken, &(states[i]->misc1));

   NEXTTOKEN();
   if(DEFAULTS(curtoken))
      states[i]->misc2 = 0;
   else
      E_ParseMiscField(curtoken, &(states[i]->misc2));

   // NOTE: Argument specification at the end of cmp frames is deprecated!
   // Do not use this syntax any more. It will not be extended to support
   // more than 5 arguments.
   // Use DECORATE-style specification inside parentheses after the action
   // function name instead.

   if(!early_args_found) // do not do if early args specified
   {
      // give the frame an args list, or clear out its existing one
      E_CreateArgList(states[i]);

      // process args
      for(j = 0; j < 5; ++j) // Only 5 args are supported here. Deprecated.
      {
         NEXTTOKEN();

         if(DEFAULTS(curtoken))
            E_AddArgToList(states[i]->args, "");
         else
            E_AddArgToList(states[i]->args, E_GetArgument(curtoken));
      }
   }

   early_args_found = early_args_end = false;
}

#undef NEXTTOKEN
#undef DEFAULTS

// IS_SET: this macro tests whether or not a particular field should
// be set. When applying deltas, we should not retrieve defaults.

#undef  IS_SET
#define IS_SET(name) (def || cfg_size(framesec, (name)) > 0)

//
// Generalized code to process the data for a single state
// structure. Doubles as code for frame and framedelta.
//
static void E_ProcessState(int i, cfg_t *framesec, bool def)
{
   int j;
   int tempint;
   const char *tempstr;

   // 11/14/03:
   // In definitions only, see if the cmp field is defined. If so,
   // we go into it with E_ProcessCmpState above, and ignore most
   // other fields in the frame block.
   // 01/01/12:
   // In definitions only, see if this state is reserved for definition
   // in a DECORATE state block by a thingtype.
   if(def)
   {
      int decoratestate = cfg_getflag(framesec, ITEM_FRAME_DECORATE);

      if(decoratestate)
      {
         states[i]->flags |= STATEF_DECORATE;
         goto hitdecorate; // skip most processing
      }
      else
         states[i]->flags &= ~STATEF_DECORATE;

      if(cfg_size(framesec, ITEM_FRAME_CMP) > 0)
      {
         tempstr = cfg_getstr(framesec, ITEM_FRAME_CMP);
         
         E_ProcessCmpState(tempstr, i);
         def = false; // process remainder as if a frame delta
         goto hitcmp;
      }
   }

   // process sprite
   if(IS_SET(ITEM_FRAME_SPRITE))
   {
      tempstr = cfg_getstr(framesec, ITEM_FRAME_SPRITE);

      E_StateSprite(tempstr, i);
   }

   // process spriteframe
   if(IS_SET(ITEM_FRAME_SPRFRAME))
      states[i]->frame = cfg_getint(framesec, ITEM_FRAME_SPRFRAME);

   // haleyjd 09/22/07: if sprite == blankSpriteNum, force to frame 0
   if(states[i]->sprite == blankSpriteNum)
      states[i]->frame = 0;

   // check for fullbright
   if(IS_SET(ITEM_FRAME_FULLBRT))
   {
      if(cfg_getbool(framesec, ITEM_FRAME_FULLBRT))
         states[i]->frame |= FF_FULLBRIGHT;
   }

   // process tics
   if(IS_SET(ITEM_FRAME_TICS))
      states[i]->tics = cfg_getint(framesec, ITEM_FRAME_TICS);

   // resolve codepointer
   if(IS_SET(ITEM_FRAME_ACTION))
   {
      tempstr = cfg_getstr(framesec, ITEM_FRAME_ACTION);

      E_StateAction(tempstr, i);
   }

   // process nextframe
   if(IS_SET(ITEM_FRAME_NEXTFRAME))
   {
      tempstr = cfg_getstr(framesec, ITEM_FRAME_NEXTFRAME);
      
      E_StateNextFrame(tempstr, i);
   }

   // 03/30/05: the following fields are now also allowed in cmp frames
hitcmp:
   // args field parsing (even more complicated, but similar)
   // Note: deltas can only set the entire args list at once, not
   // just parts of it.
   if(IS_SET(ITEM_FRAME_ARGS))
   {
      tempint = cfg_size(framesec, ITEM_FRAME_ARGS);

      // create an arg list for the state, or clear out the existing one
      E_CreateArgList(states[i]);

      for(j = 0; j < tempint; ++j)
      {
         tempstr = cfg_getnstr(framesec, ITEM_FRAME_ARGS, j);
         
         E_AddArgToList(states[i]->args, E_GetArgument(tempstr));
      }
   }

   // 01/01/12: the following fields are allowed when processing a 
   // DECORATE-reserved state
hitdecorate:
   // misc field parsing (complicated)

   if(IS_SET(ITEM_FRAME_MISC1))
   {
      tempstr = cfg_getstr(framesec, ITEM_FRAME_MISC1);
      E_ParseMiscField(tempstr, &(states[i]->misc1));
   }

   if(IS_SET(ITEM_FRAME_MISC2))
   {
      tempstr = cfg_getstr(framesec, ITEM_FRAME_MISC2);
      E_ParseMiscField(tempstr, &(states[i]->misc2));
   }

   // process particle event
   if(IS_SET(ITEM_FRAME_PTCLEVENT))
   {
      tempstr = cfg_getstr(framesec, ITEM_FRAME_PTCLEVENT);

      E_StatePtclEvt(tempstr, i);
   }
}

//
// Resolves and loads all information for the state_t structures.
//
void E_ProcessStates(cfg_t *cfg)
{
   unsigned int i, numstates;

   E_EDFLogPuts("\t* Processing frame data\n");

   numstates = cfg_size(cfg, EDF_SEC_FRAME);

   for(i = 0; i < numstates; ++i)
   {
      cfg_t *framesec  = cfg_getnsec(cfg, EDF_SEC_FRAME, i);
      const char *name = cfg_title(framesec);
      int statenum     = E_StateNumForName(name);

      E_ProcessState(statenum, framesec, true);

      E_EDFLogPrintf("\t\tFinished frame %s (#%d)\n", 
                     states[statenum]->name, statenum);
   }
}

//
// Does processing for framedelta sections, which allow cascading
// editing of existing frames. The framedelta shares most of its
// fields and processing code with the frame section.
//
void E_ProcessStateDeltas(cfg_t *cfg)
{
   int i, numdeltas;

   E_EDFLogPuts("\t* Processing frame deltas\n");

   numdeltas = cfg_size(cfg, EDF_SEC_FRMDELTA);

   E_EDFLogPrintf("\t\t%d framedelta(s) defined\n", numdeltas);

   for(i = 0; i < numdeltas; ++i)
   {
      const char *tempstr;
      int stateNum;
      cfg_t *deltasec = cfg_getnsec(cfg, EDF_SEC_FRMDELTA, i);

      // get state to edit
      if(!cfg_size(deltasec, ITEM_DELTA_NAME))
         E_EDFLoggedErr(2, "E_ProcessFrameDeltas: framedelta requires name field\n");

      tempstr = cfg_getstr(deltasec, ITEM_DELTA_NAME);
      stateNum = E_GetStateNumForName(tempstr);

      E_ProcessState(stateNum, deltasec, false);

      E_EDFLogPrintf("\t\tApplied framedelta #%d to %s(#%d)\n",
                     i, states[stateNum]->name, stateNum);
   }
}

//=============================================================================
//
// Frame block processing
//

//
// Resolve a single external goto target for a global frameblock. If the goto
// target is invalid in any way, the goto target is set to NullStateNum.
//
static void E_processFrameBlockGoto(const egoto_t &gotoDef)
{
   int statenum = NullStateNum;
   int calcstatenum;

   if((calcstatenum = E_StateNumForName(gotoDef.label)) >= 0)
   {
      // get state and compute goto offset
      state_t *state = states[calcstatenum];
      calcstatenum = state->index + gotoDef.offset;

      if(calcstatenum >= 0 && calcstatenum < NUMSTATES)
      {
         // success, this is a valid state
         statenum = calcstatenum;
      }
      else
         E_EDFLoggedWarning(2, "Invalid goto offset %d for state '%s'\n", gotoDef.offset, state->name);
   }
   else
      E_EDFLoggedWarning(2, "Invalid goto target '%s' in frameblock\n", gotoDef.label);

   // resolve the goto
   *(gotoDef.nextstate) = statenum;
}

//
// Perform DECORATE state parsing and data population for an EDF global frameblock.
//
static void E_processFrameBlock(cfg_t *sec, unsigned int index)
{
   const char *firststate = cfg_getstr(sec, ITEM_FRAMEBLOCK_FDS);
   int firststatenum;

   if(!firststate || (firststatenum = E_StateNumForName(firststate)) < 0)
   {
      E_EDFLoggedWarning(2, "E_processFrameBlock: firststate is required, block %u discarded\n", index);
      return;
   }

   const char *states = cfg_getstr(sec, ITEM_FRAMEBLOCK_STATES);
   if(!states)
   {
      E_EDFLoggedWarning(2, "E_processFrameBlock: states block required, block %u discarded\n", index);
      return;
   }

   edecstateout_t *dso; 
   if((dso = E_ParseDecorateStates(states, firststate)))
   {
      // warn if there are killstates, as these have no meaning
      if(dso->numkillstates)
         E_EDFLoggedWarning(2, "E_processFrameBlock: killstates ignored in block %u\n", index);

      // fixup external gotos; in the case of global DECORATE state blocks, these must be
      // the names of global EDF states
      if(dso->numgotos)
      {
         for(int i = 0; i < dso->numgotos; i++)
            E_processFrameBlockGoto(dso->gotos[i]);
      }

      // done with DSO
      E_FreeDSO(dso);
   }
   else
      E_EDFLoggedWarning(2, "E_processFrameBlock: could not parse DECORATE in frameblock %u\n", index);
}

//
// Processing for loose DECORATE-format state blocks which can be used to 
// populate predefined EDF states.
//
void E_ProcessFrameBlocks(cfg_t *cfg)
{
   unsigned int i, numblocks;

   E_EDFLogPuts("\t* Processing frameblock data\n");

   numblocks = cfg_size(cfg, EDF_SEC_FRAMEBLOCK);

   E_EDFLogPrintf("\t\t%u frameblock(s) defined\n", numblocks);

   for(i = 0; i < numblocks; i++)
   {
      E_processFrameBlock(cfg_getnsec(cfg, EDF_SEC_FRAMEBLOCK, i), i);
      E_EDFLogPrintf("\t\t* Processed frameblock %u\n", i);
   }
}


// EOF
<|MERGE_RESOLUTION|>--- conflicted
+++ resolved
@@ -1068,11 +1068,7 @@
    if(DEFAULTS(curtoken))
       states[i]->tics = 1;
    else
-<<<<<<< HEAD
-      states[i]->tics = static_cast<int>(strtol(curtoken, NULL, 0));
-=======
-      states[i]->tics = strtol(curtoken, nullptr, 0);
->>>>>>> cac98ed8
+      states[i]->tics = static_cast<int>(strtol(curtoken, nullptr, 0));
 
    // process action
    in_action = true;
