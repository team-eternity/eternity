//
// The Eternity Engine
// Copyright (C) 2025 James Haley et al.
//
// This program is free software: you can redistribute it and/or modify
// it under the terms of the GNU General Public License as published by
// the Free Software Foundation, either version 3 of the License, or
// (at your option) any later version.
//
// This program is distributed in the hope that it will be useful,
// but WITHOUT ANY WARRANTY; without even the implied warranty of
// MERCHANTABILITY or FITNESS FOR A PARTICULAR PURPOSE.  See the
// GNU General Public License for more details.
//
// You should have received a copy of the GNU General Public License
// along with this program.  If not, see http://www.gnu.org/licenses/
//
// Additional terms and conditions compatible with the GPLv3 apply. See the
// file COPYING-EE for details.
//
//------------------------------------------------------------------------------
//
// Purpose: EDF states module.
// Authors: James Haley, Ioan Chera, Max Waine
//

#include "z_zone.h"
#include "i_system.h"
#include "p_partcl.h"
#include "d_io.h"
#include "d_dehtbl.h"
#include "info.h"
#include "m_qstr.h"
#include "p_pspr.h"

#define NEED_EDF_DEFINITIONS

#include "Confuse/confuse.h"

#include "e_lib.h"
#include "e_actions.h"
#include "e_dstate.h"
#include "e_edf.h"
#include "e_hash.h"
#include "e_things.h"
#include "e_sound.h"
#include "e_sprite.h"
#include "e_string.h"
#include "e_states.h"
#include "e_args.h"

// 7/24/05: This is now global, for efficiency's sake

// The "S_NULL" state, which is required, has its number resolved
// in E_CollectStates
int NullStateNum;

// Frame section keywords
constexpr const char ITEM_FRAME_DECORATE[]    = "decorate";
constexpr const char ITEM_FRAME_SPRITE[]      = "sprite";
constexpr const char ITEM_FRAME_SPRFRAME[]    = "spriteframe";
constexpr const char ITEM_FRAME_FULLBRT[]     = "fullbright";
constexpr const char ITEM_FRAME_TICS[]        = "tics";
constexpr const char ITEM_FRAME_ACTION[]      = "action";
constexpr const char ITEM_FRAME_NEXTFRAME[]   = "nextframe";
constexpr const char ITEM_FRAME_MISC1[]       = "misc1";
constexpr const char ITEM_FRAME_MISC2[]       = "misc2";
constexpr const char ITEM_FRAME_PTCLEVENT[]   = "particle_event";
constexpr const char ITEM_FRAME_ARGS[]        = "args";
constexpr const char ITEM_FRAME_DEHNUM[]      = "dehackednum";
constexpr const char ITEM_FRAME_CMP[]         = "cmp";
constexpr const char ITEM_FRAME_SKILL5FAST[]  = "SKILL5FAST";
constexpr const char ITEM_FRAME_INTERPOLATE[] = "INTERPOLATE";

constexpr const char ITEM_DELTA_NAME[] = "name";

constexpr const char ITEM_FRAMEBLOCK_FDS[]    = "firststate";
constexpr const char ITEM_FRAMEBLOCK_STATES[] = "states";

// forward prototype for action function dispatcher
static int E_ActionFuncCB(cfg_t *cfg, cfg_opt_t *opt, int argc, const char **argv);

//
// Frame Options
//

#define FRAME_FIELDS \
    CFG_STR(ITEM_FRAME_SPRITE,      "BLANK",     CFGF_NONE), \
    CFG_INT_CB(ITEM_FRAME_SPRFRAME, 0,           CFGF_NONE, E_SpriteFrameCB), \
    CFG_BOOL(ITEM_FRAME_FULLBRT,    false,       CFGF_NONE), \
    CFG_INT(ITEM_FRAME_TICS,        1,           CFGF_NONE), \
    CFG_STRFUNC(ITEM_FRAME_ACTION,  "NULL",      E_ActionFuncCB), \
    CFG_STR(ITEM_FRAME_NEXTFRAME,   "S_NULL",    CFGF_NONE), \
    CFG_STR(ITEM_FRAME_MISC1,       "0",         CFGF_NONE), \
    CFG_STR(ITEM_FRAME_MISC2,       "0",         CFGF_NONE), \
    CFG_STR(ITEM_FRAME_PTCLEVENT,   "pevt_none", CFGF_NONE), \
    CFG_STR(ITEM_FRAME_ARGS,        nullptr,     CFGF_LIST), \
    CFG_INT(ITEM_FRAME_DEHNUM,      -1,          CFGF_NONE), \
    CFG_FLAG(ITEM_FRAME_SKILL5FAST, 0,           CFGF_SIGNPREFIX), \
    CFG_FLAG(ITEM_FRAME_INTERPOLATE, 0,          CFGF_SIGNPREFIX), \
    CFG_END()

// clang-format off

cfg_opt_t edf_frame_opts[] = {
     CFG_FLAG(ITEM_FRAME_DECORATE, 0, CFGF_SIGNPREFIX),
     CFG_STR(ITEM_FRAME_CMP, nullptr, CFGF_NONE),
     FRAME_FIELDS
};

cfg_opt_t edf_fdelta_opts[] = {
    CFG_STR(ITEM_DELTA_NAME, nullptr, CFGF_NONE),
    FRAME_FIELDS
};

cfg_opt_t edf_fblock_opts[] = {
    CFG_STR(ITEM_FRAMEBLOCK_FDS,    nullptr, CFGF_NONE),
    CFG_STR(ITEM_FRAMEBLOCK_STATES, nullptr, CFGF_NONE),
    CFG_END()
};

// clang-format on

static const dehflags_t frameFlagSet[] = {
    { ITEM_FRAME_SKILL5FAST,  STATEF_SKILL5FAST  },
    { ITEM_FRAME_INTERPOLATE, STATEF_INTERPOLATE },
    { nullptr,                0                  },
};

//
// State Hash Lookup Functions
//

// State hash tables

// State Hashing
constexpr int NUMSTATECHAINS = 2003;

// hash by name
static EHashTable<state_t, ENCStringHashKey, &state_t::name, &state_t::namelinks> state_namehash(NUMSTATECHAINS);

// hash of decorate states. Needed for savegame integrity check but otherwise not desired in
// state_namehash
static EHashTable<state_t, ENCStringHashKey, &state_t::name, &state_t::namelinks> decstate_namehash(NUMSTATECHAINS);

// hash by DeHackEd number
static EHashTable<state_t, EIntHashKey, &state_t::dehnum, &state_t::numlinks> state_numhash(NUMSTATECHAINS);

//
// State DeHackEd numbers *were* simply the actual, internal state
// number, but we have to actually store and hash them for EDF to
// remain cross-version compatible. If a state with the requested
// dehnum isn't found, -1 is returned.
//
int E_StateNumForDEHNum(int dehnum)
{
    state_t *st  = nullptr;
    int      ret = -1;

    // 08/31/03: return null state for negative numbers, to
    // please some old, incorrect DeHackEd patches
    if(dehnum < 0)
        ret = NullStateNum;
    else if((st = state_numhash.objectForKey(dehnum)))
        ret = st->index;

    return ret;
}

//
// As above, but causes a fatal error if the state isn't found,
// rather than returning -1. This keeps error checking code
// from being necessitated all over the source code.
//
int E_GetStateNumForDEHNum(int dehnum)
{
    int statenum = E_StateNumForDEHNum(dehnum);

    if(statenum < 0)
        I_Error("E_GetStateNumForDEHNum: invalid deh num %d\n", dehnum);

    return statenum;
}

//
// As above, but returns index of S_NULL state if the requested
// one was not found.
//
int E_SafeState(int dehnum)
{
    int statenum = E_StateNumForDEHNum(dehnum);

    if(statenum < 0)
        statenum = NullStateNum;

    return statenum;
}

//
// Returns the number of a state given its name. Returns -1
// if the state is not found.
//
int E_StateNumForName(const char *name)
{
    state_t *st  = nullptr;
    int      ret = -1;

    if((st = state_namehash.objectForKey(name)))
        ret = st->index;

    return ret;
}

//
// Same as above, but also covers decorate states. Only used for savegame integrity.
//
int E_StateNumForNameIncludingDecorate(const char *name)
{
    const state_t *st = state_namehash.objectForKey(name);
    if(st)
        return st->index;
    st = decstate_namehash.objectForKey(name);
    if(st)
        return st->index;
    return -1;
}
// Or only Decorate
int E_StateNumForNameOnlyDecorate(const char *name)
{
    const state_t *st = decstate_namehash.objectForKey(name);
    return st ? st->index : -1;
}

//
// Stores a Decorate state to its special hash
//
void E_AddDecorateStateNameToHash(state_t *st)
{
    decstate_namehash.addObject(st);
}

//
// As above, but causes a fatal error if the state doesn't exist.
//
int E_GetStateNumForName(const char *name)
{
    int statenum = E_StateNumForName(name);

    if(statenum < 0)
        I_Error("E_GetStateNumForName: bad frame %s\n", name);

    return statenum;
}

//
// As above, but returns index of S_NULL if result of a name lookup
// is not found.
//
int E_SafeStateName(const char *name)
{
    int statenum = E_StateNumForName(name);

    if(statenum < 0)
        statenum = NullStateNum;

    return statenum;
}

//
// Allows lookup of what may either be an EDF global state name, DECORATE state
// label relative to a particular mobjinfo, or a state DeHackEd number.
//
int E_SafeStateNameOrLabel(const mobjinfo_t *mi, const char *name)
{
    char *pos = nullptr;
    long  num = strtol(name, &pos, 0);

    // Not a number? It is a state name.
    if(estrnonempty(pos))
    {
        int            statenum;
        const state_t *state = nullptr;

        // Try global resolution first.
        if((statenum = E_StateNumForName(name)) < 0)
        {
            // Try DECORATE state label resolution.
            if((state = E_GetJumpInfo(mi, name)))
                statenum = state->index;
        }

        return statenum;
    }
    else
        return E_SafeState((int)num); // DeHackEd number
}

// allocation starts at D_MAXINT and works toward 0
static int edf_alloc_state_dehnum = D_MAXINT;

//
// Automatic allocation of dehacked numbers allows states to be used with
// parameterized codepointers without having had a DeHackEd number explicitly
// assigned to them by the EDF author. This was requested by several users
// after v3.33.02.
//
bool E_AutoAllocStateDEHNum(int statenum)
{
    int      dehnum;
    state_t *st = states[statenum];

#ifdef RANGECHECK
    if(st->dehnum != -1)
        I_Error("E_AutoAllocStateDEHNum: called for state with valid dehnum\n");
#endif

    // cannot assign because we're out of dehnums?
    if(edf_alloc_state_dehnum < 0)
        return false;

    do
    {
        dehnum = edf_alloc_state_dehnum--;
    }
    while(dehnum >= 0 && E_StateNumForDEHNum(dehnum) >= 0);

    // ran out while looking for an unused number?
    if(dehnum < 0)
        return false;

    // assign it!
    st->dehnum = dehnum;
    state_numhash.addObject(st);

    return true;
}

//
// EDF Processing Routines
//

//
// Counts the number of states in a cfg which do not overwrite
// any pre-existing states by virtue of having the same name.
//
static unsigned int E_CountUniqueStates(cfg_t *cfg, unsigned int numstates)
{
    unsigned int i;
    unsigned int count = 0;

    // if the state name hash is empty, short-circuit for efficiency
    if(!state_namehash.getNumItems())
        return numstates;

    for(i = 0; i < numstates; ++i)
    {
        cfg_t      *statecfg = cfg_getnsec(cfg, EDF_SEC_FRAME, i);
        const char *name     = cfg_title(statecfg);

        // if not in the name table, count it
        if(E_StateNumForName(name) < 0)
            ++count;
    }

    return count;
}

//
// Function to reallocate the states array safely.
//
void E_ReallocStates(int numnewstates)
{
    static int numstatesalloc = 0;

    // only realloc when needed
    if(!numstatesalloc || (NUMSTATES < numstatesalloc + numnewstates))
    {
        int i;

        // First time, just allocate the requested number of states.
        // Afterward:
        // * If the number of states requested is small, add 2 times as many
        //   requested, plus a small constant amount.
        // * If the number is large, just add that number.

        if(!numstatesalloc)
            numstatesalloc = numnewstates;
        else if(numnewstates <= 50)
            numstatesalloc += numnewstates * 2 + 32;
        else
            numstatesalloc += numnewstates;

        // reallocate states[]
        states = erealloc(state_t **, states, numstatesalloc * sizeof(state_t *));

        // set the new state pointers to nullptr
        for(i = NUMSTATES; i < numstatesalloc; ++i)
            states[i] = nullptr;
    }

    // increment NUMSTATES
    NUMSTATES += numnewstates;
}

//
// Pre-creates and hashes by name the states, for purpose of mutual
// and forward references.
//
void E_CollectStates(cfg_t *cfg)
{
    unsigned int i;
    unsigned int numstates;        // number of states defined by the cfg
    unsigned int numnew;           // number of states that are new
    unsigned int curnewstate  = 0; // index of current new state being used
    state_t     *statestructs = nullptr;
    static bool  firsttime    = true;

    // get number of states defined by the cfg
    numstates = cfg_size(cfg, EDF_SEC_FRAME);

    // get number of new states in the cfg
    numnew = E_CountUniqueStates(cfg, numstates);

    // echo counts
    E_EDFLogPrintf("\t\t%u states defined (%u new)\n", numstates, numnew);

    if(numnew)
    {
        unsigned firstnewstate = 0; // index of first new state
        // allocate state_t structures for the new states
        statestructs = estructalloc(state_t, numnew);

        // add space to the states array
        curnewstate = firstnewstate = NUMSTATES;

        E_ReallocStates((int)numnew);

        // set pointers in states[] to the proper structures
        for(i = firstnewstate; i < (unsigned int)NUMSTATES; ++i)
        {
            states[i] = &statestructs[i - firstnewstate];

            // haleyjd 06/15/09: set state index
            states[i]->index = i;
        }
    }

    // build hash tables
    E_EDFLogPuts("\t\tBuilding state hash tables\n");

    // cycle through the states defined in the cfg
    for(i = 0; i < numstates; ++i)
    {
        cfg_t      *statecfg = cfg_getnsec(cfg, EDF_SEC_FRAME, i);
        const char *name     = cfg_title(statecfg);
        int         statenum;

        if((statenum = E_StateNumForName(name)) >= 0)
        {
            int dehnum;

            // a state already exists by this name
            state_t *st = states[statenum];

            // get dehackednum of libConfuse definition
            dehnum = cfg_getint(statecfg, ITEM_FRAME_DEHNUM);

            // if not equal to current state dehnum...
            if(dehnum != st->dehnum)
            {
                // if state has a valid dehnum, remove it from the deh hash
                if(st->dehnum >= 0)
                    state_numhash.removeObject(st);

                // assign the new dehnum
                st->dehnum = dehnum;

                // if valid, add it back to the hash with the new id #
                if(st->dehnum >= 0)
                    state_numhash.addObject(st);
            }
        }
        else
        {
            // this is a new state
            state_t *st = states[curnewstate++];

            // initialize name
            st->name = estrdup(name);

            // add to name hash
            state_namehash.addObject(st);

            // get dehackednum and add state to dehacked hash table if valid
            if((st->dehnum = cfg_getint(statecfg, ITEM_FRAME_DEHNUM)) >= 0)
                state_numhash.addObject(st);
        }
    }

    // first-time-only events
    if(firsttime)
    {
        // check that at least one frame was defined
        if(!NUMSTATES)
            E_EDFLoggedErr(2, "E_CollectStates: no frames defined.\n");

        // verify the existence of the S_NULL frame
        NullStateNum = E_StateNumForName("S_NULL");
        if(NullStateNum < 0)
            E_EDFLoggedErr(2, "E_CollectStates: 'S_NULL' frame must be defined.\n");

        firsttime = false;
    }
}

int E_GetAddStateNumForDEHNum(int dehnum, bool forceAdd)
{
    int      statenum = E_StateNumForDEHNum(dehnum);
    state_t *state    = nullptr;

    if(statenum < 0)
    {
        unsigned int newstate = NUMSTATES; // index of new state
        // allocate state_t structure for the new state
        state = estructalloc(state_t, 1);

        // add space to the states array

        E_ReallocStates(1);

        states[newstate]        = state;
        states[newstate]->index = newstate;

        statenum = newstate;
    }
    else if(forceAdd && !states[statenum]->adddeh)
    {
        state = states[statenum];

        state_namehash.removeObject(state);
        state_numhash.removeObject(state);

        if(state->args)
            E_DisposeArgs(state->args);

        *state = {};
    }

    if(state)
    {
        qstring name;
        name.Printf(0, "_S_ADDDEH%d", dehnum);

        state->adddeh = true;

        state->index     = statenum;
        state->sprite    = blankSpriteNum;
        state->tics      = -1;
        state->nextstate = statenum;
        state->dehnum    = dehnum;
        state->name      = name.duplicate();

        state_namehash.addObject(state);
        state_numhash.addObject(state);
    }

    return statenum;
}

//
// Creates an arglist object for the state, if it does not already have one.
// Otherwise, the existing arguments are disposed of.
//
void E_CreateArgList(state_t *state)
{
    if(!state->args)
        state->args = estructalloc(arglist_t, 1); // create one
    else
        E_DisposeArgs(state->args); // clear it out
}

// frame field parsing routines

//
// Isolated code to process the frame sprite field.
//
static void E_StateSprite(const char *tempstr, int i)
{
    // check for special 'BLANK' identifier
    if(!strcasecmp(tempstr, "BLANK"))
        states[i]->sprite = blankSpriteNum;
    else
    {
        int sprnum = E_SpriteNumForName(tempstr);

        if(sprnum == -1)
        {
            // haleyjd 03/24/10: add implicitly-defined sprite
            if(!E_ProcessSingleSprite(tempstr))
            {
                E_EDFLoggedWarning(2,
                                   "Warning: frame '%s': couldn't implicitly "
                                   "define sprite '%s'\n",
                                   states[i]->name, tempstr);
                sprnum = blankSpriteNum;
            }
            else
                sprnum = E_SpriteNumForName(tempstr);
        }
        states[i]->sprite = sprnum;
    }
}

//
// Callback function for the new function-valued string option used to
// specify state action functions. This is called during parsing, not
// processing, and thus we do not look up/resolve anything at this point.
// We are only interested in populating the cfg's args values with the
// strings passed to this callback as parameters. The value of the option has
// already been set to the name of the codepointer by the libConfuse framework.
//
static int E_ActionFuncCB(cfg_t *cfg, cfg_opt_t *opt, int argc, const char **argv)
{
    if(argc > 0)
        cfg_setlistptr(cfg, "args", argc, (const void *)argv);

    return 0; // everything is good
}

//
// Isolated code to process the frame action field.
//
static void E_StateAction(const char *tempstr, int i)
{
<<<<<<< HEAD
   action_t *action = E_GetAction(tempstr);
   
   if(!action)
   {
      E_EDFLoggedErr(2, "E_ProcessState: frame '%s': bad action '%s'\n",
                     states[i]->name, tempstr);
   }

   states[i]->action = action;
=======
    deh_bexptr *dp = D_GetBexPtr(tempstr);

    if(!dp)
    {
        E_EDFLoggedErr(2, "E_ProcessState: frame '%s': bad action '%s'\n", states[i]->name, tempstr);
    }

    states[i]->action = states[i]->oldaction = dp->cptr;
>>>>>>> bf494889
}

enum prefixkwd_e
{
    PREFIX_FRAME,
    PREFIX_THING,
    PREFIX_SOUND,
    PREFIX_FLAGS,
    PREFIX_FLAGS2,
    PREFIX_FLAGS3,
    PREFIX_FLAGS4,
    PREFIX_FLAGS5,
    PREFIX_BEXPTR,
    PREFIX_STRING,
    NUM_MISC_PREFIXES
};

static const char *misc_prefixes[NUM_MISC_PREFIXES] = {
    "frame", "thing", "sound", "flags", "flags2", "flags3", "flags4", "bexptr", "string",
};

static void E_AssignMiscThing(int *target, int thingnum)
{
    // 09/19/03: add check for no dehacked number
    // 03/22/06: auto-allocate dehacked numbers where possible
    if(mobjinfo[thingnum]->dehnum >= 0 || E_AutoAllocThingDEHNum(thingnum))
        *target = mobjinfo[thingnum]->dehnum;
    else
    {
        E_EDFLoggedWarning(2,
                           "Warning: failed to auto-allocate DeHackEd number "
                           "for thing %s\n",
                           mobjinfo[thingnum]->name);
        *target = UnknownThingType;
    }
}

static void E_AssignMiscState(int *target, int framenum)
{
    // 09/19/03: add check for no dehacked number
    // 03/22/06: auto-allocate dehacked numbers where possible
    if(states[framenum]->dehnum >= 0 || E_AutoAllocStateDEHNum(framenum))
        *target = states[framenum]->dehnum;
    else
    {
        E_EDFLoggedWarning(2,
                           "Warning: failed to auto-allocate DeHackEd number "
                           "for frame %s\n",
                           states[framenum]->name);
        *target = NullStateNum;
    }
}

static void E_AssignMiscSound(int *target, sfxinfo_t *sfx)
{
    // 01/04/09: check for nullptr just in case
    if(!sfx)
        sfx = &NullSound;

    // 03/22/06: auto-allocate dehacked numbers where possible
    if(sfx->dehackednum >= 0 || E_AutoAllocSoundDEHNum(sfx))
        *target = sfx->dehackednum;
    else
    {
        E_EDFLoggedWarning(2,
                           "Warning: failed to auto-allocate DeHackEd number "
                           "for sound %s\n",
                           sfx->mnemonic);
        *target = 0;
    }
}

static void E_AssignMiscString(int *target, edf_string_t *str, const char *name)
{
    if(!str || str->numkey < 0)
    {
        E_EDFLoggedWarning(2, "Warning: bad string %s\n", name);
        *target = 0;
    }
    else
        *target = str->numkey;
}

static void E_AssignMiscBexptr(int *target, deh_bexptr *dp, const char *name)
{
    if(!dp)
        E_EDFLoggedErr(2, "E_ParseMiscField: bad bexptr '%s'\n", name);

    // get the index of this deh_bexptr in the master
    // deh_bexptrs array, and store it in the arg field
    *target = eindex(dp - deh_bexptrs);
}

//
// This function implements the quite powerful prefix:value syntax
// for misc and args fields in frames. Some of the code within may
// be candidate for generalization, since other fields may need
// this syntax in the near future.
//
static void E_ParseMiscField(const char *value, int *target)
{
    char        prefix[16];
    const char *colonloc;

    memset(prefix, 0, 16);

    // look for a colon ending a possible prefix
    colonloc = E_ExtractPrefix(value, prefix, 16);

    if(colonloc)
    {
        // a colon was found, so identify the prefix
        const char *strval = colonloc + 1;

        int i = E_StrToNumLinear(misc_prefixes, NUM_MISC_PREFIXES, prefix);

        switch(i)
        {
        case PREFIX_FRAME:
        {
            int framenum = E_StateNumForName(strval);
            if(framenum < 0)
            {
                E_EDFLoggedWarning(2, "tWarning: invalid state '%s' in misc field\n", strval);
                *target = NullStateNum;
            }
            else
                E_AssignMiscState(target, framenum);
        }
        break;
        case PREFIX_THING:
        {
            int thingnum = E_ThingNumForName(strval);
            if(thingnum == -1)
            {
                E_EDFLoggedWarning(2, "Warning: invalid thing '%s' in misc field\n", strval);
                *target = UnknownThingType;
            }
            else
                E_AssignMiscThing(target, thingnum);
        }
        break;
        case PREFIX_SOUND:
        {
            sfxinfo_t *sfx = E_EDFSoundForName(strval);
            if(!sfx)
            {
                // haleyjd 05/31/06: relaxed to warning
                E_EDFLoggedWarning(2, "Warning: invalid sound '%s' in misc field\n", strval);
                sfx = &NullSound;
            }
            E_AssignMiscSound(target, sfx);
        }
        break;
        case PREFIX_FLAGS:  *target = (int)deh_ParseFlagsSingle(strval, DEHFLAGS_MODE1); break;
        case PREFIX_FLAGS2: *target = (int)deh_ParseFlagsSingle(strval, DEHFLAGS_MODE2); break;
        case PREFIX_FLAGS3: *target = (int)deh_ParseFlagsSingle(strval, DEHFLAGS_MODE3); break;
        case PREFIX_FLAGS4: *target = (int)deh_ParseFlagsSingle(strval, DEHFLAGS_MODE4); break;
        case PREFIX_FLAGS5: *target = (int)deh_ParseFlagsSingle(strval, DEHFLAGS_MODE5); break;
        case PREFIX_BEXPTR:
        {
            deh_bexptr *dp = D_GetBexPtr(strval);
            E_AssignMiscBexptr(target, dp, strval);
        }
        break;
        case PREFIX_STRING:
        {
            edf_string_t *str = E_StringForName(strval);
            E_AssignMiscString(target, str, strval);
        }
        break;
        default:
            E_EDFLoggedWarning(2, "Warning: unknown value prefix '%s'\n", prefix);
            *target = 0;
            break;
        }
    }
    else
    {
        char *endptr;
        int   val;

        // see if it is a number
        if(strchr(value, '.')) // has a decimal point?
        {
            double dval = strtod(value, &endptr);

            // convert result to fixed-point
            val = (fixed_t)(dval * FRACUNIT);
        }
        else
        {
            // 11/11/03: use strtol to support hex and oct input
            val = static_cast<int>(strtol(value, &endptr, 0));
        }

        // haleyjd 04/02/08:
        // no? then try certain namespaces in a predefined order of precedence
        if(*endptr != '\0')
        {
            int           temp;
            sfxinfo_t    *sfx;
            edf_string_t *str;
            deh_bexptr   *dp;

            if((temp = E_ThingNumForName(value)) != -1) // thingtype?
                E_AssignMiscThing(target, temp);
            else if((temp = E_StateNumForName(value)) >= 0) // frame?
                E_AssignMiscState(target, temp);
            else if((sfx = E_EDFSoundForName(value)) != nullptr) // sound?
                E_AssignMiscSound(target, sfx);
            else if((str = E_StringForName(value)) != nullptr) // string?
                E_AssignMiscString(target, str, value);
            else if((dp = D_GetBexPtr(value)) != nullptr) // bexptr???
                E_AssignMiscBexptr(target, dp, value);
        }
        else
            *target = val;
    }
}

//
// Skip over any prefix in the argument string.
//
static const char *E_GetArgument(const char *value)
{
    char        prefix[16];
    const char *colonloc;

    memset(prefix, 0, 16);

    // look for a colon ending a possible prefix
    colonloc = E_ExtractPrefix(value, prefix, 16);

    return colonloc ? colonloc + 1 : value;
}

enum nspeckwd_e
{
    NSPEC_NEXT,
    NSPEC_PREV,
    NSPEC_THIS,
    NSPEC_NULL,
    NUM_NSPEC_KEYWDS
};

static const char *nspec_keywds[NUM_NSPEC_KEYWDS] = { "next", "prev", "this", "null" };

//
// Returns a frame number for a special nextframe value.
//
static int E_SpecialNextState(const char *string, int framenum)
{
    int         i, nextnum = 0;
    const char *value = string + 1;

    i = E_StrToNumLinear(nspec_keywds, NUM_NSPEC_KEYWDS, value);

    switch(i)
    {
    case NSPEC_NEXT:
        if(framenum == NUMSTATES - 1) // can't do it
        {
            E_EDFLoggedErr(2, "E_SpecialNextState: invalid frame #%d\n", NUMSTATES);
        }
        nextnum = framenum + 1;
        break;
    case NSPEC_PREV:
        if(framenum == 0) // can't do it
            E_EDFLoggedErr(2, "E_SpecialNextState: invalid frame -1\n");
        nextnum = framenum - 1;
        break;
    case NSPEC_THIS: //
        nextnum = framenum;
        break;
    case NSPEC_NULL: //
        nextnum = NullStateNum;
        break;
    default: // ???
        E_EDFLoggedErr(2, "E_SpecialNextState: invalid specifier '%s'\n", value);
    }

    return nextnum;
}

//
// Isolated code to process the frame nextframe field.
//
static void E_StateNextFrame(const char *tempstr, int i)
{
    int tempint = 0;

    // 11/07/03: allow special values in the nextframe field
    if(tempstr[0] == '@')
    {
        tempint = E_SpecialNextState(tempstr, i);
    }
    else if((tempint = E_StateNumForName(tempstr)) < 0)
    {
        char *endptr = nullptr;
        int   result;

        result = (int)strtol(tempstr, &endptr, 0);
        if(*endptr == '\0')
        {
            // check for DeHackEd num specification;
            // the resulting value must be a valid frame deh number
            tempint = E_GetStateNumForDEHNum(result);
        }
        else
        {
            // error
            E_EDFLoggedErr(2, "E_ProcessState: frame '%s': bad nextframe '%s'\n", states[i]->name, tempstr);
        }
    }

    states[i]->nextstate = tempint;
}

//
// Isolated code to process the frame particle event field.
//
static void E_StatePtclEvt(const char *tempstr, int i)
{
    int tempint = 0;

    while(tempint != P_EVENT_NUMEVENTS && strcasecmp(tempstr, particleEvents[tempint].name))
    {
        ++tempint;
    }
    if(tempint == P_EVENT_NUMEVENTS)
    {
        E_EDFLoggedErr(2, "E_ProcessState: frame '%s': bad ptclevent '%s'\n", states[i]->name, tempstr);
    }

    states[i]->particle_evt = tempint;
}

// Hack for function-style arguments to action function
static bool in_action;
static bool early_args_found;
static bool early_args_end;

//
// A lexer function for the frame cmp field.
// Used by E_ProcessCmpState below.
//
static char *E_CmpTokenizer(const char *text, int *index, qstring *token)
{
    char c;
    int  state = 0;

    // if we're already at the end, return nullptr
    if(text[*index] == '\0')
        return nullptr;

    token->clear();

    while((c = text[*index]) != '\0')
    {
        *index += 1;
        switch(state)
        {
        case 0: // default state
            switch(c)
            {
            case ' ':
            case '\t':     //
                continue;  // skip whitespace
            case '"':      //
                state = 1; // enter quoted part
                continue;
            case '\'':     //
                state = 2; // enter quoted part (single quote support)
                continue;
            case '|': // end of current token
            case ',': // 03/01/05: added by user request
                return token->getBuffer();
            case '(':
                if(in_action)
                {
                    early_args_found = true;
                    return token->getBuffer();
                }
                *token += c;
                continue;
            case ')':
                if(in_action && early_args_found)
                {
                    early_args_end = true;
                    continue;
                }
                [[fallthrough]];
            default: // everything else == part of value
                *token += c;
                continue;
            }
        case 1:          // in quoted area (double quotes)
            if(c == '"') // end of quoted area
                state = 0;
            else
                *token += c; // everything inside is literal
            continue;
        case 2:           // in quoted area (single quotes)
            if(c == '\'') // end of quoted area
                state = 0;
            else
                *token += c; // everything inside is literal
            continue;
        default: //
            E_EDFLoggedErr(0, "E_CmpTokenizer: internal error - undefined lexer state\n");
        }
    }

    // return final token, next call will return null
    return token->getBuffer();
}

// macros for E_ProcessCmpState:

// NEXTTOKEN: calls E_CmpTokenizer to get the next token

#define NEXTTOKEN() curtoken = E_CmpTokenizer(value, &tok_index, &buffer)

// DEFAULTS: tests if the string value is either null or equal to "*"

#define DEFAULTS(value)  (!(value) || (value)[0] == '*')

//
// Code to process a compressed state definition. Compressed state
// definitions are just a string with each frame field in a set order,
// delimited by pipes. This is very similar to DDF's frame specification,
// and has been requested by multiple users.
//
// Compressed format:
// "sprite|spriteframe|fullbright|tics|action|nextframe|ptcl|misc|args"
//
// haleyjd 04/03/08: An alternate syntax is also now supported:
// "sprite|spriteframe|fullbright|tics|action(args,...)|nextframe|ptcl|misc"
//
// This new syntax for argument specification is preferred, and the old
// one is now deprecated.
//
// Fields at the end can be left off. "*" in a field means to use
// the normal default value.
//
// haleyjd 06/24/04: rewritten to use a finite-state-automaton lexer,
// making the format MUCH more flexible than it was under the former
// strtok system. The E_CmpTokenizer function above performs the
// lexing, returning each token in the qstring provided to it.
//
static void E_ProcessCmpState(const char *value, int i)
{
    qstring buffer;
    char   *curtoken  = nullptr;
    int     tok_index = 0;

    // initialize tokenizer variables
    in_action        = false;
    early_args_found = false;
    early_args_end   = false;

    // process sprite
    NEXTTOKEN();
    if(DEFAULTS(curtoken))
        states[i]->sprite = blankSpriteNum;
    else
        E_StateSprite(curtoken, i);

    // process spriteframe
    NEXTTOKEN();
    if(DEFAULTS(curtoken))
        states[i]->frame = 0;
    else
    {
        // call the value-parsing callback explicitly
        if(E_SpriteFrameCB(nullptr, nullptr, curtoken, &(states[i]->frame)) == -1)
        {
            E_EDFLoggedErr(2, "E_ProcessCmpState: frame '%s': bad spriteframe '%s'\n", states[i]->name, curtoken);
        }

        // haleyjd 09/22/07: if blank sprite, force to frame 0
        if(states[i]->sprite == blankSpriteNum)
            states[i]->frame = 0;
    }

    // process fullbright
    NEXTTOKEN();
    if(DEFAULTS(curtoken) == 0)
    {
        if(curtoken[0] == 't' || curtoken[0] == 'T')
            states[i]->frame |= FF_FULLBRIGHT;
    }

    // process tics
    NEXTTOKEN();
    if(DEFAULTS(curtoken))
        states[i]->tics = 1;
    else
        states[i]->tics = static_cast<int>(strtol(curtoken, nullptr, 0));

    // process action
    in_action = true;
    NEXTTOKEN();
    if(DEFAULTS(curtoken))
        states[i]->action = nullptr;
    else
        E_StateAction(curtoken, i);

    // haleyjd 04/03/08: check for early args found by tokenizer
    if(early_args_found)
    {
        // give the frame an arg list, or clear it out if it has one already
        E_CreateArgList(states[i]);

        // process args
        while(!early_args_end)
        {
            NEXTTOKEN();

            if(!DEFAULTS(curtoken))
                E_AddArgToList(states[i]->args, E_GetArgument(curtoken));
        }
    }

    in_action = false;

    // process nextframe
    NEXTTOKEN();
    if(DEFAULTS(curtoken))
        states[i]->nextstate = NullStateNum;
    else
        E_StateNextFrame(curtoken, i);

    // process particle event
    NEXTTOKEN();
    if(DEFAULTS(curtoken))
        states[i]->particle_evt = 0;
    else
        E_StatePtclEvt(curtoken, i);

    // process misc1, misc2
    NEXTTOKEN();
    if(DEFAULTS(curtoken))
        states[i]->misc1 = 0;
    else
        E_ParseMiscField(curtoken, &(states[i]->misc1));

    NEXTTOKEN();
    if(DEFAULTS(curtoken))
        states[i]->misc2 = 0;
    else
        E_ParseMiscField(curtoken, &(states[i]->misc2));

    // NOTE: Argument specification at the end of cmp frames is deprecated!
    // Do not use this syntax any more. It will not be extended to support
    // more than 5 arguments.
    // Use DECORATE-style specification inside parentheses after the action
    // function name instead.

    if(!early_args_found) // do not do if early args specified
    {
        // give the frame an args list, or clear out its existing one
        E_CreateArgList(states[i]);

        // process args
        for(int j = 0; j < 5; ++j) // Only 5 args are supported here. Deprecated.
        {
            NEXTTOKEN();

            if(!DEFAULTS(curtoken))
                E_AddArgToList(states[i]->args, E_GetArgument(curtoken));
        }
    }

    early_args_found = early_args_end = false;
}

#undef NEXTTOKEN
#undef DEFAULTS

//
// Generalized code to process the data for a single state
// structure. Doubles as code for frame and framedelta.
//
static void E_ProcessState(int i, cfg_t *const framesec, bool def)
{
    int         j;
    int         tempint;
    const char *tempstr;

    // IS_SET: Tests whether or not a particular field should
    // be set. When applying deltas, we should not retrieve defaults.
    const auto IS_SET = [framesec, &def](const char *const name) -> bool {
        return def || cfg_size(framesec, (name)) > 0;
    };

    // 11/14/03:
    // In definitions only, see if the cmp field is defined. If so,
    // we go into it with E_ProcessCmpState above, and ignore most
    // other fields in the frame block.
    // 01/01/12:
    // In definitions only, see if this state is reserved for definition
    // in a DECORATE state block by a thingtype.
    if(def)
    {
        int decoratestate = cfg_getflag(framesec, ITEM_FRAME_DECORATE);

        if(decoratestate)
        {
            states[i]->flags |= STATEFI_DECORATE;
            goto hitdecorate; // skip most processing
        }
        else
            states[i]->flags &= ~STATEFI_DECORATE;

        if(cfg_size(framesec, ITEM_FRAME_CMP) > 0)
        {
            tempstr = cfg_getstr(framesec, ITEM_FRAME_CMP);

            E_ProcessCmpState(tempstr, i);
            def = false; // process remainder as if a frame delta
            goto hitcmp;
        }
    }

    // process sprite
    if(IS_SET(ITEM_FRAME_SPRITE))
    {
        tempstr = cfg_getstr(framesec, ITEM_FRAME_SPRITE);

        E_StateSprite(tempstr, i);
    }

    // process spriteframe
    if(IS_SET(ITEM_FRAME_SPRFRAME))
        states[i]->frame = cfg_getint(framesec, ITEM_FRAME_SPRFRAME);

    // haleyjd 09/22/07: if sprite == blankSpriteNum, force to frame 0
    if(states[i]->sprite == blankSpriteNum)
        states[i]->frame = 0;

    // check for fullbright
    if(IS_SET(ITEM_FRAME_FULLBRT))
    {
        if(cfg_getbool(framesec, ITEM_FRAME_FULLBRT))
            states[i]->frame |= FF_FULLBRIGHT;
    }

    // process tics
    if(IS_SET(ITEM_FRAME_TICS))
        states[i]->tics = cfg_getint(framesec, ITEM_FRAME_TICS);

    // resolve codepointer
    if(IS_SET(ITEM_FRAME_ACTION))
    {
        tempstr = cfg_getstr(framesec, ITEM_FRAME_ACTION);

        E_StateAction(tempstr, i);
    }

    // process nextframe
    if(IS_SET(ITEM_FRAME_NEXTFRAME))
    {
        tempstr = cfg_getstr(framesec, ITEM_FRAME_NEXTFRAME);

        E_StateNextFrame(tempstr, i);
    }

    // 03/30/05: the following fields are now also allowed in cmp frames
hitcmp:
    // args field parsing (even more complicated, but similar)
    // Note: deltas can only set the entire args list at once, not
    // just parts of it.
    if(IS_SET(ITEM_FRAME_ARGS))
    {
        tempint = cfg_size(framesec, ITEM_FRAME_ARGS);

        // create an arg list for the state, or clear out the existing one
        E_CreateArgList(states[i]);

        for(j = 0; j < tempint; ++j)
        {
            tempstr = cfg_getnstr(framesec, ITEM_FRAME_ARGS, j);

            E_AddArgToList(states[i]->args, E_GetArgument(tempstr));
        }
    }

    // Set flags
    E_SetFlagsFromPrefixCfg(framesec, states[i]->flags, frameFlagSet);

    // 01/01/12: the following fields are allowed when processing a
    // DECORATE-reserved state
hitdecorate:
    // misc field parsing (complicated)

    if(IS_SET(ITEM_FRAME_MISC1))
    {
        tempstr = cfg_getstr(framesec, ITEM_FRAME_MISC1);
        E_ParseMiscField(tempstr, &(states[i]->misc1));
    }

    if(IS_SET(ITEM_FRAME_MISC2))
    {
        tempstr = cfg_getstr(framesec, ITEM_FRAME_MISC2);
        E_ParseMiscField(tempstr, &(states[i]->misc2));
    }

    // process particle event
    if(IS_SET(ITEM_FRAME_PTCLEVENT))
    {
        tempstr = cfg_getstr(framesec, ITEM_FRAME_PTCLEVENT);

        E_StatePtclEvt(tempstr, i);
    }
}

//
// Resolves and loads all information for the state_t structures.
//
void E_ProcessStates(cfg_t *cfg)
{
    unsigned int i, numstates;

    E_EDFLogPuts("\t* Processing frame data\n");

    numstates = cfg_size(cfg, EDF_SEC_FRAME);

    for(i = 0; i < numstates; ++i)
    {
        cfg_t      *framesec = cfg_getnsec(cfg, EDF_SEC_FRAME, i);
        const char *name     = cfg_title(framesec);
        int         statenum = E_StateNumForName(name);

        E_ProcessState(statenum, framesec, true);

        E_EDFLogPrintf("\t\tFinished frame %s (#%d)\n", states[statenum]->name, statenum);
    }
}

//
// Does processing for framedelta sections, which allow cascading
// editing of existing frames. The framedelta shares most of its
// fields and processing code with the frame section.
//
void E_ProcessStateDeltas(cfg_t *cfg)
{
    int i, numdeltas;

    E_EDFLogPuts("\t* Processing frame deltas\n");

    numdeltas = cfg_size(cfg, EDF_SEC_FRMDELTA);

    E_EDFLogPrintf("\t\t%d framedelta(s) defined\n", numdeltas);

    for(i = 0; i < numdeltas; ++i)
    {
        const char *tempstr;
        int         stateNum;
        cfg_t      *deltasec = cfg_getnsec(cfg, EDF_SEC_FRMDELTA, i);

        // get state to edit
        if(!cfg_size(deltasec, ITEM_DELTA_NAME))
            E_EDFLoggedErr(2, "E_ProcessFrameDeltas: framedelta requires name field\n");

        tempstr  = cfg_getstr(deltasec, ITEM_DELTA_NAME);
        stateNum = E_GetStateNumForName(tempstr);

        E_ProcessState(stateNum, deltasec, false);

        E_EDFLogPrintf("\t\tApplied framedelta #%d to %s(#%d)\n", i, states[stateNum]->name, stateNum);
    }
}

//=============================================================================
//
// Frame block processing
//

//
// Resolve a single external goto target for a global frameblock. If the goto
// target is invalid in any way, the goto target is set to NullStateNum.
//
static void E_processFrameBlockGoto(const egoto_t &gotoDef)
{
    int statenum = NullStateNum;
    int calcstatenum;

    if((calcstatenum = E_StateNumForName(gotoDef.label)) >= 0)
    {
        // get state and compute goto offset
        state_t *state = states[calcstatenum];
        calcstatenum   = state->index + gotoDef.offset;

        if(calcstatenum >= 0 && calcstatenum < NUMSTATES)
        {
            // success, this is a valid state
            statenum = calcstatenum;
        }
        else
            E_EDFLoggedWarning(2, "Invalid goto offset %d for state '%s'\n", gotoDef.offset, state->name);
    }
    else
        E_EDFLoggedWarning(2, "Invalid goto target '%s' in frameblock\n", gotoDef.label);

    // resolve the goto
    *(gotoDef.nextstate) = statenum;
}

//
// Perform DECORATE state parsing and data population for an EDF global frameblock.
//
static void E_processFrameBlock(cfg_t *sec, unsigned int index)
{
    const char *firststate = cfg_getstr(sec, ITEM_FRAMEBLOCK_FDS);
    int         firststatenum;

    if(!firststate || (firststatenum = E_StateNumForName(firststate)) < 0)
    {
        E_EDFLoggedWarning(2, "E_processFrameBlock: firststate is required, block %u discarded\n", index);
        return;
    }

    const char *states = cfg_getstr(sec, ITEM_FRAMEBLOCK_STATES);
    if(!states)
    {
        E_EDFLoggedWarning(2, "E_processFrameBlock: states block required, block %u discarded\n", index);
        return;
    }

    edecstateout_t *dso;
    if((dso = E_ParseDecorateStates("fb{}", states, firststate)))
    {
        // warn if there are killstates, as these have no meaning
        if(dso->numkillstates)
            E_EDFLoggedWarning(2, "E_processFrameBlock: killstates ignored in block %u\n", index);

        // fixup external gotos; in the case of global DECORATE state blocks, these must be
        // the names of global EDF states
        if(dso->numgotos)
        {
            for(int i = 0; i < dso->numgotos; i++)
                E_processFrameBlockGoto(dso->gotos[i]);
        }

        // done with DSO
        E_FreeDSO(dso);
    }
    else
        E_EDFLoggedWarning(2, "E_processFrameBlock: could not parse DECORATE in frameblock %u\n", index);
}

//
// Processing for loose DECORATE-format state blocks which can be used to
// populate predefined EDF states.
//
void E_ProcessFrameBlocks(cfg_t *cfg)
{
    unsigned int i, numblocks;

    E_EDFLogPuts("\t* Processing frameblock data\n");

    numblocks = cfg_size(cfg, EDF_SEC_FRAMEBLOCK);

    E_EDFLogPrintf("\t\t%u frameblock(s) defined\n", numblocks);

    for(i = 0; i < numblocks; i++)
    {
        E_processFrameBlock(cfg_getnsec(cfg, EDF_SEC_FRAMEBLOCK, i), i);
        E_EDFLogPrintf("\t\t* Processed frameblock %u\n", i);
    }
}

// EOF
<|MERGE_RESOLUTION|>--- conflicted
+++ resolved
@@ -632,17 +632,6 @@
 //
 static void E_StateAction(const char *tempstr, int i)
 {
-<<<<<<< HEAD
-   action_t *action = E_GetAction(tempstr);
-   
-   if(!action)
-   {
-      E_EDFLoggedErr(2, "E_ProcessState: frame '%s': bad action '%s'\n",
-                     states[i]->name, tempstr);
-   }
-
-   states[i]->action = action;
-=======
     deh_bexptr *dp = D_GetBexPtr(tempstr);
 
     if(!dp)
@@ -651,7 +640,6 @@
     }
 
     states[i]->action = states[i]->oldaction = dp->cptr;
->>>>>>> bf494889
 }
 
 enum prefixkwd_e
