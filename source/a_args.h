--- conflicted
+++ resolved
@@ -44,17 +44,9 @@
         ARTIFACT     // invoked from E_TryUseItem
     } actiontype;
 
-<<<<<<< HEAD
-   Mobj      *actor; // Actor for either type of invocation; use mo->player when needed
-   pspdef_t  *pspr;  // psprite, only valid if actiontype is WEAPONFRAME
-   arglist_t *args;  // EDF arguments list; potentially NULL, but all e_args funcs check.
-
-   actiondef_t *aeonaction; // Aeon action if any
-=======
     Mobj      *actor; // Actor for either type of invocation; use mo->player when needed
     pspdef_t  *pspr;  // psprite, only valid if actiontype is WEAPONFRAME
     arglist_t *args;  // EDF arguments list; potentially nullptr, but all e_args funcs check.
->>>>>>> bf494889
 };
 
 #endif
