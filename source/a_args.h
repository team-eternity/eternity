// Emacs style mode select   -*- C++ -*-
//-----------------------------------------------------------------------------
//
// Copyright (C) 2013 James Haley et al.
//
// This program is free software: you can redistribute it and/or modify
// it under the terms of the GNU General Public License as published by
// the Free Software Foundation, either version 3 of the License, or
// (at your option) any later version.
//
// This program is distributed in the hope that it will be useful,
// but WITHOUT ANY WARRANTY; without even the implied warranty of
// MERCHANTABILITY or FITNESS FOR A PARTICULAR PURPOSE.  See the
// GNU General Public License for more details.
//
// You should have received a copy of the GNU General Public License
// along with this program.  If not, see http://www.gnu.org/licenses/
//
// Additional terms and conditions compatible with the GPLv3 apply. See the
// file COPYING-EE for details.
//
//-----------------------------------------------------------------------------
//
// DESCRIPTION:
//      Action Pointer Functions
//      Argument structure
//
//-----------------------------------------------------------------------------

#ifndef A_ARGS_H__
#define A_ARGS_H__

<<<<<<< HEAD
struct actiondef_t;
=======
#include "doomtype.h"

>>>>>>> 4a315b04
struct arglist_t;
class  Mobj;
struct pspdef_t;

struct actionargs_t
{
   // activation type enumeration
   enum actiontype_e : uint8_t
   {
      MOBJFRAME,   // invoked from P_SetMobjState
      WEAPONFRAME, // invoked from P_SetPsprite
      ARTIFACT     // invoked from E_TryUseItem
   } actiontype;

   Mobj      *actor; // Actor for either type of invocation; use mo->player when needed
   pspdef_t  *pspr;  // psprite, only valid if actiontype is WEAPONFRAME
   arglist_t *args;  // EDF arguments list; potentially NULL, but all e_args funcs check.

   actiondef_t *aeonaction; // Aeon action if any
};

#endif

// EOF
<|MERGE_RESOLUTION|>--- conflicted
+++ resolved
@@ -30,12 +30,9 @@
 #ifndef A_ARGS_H__
 #define A_ARGS_H__
 
-<<<<<<< HEAD
-struct actiondef_t;
-=======
 #include "doomtype.h"
 
->>>>>>> 4a315b04
+struct actiondef_t;
 struct arglist_t;
 class  Mobj;
 struct pspdef_t;
