--- conflicted
+++ resolved
@@ -1,4 +1,4 @@
-// Emacs style mode select   -*- C++ -*-
+// Emacs style mode select   -*- C++ -*- vi:sw=3 ts=3:
 //-----------------------------------------------------------------------------
 //
 // Copyright(C) 2010 James Haley
@@ -7,12 +7,12 @@
 // it under the terms of the GNU General Public License as published by
 // the Free Software Foundation; either version 2 of the License, or
 // (at your option) any later version.
-//
+// 
 // This program is distributed in the hope that it will be useful,
 // but WITHOUT ANY WARRANTY; without even the implied warranty of
 // MERCHANTABILITY or FITNESS FOR A PARTICULAR PURPOSE.  See the
 // GNU General Public License for more details.
-//
+// 
 // You should have received a copy of the GNU General Public License
 // along with this program; if not, write to the Free Software
 // Foundation, Inc., 59 Temple Place, Suite 330, Boston, MA  02111-1307  USA
@@ -73,7 +73,7 @@
    CPC_EQUAL,
    CPC_NOTEQUAL,
    CPC_BITWISEAND,
-
+   
    CPC_CNTR_LESS,           // alternate counter versions
    CPC_CNTR_LESSOREQUAL,
    CPC_CNTR_GREATER,
@@ -148,11 +148,7 @@
 //
 void A_HealthJump(Mobj *mo)
 {
-<<<<<<< HEAD
-   boolean branch  = false;
-=======
    bool branch = false;   
->>>>>>> d9611a97
    int statenum, checktype, checkhealth;
 
    statenum    = E_ArgAsStateNumNI(mo->state->args, 0, mo);
@@ -162,7 +158,7 @@
    // validate state
    if(statenum < 0)
       return;
-
+   
    // 08/02/04:
    // support getting check value from a counter
    // if checktype is greater than the last immediate operator,
@@ -224,7 +220,7 @@
    checktype = E_ArgAsKwd(mo->state->args, 1, &cpckwds, 0);
    value     = E_ArgAsInt(mo->state->args, 2, 0);
    cnum      = E_ArgAsInt(mo->state->args, 3, 0);
-
+   
    // validate state
    if(statenum < 0)
       return;
@@ -453,7 +449,7 @@
 
    c_oper1_num = E_ArgAsInt(mo->state->args, 0, 0);
    c_oper2_num = E_ArgAsInt(mo->state->args, 1, 0);
-   c_dest_num  = E_ArgAsInt(mo->state->args, 2, 0);
+   c_dest_num  = E_ArgAsInt(mo->state->args, 2, 0);   
    specialop   = E_ArgAsKwd(mo->state->args, 3, &cpopkwds, 0);
 
    if(c_oper1_num < 0 || c_oper1_num >= NUMMOBJCOUNTERS)
@@ -618,7 +614,7 @@
    value     = E_ArgAsInt(pspr->state->args, 2, 0);
    cnum      = E_ArgAsInt(pspr->state->args, 3, 0);
    psprnum   = E_ArgAsKwd(pspr->state->args, 4, &psprkwds, 0);
-
+   
    // validate state
    if(statenum < 0)
       return;
@@ -681,7 +677,7 @@
 
    if(branch)
       P_SetPsprite(player, psprnum, statenum);
-
+      
 }
 
 //
@@ -724,7 +720,7 @@
    case 0:
    case 1:
    case 2:
-      counter = &(player->weaponctrs[player->readyweapon][cnum]);
+      counter = &(player->weaponctrs[player->readyweapon][cnum]); 
       break;
    default:
       return;
@@ -1072,7 +1068,7 @@
    checktype = E_ArgAsKwd(pspr->state->args, 1, &weapctrkwds, 0);
    value     = E_ArgAsInt(pspr->state->args, 2, 0);
    psprnum   = E_ArgAsKwd(pspr->state->args, 3, &psprkwds, 0);
-
+   
 
    // validate state number
    if(statenum < 0)
@@ -1125,7 +1121,7 @@
    }
 
    if(branch)
-      P_SetPsprite(player, psprnum, statenum);
+      P_SetPsprite(player, psprnum, statenum);      
 }
 
 // EOF
