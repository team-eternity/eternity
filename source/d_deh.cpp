//
// The Eternity Engine
// Copyright (C) 2025 James Haley et al.
//
// This program is free software: you can redistribute it and/or modify
// it under the terms of the GNU General Public License as published by
// the Free Software Foundation, either version 3 of the License, or
// (at your option) any later version.
//
// This program is distributed in the hope that it will be useful,
// but WITHOUT ANY WARRANTY; without even the implied warranty of
// MERCHANTABILITY or FITNESS FOR A PARTICULAR PURPOSE.  See the
// GNU General Public License for more details.
//
// You should have received a copy of the GNU General Public License
// along with this program.  If not, see http://www.gnu.org/licenses/
//
//------------------------------------------------------------------------------
//
// Purpose: DeHackEd file support. New for the TeamTNT "Boom" engine.
// Authors: Ty Halderman, TeamTNT, James Haley, David Hill, Ioan Chera,
//  Max Waine, Xaser Acheron
//

// killough 5/2/98: fixed headers, removed redundant external declarations:
#include "z_zone.h"

#include "d_deh.h"
#include "d_dwfile.h"
#include "d_main.h" // haleyjd
#include "doomstat.h"
#include "e_args.h"
#include "e_inventory.h"
#include "e_lib.h"
#include "e_player.h"
#include "e_sound.h"
#include "e_sprite.h"
#include "e_states.h"
#include "e_things.h"
#include "e_weapons.h"
#include "g_game.h"
#include "metaapi.h"
#include "m_cheat.h"
#include "m_utils.h"
#include "p_info.h"
#include "p_inter.h"

// haleyjd 11/01/02: moved deh file/wad stdio emulation to d_io.c
// and generalized, strengthened encapsulation

// killough 10/98: new functions, to allow processing DEH files
// in-memory (e.g. from wads)

// killough 10/98: emulate IO whether input really comes from a file
// or not

// variables used in other routines
bool deh_pars = false; // in wi_stuff to allow pars in modified games

// Function prototypes
static void  lfstrip(char *);    // strip the \r and/or \n off of a line
static void  rstrip(char *);     // strip trailing whitespace
static char *ptr_lstrip(char *); // point past leading whitespace
static bool  deh_GetData(char *, char *, int *, char **);
static bool  deh_procStringSub(char *, char *, char *);
static char *dehReformatStr(char *);

// Prototypes for block processing functions
// Pointers to these functions are used as the blocks are encountered.

static void deh_procThing(DWFILE *, char *, MetaTable &);
static void deh_procFrame(DWFILE *, char *, MetaTable &);
static void deh_procPointer(DWFILE *, char *, MetaTable &);
static void deh_procSounds(DWFILE *, char *, MetaTable &);
static void deh_procAmmo(DWFILE *, char *, MetaTable &);
static void deh_procWeapon(DWFILE *, char *, MetaTable &);
static void deh_procSprite(DWFILE *, char *, MetaTable &);
static void deh_procCheat(DWFILE *, char *, MetaTable &);
static void deh_procMisc(DWFILE *, char *, MetaTable &);
static void deh_procText(DWFILE *, char *, MetaTable &);
static void deh_procPars(DWFILE *, char *, MetaTable &);
static void deh_procStrings(DWFILE *, char *, MetaTable &);
static void deh_procError(DWFILE *, char *, MetaTable &);
static void deh_procBexCodePointers(DWFILE *, char *, MetaTable &);
static void deh_procHelperThing(DWFILE *, char *, MetaTable &); // haleyjd 9/22/99
// haleyjd: handlers to fully deprecate the DeHackEd text section
static void deh_procBexSounds(DWFILE *, char *, MetaTable &);
static void deh_procBexMusic(DWFILE *, char *, MetaTable &);
static void deh_procBexSprites(DWFILE *, char *, MetaTable &);

// Structure deh_block is used to hold the block names that can
// be encountered, and the routines to use to decipher them

struct deh_block
{
    const char *key;                                          // a mnemonic block code name
    void        (*const fptr)(DWFILE *, char *, MetaTable &); // handler
};

struct dehflagremap_t
{
    unsigned int inFlag;
    int          inIndex;
    unsigned int outFlag;
    int          outIndex;
};

static constexpr int DEH_BUFFERMAX = 1024; // input buffer area size, hardcoded for now
static constexpr int DEH_MAXKEYLEN = 32;   // as much of any key as we'll look at
#define DEH_MAXKEYLEN_FMT "31" // for scanf format strings

// clang-format off

// Put all the block header values, and the function to be called when that
// one is encountered, in this array:
static deh_block deh_blocks[] = {
    /* 0 */  {"Thing",   deh_procThing},
    /* 1 */  {"Frame",   deh_procFrame},
    /* 2 */  {"Pointer", deh_procPointer},
    /* 3 */  {"Sound",   deh_procSounds},  // Ty 03/16/98 corrected from "Sounds"
    /* 4 */  {"Ammo",    deh_procAmmo},
    /* 5 */  {"Weapon",  deh_procWeapon},
    /* 6 */  {"Sprite",  deh_procSprite},
    /* 7 */  {"Cheat",   deh_procCheat},
    /* 8 */  {"Misc",    deh_procMisc},
    /* 9 */  {"Text",    deh_procText},  // --  end of standard "deh" entries,

    //     begin BOOM Extensions (BEX)

    /* 10 */ {"[STRINGS]", deh_procStrings},    // new string changes
    /* 11 */ {"[PARS]",    deh_procPars},          // par times
    /* 12 */ {"[CODEPTR]", deh_procBexCodePointers}, // bex codepointers by mnemonic
    /* 13 */ {"[HELPER]",  deh_procHelperThing}, // helper thing substitution haleyjd 9/22/99
    /* 14 */ {"[SPRITES]", deh_procBexSprites}, // bex style sprites
    /* 15 */ {"[SOUNDS]",  deh_procBexSounds},   // bex style sounds
    /* 16 */ {"[MUSIC]",   deh_procBexMusic},     // bex style music
    /* 17 */ {"",          deh_procError} // dummy to handle anything else
};

// clang-format on

// flag to skip included deh-style text, used with INCLUDE NOTEXT directive
static bool includenotext = false;

// additive dehacked
static bool          adddeh            = false;
static constexpr int DOOM_NUMSTATES    = 1076;
static constexpr int DOOM_NUMMOBJTYPES = 145;
static constexpr int DOOM_NUMSPRNAMES  = 245;
static constexpr int DOOM_NUMSFX       = 700;

// MOBJINFO - Dehacked block name = "Thing"
// Usage: Thing nn (name)
// These are for mobjinfo_t types.  Each is an integer
// within the structure, so we can use index of the string in this
// array to offset by sizeof(int) into the mobjinfo_t array at [nn]
// * things are base zero but dehacked considers them to start at #1. ***

enum dehmobjinfoid_e : int
{
    dehmobjinfoid_doomednum,
    dehmobjinfoid_spawnstate,
    dehmobjinfoid_spawnhealth,
    dehmobjinfoid_seestate,
    dehmobjinfoid_seesound,
    dehmobjinfoid_reactiontime,
    dehmobjinfoid_attacksound,
    dehmobjinfoid_painstate,
    dehmobjinfoid_painchance,
    dehmobjinfoid_painsound,
    dehmobjinfoid_meleestate,
    dehmobjinfoid_missilestate,
    dehmobjinfoid_deathstate,
    dehmobjinfoid_xdeathstate,
    dehmobjinfoid_deathsound,
    dehmobjinfoid_speed,
    dehmobjinfoid_radius,
    dehmobjinfoid_height,
    dehmobjinfoid_mass,
    dehmobjinfoid_damage,
    dehmobjinfoid_activesound,
    dehmobjinfoid_flags,
    dehmobjinfoid_flags2,
    dehmobjinfoid_raisestate,
    dehmobjinfoid_translucency,
    dehmobjinfoid_flags3,
    dehmobjinfoid_bloodcolor,
    dehmobjinfoid_droppeditem,
    dehmobjinfoid_mbf21flags,
    dehmobjinfoid_fastspeed,
    dehmobjinfoid_splashgroup,
    dehmobjinfoid_projectilegroup,
    dehmobjinfoid_infightinggroup,
    dehmobjinfoid_meleerange,
    dehmobjinfoid_ripsound,
    DEH_MOBJINFOMAX
};

static constexpr const char *deh_mobjinfo[DEH_MOBJINFOMAX] = {
    "ID #",                   // .doomednum
    "Initial frame",          // .spawnstate
    "Hit points",             // .spawnhealth
    "First moving frame",     // .seestate
    "Alert sound",            // .seesound
    "Reaction time",          // .reactiontime
    "Attack sound",           // .attacksound
    "Injury frame",           // .painstate
    "Pain chance",            // .painchance
    "Pain sound",             // .painsound
    "Close attack frame",     // .meleestate
    "Far attack frame",       // .missilestate
    "Death frame",            // .deathstate
    "Exploding frame",        // .xdeathstate
    "Death sound",            // .deathsound
    "Speed",                  // .speed
    "Width",                  // .radius
    "Height",                 // .height
    "Mass",                   // .mass
    "Missile damage",         // .damage
    "Action sound",           // .activesound
    "Bits",                   // .flags
    "Bits2",                  // .flags2 haleyjd 04/09/99
    "Respawn frame",          // .raisestate
    "Translucency",           // .translucency  haleyjd 09/01/02
    "Bits3",                  // .flags3 haleyjd 02/02/03
    "Blood color",            // .bloodcolor haleyjd 05/08/03
    "Dropped item",           // .meta sorta kinda it's complicated
    "MBF21 Bits",             // .flags[2-5] (they're scattered across)
    "Fast speed",             // .meta sorta kinda it's complicated
    DEH_KEY_SPLASH_GROUP,     // Thing group NOSPLASHDAMAGE
    DEH_KEY_PROJECTILE_GROUP, // Thing group PROJECTILEALLIANCE or mobjinfo MF4_HARMSPECIESMISSILE
    DEH_KEY_INFIGHTING_GROUP, // Thing group DAMAGEIGNORE and flag
    "Melee range",            // .meleerange
    "Rip sound",              // .ripsound
};

// Strings that are used to indicate flags ("Bits" in mobjinfo)
// This is an array of bit masks that are related to p_mobj.h
// values, using the same names without the MF_ in front.
// Ty 08/27/98 new code
//
// killough 10/98:
//
// Convert array to struct to allow multiple values, make array size variable

// haleyjd 11/03/02: isolated struct into a non-anonymous type
// haleyjd 04/10/03: moved struct to d_dehtbl.h for global visibility
// haleyjd 02/19/04: combined into one array for new cflags support --
//                   also changed to be terminated by a zero entry

// clang-format off

static dehflags_t deh_mobjflags[] = {
    { "SPECIAL",          0x00000001 }, // call  P_Specialthing when touched
    { "SOLID",            0x00000002 }, // block movement
    { "SHOOTABLE",        0x00000004 }, // can be hit
    { "NOSECTOR",         0x00000008 }, // invisible but touchable
    { "NOBLOCKMAP",       0x00000010 }, // inert but displayable
    { "AMBUSH",           0x00000020 }, // deaf monster
    { "JUSTHIT",          0x00000040 }, // will try to attack right back
    { "JUSTATTACKED",     0x00000080 }, // take at least 1 step before attacking
    { "SPAWNCEILING",     0x00000100 }, // initially hang from ceiling
    { "NOGRAVITY",        0x00000200 }, // don't apply gravity during play
    { "DROPOFF",          0x00000400 }, // can jump from high places
    { "PICKUP",           0x00000800 }, // will pick up items
    { "NOCLIP",           0x00001000 }, // goes through walls

    // haleyjd: for combined flags fields, the flags3 SLIDE must take
    // precedence, and thus has to be listed up here. This is a bit of
    // a kludge, but it will preserve compatibility perfectly. The flags
    // SLIDE bit has no effect, as it is never used. I will make a point
    // of avoiding duplicate flag names in the future ;)

    { "SLIDE",            0x00000100, 2 }, // mobj slides against walls (for real)
    { "SLIDE",            0x00002000    }, // keep info about sliding along walls

    { "FLOAT",            0x00004000 }, // allow movement to any height
    { "TELEPORT",         0x00008000 }, // don't cross lines or look at heights
    { "MISSILE",          0x00010000 }, // don't hit same species, explode on block
    { "DROPPED",          0x00020000 }, // dropped, not spawned (like ammo clip)
    { "SHADOW",           0x00040000 }, // use fuzzy draw like spectres
    { "NOBLOOD",          0x00080000 }, // puffs instead of blood when shot
    { "CORPSE",           0x00100000 }, // so it will slide down steps when dead
    { "INFLOAT",          0x00200000 }, // float but not to target height
    { "COUNTKILL",        0x00400000 }, // count toward the kills total
    { "COUNTITEM",        0x00800000 }, // count toward the items total
    { "SKULLFLY",         0x01000000 }, // special handling for flying skulls
    { "NOTDMATCH",        0x02000000 }, // do not spawn in deathmatch

    // killough 10/98: TRANSLATION consists of 2 bits, not 1:

    { "TRANSLATION",        0x04000000 }, // for Boom bug-compatibility
    { "TRANSLATION1",       0x04000000 }, // use translation table for color (players)
    { "TRANSLATION2",       0x08000000 }, // use translation table for color (players)
    { "UNUSED1",            0x08000000 }, // unused bit # 1 -- For Boom bug-compatibility
    { "UNUSED2",            0x10000000 }, // unused bit # 2 -- For Boom compatibility
    { "UNUSED3",            0x20000000 }, // unused bit # 3 -- For Boom compatibility
    { "UNUSED4",            0x40000000 }, // unused bit # 4 -- For Boom compatibility
    { "TOUCHY",             0x10000000 }, // dies on contact with solid objects (MBF)
    { "BOUNCES",            0x20000000 }, // bounces off floors, ceilings and maybe walls
    { "FRIEND",             0x40000000 }, // a friend of the player(s) (MBF)
    { "TRANSLUCENT",        0x80000000 }, // apply translucency to sprite (BOOM)

    // flags2 bits
    { "LOGRAV",             0x00000001, 1 }, // low gravity
    { "NOSPLASH",           0x00000002, 1 }, // no splash object
    { "NOSTRAFE",           0x00000004, 1 }, // never uses strafing logic
    { "NORESPAWN",          0x00000008, 1 }, // never respawns
    { "ALWAYSRESPAWN",      0x00000010, 1 }, // always respawns
    { "REMOVEDEAD",         0x00000020, 1 }, // removes self after death
    { "NOTHRUST",           0x00000040, 1 }, // not affected by external pushers
    { "NOCROSS",            0x00000080, 1 }, // cannot trigger special lines
    { "JUMPDOWN",           0x00000100, 1 }, // can jump down to follow player
    { "PUSHABLE",           0x00000200, 1 }, // pushable
    { "MAP07BOSS1",         0x00000400, 1 }, // triggers map07 special 1
    { "MAP07BOSS2",         0x00000800, 1 }, // triggers map07 special 2
    { "E1M8BOSS",           0x00001000, 1 }, // triggers e1m8 special
    { "E2M8BOSS",           0x00002000, 1 }, // triggers e2m8 end
    { "E3M8BOSS",           0x00004000, 1 }, // triggers e3m8 end
    { "BOSS",               0x00008000, 1 }, // mobj is a boss
    { "E4M6BOSS",           0x00010000, 1 }, // triggers e4m6 special
    { "E4M8BOSS",           0x00020000, 1 }, // triggers e4m8 special
    { "FOOTCLIP",           0x00040000, 1 }, // feet clipped by liquids
    { "FLOATBOB",           0x00080000, 1 }, // use floatbob z movement
    { "DONTDRAW",           0x00100000, 1 }, // don't draw vissprite
    { "SHORTMRANGE",        0x00200000, 1 }, // has shorter missile range
    { "LONGMELEE",          0x00400000, 1 }, // has longer melee range
    { "RANGEHALF",          0x00800000, 1 }, // considers 1/2 distance
    { "HIGHERMPROB",        0x01000000, 1 }, // higher min. missile attack prob.
    { "CANTLEAVEFLOORPIC",  0x02000000, 1 }, // can't leave floor type
    { "SPAWNFLOAT",         0x04000000, 1 }, // spawn @ random float z
    { "INVULNERABLE",       0x08000000, 1 }, // mobj is invincible
    { "DORMANT",            0x10000000, 1 }, // mobj is dormant
    { "SEEKERMISSILE",      0x20000000, 1 }, // internal, may be a tracer
    { "DEFLECTIVE",         0x40000000, 1 }, // if reflective, deflects projectiles
    { "REFLECTIVE",         0x80000000, 1 }, // mobj reflects projectiles

    // flags3 bits
    { "GHOST",              0x00000001, 2 }, // heretic-style ghost
    { "THRUGHOST",          0x00000002, 2 }, // passes through ghosts
    { "NODMGTHRUST",        0x00000004, 2 }, // doesn't inflict thrust
    { "ACTSEESOUND",        0x00000008, 2 }, // uses see sound randomly
    { "LOUDACTIVE",         0x00000010, 2 }, // has full-volume activesnd
    { "E5M8BOSS",           0x00000020, 2 }, // boss of E5M8
    { "DMGIGNORED",         0x00000040, 2 }, // damage is ignored
    { "BOSSIGNORE",         0x00000080, 2 }, // ignores damage by others with flag
    // See above for flags3 SLIDE flag
    { "TELESTOMP",          0x00000200, 2 }, // can telestomp
    { "WINDTHRUST",         0x00000400, 2 }, // affected by heretic wind
    { "FIREDAMAGE",         0x00000800, 2 }, // does fire damage
    { "KILLABLE",           0x00001000, 2 }, // is killable, but doesn't count
    { "DEADFLOAT",          0x00002000, 2 }, // keeps NOGRAVITY when dead
    { "NOTHRESHOLD",        0x00004000, 2 }, // has no target threshold
    { "FLOORMISSILE",       0x00008000, 2 }, // is a floor missile
    { "SUPERITEM",          0x00010000, 2 }, // is a super powerup
    { "NOITEMRESP",         0x00020000, 2 }, // won't item respawn
    { "SUPERFRIEND",        0x00040000, 2 }, // won't attack other friends
    { "INVULNCHARGE",       0x00080000, 2 }, // invincible when skull flying
    { "EXPLOCOUNT",         0x00100000, 2 }, // doesn't explode until count expires
    { "CANNOTPUSH",         0x00200000, 2 }, // can't push other things
    { "TLSTYLEADD",         0x00400000, 2 }, // uses additive translucency
    { "SPACMONSTER",        0x00800000, 2 }, // monster that can activate param lines
    { "SPACMISSILE",        0x01000000, 2 }, // missile that can activate param lines
    { "NOFRIENDDMG",        0x02000000, 2 }, // object isn't hurt by friends
    { "3DDECORATION",       0x04000000, 2 }, // object is a decor. with 3D height info
    { "ALWAYSFAST",         0x08000000, 2 }, // object is always in -fast mode
    { "PASSMOBJ",           0x10000000, 2 }, // OVER_UNDER
    { "DONTOVERLAP",        0x20000000, 2 }, // OVER_UNDER
    { "CYCLEALPHA",         0x40000000, 2 }, // alpha cycles perpetually
    { "RIP",                0x80000000, 2 }, // ripper projectile

    // flags4 bits
    { "AUTOTRANSLATE",      0x00000001, 3 }, // automatic translation for non-DOOM modes
    { "NORADIUSDMG",        0x00000002, 3 }, // doesn't take radius damage
    { "FORCERADIUSDMG",     0x00000004, 3 }, // forces radius damage despite other flags
    { "LOOKALLAROUND",      0x00000008, 3 }, // looks all around for targets
    { "NODAMAGE",           0x00000010, 3 }, // takes no damage but reacts normally
    { "SYNCHRONIZED",       0x00000020, 3 }, // spawn state tics are not randomized
    { "NORANDOMIZE",        0x00000040, 3 }, // missile spawn and death not randomized
    { "BRIGHT",             0x00000080, 3 }, // actor is always fullbright
    { "FLY",                0x00000100, 3 }, // actor is flying
    { "NORADIUSHACK",       0x00000200, 3 }, // bouncing missile obeys normal radius attack flags
    { "NOSOUNDCUTOFF",      0x00000400, 3 }, // actor can play any number of sounds
    { "RAVENRESPAWN",       0x00000800, 3 }, // special respawns Raven style
    { "NOTSHAREWARE",       0x00001000, 3 }, // item won't spawn in shareware gamemodes
    { "NOTORQUE",           0x00002000, 3 }, // never subject to torque simulation
    { "ALWAYSTORQUE",       0x00004000, 3 }, // torque not restricted by comp_falloff
    { "NOZERODAMAGE",       0x00008000, 3 }, // missile won't inflict damage if damage is 0
    { "TLSTYLESUB",         0x00010000, 3 }, // use subtractive blending map
    { "TOTALINVISIBLE",     0x00020000, 3 }, // thing is totally invisible to monsters
    { "DRAWSBLOOD",         0x00040000, 3 }, // missile draws blood
    { "SPACPUSHWALL",       0x00080000, 3 }, // thing can activate push walls
    { "NOSPECIESINFIGHT",   0x00100000, 3 }, // no infighting in this species, but still damage
    { "HARMSPECIESMISSILE", 0x00200000, 3 }, // harmed even by projectiles of same species
    { "FRIENDFOEMISSILE",   0x00400000, 3 }, // friends and foes of same species hurt each other
    { "BLOODLESSIMPACT",    0x00800000, 3 }, // doesn't draw blood when it hits or rips a thing
    { "HERETICBOUNCES",     0x01000000, 3 }, // thing bounces à la Heretic
    { "MONSTERPASS",        0x02000000, 3 }, // not blocked by blockmonsters
    { "LOWAIMPRIO",         0x04000000, 3 }, // less likely to be autoaimed
    { "STICKYCARRY",        0x08000000, 3 }, // can carry other things on top of it
    { "SETTARGETONDEATH",   0x10000000, 3 }, // target is updated even when one-shot
    { "SLIDEOVERTHINGS",    0x20000000, 3 }, // thing will keep sliding when on top of things
    { "UNSTEPPABLE",        0x40000000, 3 }, // thing cannot be stepped on like stairs
    { "RANGEEIGHTH",        0x80000000, 3 }, // uses eighth actual distance

    // flags5 bits
    { "NOTAUTOAIMED",       0x00000001, 4 }, // can't be autoaimed (for real)
    { "FULLVOLSOUNDS",      0x00000002, 4 }, // full-volume see/death sounds
    { "ACTLIKEBRIDGE",      0x00000004, 4 }, // unmoved by sector actions, and pickups can sit atop

    { nullptr,             0 }             // nullptr terminator
};

// clang-format on

// haleyjd 02/19/04: new dehflagset for combined flags

static dehflagset_t dehacked_flags = {
    deh_mobjflags, // flaglist
};

static dehflags_t deh_mbf21mobjflags[] = {
    { "LOGRAV",         0x00000001 }, // low gravity
    { "SHORTMRANGE",    0x00000002 }, // short missile range
    { "DMGIGNORED",     0x00000004 }, // other things ignore its attacks
    { "NORADIUSDMG",    0x00000008 }, // doesn't take splash damage
    { "FORCERADIUSDMG", 0x00000010 }, // causes splash damage even if target immune
    { "HIGHERMPROB",    0x00000020 }, // higher missile attack probability
    { "RANGEHALF",      0x00000040 }, // use half distance for missile attack probability
    { "NOTHRESHOLD",    0x00000080 }, // no targeting threshold
    { "LONGMELEE",      0x00000100 }, // long melee range
    { "BOSS",           0x00000200 }, // full volume see / death sound + splash immunity
    { "MAP07BOSS1",     0x00000400 }, // Tag 666 "boss" on doom 2 map 7
    { "MAP07BOSS2",     0x00000800 }, // Tag 667 "boss" on doom 2 map 7
    { "E1M8BOSS",       0x00001000 }, // E1M8 boss
    { "E2M8BOSS",       0x00002000 }, // E2M8 boss
    { "E3M8BOSS",       0x00004000 }, // E3M8 boss
    { "E4M6BOSS",       0x00008000 }, // E4M6 boss
    { "E4M8BOSS",       0x00010000 }, // E4M8 boss
    { "RIP",            0x00020000 }, // projectile rips through targets
    { "FULLVOLSOUNDS",  0x00040000 }, // full volume see / death sound
    { nullptr,          0          }  // nullptr terminator
};

static dehflagset_t dehacked_mbf21flags = {
    deh_mbf21mobjflags, // flaglist
};

dehflagremap_t dehacked_mbf21mobjflags_remappings[earrlen(deh_mbf21mobjflags)] = {
    { 0x00000001, 0, MF2_LOGRAV,         1 },
    { 0x00000002, 0, MF2_SHORTMRANGE,    1 },
    { 0x00000004, 0, MF3_DMGIGNORED,     2 },
    { 0x00000008, 0, MF4_NORADIUSDMG,    3 },
    { 0x00000010, 0, MF4_FORCERADIUSDMG, 3 },
    { 0x00000020, 0, MF2_HIGHERMPROB,    1 },
    { 0x00000040, 0, MF2_RANGEHALF,      1 },
    { 0x00000080, 0, MF3_NOTHRESHOLD,    2 },
    { 0x00000100, 0, MF2_LONGMELEE,      1 },
    { 0x00000200, 0, MF2_BOSS,           1 },
    { 0x00000400, 0, MF2_MAP07BOSS1,     1 },
    { 0x00000800, 0, MF2_MAP07BOSS2,     1 },
    { 0x00001000, 0, MF2_E1M8BOSS,       1 },
    { 0x00002000, 0, MF2_E2M8BOSS,       1 },
    { 0x00004000, 0, MF2_E3M8BOSS,       1 },
    { 0x00008000, 0, MF2_E4M6BOSS,       1 },
    { 0x00010000, 0, MF2_E4M8BOSS,       1 },
    { 0x00020000, 0, MF3_RIP,            2 },
    { 0x00040000, 0, MF5_FULLVOLSOUNDS,  4 },
    { 0,          0, 0,                  0 }
};

// STATE - Dehacked block name = "Frame" and "Pointer"
// Usage: Frame nn
// Usage: Pointer nn (Frame nn)
// These are indexed separately, for lookup to the actual
// function pointers.  Here we'll take whatever Dehacked gives
// us and go from there.  The (Frame nn) after the pointer is the
// real place to put this value.  The "Pointer" value is an xref
// that Dehacked uses and is useless to us.
// * states are base zero and have a dummy #0 (TROO)

enum dehstateid_e : int
{
    dehstateid_sprite,
    dehstateid_frame,
    dehstateid_tics,
    dehstateid_nextstate,
    dehstateid_action,
    dehstateid_misc1,
    dehstateid_misc2,
    dehstateid_particleEvent,
    dehstateid_args1,
    dehstateid_args2,
    dehstateid_args3,
    dehstateid_args4,
    dehstateid_args5,
    dehstateid_args6,
    dehstateid_args7,
    dehstateid_args8,
    dehstateid_mbf21flags,
    NUMDEHSTATEIDS
};

static constexpr const char *deh_state[NUMDEHSTATEIDS] = {
    "Sprite number",    // .sprite (spritenum_t) // an enum
    "Sprite subnumber", // .frame
    "Duration",         // .tics
    "Next frame",       // .nextstate (statenum_t)
    // This is set in a separate "Pointer" block from Dehacked
    "Codep Frame",    // pointer to first use of action (actionf_t)
    "Unknown 1",      // .misc1
    "Unknown 2",      // .misc2
    "Particle event", // haleyjd 08/09/02: particle event num
    "Args1",          // haleyjd 08/09/02: arguments
    "Args2",
    "Args3",
    "Args4",
    "Args5",
    "Args6",
    "Args7",
    "Args8",
    "MBF21 Bits",
};

static dehflags_t deh_mbf21stateflags[] = {
    { "SKILL5FAST", 0x00000001 },
    { nullptr,      0          }
};

static dehflagset_t dehacked_mbf21stateflags = {
    deh_mbf21stateflags, // flaglist
};

dehflagremap_t dehacked_mbf21stateflags_remappings[earrlen(deh_mbf21stateflags)] = {
    { 0x00000001, 0, STATEF_SKILL5FAST, 0 },
    { 0,          0, 0,                 0 }
};

// SFXINFO_STRUCT - Dehacked block name = "Sounds"
// Sound effects, typically not changed (redirected, and new sfx put
// into the pwad, but not changed here.  Can you tell that Greg didn't
// know what they were for, mostly?  Can you tell that I don't either?
// Mostly I just put these into the same slots as they are in the struct.
// This may not be supported in our -deh option if it doesn't make sense by then.

// * sounds are base zero but have a dummy #0

enum dehsfxinfoid_e : int
{
    dehsfxinfoid_offset,
    dehsfxinfoid_singularity,
    dehsfxinfoid_priority,
    dehsfxinfoid_link,
    dehsfxinfoid_pitch,
    dehsfxinfoid_volume,
    dehsfxinfoid_data,
    dehsfxinfoid_usefulness,
    dehsfxinfoid_lumpnum,
    NUMDEHSFXINFOIDS
};

static constexpr const char *deh_sfxinfo[] = {
    "Offset",     // pointer to a name string, changed in text
    "Zero/One",   // .singularity (int, one at a time flag)
    "Value",      // .priority
    "Zero 1",     // .link (sfxinfo_t*) referenced sound if linked
    "Zero 2",     // .pitch
    "Zero 3",     // .volume
    "Zero 4",     // .data (SAMPLE*) sound data
    "Neg. One 1", // .usefulness
    "Neg. One 2"  // .lumpnum
};

// MUSICINFO is not supported in Dehacked.  Ignored here.
// * music entries are base zero but have a dummy #0

// SPRITE - Dehacked block name = "Sprite"
// Usage = Sprite nn
// Sprite redirection by offset into the text area - unsupported by BOOM
// * sprites are base zero and dehacked uses it that way.

// COMMENTED OUT BECAUSE IT'S UNUSED

// static constexpr const char *deh_sprite[] = {
//     "Offset"      // supposed to be the offset into the text section
// };

// AMMO - Dehacked block name = "Ammo"
// usage = Ammo n (name)
// Ammo information for the few types of ammo

// WEAPONS - Dehacked block name = "Weapon"
// Usage: Weapon nn (name)
// Basically a list of frames and what kind of ammo (see above)it uses.

enum dehweaponid_e : int
{
    dehweaponid_ammoType,
    dehweaponid_deselect,
    dehweaponid_select,
    dehweaponid_bobbing,
    dehweaponid_shooting,
    dehweaponid_firing,
    dehweaponid_ammoPerShot,
    dehweaponid_mbf21flags,
    NUMDEHWEAPONIDS
};

static constexpr const char *deh_weapon[NUMDEHWEAPONIDS] = {
    "Ammo type",      // .ammo
    "Deselect frame", // .upstate
    "Select frame",   // .downstate
    "Bobbing frame",  // .readystate
    "Shooting frame", // .atkstate
    "Firing frame",   // .flashstate
    "Ammo per shot",  // haleyjd 08/10/02: .ammopershot
    "MBF21 Bits",     // .flags
};

static dehflags_t deh_mbf21weaponflags[] = {
    { "NOTHRUST",       0x00000001 },
    { "SILENT",         0x00000002 },
    { "NOAUTOFIRE",     0x00000004 },
    { "FLEEMELEE",      0x00000008 },
    { "AUTOSWITCHFROM", 0x00000010 },
    { "NOAUTOSWITCHTO", 0x00000020 },
    { nullptr,          0          }
};

static dehflagset_t dehacked_mbf21weaponflags = {
    deh_mbf21weaponflags, // flaglist
};

dehflagremap_t dehacked_mbf21weaponflags_remappings[earrlen(deh_mbf21weaponflags)] = {
    { 0x00000001, 0, WPF_NOTHRUST,       0 },
    { 0x00000002, 0, WPF_SILENT,         0 },
    { 0x00000004, 0, WPF_NOAUTOFIRE,     0 },
    { 0x00000008, 0, WPF_FLEEMELEE,      0 },
    { 0x00000010, 0, WPF_AUTOSWITCHFROM, 0 },
    { 0x00000020, 0, WPF_NOAUTOSWITCHTO, 0 },
    { 0,          0, 0,                  0 }
};

// MISC - Dehacked block name = "Misc"
// Usage: Misc 0
// Always uses a zero in the dehacked file, for consistency.  No meaning.

enum dehmiscid_e : int
{
    dehmiscid_initialHealth,
    dehmiscid_maxHealth,
    dehmiscid_maxArmor,
    dehmiscid_greenArmorClass,
    dehmiscid_blueArmorClass,
    dehmiscid_maxSoulsphere,
    dehmiscid_soulsphereHealth,
    dehmiscid_megasphereHealth,
    dehmiscid_godModeHealth,
    dehmiscid_idfaArmor,
    dehmiscid_idfaArmorClass,
    dehmiscid_idkfaArmor,
    dehmiscid_idkfaArmorClass,
    dehmiscid_bfgCellsPerShot,
    dehmiscid_initialBullets,
    dehmiscid_monstersInfight,
    NUMDEHMISCIDS
};

static constexpr const char *deh_misc[NUMDEHMISCIDS] = {
    "Initial Health",    //
    "Max Health",        //
    "Max Armor",         //
    "Green Armor Class", //
    "Blue Armor Class",  //
    "Max Soulsphere",    //
    "Soulsphere Health", //
    "Megasphere Health", //
    "God Mode Health",   //
    "IDFA Armor",        //
    "IDFA Armor Class",  //
    "IDKFA Armor",       //
    "IDKFA Armor Class", //
    "BFG Cells/Shot",    //
    "Initial Bullets",   //
    "Monsters Infight",  //
};

// CHEATS - Dehacked block name = "Cheat"
// Usage: Cheat 0
// Always uses a zero in the dehacked file, for consistency.  No meaning.
// These are just plain funky terms compared with id's
//
// killough 4/18/98: integrated into main cheat table now (see st_stuff.c)
// haleyjd 08/21/13: Moved DEH-related cheat data back here where it belongs,
// instead of having it pollute the main cheat table.

struct dehcheat_t
{
    cheatnum_e  cheatnum; // index of the cheat in the cheat array
    const char *name;     // DEH name of the cheat
};

static dehcheat_t deh_cheats[] = {
    { CHEAT_IDMUS,      "Change music"     },
    { CHEAT_IDCHOPPERS, "Chainsaw"         },
    { CHEAT_IDDQD,      "God mode"         },
    { CHEAT_IDKFA,      "Ammo & Keys"      },
    { CHEAT_IDFA,       "Ammo"             },
    { CHEAT_IDSPISPOPD, "No Clipping 1"    },
    { CHEAT_IDCLIP,     "No Clipping 2"    },
    { CHEAT_IDBEHOLDV,  "Invincibility"    },
    { CHEAT_IDBEHOLDS,  "Berserk"          },
    { CHEAT_IDBEHOLDI,  "Invisibility"     },
    { CHEAT_IDBEHOLDR,  "Radiation Suit"   },
    { CHEAT_IDBEHOLDA,  "Auto-map"         },
    { CHEAT_IDBEHOLDL,  "Lite-Amp Goggles" },
    { CHEAT_IDBEHOLD,   "BEHOLD menu"      },
    { CHEAT_IDCLEV,     "Level Warp"       },
    { CHEAT_IDMYPOS,    "Player Position"  },
    { CHEAT_IDDT,       "Map cheat"        }
};

// TEXT - Dehacked block name = "Text"
// Usage: Text fromlen tolen
// Dehacked allows a bit of adjustment to the length (why?)
//    haleyjd 03/25/10: Because Watcom aligns strings to 4-byte boundaries,
//    leaving as many as 3 unused bytes before the next string in the binary.

// haleyjd: moved text table to d_dehtbl.c

// BEX extension [CODEPTR]
// Usage: Start block, then each line is:
// FRAME nnn = PointerMnemonic

// haleyjd: moved BEX ptr table to d_dehtbl.c

// haleyjd 03/25/10: eliminated deh_codeptr cache by storing original
// codepointer values in the states themselves.

// haleyjd 10/08/06: DeHackEd log file made module-global
static FILE *fileout;

static unsigned int *deh_calcMBF21FlagMasks(const dehflagremap_t *const flagremapping)
{
    static unsigned int results[MAXFLAGFIELDS];

    memset(results, 0, MAXFLAGFIELDS * sizeof(unsigned int));
    for(const dehflagremap_t *currRemap = flagremapping; currRemap->inFlag; currRemap++)
        results[currRemap->outIndex] |= currRemap->outFlag;

    return results;
}

//
// deh_LogPrintf
//
// haleyjd 10/08/06: cleaned up some more of the mess in here by creating this
// logging function, similar to the one used by EDF.
//
static void deh_LogPrintf(E_FORMAT_STRING(const char *fmt), ...)
{
    if(fileout)
    {
        va_list argptr;
        va_start(argptr, fmt);
        vfprintf(fileout, fmt, argptr);
        va_end(argptr);
    }
}

//
// deh_OpenLog
//
// Opens (or re-opens) the DeHackEd log file. Logging may be done to stdout
// when no file name is given, or a file cannot be created.
//
static void deh_OpenLog(const char *fn)
{
    static bool firstfile = true; // to allow append to output log

    if(!strcmp(fn, "-"))
        fileout = stdout;
    else if(!(fileout = fopen(fn, firstfile ? "wt" : "at")))
    {
        usermsg("Could not open -dehout file %s\n... using stdout.", fn);
        fileout = stdout;
    }
    firstfile = false;
}

//
// deh_CloseLog
//
// Closes the DeHackEd log if one is open.
//
static void deh_CloseLog()
{
    // haleyjd 05/21/02: must check fileout for validity!
    if(fileout && fileout != stdout)
        fclose(fileout);

    fileout = nullptr;
}

// ====================================================================
// ProcessDehFile
// Purpose: Read and process a DEH or BEX file
// Args:    filename    -- name of the DEH/BEX file
//          outfilename -- output file (DEHOUT.TXT), appended to here
// Returns: void
//
// killough 10/98:
// substantially modified to allow input from wad lumps instead of .deh files.
//
// haleyjd 09/07/01: this can be called while in video mode now,
// so printf calls needed to be converted to usermsg calls
//
void ProcessDehFile(const char *filename, const char *outfilename, int lumpnum, MetaTable &gatheredData)
{
    DWFILE infile;                  // killough 10/98
    char   inbuffer[DEH_BUFFERMAX]; // Place to put the primary infostring

    // Open output file if we're writing output
    if(outfilename && *outfilename && !fileout)
        deh_OpenLog(outfilename);

    // killough 10/98: allow DEH files to come from wad lumps

    if(filename)
    {
        infile.openFile(filename, "rt");

        if(!infile.isOpen())
        {
            usermsg("-deh file %s not found", filename);
            return; // should be checked up front anyway
        }
    }
    else // DEH file comes from lump indicated by third argument
    {
        infile.openLump(lumpnum);
        filename = "(WAD)";
    }

    usermsg("Loading DEH file %s", filename);

    deh_LogPrintf("\nLoading DEH file %s\n\n", filename);

    // loop until end of file

    while(infile.getStr(inbuffer, sizeof(inbuffer)))
    {
        lfstrip(inbuffer);

        deh_LogPrintf("Line='%s'\n", inbuffer);

        if(!*inbuffer || *inbuffer == '#' || *inbuffer == ' ')
            continue; /* Blank line or comment line */

        // -- If DEH_BLOCKMAX is set right, the processing is independently
        // -- handled based on data in the deh_blocks[] structure array

        // killough 10/98: INCLUDE code rewritten to allow arbitrary nesting,
        // and to greatly simplify code, fix memory leaks, other bugs

        if(!strncasecmp(inbuffer, "INCLUDE", 7)) // include a file
        {
            // preserve state while including a file
            // killough 10/98: moved to here

            char *nextfile;
            bool  oldnotext = includenotext; // killough 10/98

            // killough 10/98: exclude if inside wads (only to discourage
            // the practice, since the code could otherwise handle it)

            if(infile.isLump())
            {
                deh_LogPrintf("No files may be included from wads: %s\n", inbuffer);
                continue;
            }

            // check for no-text directive, used when including a DEH
            // file but using the BEX format to handle strings

            if(!strncasecmp(nextfile = ptr_lstrip(inbuffer + 7), "NOTEXT", 6))
            {
                includenotext = true;
                nextfile      = ptr_lstrip(nextfile + 6);
            }

            deh_LogPrintf("Branching to include file %s...\n", nextfile);

            // killough 10/98:
            // Second argument must be nullptr to prevent closing fileout too soon
            ProcessDehFile(nextfile, nullptr, 0, gatheredData); // do the included file

            includenotext = oldnotext;

            deh_LogPrintf("...continuing with %s\n", filename);

            continue;
        }

        if(!strncasecmp(inbuffer, "Doom version", 12)) // set version
        {
            char  key[DEH_MAXKEYLEN];
            int   value; // All deh values are ints or longs
            char *strval;

            if(!deh_GetData(inbuffer, key, &value, &strval)) // returns TRUE if ok
            {
                deh_LogPrintf("Bad data pair in '%s'\n", inbuffer);
            }

            adddeh = value == 2021;

            continue;
        }

        for(size_t i = 0; i < earrlen(deh_blocks); i++)
        {
            if(!strncasecmp(inbuffer, deh_blocks[i].key, strlen(deh_blocks[i].key)))
            {
                // matches one
                deh_LogPrintf("Processing function [%zu] for %s\n", i, deh_blocks[i].key);

                deh_blocks[i].fptr(&infile, inbuffer, gatheredData); // call function

                break; // we got one, that's enough for this block
            }
        }
    }

    // killough 10/98: only at top recursion level
    if(outfilename)
        deh_CloseLog();
}

//
// For additive dehacked: Has the logic for getting the state num or making it (calls the functions)
//
static int deh_getStateNumForDEHNum(int indexnum)
{
    if(adddeh)
        return E_GetAddStateNumForDEHNum(indexnum, indexnum >= DOOM_NUMSTATES);
    else
        return E_GetStateNumForDEHNum(indexnum);
}

//
// For additive dehacked: Has the logic for getting the state num or making it (calls the functions)
//
static int deh_getSoundNumForDEHNum(int indexnum)
{
    sfxinfo_t *sfx;
    if(adddeh && indexnum >= DOOM_NUMSFX)
        sfx = E_GetAddSoundForAddDEHNum(indexnum, indexnum >= DOOM_NUMSFX);
    else
        sfx = E_SoundForDEHNum(indexnum);

    return sfx ? sfx->dehackednum : 0;
}

// ====================================================================
// deh_procBexCodePointers
// Purpose: Handle [CODEPTR] block, BOOM Extension
// Args:    fpin  -- input file stream
//          line  -- current line in file to process
// Returns: void
//
// haleyjd 03/14/03: rewritten to replace linear search on deh_bexptrs
// table with in-table chained hashing -- table is now in d_dehtbl.c
//
static void deh_procBexCodePointers(DWFILE *fpin, char *line, MetaTable &gatheredData)
{
<<<<<<< HEAD
   char key[DEH_MAXKEYLEN];
   char inbuffer[DEH_BUFFERMAX];
   int indexnum;
   char mnemonic[DEH_MAXKEYLEN];  // to hold the codepointer mnemonic
   deh_bexptr *bexptr = nullptr; // haleyjd 03/14/03

   // Ty 05/16/98 - initialize it to something, dummy!
   strncpy(inbuffer, line, DEH_BUFFERMAX);

   // for this one, we just read 'em until we hit a blank line
   while(!fpin->atEof() && *inbuffer && (*inbuffer != ' '))
   {
      if(!fpin->getStr(inbuffer, sizeof(inbuffer)))
         break;

      lfstrip(inbuffer);
      if(!*inbuffer)
         break;   // killough 11/98: really exit on blank line

      // killough 8/98: allow hex numbers in input:
      if((3 != sscanf(inbuffer,"%s %i = %" DEH_MAXKEYLEN_FMT "s", key, &indexnum, mnemonic))
         || strcasecmp(key, "FRAME")) // NOTE: different format from normal
      {
         deh_LogPrintf(
            "Invalid BEX codepointer line - must start with 'FRAME': '%s'\n",
            inbuffer);
         return;  // early return
      }

      // haleyjd: resolve DeHackEd num of state through EDF
      indexnum = deh_getStateNumForDEHNum(indexnum);

      deh_LogPrintf("Processing pointer at index %d: %s\n", indexnum, mnemonic);

      // haleyjd 03/14/03: why do this? how wasteful and useless...
      //strcpy(key,"A_");  // reusing the key area to prefix the mnemonic

      memset(key, 0, DEH_MAXKEYLEN);
      strcat(key, ptr_lstrip(mnemonic));

      // haleyjd 03/14/03: rewrite for hash chaining begins here
      bexptr = D_GetBexPtr(key);

      if(!bexptr)
      {
         deh_LogPrintf("Invalid pointer mnemonic '%s' for frame %d\n",
                       key, indexnum);
      }
      else
      {
         // copy codepointer to state
         states[indexnum]->action->codeptr = bexptr->cptr;
         deh_LogPrintf("- applied codepointer %p to states[%d]\n", 
                       bexptr->cptr, indexnum);
      }
   }
   return;
=======
    char        key[DEH_MAXKEYLEN];
    char        inbuffer[DEH_BUFFERMAX];
    int         indexnum;
    char        mnemonic[DEH_MAXKEYLEN]; // to hold the codepointer mnemonic
    deh_bexptr *bexptr = nullptr;        // haleyjd 03/14/03

    // Ty 05/16/98 - initialize it to something, dummy!
    strncpy(inbuffer, line, DEH_BUFFERMAX);

    // for this one, we just read 'em until we hit a blank line
    while(!fpin->atEof() && *inbuffer && (*inbuffer != ' '))
    {
        if(!fpin->getStr(inbuffer, sizeof(inbuffer)))
            break;

        lfstrip(inbuffer);
        if(!*inbuffer)
            break; // killough 11/98: really exit on blank line

        // killough 8/98: allow hex numbers in input:
        if((3 != sscanf(inbuffer, "%s %i = %" DEH_MAXKEYLEN_FMT "s", key, &indexnum, mnemonic)) ||
           strcasecmp(key, "FRAME")) // NOTE: different format from normal
        {
            deh_LogPrintf("Invalid BEX codepointer line - must start with 'FRAME': '%s'\n", inbuffer);
            return; // early return
        }

        // haleyjd: resolve DeHackEd num of state through EDF
        indexnum = deh_getStateNumForDEHNum(indexnum);

        deh_LogPrintf("Processing pointer at index %d: %s\n", indexnum, mnemonic);

        // haleyjd 03/14/03: why do this? how wasteful and useless...
        // strcpy(key,"A_");  // reusing the key area to prefix the mnemonic

        memset(key, 0, DEH_MAXKEYLEN);
        strcat(key, ptr_lstrip(mnemonic));

        // haleyjd 03/14/03: rewrite for hash chaining begins here
        bexptr = D_GetBexPtr(key);

        if(!bexptr)
        {
            deh_LogPrintf("Invalid pointer mnemonic '%s' for frame %d\n", key, indexnum);
        }
        else
        {
            // copy codepointer to state
            states[indexnum]->action = bexptr->cptr;
            deh_LogPrintf("- applied codepointer %p to states[%d]\n", bexptr->cptr, indexnum);
        }
    }
    return;
>>>>>>> bf494889
}

//
// deh_ParseFlag
//
// davidph 01/14/14: split from deh_ParseFlags
//
dehflags_t *deh_ParseFlag(const dehflagset_t *flagset, const char *name)
{
    int mode = flagset->mode;

    for(dehflags_t *flag = flagset->flaglist; flag->name; ++flag)
    {
        if(!strcasecmp(name, flag->name) && (flag->index == mode || mode == DEHFLAGS_MODE_ALL))
        {
            return flag;
        }
    }

    return nullptr;
}

dehflags_t *deh_ParseFlagCombined(const char *name)
{
    dehacked_flags.mode = DEHFLAGS_MODE_ALL;

    return deh_ParseFlag(&dehacked_flags, name);
}

// ============================================================
// deh_ParseFlags
// Purpose: Handle thing flag fields in a general manner
// Args:    flagset -- pointer to a dehflagset_t object
//          strval  -- ptr-to-ptr to string containing flags
//                     Note: MUST be a mutable string pointer!
// Returns: Nothing. Results for each parsing mode are written
//          into the corresponding index of the results array
//          within the flagset object.
//
// haleyjd 11/03/02: generalized from code that was previously below
// haleyjd 04/10/03: made global for use in EDF and ExtraData
// haleyjd 02/19/04: rewrote for combined flags support
//
void deh_ParseFlags(dehflagset_t *flagset, char **strval)
{
    unsigned int *results = flagset->results; // pointer to results array

    // haleyjd: init all results to zero
    memset(results, 0, MAXFLAGFIELDS * sizeof(*results));

    // killough 10/98: replace '+' kludge with strtok() loop
    // Fix error-handling case ('found' var wasn't being reset)
    //
    // Use OR logic instead of addition, to allow repetition

    for(; (*strval = strtok(*strval, ",+| \t\f\r")); *strval = nullptr)
    {
        dehflags_t *flag = deh_ParseFlag(flagset, *strval);

        if(flag)
        {
            deh_LogPrintf("ORed value 0x%08lx %s\n", flag->value, *strval);
            results[flag->index] |= flag->value;
        }
        else
        {
            deh_LogPrintf("Could not find bit mnemonic %s\n", *strval);
        }
    }
}

//
// Functions for external use (ie EDF) -- this prevents the need for
// the flags data above to be global, and simplifies the external
// interface.
//
unsigned int deh_ParseFlagsSingle(const char *strval, int mode)
{
    char *buffer;
    char *bufferptr;

    bufferptr = buffer = estrdup(strval);

    dehacked_flags.mode = mode;

    deh_ParseFlags(&dehacked_flags, &bufferptr);

    efree(buffer);

    return dehacked_flags.results[mode];
}

unsigned int *deh_ParseFlagsCombined(const char *strval)
{
    char *buffer;
    char *bufferptr;

    bufferptr = buffer = estrdup(strval);

    dehacked_flags.mode = DEHFLAGS_MODE_ALL;

    deh_ParseFlags(&dehacked_flags, &bufferptr);

    efree(buffer);

    return dehacked_flags.results;
}

static unsigned int *deh_remapFlags( //
    const unsigned int flags, dehflagset_t *flagset, const dehflagremap_t *const flagremapping)
{
    memset(flagset->results, 0, MAXFLAGFIELDS * sizeof(unsigned int));
    for(const dehflagremap_t *currRemap = flagremapping; currRemap->inFlag; currRemap++)
    {
        if(flags & currRemap->inFlag)
            flagset->results[currRemap->outIndex] |= currRemap->outFlag;
    }

    return flagset->results;
}

static unsigned int *deh_parseFlagsCombinedRemapped( //
    const char *strval, dehflagset_t *flagset, dehflagremap_t *flagremapping)
{
    char        *buffer;
    char        *bufferptr;
    unsigned int results[MAXFLAGFIELDS];

    bufferptr = buffer = estrdup(strval);

    flagset->mode = DEHFLAGS_MODE_ALL;

    deh_ParseFlags(flagset, &bufferptr);

    efree(buffer);

    memcpy(results, flagset->results, MAXFLAGFIELDS * sizeof(unsigned int));
    memset(flagset->results, 0, MAXFLAGFIELDS * sizeof(unsigned int));
    for(dehflagremap_t *currRemap = flagremapping; currRemap->inFlag; currRemap++)
    {
        if(results[currRemap->inIndex] & currRemap->inFlag)
            flagset->results[currRemap->outIndex] |= currRemap->outFlag;
    }

    return flagset->results;
}

unsigned int *deh_RemapMBF21ThingTypeFlags(const unsigned int flags)
{
    return deh_remapFlags(flags, &dehacked_mbf21flags, dehacked_mbf21mobjflags_remappings);
}

static void SetMobjInfoValue(int mobjInfoIndex, int keyIndex, int value, MetaTable &gatheredData)
{
    mobjinfo_t *mi;

    if(mobjInfoIndex < 0 || mobjInfoIndex >= NUMMOBJTYPES)
        return;

    mi = mobjinfo[mobjInfoIndex];

    // haleyjd 07/05/03: field resolution adjusted for EDF

    switch(keyIndex)
    {
    case dehmobjinfoid_doomednum: //
        mi->doomednum = value;
        break;
    case dehmobjinfoid_spawnstate:
    {
        const int statenum       = deh_getStateNumForDEHNum(value);
        mi->spawnstate           = statenum;
        states[statenum]->flags |= STATEFI_VANILLA0TIC;
        break;
    }
    case dehmobjinfoid_spawnhealth: //
        mi->spawnhealth = value;
        E_ThingDefaultGibHealth(mi); // haleyjd 01/02/15: reset gibhealth
        break;
    case dehmobjinfoid_seestate: //
        mi->seestate = deh_getStateNumForDEHNum(value);
        break;
    case dehmobjinfoid_seesound: //
        mi->seesound = deh_getSoundNumForDEHNum(value);
        break;
    case dehmobjinfoid_reactiontime: //
        mi->reactiontime = value;
        break;
    case dehmobjinfoid_attacksound: //
        mi->attacksound = deh_getSoundNumForDEHNum(value);
        break;
    case dehmobjinfoid_painstate: //
        mi->painstate = deh_getStateNumForDEHNum(value);
        break;
    case dehmobjinfoid_painchance: //
        mi->painchance = value;
        break;
    case dehmobjinfoid_painsound: //
        mi->painsound = deh_getSoundNumForDEHNum(value);
        break;
    case dehmobjinfoid_meleestate: //
        mi->meleestate = deh_getStateNumForDEHNum(value);
        break;
    case dehmobjinfoid_missilestate: //
        mi->missilestate = deh_getStateNumForDEHNum(value);
        break;
    case dehmobjinfoid_deathstate: //
        mi->deathstate = deh_getStateNumForDEHNum(value);
        break;
    case dehmobjinfoid_xdeathstate: //
        mi->xdeathstate = deh_getStateNumForDEHNum(value);
        break;
    case dehmobjinfoid_deathsound: //
        mi->deathsound = deh_getSoundNumForDEHNum(value);
        break;
    case dehmobjinfoid_speed: //
        mi->speed = value;
        break;
    case dehmobjinfoid_radius: //
        mi->radius = value;
        break;
    case dehmobjinfoid_height: //
        mi->height    = value;
        mi->c3dheight = 0; // haleyjd 08/23/09
        break;
    case dehmobjinfoid_mass: //
        mi->mass = value;
        break;
    case dehmobjinfoid_damage: //
        mi->damage = value;
        break;
    case dehmobjinfoid_activesound: //
        mi->activesound = deh_getSoundNumForDEHNum(value);
        break;
    case dehmobjinfoid_flags: //
        mi->flags = value;
        if(mi->flags & MF_SPAWNCEILING)
            mi->c3dheight = 0; // haleyjd 08/23/09
        break;
    case dehmobjinfoid_flags2: //
        mi->flags2 = value;
        break;
    case dehmobjinfoid_raisestate: //
        mi->raisestate = deh_getStateNumForDEHNum(value);
        break;
    case dehmobjinfoid_translucency: //
        mi->translucency = value;
        break;
    case dehmobjinfoid_flags3: //
        mi->flags3 = value;
        break;
    case dehmobjinfoid_bloodcolor: //
        mi->bloodcolor = value;
        break;
    case dehmobjinfoid_droppeditem: //
        E_SetDropItem(mi, value);
        break;
    case dehmobjinfoid_fastspeed: //
        G_SpeedSetAddThing(mobjInfoIndex, mi->speed, value);
        break;
    case dehmobjinfoid_splashgroup: //
        M_GetTableOrDefault(gatheredData, mi->name).setInt(DEH_KEY_SPLASH_GROUP, value);
        break;
    case dehmobjinfoid_projectilegroup: //
        M_GetTableOrDefault(gatheredData, mi->name).setInt(DEH_KEY_PROJECTILE_GROUP, value);
        break;
    case dehmobjinfoid_infightinggroup: //
        M_GetTableOrDefault(gatheredData, mi->name).setInt(DEH_KEY_INFIGHTING_GROUP, value);
        break;
    case dehmobjinfoid_meleerange: //
        mi->meleerange = value;
        break;
    case dehmobjinfoid_ripsound: //
        mi->ripsound = deh_getSoundNumForDEHNum(value);
        break;
    default: //
        break;
    }
}

// ============================================================
// deh_procThing
// Purpose: Handle DEH Thing block
// Args:    fpin  -- input file stream
//          line  -- current line in file to process
// Returns: void
//
// Ty 8/27/98 - revised to also allow mnemonics for
// bit masks for monster attributes
//
static void deh_procThing(DWFILE *fpin, char *line, MetaTable &gatheredData)
{
    char  key[DEH_MAXKEYLEN];
    char  inbuffer[DEH_BUFFERMAX];
    int   value; // All deh values are ints or longs
    int   indexnum;
    char *strval;

    strncpy(inbuffer, line, DEH_BUFFERMAX);
    inbuffer[DEH_BUFFERMAX - 1] = 0;
    deh_LogPrintf("Thing line: '%s'\n", inbuffer);

    // killough 8/98: allow hex numbers in input:
    const int varcount = sscanf(inbuffer, "%" DEH_MAXKEYLEN_FMT "s %i", key, &indexnum);
    deh_LogPrintf("count=%d, Thing %d\n", varcount, indexnum);

    // Note that the mobjinfo[] array is base zero, but object numbers
    // in the dehacked file start with one.  Grumble.
    // haleyjd: not as big an issue with EDF, as it uses a hash lookup
    // --indexnum;  <-- old code

    if(adddeh)
        indexnum = E_GetAddThingNumForDEHNum(indexnum, indexnum >= DOOM_NUMMOBJTYPES);
    else
        indexnum = E_GetThingNumForDEHNum(indexnum);

    // now process the stuff
    // Note that for Things we can look up the key and use its offset
    // in the array of key strings as an int offset in the structure

    // get a line until a blank or end of file--it's not
    // blank now because it has our incoming key in it
    while(!fpin->atEof() && *inbuffer && (*inbuffer != ' '))
    {
        if(!fpin->getStr(inbuffer, sizeof(inbuffer)))
            break;

        lfstrip(inbuffer); // toss the end of line

        // killough 11/98: really bail out on blank lines (break != continue)
        if(!*inbuffer)
            break;                                       // bail out with blank line between sections
        if(!deh_GetData(inbuffer, key, &value, &strval)) // returns TRUE if ok
        {
            deh_LogPrintf("Bad data pair in '%s'\n", inbuffer);
            continue;
        }

        const int dehmobjinfoid = E_StrToNumLinear(deh_mobjinfo, DEH_MOBJINFOMAX, key);
        if(dehmobjinfoid != DEH_MOBJINFOMAX)
        {
            if(dehmobjinfoid == dehmobjinfoid_flags)
            {
                if(!value)
                {
                    dehacked_flags.mode = DEHFLAGS_MODE1;

                    deh_ParseFlags(&dehacked_flags, &strval);

                    value = dehacked_flags.results[DEHFLAGS_MODE1];

                    // Don't worry about conversion -- simply print values
                    deh_LogPrintf("Bits = 0x%08lX = %ld \n", value, value);
                }

                SetMobjInfoValue(indexnum, dehmobjinfoid_flags, value, gatheredData);
            }
            else if(dehmobjinfoid == dehmobjinfoid_flags2)
            {
                // haleyjd 04/09/99: flags2 support
                if(!value)
                {
                    dehacked_flags.mode = DEHFLAGS_MODE2;

                    deh_ParseFlags(&dehacked_flags, &strval);

                    value = dehacked_flags.results[DEHFLAGS_MODE2];

                    deh_LogPrintf("Bits2 = 0x%08lX = %ld \n", value, value);
                }

                SetMobjInfoValue(indexnum, dehmobjinfoid_flags2, value, gatheredData);
            }
            else if(dehmobjinfoid == dehmobjinfoid_flags3)
            {
                // haleyjd 02/02/03: flags3 support
                if(!value)
                {
                    dehacked_flags.mode = DEHFLAGS_MODE3;

                    deh_ParseFlags(&dehacked_flags, &strval);

                    value = dehacked_flags.results[DEHFLAGS_MODE3];

                    deh_LogPrintf("Bits3 = 0x%08lX = %ld \n", value, value);
                }

                SetMobjInfoValue(indexnum, dehmobjinfoid_flags3, value, gatheredData);
            }
            else if(dehmobjinfoid == dehmobjinfoid_mbf21flags)
            {
                mobjinfo_t *mi = mobjinfo[indexnum];

                unsigned int *flagMasks = deh_calcMBF21FlagMasks(dehacked_mbf21mobjflags_remappings);

                mi->flags  &= ~flagMasks[0];
                mi->flags2 &= ~flagMasks[1];
                mi->flags3 &= ~flagMasks[2];
                mi->flags4 &= ~flagMasks[3];
                mi->flags5 &= ~flagMasks[4];

                if(!value)
                {
                    deh_parseFlagsCombinedRemapped(strval, &dehacked_mbf21flags, dehacked_mbf21mobjflags_remappings);

                    deh_LogPrintf("MBF21 Bits = %s \n", strval);
                }
                else
                {
                    deh_remapFlags(value, &dehacked_mbf21flags, dehacked_mbf21mobjflags_remappings);

                    deh_LogPrintf("MBF21 Bits = %d \n", value);
                }

                mi->flags  |= dehacked_mbf21flags.results[DEHFLAGS_MODE1];
                mi->flags2 |= dehacked_mbf21flags.results[DEHFLAGS_MODE2];
                mi->flags3 |= dehacked_mbf21flags.results[DEHFLAGS_MODE3];
                mi->flags4 |= dehacked_mbf21flags.results[DEHFLAGS_MODE4];
                mi->flags5 |= dehacked_mbf21flags.results[DEHFLAGS_MODE5];
            }
            else
                SetMobjInfoValue(indexnum, dehmobjinfoid, value, gatheredData);

            deh_LogPrintf("Assigned %d to %s(%d) at index %d\n", value, key, indexnum, dehmobjinfoid);
        }
    }
    return;
}

// ====================================================================
// deh_createArgList
// Purpose: Create an argument list object for a frame that doesn't
//          already have one.
// Args:    state -- state to modify
// Returns: void
//
static void deh_createArgList(state_t *state)
{
    if(!state->args)
        state->args = ecalloc(arglist_t *, 1, sizeof(arglist_t));
}

// ====================================================================
// deh_procFrame
// Purpose: Handle DEH Frame block
// Args:    fpin  -- input file stream
//          line  -- current line in file to process
// Returns: void
//
static void deh_procFrame(DWFILE *fpin, char *line, MetaTable &gatheredData)
{
    char  key[DEH_MAXKEYLEN];
    char  inbuffer[DEH_BUFFERMAX];
    int   value; // All deh values are ints or longs
    int   indexnum;
    char *strval;

    strncpy(inbuffer, line, DEH_BUFFERMAX);

    // killough 8/98: allow hex numbers in input:
    sscanf(inbuffer, "%" DEH_MAXKEYLEN_FMT "s %i", key, &indexnum);

    // haleyjd: resolve state number through EDF
    indexnum = deh_getStateNumForDEHNum(indexnum);

    deh_LogPrintf("Processing Frame at index %d: %s\n", indexnum, key);

    while(!fpin->atEof() && *inbuffer && (*inbuffer != ' '))
    {
        if(!fpin->getStr(inbuffer, sizeof(inbuffer)))
            break;

        lfstrip(inbuffer);
        if(!*inbuffer)
            break; // killough 11/98

        if(!deh_GetData(inbuffer, key, &value, &strval)) // returns TRUE if ok
        {
            deh_LogPrintf("Bad data pair in '%s'\n", inbuffer);
            continue;
        }

        // haleyjd 08/09/02: significant reformatting, added new
        // fields

        const int dehstateid = E_StrToNumLinear(deh_state, NUMDEHSTATEIDS, key);
        switch(dehstateid)
        {
        case dehstateid_sprite: // Sprite number
            deh_LogPrintf(" - sprite = %ld\n", value);
            E_UpdateAddSpriteNameForNum(value, nullptr, 4, value >= DOOM_NUMSPRNAMES);
            states[indexnum]->sprite = (spritenum_t)E_SpriteNumForDEHNum(value);
            break;
        case dehstateid_frame: // Sprite subnumber
            deh_LogPrintf(" - frame = %ld\n", value);
            states[indexnum]->frame = value;
            break;
        case dehstateid_tics: // Duration
            deh_LogPrintf(" - tics = %ld\n", value);
            states[indexnum]->tics   = value;
            states[indexnum]->flags |= STATEFI_VANILLA0TIC;
            break;
        case dehstateid_nextstate: // Next frame
            deh_LogPrintf(" - nextstate = %ld\n", value);

            // haleyjd: resolve state number through EDF
            states[indexnum]->nextstate = deh_getStateNumForDEHNum(value);

            break;
        case dehstateid_action: // Codep frame (not set in Frame deh block)
            deh_LogPrintf(" - codep, should not be set in Frame section!\n");
            /* nop */;
            break;
        case dehstateid_misc1: // Unknown 1
            deh_LogPrintf(" - misc1 = %ld\n", value);
            states[indexnum]->misc1 = value;
            break;
        case dehstateid_misc2: // Unknown 2
            deh_LogPrintf(" - misc2 = %ld\n", value);
            states[indexnum]->misc2 = value;
            break;
        case dehstateid_particleEvent: // Particle event
            // haleyjd 08/09/02: particle event setting
            deh_LogPrintf(" - particle_evt = %ld\n", value);
            states[indexnum]->particle_evt = value;
            break;
        case dehstateid_args1: // Args1
        case dehstateid_args2: // Args2
        case dehstateid_args3: // Args3
        case dehstateid_args4: // Args4
        case dehstateid_args5: // Args5
        case dehstateid_args6: // Args6
        case dehstateid_args7: // Args7
        case dehstateid_args8: // Args8
        {
            const int argIndex = dehstateid - dehstateid_args1;
            deh_LogPrintf(" - args[%d] = %ld\n", argIndex, value);

            deh_createArgList(states[indexnum]);
            E_SetArgFromNumber(states[indexnum]->args, argIndex, value, dehackedArg_e::YES);
            break;
        }
        case dehstateid_mbf21flags:
        {
            unsigned int *flagMasks  = deh_calcMBF21FlagMasks(dehacked_mbf21stateflags_remappings);
            states[indexnum]->flags &= ~flagMasks[0];

            if(!value)
                deh_parseFlagsCombinedRemapped(strval, &dehacked_mbf21stateflags, dehacked_mbf21stateflags_remappings);
            else
                deh_remapFlags(value, &dehacked_mbf21stateflags, dehacked_mbf21stateflags_remappings);
            states[indexnum]->flags |= dehacked_mbf21stateflags.results[DEHFLAGS_MODE1];
            break;
        }
        default: deh_LogPrintf("Invalid frame string index for '%s'\n", key); break;
        }
    }
}

// ====================================================================
// deh_procPointer
// Purpose: Handle DEH Code pointer block, can use BEX [CODEPTR] instead
// Args:    fpin  -- input file stream
//          line  -- current line in file to process
// Returns: void
//
static void deh_procPointer(DWFILE *fpin, char *line, MetaTable &gatheredData) // done
{
<<<<<<< HEAD
   char key[DEH_MAXKEYLEN];
   char inbuffer[DEH_BUFFERMAX];
   int value;      // All deh values are ints or longs
   int indexnum;
   int i; // looper
   int oldindex; // haleyjd 7/10/03 - preserve for output

   strncpy(inbuffer, line, DEH_BUFFERMAX);
   // NOTE: different format from normal

   // killough 8/98: allow hex numbers in input, fix error case:
   if(sscanf(inbuffer, "%*s %*i (%" DEH_MAXKEYLEN_FMT "s %i)", key, &indexnum) != 2)
   {
      deh_LogPrintf("Bad data pair in '%s'\n", inbuffer);
      return;
   }

   // haleyjd: resolve state num through EDF; preserve old for output
   oldindex = indexnum;
   indexnum = deh_getStateNumForDEHNum(indexnum);

   deh_LogPrintf("Processing Pointer at index %d: %s\n", indexnum, key);

   while(!fpin->atEof() && *inbuffer && (*inbuffer != ' '))
   {
      if(!fpin->getStr(inbuffer, sizeof(inbuffer)))
         break;

      lfstrip(inbuffer);
      if(!*inbuffer)
         break;       // killough 11/98

      if(!deh_GetData(inbuffer, key, &value, nullptr)) // returns TRUE if ok
      {
         deh_LogPrintf("Bad data pair in '%s'\n", inbuffer);
         continue;
      }

      // haleyjd: resolve xref state number through EDF
      value = deh_getStateNumForDEHNum(value);

      if(!strcasecmp(key, deh_state[dehstateid_action])) // Codep frame (not set in Frame deh block)
      {
         states[indexnum]->action->codeptr = states[value]->action->oldcptr;
         deh_LogPrintf(" - applied %p from codeptr[%ld] to states[%d]\n",
                       states[value]->action->oldcptr, value, indexnum);
         
         // Write BEX-oriented line to match:

         // haleyjd 03/14/03: It's amazing what you can catch just by
         // reformatting some code -- the below line is COMPLETELY
         // incorrect. Must use NUMBEXPTRS, not NUMSTATES.

         // for(i=0;i<NUMSTATES;i++)

         for(i = 0; i < num_bexptrs; i++)
         {
            if(deh_bexptrs[i].cptr == states[value]->action->oldcptr)
=======
    char key[DEH_MAXKEYLEN];
    char inbuffer[DEH_BUFFERMAX];
    int  value; // All deh values are ints or longs
    int  indexnum;
    int  i;        // looper
    int  oldindex; // haleyjd 7/10/03 - preserve for output

    strncpy(inbuffer, line, DEH_BUFFERMAX);
    // NOTE: different format from normal

    // killough 8/98: allow hex numbers in input, fix error case:
    if(sscanf(inbuffer, "%*s %*i (%" DEH_MAXKEYLEN_FMT "s %i)", key, &indexnum) != 2)
    {
        deh_LogPrintf("Bad data pair in '%s'\n", inbuffer);
        return;
    }

    // haleyjd: resolve state num through EDF; preserve old for output
    oldindex = indexnum;
    indexnum = deh_getStateNumForDEHNum(indexnum);

    deh_LogPrintf("Processing Pointer at index %d: %s\n", indexnum, key);

    while(!fpin->atEof() && *inbuffer && (*inbuffer != ' '))
    {
        if(!fpin->getStr(inbuffer, sizeof(inbuffer)))
            break;

        lfstrip(inbuffer);
        if(!*inbuffer)
            break; // killough 11/98

        if(!deh_GetData(inbuffer, key, &value, nullptr)) // returns TRUE if ok
        {
            deh_LogPrintf("Bad data pair in '%s'\n", inbuffer);
            continue;
        }

        // haleyjd: resolve xref state number through EDF
        value = deh_getStateNumForDEHNum(value);

        if(!strcasecmp(key, deh_state[dehstateid_action])) // Codep frame (not set in Frame deh block)
        {
            states[indexnum]->action = states[value]->oldaction;
            deh_LogPrintf(" - applied %p from codeptr[%ld] to states[%d]\n", states[value]->oldaction, value, indexnum);

            // Write BEX-oriented line to match:

            // haleyjd 03/14/03: It's amazing what you can catch just by
            // reformatting some code -- the below line is COMPLETELY
            // incorrect. Must use NUMBEXPTRS, not NUMSTATES.

            // for(i=0;i<NUMSTATES;i++)

            for(i = 0; i < num_bexptrs; i++)
>>>>>>> bf494889
            {
                if(deh_bexptrs[i].cptr == states[value]->oldaction)
                {
                    // haleyjd 07/05/03: use oldindex for proper #
                    deh_LogPrintf("BEX [CODEPTR] -> FRAME %d = %s\n", oldindex, deh_bexptrs[i].lookup);
                    break;
                }
            }
<<<<<<< HEAD
         }
      }
      else
      {
         deh_LogPrintf("Invalid frame pointer index for '%s' at %ld, xref %p\n",
                       key, value, states[value]->action->oldcptr);
      }
   }
=======
        }
        else
        {
            deh_LogPrintf("Invalid frame pointer index for '%s' at %ld, xref %p\n", key, value,
                          states[value]->oldaction);
        }
    }
>>>>>>> bf494889
}

// ====================================================================
// deh_procSounds
// Purpose: Handle DEH Sounds block
// Args:    fpin  -- input file stream
//          line  -- current line in file to process
// Returns: void
//
static void deh_procSounds(DWFILE *fpin, char *line, MetaTable &gatheredData)
{
    char       key[DEH_MAXKEYLEN];
    char       inbuffer[DEH_BUFFERMAX];
    int        value; // All deh values are ints or longs
    int        indexnum;
    sfxinfo_t *sfx; // haleyjd 09/03/03

    strncpy(inbuffer, line, DEH_BUFFERMAX);

    // killough 8/98: allow hex numbers in input:
    sscanf(inbuffer, "%" DEH_MAXKEYLEN_FMT "s %i", key, &indexnum);

    deh_LogPrintf("Processing Sounds at index %d: %s\n", indexnum, key);

    // haleyjd 09/03/03: translate indexnum to sfxinfo_t
    if(!(sfx = E_SoundForDEHNum(indexnum)))
    {
        deh_LogPrintf("Bad sound number %d\n", indexnum);
        return; // haleyjd: bugfix!
    }

    while(!fpin->atEof() && *inbuffer && (*inbuffer != ' '))
    {
        if(!fpin->getStr(inbuffer, sizeof(inbuffer)))
            break;

        lfstrip(inbuffer);
        if(!*inbuffer)
            break; // killough 11/98

        if(!deh_GetData(inbuffer, key, &value, nullptr)) // returns TRUE if ok
        {
            deh_LogPrintf("Bad data pair in '%s'\n", inbuffer);
            continue;
        }

        const int dehsfxinfoid = E_StrToNumLinear(deh_sfxinfo, NUMDEHSFXINFOIDS, key);
        switch(dehsfxinfoid)
        {
        case dehsfxinfoid_offset: // Offset
            /* nop */;            // we don't know what this is, I don't think
            break;
        case dehsfxinfoid_singularity: // Zero/One
            sfx->singularity = value;
            break;
        case dehsfxinfoid_priority: // Value
            sfx->priority = value;
            break;
        case dehsfxinfoid_link: // Zero 1
            ;                   // haleyjd: NO!
            // sfx->link = (sfxinfo_t *)value;
            break;
        case dehsfxinfoid_pitch: // Zero 2
            sfx->pitch = value;
            break;
        case dehsfxinfoid_volume: // Zero 3
            sfx->volume = value;
            break;
        case dehsfxinfoid_data: // Zero 4
            ;                   // haleyjd: NO!
            // sfx->data = (void *)value; // killough 5/3/98: changed cast
            break;
        case dehsfxinfoid_usefulness: // Neg. One 1
            sfx->usefulness = value;
            break;
        case dehsfxinfoid_lumpnum: // Neg. One 2
            ;                      // sf: pointless and no longer works
            // sfx->lumpnum = value;
            break;
        default: //
            deh_LogPrintf("Invalid sound string index for '%s'\n", key);
            break;
        }
    }
    return;
}

static constexpr const char *deh_itemsForAmmoNum[NUMAMMO][3] = {
    // ammotype,     small item,   large item
    { "AmmoClip",    "Clip",       "ClipBox"   },
    { "AmmoShell",   "Shell",      "ShellBox"  },
    { "AmmoCell",    "Cell",       "CellPack"  },
    { "AmmoMissile", "RocketAmmo", "RocketBox" },
};

static constexpr const char *deh_giverNames[NUMWEAPONS] = {
    "GiverFist",           //
    "GiverPistol",         //
    "GiverShotgun",        //
    "GiverChaingun",       //
    "GiverRocketLauncher", //
    "GiverPlasmaRifle",    //
    "GiverBFG9000",        //
    "GiverChainsaw",       //
    "GiverSuperShotgun"    //
};

// ====================================================================
// deh_procAmmo
// Purpose: Handle DEH Ammo block
// Args:    fpin  -- input file stream
//          line  -- current line in file to process
// Returns: void
//
static void deh_procAmmo(DWFILE *fpin, char *line, MetaTable &gatheredData)
{
    char          key[DEH_MAXKEYLEN];
    char          inbuffer[DEH_BUFFERMAX];
    int           value; // All deh values are ints or longs
    int           indexnum;
    itemeffect_t *smallitem, *largeitem, *ammotype;

    strncpy(inbuffer, line, DEH_BUFFERMAX);

    // killough 8/98: allow hex numbers in input:
    sscanf(inbuffer, "%" DEH_MAXKEYLEN_FMT "s %i", key, &indexnum);

    deh_LogPrintf("Processing Ammo at index %d: %s\n", indexnum, key);

    if(indexnum < 0 || indexnum >= NUMAMMO)
    {
        deh_LogPrintf("Bad ammo number %d of %d\n", indexnum, NUMAMMO);
        return; // haleyjd 10/08/06: bugfix!
    }

    ammotype  = E_ItemEffectForName(deh_itemsForAmmoNum[indexnum][0]);
    smallitem = E_ItemEffectForName(deh_itemsForAmmoNum[indexnum][1]);
    largeitem = E_ItemEffectForName(deh_itemsForAmmoNum[indexnum][2]);

    while(!fpin->atEof() && *inbuffer && (*inbuffer != ' '))
    {
        if(!fpin->getStr(inbuffer, sizeof(inbuffer)))
            break;

        lfstrip(inbuffer);
        if(!*inbuffer)
            break; // killough 11/98

        if(!deh_GetData(inbuffer, key, &value, nullptr)) // returns TRUE if ok
        {
            deh_LogPrintf("Bad data pair in '%s'\n", inbuffer);
            continue;
        }

        if(!strcasecmp(key, "Max ammo"))
        {
            // max ammo is now stored in the ammotype effect
            if(ammotype)
            {
                ammotype->setInt("maxamount", value);
                ammotype->setInt("ammo.backpackmaxamount", value * 2);
            }
        }
        else if(!strcasecmp(key, "Per ammo"))
        {
            // modify the small pickup item
            if(smallitem)
            {
                smallitem->setInt("amount", value);

                // may also modify dropped amount; original is 1/2 clip, but
                // only bullet clips originally obeyed this
                if(indexnum == am_clip)
                    smallitem->setInt("dropamount", value / 2);
            }

            // modify the large pickup item; original behavior was 5 clips of
            // the small item amount
            if(largeitem)
                largeitem->setInt("amount", value * 5);

            // modify the ammotype's backpack amount; original behavior was 1 clip
            // of the small item amount
            if(ammotype)
                ammotype->setInt("ammo.backpackamount", value);

            // TODO: This could probably do with being more robust
            for(int wp = 0; wp < NUMWEAPONS; wp++)
            {
                weaponinfo_t *weapon = E_WeaponForDEHNum(wp);
                if(weapon == nullptr || weapon->dehnum >= NUMWEAPONS)
                    continue;
                itemeffect_t *giver = E_ItemEffectForName(deh_giverNames[weapon->dehnum]);
                itemeffect_t *given = giver->getMetaTable("ammogiven", nullptr);
                if(given == nullptr)
                    continue;
                const char *ammostr = given->getString("type", nullptr);
                if(ammostr == nullptr)
                    continue;
                if(E_ItemEffectForName(ammostr) == ammotype)
                {
                    given->setInt("ammo.dmstay", value * 5);
                    given->setInt("ammo.coopstay", value * 2);
                    given->setInt("ammo.give", value * 2);
                    given->setInt("ammo.dropped", value);
                }
            }
        }
        else
            deh_LogPrintf("Invalid ammo string index for '%s'\n", key);
    }
}

// ====================================================================
// deh_procWeapon
// Purpose: Handle DEH Weapon block
// Args:    fpin  -- input file stream
//          line  -- current line in file to process
// Returns: void
//
static void deh_procWeapon(DWFILE *fpin, char *line, MetaTable &gatheredData)
{
    char  key[DEH_MAXKEYLEN];
    char  inbuffer[DEH_BUFFERMAX];
    int   value; // All deh values are ints or longs
    int   indexnum;
    char *strval;

    // haleyjd 08/10/02: significant reformatting

    strncpy(inbuffer, line, DEH_BUFFERMAX); // safe because line is same length when calling this

    // killough 8/98: allow hex numbers in input:
    sscanf(inbuffer, "%" DEH_MAXKEYLEN_FMT "s %i", key, &indexnum);
    deh_LogPrintf("Processing Weapon at index %d: %s\n", indexnum, key);

    if(indexnum < 0 || indexnum >= NUMWEAPONS)
    {
        deh_LogPrintf("Bad weapon number %d of %d\n", indexnum, NUMWEAPONS);
        return; // haleyjd 10/08/06: bugfix!
    }

    while(!fpin->atEof() && *inbuffer && (*inbuffer != ' '))
    {
        if(!fpin->getStr(inbuffer, sizeof(inbuffer)))
            break;

        lfstrip(inbuffer);
        if(!*inbuffer)
            break; // killough 11/98

        if(!deh_GetData(inbuffer, key, &value, &strval)) // returns TRUE if ok
        {
            deh_LogPrintf("Bad data pair in '%s'\n", inbuffer);
            continue;
        }

        weaponinfo_t &weaponinfo = *E_WeaponForDEHNum(indexnum);
        // haleyjd: resolution adjusted for EDF
        const int dehweaponid = E_StrToNumLinear(deh_weapon, NUMDEHWEAPONIDS, key);
        switch(dehweaponid)
        {
        case dehweaponid_ammoType:
        {
            itemeffect_t *giver = E_ItemEffectForName(deh_giverNames[weaponinfo.dehnum]);

            // We want to remake the weapon's giver so that it's appropriate for the new ammo type
            giver->removeMetaTableNR(keyAmmoGiven);
            if(value < 0 || value >= NUMAMMO)
                weaponinfo.ammo = nullptr; // no ammo
            else
            {
                itemeffect_t             *given     = nullptr;
                const itemeffect_t *const smallitem = E_ItemEffectForName(deh_itemsForAmmoNum[value][1]);
                const int                 amount    = smallitem->getInt(keyAmount, 0);

                weaponinfo.ammo = E_ItemEffectForName(deh_itemsForAmmoNum[value][0]);
                giver->addMetaTable(keyAmmoGiven, new MetaTable("ammogiven"));
                given = giver->getMetaTable(keyAmmoGiven, nullptr);

                given->setString("type", deh_itemsForAmmoNum[value][0]);
                given->setInt("ammo.dmstay", amount * 5);
                given->setInt("ammo.coopstay", amount * 2);
                given->setInt("ammo.give", amount * 2);
                given->setInt("ammo.dropped", amount);
            }
            break;
        }
        case dehweaponid_deselect: //
            weaponinfo.upstate = deh_getStateNumForDEHNum(value);
            break;
        case dehweaponid_select: //
            weaponinfo.downstate = deh_getStateNumForDEHNum(value);
            break;
        case dehweaponid_bobbing:
            weaponinfo.readystate = deh_getStateNumForDEHNum(value);
            // Apply chainsaw replacement hack by suppressing ready sound
            if(indexnum == wp_chainsaw)
            {
                if(weaponinfo.readystate == E_SafeState(S_SAW))
                    weaponinfo.intflags &= ~WIF_SUPPRESSREADYSOUND;
                else
                    weaponinfo.intflags |= WIF_SUPPRESSREADYSOUND;
            }
            break;
        case dehweaponid_shooting: //
            weaponinfo.atkstate = deh_getStateNumForDEHNum(value);
            break;
        case dehweaponid_firing: //
            weaponinfo.flashstate = deh_getStateNumForDEHNum(value);
            break;
        case dehweaponid_ammoPerShot: //
            weaponinfo.ammopershot = value;
            // enable ammo per shot value usage for this weapon
            weaponinfo.flags &= ~WPF_DISABLEAPS;
            break;
        case dehweaponid_mbf21flags:
        {
            unsigned int *flagMasks  = deh_calcMBF21FlagMasks(dehacked_mbf21weaponflags_remappings);
            weaponinfo.flags        &= ~flagMasks[0];

            if(!value)
                deh_parseFlagsCombinedRemapped(strval, &dehacked_mbf21weaponflags,
                                               dehacked_mbf21weaponflags_remappings);
            else
                deh_remapFlags(value, &dehacked_mbf21weaponflags, dehacked_mbf21weaponflags_remappings);
            weaponinfo.flags |= dehacked_mbf21weaponflags.results[DEHFLAGS_MODE1];
            break;
        }
        default: deh_LogPrintf("Invalid weapon string index for '%s'\n", key); break;
        }
    }
    return;
}

// ====================================================================
// deh_procSprite
// Purpose: Dummy - we do not support the DEH Sprite block
// Args:    fpin  -- input file stream
//          line  -- current line in file to process
// Returns: void
//
static void deh_procSprite(DWFILE *fpin, char *line, MetaTable &gatheredData) // Not supported
{
    char key[DEH_MAXKEYLEN];
    char inbuffer[DEH_BUFFERMAX];
    int  indexnum;

    // Too little is known about what this is supposed to do, and
    // there are better ways of handling sprite renaming.  Not supported.

    strncpy(inbuffer, line, DEH_BUFFERMAX);

    // killough 8/98: allow hex numbers in input:
    sscanf(inbuffer, "%" DEH_MAXKEYLEN_FMT "s %i", key, &indexnum);
    deh_LogPrintf("Ignoring Sprite offset change at index %d: %s\n", indexnum, key);

    while(!fpin->atEof() && *inbuffer && (*inbuffer != ' '))
    {
        if(!fpin->getStr(inbuffer, sizeof(inbuffer)))
            break;
        lfstrip(inbuffer);
        if(!*inbuffer)
            break; // killough 11/98

        // ignore line
        deh_LogPrintf("- %s\n", inbuffer);
    }
    return;
}

// ====================================================================
// deh_procPars
// Purpose: Handle BEX extension for PAR times
// Args:    fpin  -- input file stream
//          line  -- current line in file to process
// Returns: void
//
static void deh_procPars(DWFILE *fpin, char *line, MetaTable &gatheredData) // extension
{
    char key[DEH_MAXKEYLEN];
    char inbuffer[DEH_BUFFERMAX];
    int  indexnum;
    int  episode, level, partime, oldpar;

    // new item, par times
    // usage: After [PARS] Par 0 section identifier, use one or more of these
    // lines:
    //  par 3 5 120
    //  par 14 230
    // The first would make the par for E3M5 be 120 seconds, and the
    // second one makes the par for MAP14 be 230 seconds.  The number
    // of parameters on the line determines which group of par values
    // is being changed.  Error checking is done based on current fixed
    // array sizes of[4][10] and [32]

    strncpy(inbuffer, line, DEH_BUFFERMAX);

    // killough 8/98: allow hex numbers in input:
    sscanf(inbuffer, "%" DEH_MAXKEYLEN_FMT "s %i", key, &indexnum);
    deh_LogPrintf("Processing Par value at index %d: %s\n", indexnum, key);

    // indexnum is a dummy entry
    while(!fpin->atEof() && *inbuffer && (*inbuffer != ' '))
    {
        if(!fpin->getStr(inbuffer, sizeof(inbuffer)))
            break;

        lfstrip(M_Strlwr(inbuffer)); // lowercase it

        if(!*inbuffer)
            break; // killough 11/98

        if(3 != sscanf(inbuffer, "par %i %i %i", &episode, &level, &partime))
        {
            // not 3
            if(2 != sscanf(inbuffer, "par %i %i", &level, &partime))
            {
                // not 2
                deh_LogPrintf("Invalid par time setting string: %s\n", inbuffer);
            }
            else
            {
                // is 2
                // Ty 07/11/98 - wrong range check, not zero-based
                if(level < 1 || level > 32) // base 0 array (but 1-based parm)
                    deh_LogPrintf("Invalid MAPnn value MAP%d\n", level);
                else
                {
                    oldpar = cpars[level - 1];
                    deh_LogPrintf("Changed par time for MAP%02d from %d to %d\n", level, oldpar, partime);
                    cpars[level - 1] = partime;
                    deh_pars         = true;
                }
            }
        }
        else // is 3
        {
            // note that though it's a [4][10] array, the "left" and "top" aren't
            // used, effectively making it a base 1 array.
            // Ty 07/11/98 - level was being checked against max 3 - dumb error
            // Note that episode 4 does not have par times per original design
            // in Ultimate DOOM so that is not supported here.
            if(episode < 1 || episode > 3 || level < 1 || level > 9)
                deh_LogPrintf("Invalid ExMx values E%dM%d\n", episode, level);
            else
            {
                oldpar               = pars[episode][level];
                pars[episode][level] = partime;
                deh_LogPrintf("Changed par time for E%dM%d from %d to %d\n", episode, level, oldpar, partime);
                deh_pars = true;
            }
        }
    }
    return;
}

// ====================================================================
// deh_procCheat
// Purpose: Handle DEH Cheat block
// Args:    fpin  -- input file stream
//          line  -- current line in file to process
// Returns: void
//
static void deh_procCheat(DWFILE *fpin, char *line, MetaTable &gatheredData) // done
{
    char  key[DEH_MAXKEYLEN];
    char  inbuffer[DEH_BUFFERMAX];
    int   value;  // All deh values are ints or longs
    char *strval; // pointer to the value area
    char *p;      // utility pointer

    deh_LogPrintf("Processing Cheat: %s\n", line);

    strncpy(inbuffer, line, DEH_BUFFERMAX);

    while(!fpin->atEof() && *inbuffer && (*inbuffer != ' '))
    {
        if(!fpin->getStr(inbuffer, sizeof(inbuffer)))
            break;

        lfstrip(inbuffer);
        if(!*inbuffer)
            break; // killough 11/98

        if(!deh_GetData(inbuffer, key, &value, &strval)) // returns TRUE if ok
        {
            deh_LogPrintf("Bad data pair in '%s'\n", inbuffer);
            continue;
        }

        // Otherwise we got a (perhaps valid) cheat name, so look up the key in
        // the array
        for(size_t ix = 0; ix < earrlen(deh_cheats); ix++)
        {
            if(!strcasecmp(key, deh_cheats[ix].name)) // found the cheat, ignored case
            {
                // haleyjd: get a reference to the cheat in the main cheat table
                cheat_s &cht = cheat[deh_cheats[ix].cheatnum];

                // replace it but don't overflow it.  Use current length as limit.
                // Ty 03/13/98 - add 0xff code
                // Deal with the fact that the cheats in deh files are extended
                // with character 0xFF to the original cheat length, which we don't do.
                for(size_t iy = 0; strval[iy]; iy++)
                    strval[iy] = (strval[iy] == (char)0xff) ? '\0' : strval[iy];

                // Ty 03/14/98 - skip leading spaces
                p = strval;
                while(*p == ' ')
                    ++p;

                // killough 9/12/98: disable cheats which are prefixes of this one
                // haleyjd 08/21/13: talk about overkill...
                if(deh_cheats[ix].cheatnum == CHEAT_IDKFA)
                    cheat[CHEAT_IDK].deh_disabled = true;

                // Ty 03/16/98 - change to use a strdup and orphan the original
                // Also has the advantage of allowing length changes.
                cht.cheat = estrdup(p);
                deh_LogPrintf("Assigned new cheat '%s' to cheat '%s'\n", p, deh_cheats[ix].name);
            }
        } // end for

        deh_LogPrintf("- %s\n", inbuffer);

    } // end while
}

// ====================================================================
// deh_procMisc
// Purpose: Handle DEH Misc block
// Args:    fpin  -- input file stream
//          line  -- current line in file to process
// Returns: void
//
static void deh_procMisc(DWFILE *fpin, char *line, MetaTable &gatheredData) // done
{
    char          key[DEH_MAXKEYLEN];
    char          inbuffer[DEH_BUFFERMAX];
    int           value; // All deh values are ints or longs
    itemeffect_t *fx;

    strncpy(inbuffer, line, DEH_BUFFERMAX);

    while(!fpin->atEof() && *inbuffer && (*inbuffer != ' '))
    {
        if(!fpin->getStr(inbuffer, sizeof(inbuffer)))
            break;

        lfstrip(inbuffer);
        if(!*inbuffer)
            break; // killough 11/98

        if(!deh_GetData(inbuffer, key, &value, nullptr)) // returns TRUE if ok
        {
            deh_LogPrintf("Bad data pair in '%s'\n", inbuffer);
            continue;
        }

        // Otherwise it's ok
        deh_LogPrintf("Processing Misc item '%s'\n", key);

        const int dehmiscid = E_StrToNumLinear(deh_misc, NUMDEHMISCIDS, key);
        switch(dehmiscid)
        {
        case dehmiscid_initialHealth:
            if(playerclass_t *pc = E_PlayerClassForName("DoomMarine"); pc)
                pc->initialhealth = value;
            break;
        case dehmiscid_maxHealth:
            if(fx = E_ItemEffectForName(ITEMNAME_HEALTHBONUS); fx)
            {
                fx->removeConstString("maxamount");
                fx->setInt("maxamount", value * 2);
            }
            if(fx = E_ItemEffectForName(ITEMNAME_MEDIKIT); fx)
                fx->setInt("compatmaxamount", value);
            if(fx = E_ItemEffectForName(ITEMNAME_STIMPACK); fx)
                fx->setInt("compatmaxamount", value);
            break;
        case dehmiscid_maxArmor:
            if((fx = E_ItemEffectForName(ITEMNAME_ARMORBONUS)))
                fx->setInt("maxsaveamount", value);
            break;
        case dehmiscid_greenArmorClass:
            if(fx = E_ItemEffectForName(ITEMNAME_GREENARMOR); fx)
            {
                fx->setInt("saveamount", value * 100);
                if(value > 1)
                {
                    fx->setInt("savefactor", 1);
                    fx->setInt("savedivisor", 2);
                }
            }
            break;
        case dehmiscid_blueArmorClass:
            if(fx = E_ItemEffectForName(ITEMNAME_BLUEARMOR); fx)
            {
                fx->setInt("saveamount", value * 100);
                if(value <= 1)
                {
                    fx->setInt("savefactor", 1);
                    fx->setInt("savedivisor", 3);
                }
            }
            break;
        case dehmiscid_maxSoulsphere:
            if(fx = E_ItemEffectForName(ITEMNAME_SOULSPHERE); fx)
            {
                fx->removeConstString("maxamount");
                fx->setInt("maxamount", value);
            }
            break;
        case dehmiscid_soulsphereHealth:
            if(fx = E_ItemEffectForName(ITEMNAME_SOULSPHERE); fx)
            {
                fx->removeConstString("amount");
                fx->setInt("amount", value);
            }
            break;
        case dehmiscid_megasphereHealth:
            if(fx = E_ItemEffectForName(ITEMNAME_MEGASPHERE); fx)
            {
                fx->removeConstString("amount");
                fx->setInt("amount", value);
                fx->removeConstString("maxamount");
                fx->setInt("maxamount", value);
            }
            break;
        case dehmiscid_godModeHealth: //
            god_health_override = value;
            break;
        case dehmiscid_idfaArmor:
            if(fx = E_ItemEffectForName(ITEMNAME_IDFAARMOR); fx)
                fx->setInt("saveamount", value);
            break;
        case dehmiscid_idfaArmorClass:
            if(fx = E_ItemEffectForName(ITEMNAME_IDFAARMOR); fx)
            {
                fx->setInt("savefactor", 1);
                fx->setInt("savedivisor", value > 1 ? 2 : 3);
            }
            break;
        case dehmiscid_idkfaArmor: //
            /*idkfa_armor = value*/;
            break;
        case dehmiscid_idkfaArmorClass: //
            /*idkfa_armor_class = value*/;
            break;
        case dehmiscid_bfgCellsPerShot:
            // haleyjd 08/10/02: propagate to weapon info
            bfgcells = value;
            if(weaponinfo_t *bfginfo = E_WeaponForDEHNum(wp_bfg); bfginfo)
                bfginfo->ammopershot = value;
            break;
        case dehmiscid_initialBullets:
            if(playerclass_t *pc = E_PlayerClassForName("DoomMarine"); pc)
            {
                for(unsigned int i = 0; i < pc->numrebornitems; i++)
                {
                    if(!strcasecmp(pc->rebornitems[i].itemname, "AmmoClip"))
                    {
                        pc->rebornitems[i].amount = value;
                        if(!value)
                            pc->rebornitems[i].flags |= RBIF_IGNORE;
                    }
                }
            }
            break;
        case dehmiscid_monstersInfight:
            // FROM CHOCOLATE-DOOM
            // Dehacked: "Monsters infight"
            // This controls whether monsters can harm other monsters of the same species. For example,
            // whether an imp fireball will damage other imps. The value of this in dehacked patches is
            // weird - '202' means off, while '221' means on.
            switch(value)
            {
            case 202: //
                deh_species_infighting = false;
                break;
            case 221: //
                deh_species_infighting = true;
                break;
            default: //
                deh_LogPrintf("Invalid value for 'Monsters Infight': %d\n", value);
                break;
            }
            break;
        default: //
            deh_LogPrintf("Invalid misc item string index for '%s'\n", key);
            break;
        }
    }
}

// ====================================================================
// deh_procText
// Purpose: Handle DEH Text block
// Notes:   We look things up in the current information and if found
//          we replace it.  At the same time we write the new and
//          improved BEX syntax to the log file for future use.
// Args:    fpin  -- input file stream
//          line  -- current line in file to process
// Returns: void
//
static void deh_procText(DWFILE *fpin, char *line, MetaTable &gatheredData)
{
    char         key[DEH_MAXKEYLEN];
    char         inbuffer[DEH_BUFFERMAX * 2]; // can't use line -- double size buffer too.
    int          i;                           // loop variable
    unsigned int fromlen, tolen;              // as specified on the text block line
    int          usedlen;                     // shorter of fromlen and tolen if not matched
    bool         found = false;               // to allow early exit once found
    char        *line2 = nullptr;             // duplicate line for rerouting
    sfxinfo_t   *sfx;

    // Ty 04/11/98 - Included file may have NOTEXT skip flag set
    if(includenotext) // flag to skip included deh-style text
    {
        deh_LogPrintf("Skipped text block because of notext directive\n");

        strcpy(inbuffer, line);

        while(!fpin->atEof() && *inbuffer && (*inbuffer != ' '))
            fpin->getStr(inbuffer, sizeof(inbuffer)); // skip block

        // Ty 05/17/98 - don't care if this fails
        return; // early return
    }

    // killough 8/98: allow hex numbers in input:
    sscanf(line, "%" DEH_MAXKEYLEN_FMT "s %i %i", key, &fromlen, &tolen);

    deh_LogPrintf("Processing Text (key=%s, from=%d, to=%d)\n", key, fromlen, tolen);

    // killough 10/98: fix incorrect usage of feof
    {
        int          c;
        unsigned int totlen = 0;

        while(totlen < fromlen + tolen && (c = fpin->getChar()) != EOF)
        {
            // haleyjd 08/20/09: eldritch bug from MBF. Wad files are opened
            // in binary mode, so we must not count 0x0D characters or place
            // them into the inbuffer.
            if(c != '\r')
                inbuffer[totlen++] = c;
        }
        inbuffer[totlen] = '\0';
    }

    // if the from and to are 4, this may be a sprite rename.  Check it
    // against the array and process it as such if it matches.  Remember
    // that the original names are (and should remain) uppercase.
    // haleyjd 10/08/06: use deh_spritenames for comparisons to implement
    // proper DeHackEd string replacement logic.
    if(fromlen == 4 && tolen == 4)
    {
        i = 0;
        while(sprnames[i])                                          // null terminated list in info.c //jff 3/19/98
        {                                                           // check pointer
            if(!strncasecmp(deh_spritenames[i], inbuffer, fromlen)) // not first char
            {
                deh_LogPrintf("Changing name of sprite at index %d from %s to %*s\n", i, sprnames[i], tolen,
                              &inbuffer[fromlen]);

                // Ty 03/18/98 - not using strdup because length is fixed

                // killough 10/98: but it's an array of pointers, so we must
                // use strdup unless we redeclare sprnames and change all else

                // haleyjd 03/11/03: can now use the original
                // sprnames[i] = estrdup(sprnames[i]);

                E_UpdateSpriteName(sprnames[i], &inbuffer[fromlen], tolen);
                found = true;
                break; // only one will match--quit early
            }
            ++i; // next array element
        }
    }
    if(!found && fromlen < 7 && tolen < 7) // lengths of music and sfx are 6 or shorter
    {
        usedlen = (fromlen < tolen) ? fromlen : tolen;
        if(fromlen != tolen)
        {
            deh_LogPrintf("Warning: Mismatched lengths from=%d, to=%d, used %d\n", fromlen, tolen, usedlen);
        }

        // Try sound effects entries - see sounds.c
        // haleyjd 10/08/06: use sfx mnemonics for comparisons
        // haleyjd 04/13/08: call EDF finder function to eliminate S_sfx
        if((sfx = E_FindSoundForDEH(inbuffer, fromlen)))
        {
            deh_LogPrintf("Changing name of sfx from %s to %*s\n", sfx->name, usedlen, &inbuffer[fromlen]);

            // haleyjd 09/03/03: changed to strncpy
            memset(sfx->name, 0, 9);
            strncpy(sfx->name, &inbuffer[fromlen], usedlen);
            found = true;
        }

        if(!found) // not yet
        {
            // Try music name entries - see sounds.c
            // haleyjd 10/08/06: use deh_musicnames
            for(i = 1; i < NUMMUSIC; ++i)
            {
                // avoid short prefix erroneous match
                if(strlen(deh_musicnames[i]) != fromlen)
                    continue;
                if(!strncasecmp(deh_musicnames[i], inbuffer, fromlen))
                {
                    deh_LogPrintf("Changing name of music from %s to %*s\n", S_music[i].name, usedlen,
                                  &inbuffer[fromlen]);

                    S_music[i].name = estrdup(&inbuffer[fromlen]);
                    found           = true;
                    break; // only one matches, quit early
                }
            }
        } // end !found test
    }

    if(!found) // Nothing we want to handle here--see if strings can deal with it.
    {
        deh_LogPrintf("Checking text area through strings for '%.12s%s' from=%d to=%d\n", inbuffer,
                      (strlen(inbuffer) > 12) ? "..." : "", fromlen, tolen);

        if(fromlen <= strlen(inbuffer))
        {
            line2             = estrdup(&inbuffer[fromlen]);
            inbuffer[fromlen] = '\0';
        }

        deh_procStringSub(nullptr, inbuffer, line2);
    }

    if(line2)
        efree(line2);
}

static void deh_procError(DWFILE *fpin, char *line, MetaTable &gatheredData)
{
    char inbuffer[DEH_BUFFERMAX];

    strncpy(inbuffer, line, DEH_BUFFERMAX);
    deh_LogPrintf("Unmatched Block: '%s'\n", inbuffer);
}

// ============================================================
// deh_procStrings
// Purpose: Handle BEX [STRINGS] extension
// Args:    fpin  -- input file stream
//          line  -- current line in file to process
// Returns: void
//
static void deh_procStrings(DWFILE *fpin, char *line, MetaTable &gatheredData)
{
    char  key[DEH_MAXKEYLEN];
    char  inbuffer[DEH_BUFFERMAX];
    int   value;            // All deh values are ints or longs
    char *strval = nullptr; // holds the string value of the line
    // holds the final result of the string after concatenation
    static char        *holdstring = nullptr;
    static unsigned int maxstrlen  = 128; // maximum string length, bumped 128 at
                                          // a time as needed
    bool found = false;                   // looking for string continuation

    deh_LogPrintf("Processing extended string substitution\n");

    if(!holdstring)
        holdstring = ecalloc(char *, maxstrlen, sizeof(*holdstring));

    *holdstring = '\0'; // empty string to start with

    strncpy(inbuffer, line, DEH_BUFFERMAX);

    // Ty 04/24/98 - have to allow inbuffer to start with a blank for
    // the continuations of C1TEXT etc.
    while(!fpin->atEof() && *inbuffer) /* && (*inbuffer != ' ') */
    {
        if(!fpin->getStr(inbuffer, sizeof(inbuffer)))
            break;
        if(*inbuffer == '#')
            continue; // skip comment lines
        lfstrip(inbuffer);
        if(!*inbuffer)
            break; // killough 11/98

        if(!*holdstring) // first one--get the key
        {
            if(!deh_GetData(inbuffer, key, &value, &strval)) // returns TRUE if ok
            {
                deh_LogPrintf("Bad data pair in '%s'\n", inbuffer);
                continue;
            }
        }

        while(strlen(holdstring) + strlen(inbuffer) > maxstrlen) // Ty03/29/98 - fix stupid error
        {
            // killough 11/98: allocate enough the first time
            maxstrlen += static_cast<unsigned>(strlen(holdstring) + strlen(inbuffer) - maxstrlen);

            deh_LogPrintf("* Increased buffer from to %d for buffer size %d\n", maxstrlen, (int)strlen(inbuffer));

            holdstring = erealloc(char *, holdstring, maxstrlen * sizeof(*holdstring));
        }
        // concatenate the whole buffer if continuation or the value iffirst
        strcat(holdstring, ptr_lstrip(((*holdstring) ? inbuffer : strval)));
        rstrip(holdstring);
        // delete any trailing blanks past the backslash
        // note that blanks before the backslash will be concatenated
        // but ones at the beginning of the next line will not, allowing
        // indentation in the file to read well without affecting the
        // string itself.
        if(holdstring[strlen(holdstring) - 1] == '\\')
        {
            holdstring[strlen(holdstring) - 1] = '\0';
            continue; // ready to concatenate
        }
        if(*holdstring) // didn't have a backslash, trap above would catch that
        {
            // go process the current string
            // supply key and not search string
            found = deh_procStringSub(key, nullptr, holdstring);

            if(!found)
            {
                deh_LogPrintf("Invalid string key '%s', substitution skipped.\n", key);
            }

            *holdstring = '\0'; // empty string for the next one
        }
    }

    return;
}

// ====================================================================
// deh_procStringSub
// Purpose: Common string parsing and handling routine for DEH and BEX
// Args:    key       -- place to put the mnemonic for the string if found
//          lookfor   -- original value string to look for
//          newstring -- string to put in its place if found
// Returns: bool: True if string found, false if not
//
// haleyjd 11/02/02: rewritten to replace linear search on string
// table with in-table chained hashing -- table is now in d_dehtbl.c
//
static bool deh_procStringSub(char *key, char *lookfor, char *newstring)
{
    dehstr_t *dehstr = nullptr;

    if(lookfor)
        dehstr = D_GetDEHStr(lookfor);
    else
        dehstr = D_GetBEXStr(key);

    if(!dehstr)
    {
        deh_LogPrintf("Could not find '%.12s'\n", key ? key : lookfor);
        return false;
    }

    char *copyNewStr = estrdup(newstring);

    // Handle embedded \n's in the incoming string, convert to 0x0a's
    char *s, *t;
    for(s = t = copyNewStr; *s; ++s, ++t)
    {
        if(*s == '\\' && (s[1] == 'n' || s[1] == 'N')) // found one
        {
            ++s;
            *t = '\n'; // skip one extra for second character
        }
        else
            *t = *s;
    }
    *t = '\0'; // cap off the target string

    *dehstr->ppstr = copyNewStr; // orphan original string

    if(key)
        deh_LogPrintf("Assigned key %s => '%s'\n", key, newstring);
    else if(lookfor)
    {
        deh_LogPrintf("Changed '%.12s%s' to '%.12s%s' at key %s\n", lookfor, (strlen(lookfor) > 12) ? "..." : "",
                      newstring, (strlen(newstring) > 12) ? "..." : "", dehstr->lookup);

        // must have passed an old style string so show BEX
        deh_LogPrintf("*BEX FORMAT:\n%s=%s\n*END BEX\n", dehstr->lookup, dehReformatStr(newstring));
    }

    return true;
}

//=============================================================
// haleyjd 9/22/99
//
// deh_procHelperThing
//
// Allows handy substitution of any thing for helper dogs.  DEH
// patches are being made frequently for this purpose and it
// requires a complete rewiring of the DOG thing.  I feel this
// is a waste of effort, and so have added this new [HELPER]
// BEX block
//
static void deh_procHelperThing(DWFILE *fpin, char *line, MetaTable &gatheredData)
{
    char key[DEH_MAXKEYLEN];
    char inbuffer[DEH_BUFFERMAX];
    int  value; // All deh values are ints or longs

    strncpy(inbuffer, line, DEH_BUFFERMAX);
    while(!fpin->atEof() && *inbuffer && (*inbuffer != ' '))
    {
        if(!fpin->getStr(inbuffer, sizeof(inbuffer)))
            break;

        lfstrip(inbuffer);
        if(!*inbuffer)
            break;

        if(!deh_GetData(inbuffer, key, &value, nullptr)) // returns TRUE if ok
        {
            deh_LogPrintf("Bad data pair in '%s'\n", inbuffer);
            continue;
        }

        // Otherwise it's ok
        deh_LogPrintf("Processing Helper Thing item '%s'\n", key);
        deh_LogPrintf("value is %i", (int)value);

        if(!strncasecmp(key, "type", 4))
            HelperThing = E_ThingNumForDEHNum((int)value);
    }
}

//
// deh_procBexSprites
//
// Supports sprite name substitutions without requiring use
// of the DeHackEd Text block
//
static void deh_procBexSprites(DWFILE *fpin, char *line, MetaTable &gatheredData)
{
    char  key[DEH_MAXKEYLEN];
    char  inbuffer[DEH_BUFFERMAX];
    int   value;  // All deh values are ints or longs
    char *strval; // holds the string value of the line
    char  candidate[5];
    int   rover;

    deh_LogPrintf("Processing sprite name substitution\n");

    strncpy(inbuffer, line, DEH_BUFFERMAX);

    while(!fpin->atEof() && *inbuffer && (*inbuffer != ' '))
    {
        if(!fpin->getStr(inbuffer, sizeof(inbuffer)))
            break;

        if(*inbuffer == '#')
            continue; // skip comment lines

        lfstrip(inbuffer);
        if(!*inbuffer)
            break; // killough 11/98

        if(!deh_GetData(inbuffer, key, &value, &strval)) // returns TRUE if ok
        {
            deh_LogPrintf("Bad data pair in '%s'\n", inbuffer);
            continue;
        }

        // do it
        memset(candidate, 0, sizeof(candidate));
        strncpy(candidate, ptr_lstrip(strval), 4);
        if(strlen(candidate) != 4)
        {
            deh_LogPrintf("Bad length for sprite name '%s'\n", candidate);
            continue;
        }

        bool processAsNumber = adddeh;
        if(adddeh)
        {
            for(int i = 0; key[i] && i < DEH_MAXKEYLEN; i++)
            {
                if(!ectype::isDigit(key[i]))
                {
                    processAsNumber = false;
                    break;
                }
            }

            if(processAsNumber)
                E_UpdateAddSpriteNameForNum(atoi(key), candidate, 4, atoi(key) >= DOOM_NUMSPRNAMES);
        }

        if(!processAsNumber)
        {
            rover = 0;
            while(deh_spritenames[rover])
            {
                if(!strncasecmp(deh_spritenames[rover], key, 4))
                {
                    deh_LogPrintf("Substituting '%s' for sprite '%s'\n", candidate, deh_spritenames[rover]);

                    // haleyjd 03/11/03: can now use original due to EDF
                    // sprnames[rover] = estrdup(candidate);
                    E_UpdateSpriteName(sprnames[rover], candidate, 4);
                    break;
                }
                rover++;
            }
        }
    }
}

// ditto for sound names
static void deh_procBexSounds(DWFILE *fpin, char *line, MetaTable &gatheredData)
{
    char       key[DEH_MAXKEYLEN];
    char       inbuffer[DEH_BUFFERMAX];
    int        value;  // All deh values are ints or longs
    char      *strval; // holds the string value of the line
    char       candidate[9];
    int        len;
    sfxinfo_t *sfx;

    // haleyjd 09/03/03: rewritten to work with EDF

    deh_LogPrintf("Processing sound name substitution\n");

    strncpy(inbuffer, line, DEH_BUFFERMAX);

    while(!fpin->atEof() && *inbuffer && (*inbuffer != ' '))
    {
        if(!fpin->getStr(inbuffer, sizeof(inbuffer)))
            break;

        if(*inbuffer == '#')
            continue; // skip comment lines

        lfstrip(inbuffer);
        if(!*inbuffer)
            break; // killough 11/98

        if(!deh_GetData(inbuffer, key, &value, &strval)) // returns TRUE if ok
        {
            deh_LogPrintf("Bad data pair in '%s'\n", inbuffer);
            continue;
        }

        // do it
        memset(candidate, 0, 9);
        strncpy(candidate, ptr_lstrip(strval), 9);
        len = static_cast<int>(strlen(candidate));
        if(len < 1 || len > 8)
        {
            deh_LogPrintf("Bad length for sound name '%s'\n", candidate);
            continue;
        }

        bool processAsNumber = adddeh;
        if(adddeh)
        {
            for(int i = 0; key[i] && i < DEH_MAXKEYLEN; i++)
            {
                if(!ectype::isDigit(key[i]))
                {
                    processAsNumber = false;
                    break;
                }
            }

            if(processAsNumber)
                E_UpdateAddSoundNameForNum(atoi(key), candidate, atoi(key) >= DOOM_NUMSFX);
        }

        if(!processAsNumber)
        {
            sfx = E_SoundForName(key);

            if(!sfx)
            {
                deh_LogPrintf("Bad sound mnemonic '%s'\n", key);
                continue;
            }

            deh_LogPrintf("Substituting '%s' for sound '%s'\n", candidate, sfx->mnemonic);

            strncpy(sfx->name, candidate, 9);
        }
    }
}

// ditto for music names
static void deh_procBexMusic(DWFILE *fpin, char *line, MetaTable &gatheredData)
{
    char  key[DEH_MAXKEYLEN];
    char  inbuffer[DEH_BUFFERMAX];
    int   value;  // All deh values are ints or longs
    char *strval; // holds the string value of the line
    char  candidate[7];
    int   rover, len;

    deh_LogPrintf("Processing music name substitution\n");

    strncpy(inbuffer, line, DEH_BUFFERMAX);

    while(!fpin->atEof() && *inbuffer && (*inbuffer != ' '))
    {
        if(!fpin->getStr(inbuffer, sizeof(inbuffer)))
            break;

        if(*inbuffer == '#')
            continue; // skip comment lines

        lfstrip(inbuffer);
        if(!*inbuffer)
            break; // killough 11/98

        if(!deh_GetData(inbuffer, key, &value, &strval)) // returns TRUE if ok
        {
            deh_LogPrintf("Bad data pair in '%s'\n", inbuffer);
            continue;
        }
        // do it
        memset(candidate, 0, 7);
        strncpy(candidate, ptr_lstrip(strval), 6);
        len = static_cast<int>(strlen(candidate));
        if(len < 1 || len > 6)
        {
            deh_LogPrintf("Bad length for music name '%s'\n", candidate);
            continue;
        }

        rover = 1;
        while(deh_musicnames[rover])
        {
            if(!strncasecmp(deh_musicnames[rover], key, 6))
            {
                deh_LogPrintf("Substituting '%s' for music '%s'\n", candidate, deh_musicnames[rover]);

                S_music[rover].name = estrdup(candidate);
                break;
            }
            rover++;
        }
    }
}

// ====================================================================
// General utility function(s)
// ====================================================================

// ====================================================================
// dehReformatStr
// Purpose: Convert a string into a continuous string with embedded
//          linefeeds for "\n" sequences in the source string
// Args:    string -- the string to convert
// Returns: the converted string (converted in a static buffer)
//
static char *dehReformatStr(char *string)
{
    // only processing the changed string, don't need double buffer
    static char buff[DEH_BUFFERMAX];
    char       *s, *t;

    s = string; // source
    t = buff;   // target

    // let's play...
    while(*s)
    {
        if(*s == '\n')
        {
            ++s;
            *t++ = '\\';
            *t++ = 'n';
            *t++ = '\\';
            *t++ = '\n';
        }
        else
            *t++ = *s++;
    }
    *t = '\0';
    return buff;
}

// ====================================================================
// lfstrip
// Purpose: Strips CR/LF off the end of a string
// Args:    s -- the string to work on
// Returns: void -- the string is modified in place
//
// killough 10/98: only strip at end of line, not entire string

static void lfstrip(char *s) // strip the \r and/or \n off of a line
{
    char *p = s + strlen(s);
    while(p > s && (*--p == '\r' || *p == '\n'))
        *p = 0;
}

// ====================================================================
// rstrip
// Purpose: Strips trailing blanks off a string
// Args:    s -- the string to work on
// Returns: void -- the string is modified in place
//
static void rstrip(char *s) // strip trailing whitespace
{
    char *p = s + strlen(s);              // killough 4/4/98: same here
    while(p > s && ectype::isSpace(*--p)) // break on first non-whitespace
        *p = '\0';
}

// ====================================================================
// ptr_lstrip
// Purpose: Points past leading whitespace in a string
// Args:    s -- the string to work on
// Returns: char * pointing to the first nonblank character in the
//          string.  The original string is not changed.
//
static char *ptr_lstrip(char *p) // point past leading whitespace
{
    while(ectype::isSpace(*p))
        p++;
    return p;
}

// ====================================================================
// deh_GetData
// Purpose: Get a key and data pair from a passed string
// Args:    s -- the string to be examined
//          k -- a place to put the key
//          l -- pointer to an integer to store the number
//          strval -- a pointer to the place in s where the number
//                    value comes from.  Pass nullptr to not use this.
// Notes:   Expects a key phrase, optional space, equal sign,
//          optional space and a value, mostly an int. The passed
//          pointer to hold the key must be DEH_MAXKEYLEN in size.

static bool deh_GetData(char *s, char *k, int *l, char **strval)
{
    char *t;                     // current char
    int   val = 0;               // to hold value of pair
    char  buffer[DEH_MAXKEYLEN]; // to hold key in progress
    bool  okrc = true;           // assume good unless we have problems
    int   i;                     // iterator

    memset(buffer, 0, sizeof(buffer));

    for(i = 0, t = s; *t && i < DEH_MAXKEYLEN; ++t, ++i)
    {
        if(*t == '=')
            break;
        buffer[i] = *t; // copy it
    }

    buffer[--i] = '\0'; // terminate the key before the '='

    if(!*t) // end of string with no equal sign
        okrc = false;
    else
    {
        if(!*++t) // in case "thiskey =" with no value
            okrc = false;

        // we've incremented t
        val = static_cast<int>(strtol(t, nullptr, 0)); // killough 8/9/98: allow hex or octal input
    }

    // go put the results in the passed pointers
    *l = val; // may be a faked zero

    // if spaces between key and equal sign, strip them
    strcpy(k, ptr_lstrip(buffer)); // could be a zero-length string

    if(strval != nullptr) // pass nullptr if you don't want this back
        *strval = t;      // pointer, has to be somewhere in s,
                          // even if pointing at the zero byte.
    return okrc;
}

//---------------------------------------------------------------------
//
// $Log: d_deh.c,v $
// Revision 1.20  1998/06/01  22:30:38  thldrmn
// fix .acv pointer for new GCC version
//
// Revision 1.19  1998/05/17  09:39:48  thldrmn
// Bug fix to avoid processing last line twice
//
// Revision 1.17  1998/05/04  21:36:21  thldrmn
// commenting, reformatting and savegamename change
//
// Revision 1.16  1998/05/03  22:09:59  killough
// use p_inter.h for extern declarations and fix a pointer cast
//
// Revision 1.15  1998/04/26  14:46:24  thldrmn
// BEX code pointer additions
//
// Revision 1.14  1998/04/24  23:49:35  thldrmn
// Strings continuation fix
//
// Revision 1.13  1998/04/19  01:18:58  killough
// Change deh cheat code handling to use new cheat table
//
// Revision 1.12  1998/04/11  14:47:31  thldrmn
// Added include, fixed pars
//
// Revision 1.11  1998/04/10  06:49:15  killough
// Fix CVS stuff
//
// Revision 1.10  1998/04/09  09:17:00  thldrmn
// Update to text handling
//
// Revision 1.00  1998/04/07  04:43:59  ty
// First time with cvs revision info
//
//---------------------------------------------------------------------<|MERGE_RESOLUTION|>--- conflicted
+++ resolved
@@ -974,65 +974,6 @@
 //
 static void deh_procBexCodePointers(DWFILE *fpin, char *line, MetaTable &gatheredData)
 {
-<<<<<<< HEAD
-   char key[DEH_MAXKEYLEN];
-   char inbuffer[DEH_BUFFERMAX];
-   int indexnum;
-   char mnemonic[DEH_MAXKEYLEN];  // to hold the codepointer mnemonic
-   deh_bexptr *bexptr = nullptr; // haleyjd 03/14/03
-
-   // Ty 05/16/98 - initialize it to something, dummy!
-   strncpy(inbuffer, line, DEH_BUFFERMAX);
-
-   // for this one, we just read 'em until we hit a blank line
-   while(!fpin->atEof() && *inbuffer && (*inbuffer != ' '))
-   {
-      if(!fpin->getStr(inbuffer, sizeof(inbuffer)))
-         break;
-
-      lfstrip(inbuffer);
-      if(!*inbuffer)
-         break;   // killough 11/98: really exit on blank line
-
-      // killough 8/98: allow hex numbers in input:
-      if((3 != sscanf(inbuffer,"%s %i = %" DEH_MAXKEYLEN_FMT "s", key, &indexnum, mnemonic))
-         || strcasecmp(key, "FRAME")) // NOTE: different format from normal
-      {
-         deh_LogPrintf(
-            "Invalid BEX codepointer line - must start with 'FRAME': '%s'\n",
-            inbuffer);
-         return;  // early return
-      }
-
-      // haleyjd: resolve DeHackEd num of state through EDF
-      indexnum = deh_getStateNumForDEHNum(indexnum);
-
-      deh_LogPrintf("Processing pointer at index %d: %s\n", indexnum, mnemonic);
-
-      // haleyjd 03/14/03: why do this? how wasteful and useless...
-      //strcpy(key,"A_");  // reusing the key area to prefix the mnemonic
-
-      memset(key, 0, DEH_MAXKEYLEN);
-      strcat(key, ptr_lstrip(mnemonic));
-
-      // haleyjd 03/14/03: rewrite for hash chaining begins here
-      bexptr = D_GetBexPtr(key);
-
-      if(!bexptr)
-      {
-         deh_LogPrintf("Invalid pointer mnemonic '%s' for frame %d\n",
-                       key, indexnum);
-      }
-      else
-      {
-         // copy codepointer to state
-         states[indexnum]->action->codeptr = bexptr->cptr;
-         deh_LogPrintf("- applied codepointer %p to states[%d]\n", 
-                       bexptr->cptr, indexnum);
-      }
-   }
-   return;
-=======
     char        key[DEH_MAXKEYLEN];
     char        inbuffer[DEH_BUFFERMAX];
     int         indexnum;
@@ -1086,7 +1027,6 @@
         }
     }
     return;
->>>>>>> bf494889
 }
 
 //
@@ -1655,66 +1595,6 @@
 //
 static void deh_procPointer(DWFILE *fpin, char *line, MetaTable &gatheredData) // done
 {
-<<<<<<< HEAD
-   char key[DEH_MAXKEYLEN];
-   char inbuffer[DEH_BUFFERMAX];
-   int value;      // All deh values are ints or longs
-   int indexnum;
-   int i; // looper
-   int oldindex; // haleyjd 7/10/03 - preserve for output
-
-   strncpy(inbuffer, line, DEH_BUFFERMAX);
-   // NOTE: different format from normal
-
-   // killough 8/98: allow hex numbers in input, fix error case:
-   if(sscanf(inbuffer, "%*s %*i (%" DEH_MAXKEYLEN_FMT "s %i)", key, &indexnum) != 2)
-   {
-      deh_LogPrintf("Bad data pair in '%s'\n", inbuffer);
-      return;
-   }
-
-   // haleyjd: resolve state num through EDF; preserve old for output
-   oldindex = indexnum;
-   indexnum = deh_getStateNumForDEHNum(indexnum);
-
-   deh_LogPrintf("Processing Pointer at index %d: %s\n", indexnum, key);
-
-   while(!fpin->atEof() && *inbuffer && (*inbuffer != ' '))
-   {
-      if(!fpin->getStr(inbuffer, sizeof(inbuffer)))
-         break;
-
-      lfstrip(inbuffer);
-      if(!*inbuffer)
-         break;       // killough 11/98
-
-      if(!deh_GetData(inbuffer, key, &value, nullptr)) // returns TRUE if ok
-      {
-         deh_LogPrintf("Bad data pair in '%s'\n", inbuffer);
-         continue;
-      }
-
-      // haleyjd: resolve xref state number through EDF
-      value = deh_getStateNumForDEHNum(value);
-
-      if(!strcasecmp(key, deh_state[dehstateid_action])) // Codep frame (not set in Frame deh block)
-      {
-         states[indexnum]->action->codeptr = states[value]->action->oldcptr;
-         deh_LogPrintf(" - applied %p from codeptr[%ld] to states[%d]\n",
-                       states[value]->action->oldcptr, value, indexnum);
-         
-         // Write BEX-oriented line to match:
-
-         // haleyjd 03/14/03: It's amazing what you can catch just by
-         // reformatting some code -- the below line is COMPLETELY
-         // incorrect. Must use NUMBEXPTRS, not NUMSTATES.
-
-         // for(i=0;i<NUMSTATES;i++)
-
-         for(i = 0; i < num_bexptrs; i++)
-         {
-            if(deh_bexptrs[i].cptr == states[value]->action->oldcptr)
-=======
     char key[DEH_MAXKEYLEN];
     char inbuffer[DEH_BUFFERMAX];
     int  value; // All deh values are ints or longs
@@ -1770,7 +1650,6 @@
             // for(i=0;i<NUMSTATES;i++)
 
             for(i = 0; i < num_bexptrs; i++)
->>>>>>> bf494889
             {
                 if(deh_bexptrs[i].cptr == states[value]->oldaction)
                 {
@@ -1779,16 +1658,6 @@
                     break;
                 }
             }
-<<<<<<< HEAD
-         }
-      }
-      else
-      {
-         deh_LogPrintf("Invalid frame pointer index for '%s' at %ld, xref %p\n",
-                       key, value, states[value]->action->oldcptr);
-      }
-   }
-=======
         }
         else
         {
@@ -1796,7 +1665,6 @@
                           states[value]->oldaction);
         }
     }
->>>>>>> bf494889
 }
 
 // ====================================================================
