// Emacs style mode select   -*- C++ -*-
//-----------------------------------------------------------------------------
//
// Copyright (C) 2013 James Haley et al.
//
// This program is free software: you can redistribute it and/or modify
// it under the terms of the GNU General Public License as published by
// the Free Software Foundation, either version 3 of the License, or
// (at your option) any later version.
//
// This program is distributed in the hope that it will be useful,
// but WITHOUT ANY WARRANTY; without even the implied warranty of
// MERCHANTABILITY or FITNESS FOR A PARTICULAR PURPOSE.  See the
// GNU General Public License for more details.
//
// You should have received a copy of the GNU General Public License
// along with this program.  If not, see http://www.gnu.org/licenses/
//
//-----------------------------------------------------------------------------
//
// $Id: d_deh.c,v 1.20 1998/06/01 22:30:38 thldrmn Exp $
//
// Dehacked file support
// New for the TeamTNT "Boom" engine
//
// Author: Ty Halderman, TeamTNT
//
//-----------------------------------------------------------------------------

// killough 5/2/98: fixed headers, removed redundant external declarations:
#include "z_zone.h"

#include "d_deh.h"
#include "d_dwfile.h"
#include "d_main.h" // haleyjd
#include "doomstat.h"
#include "e_args.h"
#include "e_inventory.h"
#include "e_lib.h"
#include "e_player.h"
#include "e_sound.h"
#include "e_sprite.h"
#include "e_states.h"
#include "e_things.h"
#include "e_weapons.h"
#include "g_game.h"
#include "metaapi.h"
#include "m_cheat.h"
#include "m_utils.h"
#include "p_info.h"
#include "p_inter.h"

// haleyjd 11/01/02: moved deh file/wad stdio emulation to d_io.c
// and generalized, strengthened encapsulation

// killough 10/98: new functions, to allow processing DEH files
// in-memory (e.g. from wads)

// killough 10/98: emulate IO whether input really comes from a file
// or not

// variables used in other routines
bool deh_pars = false; // in wi_stuff to allow pars in modified games

// Function prototypes
static void  lfstrip(char *);     // strip the \r and/or \n off of a line
static void  rstrip(char *);      // strip trailing whitespace
static char *ptr_lstrip(char *);  // point past leading whitespace
static bool  deh_GetData(char *, char *, int *, char **);
static bool  deh_procStringSub(char *, char *, char *);
static char *dehReformatStr(char *);

// Prototypes for block processing functions
// Pointers to these functions are used as the blocks are encountered.

static void deh_procThing(DWFILE *, char *, MetaTable &);
static void deh_procFrame(DWFILE *, char *, MetaTable &);
static void deh_procPointer(DWFILE *, char *, MetaTable &);
static void deh_procSounds(DWFILE *, char *, MetaTable &);
static void deh_procAmmo(DWFILE *, char *, MetaTable &);
static void deh_procWeapon(DWFILE *, char *, MetaTable &);
static void deh_procSprite(DWFILE *, char *, MetaTable &);
static void deh_procCheat(DWFILE *, char *, MetaTable &);
static void deh_procMisc(DWFILE *, char *, MetaTable &);
static void deh_procText(DWFILE *, char *, MetaTable &);
static void deh_procPars(DWFILE *, char *, MetaTable &);
static void deh_procStrings(DWFILE *, char *, MetaTable &);
static void deh_procError(DWFILE *, char *, MetaTable &);
static void deh_procBexCodePointers(DWFILE *, char *, MetaTable &);
static void deh_procHelperThing(DWFILE *, char *, MetaTable &); // haleyjd 9/22/99
// haleyjd: handlers to fully deprecate the DeHackEd text section
static void deh_procBexSounds(DWFILE *, char *, MetaTable &);
static void deh_procBexMusic(DWFILE *, char *, MetaTable &);
static void deh_procBexSprites(DWFILE *, char *, MetaTable &);

// Structure deh_block is used to hold the block names that can
// be encountered, and the routines to use to decipher them

struct deh_block
{
   const char *key;       // a mnemonic block code name
   void (*const fptr)(DWFILE *, char *, MetaTable &); // handler
};

struct dehflagremap_t
{
   unsigned int inFlag;
   int          inIndex;
   unsigned int outFlag;
   int          outIndex;
};


#define DEH_BUFFERMAX 1024 // input buffer area size, hardcoded for now
#define DEH_MAXKEYLEN 32   // as much of any key as we'll look at
#define DEH_MAXKEYLEN_FMT "31"  // for scanf format strings

// Put all the block header values, and the function to be called when that
// one is encountered, in this array:
static deh_block deh_blocks[] =
{
   /* 0 */  {"Thing",   deh_procThing},
   /* 1 */  {"Frame",   deh_procFrame},
   /* 2 */  {"Pointer", deh_procPointer},
   /* 3 */  {"Sound",   deh_procSounds},  // Ty 03/16/98 corrected from "Sounds"
   /* 4 */  {"Ammo",    deh_procAmmo},
   /* 5 */  {"Weapon",  deh_procWeapon},
   /* 6 */  {"Sprite",  deh_procSprite},
   /* 7 */  {"Cheat",   deh_procCheat},
   /* 8 */  {"Misc",    deh_procMisc},
   /* 9 */  {"Text",    deh_procText},  // --  end of standard "deh" entries,

   //     begin BOOM Extensions (BEX)

   /* 10 */ {"[STRINGS]", deh_procStrings},    // new string changes
   /* 11 */ {"[PARS]",    deh_procPars},          // par times
   /* 12 */ {"[CODEPTR]", deh_procBexCodePointers}, // bex codepointers by mnemonic
   /* 13 */ {"[HELPER]",  deh_procHelperThing}, // helper thing substitution haleyjd 9/22/99
   /* 14 */ {"[SPRITES]", deh_procBexSprites}, // bex style sprites
   /* 15 */ {"[SOUNDS]",  deh_procBexSounds},   // bex style sounds
   /* 16 */ {"[MUSIC]",   deh_procBexMusic},     // bex style music
   /* 17 */ {"",          deh_procError} // dummy to handle anything else
};

// flag to skip included deh-style text, used with INCLUDE NOTEXT directive
static bool includenotext = false;

// DSDHacked shit
static bool dsdhacked = false;
static constexpr int DOOM_NUMSTATES    = 1076;
static constexpr int DOOM_NUMMOBJTYPES = 145;
static constexpr int DOOM_NUMSPRNAMES  = 245;
static constexpr int DOOM_NUMSFX       = 700;

// MOBJINFO - Dehacked block name = "Thing"
// Usage: Thing nn (name)
// These are for mobjinfo_t types.  Each is an integer
// within the structure, so we can use index of the string in this
// array to offset by sizeof(int) into the mobjinfo_t array at [nn]
// * things are base zero but dehacked considers them to start at #1. ***


enum dehmobjinfoid_e : int
{
   dehmobjinfoid_doomednum,
   dehmobjinfoid_spawnstate,
   dehmobjinfoid_spawnhealth,
   dehmobjinfoid_seestate,
   dehmobjinfoid_seesound,
   dehmobjinfoid_reactiontime,
   dehmobjinfoid_attacksound,
   dehmobjinfoid_painstate,
   dehmobjinfoid_painchance,
   dehmobjinfoid_painsound,
   dehmobjinfoid_meleestate,
   dehmobjinfoid_missilestate,
   dehmobjinfoid_deathstate,
   dehmobjinfoid_xdeathstate,
   dehmobjinfoid_deathsound,
   dehmobjinfoid_speed,
   dehmobjinfoid_radius,
   dehmobjinfoid_height,
   dehmobjinfoid_mass,
   dehmobjinfoid_damage,
   dehmobjinfoid_activesound,
   dehmobjinfoid_flags,
   dehmobjinfoid_flags2,
   dehmobjinfoid_raisestate,
   dehmobjinfoid_translucency,
   dehmobjinfoid_flags3,
   dehmobjinfoid_bloodcolor,
   dehmobjinfoid_droppeditem,
   dehmobjinfoid_mbf21flags,
   dehmobjinfoid_fastspeed,
   dehmobjinfoid_splashgroup,
   dehmobjinfoid_projectilegroup,
   dehmobjinfoid_infightinggroup,
   dehmobjinfoid_meleerange,
   dehmobjinfoid_ripsound,
   DEH_MOBJINFOMAX
};

static constexpr const char *deh_mobjinfo[DEH_MOBJINFOMAX] =
{
   "ID #",                // .doomednum
   "Initial frame",       // .spawnstate
   "Hit points",          // .spawnhealth
   "First moving frame",  // .seestate
   "Alert sound",         // .seesound
   "Reaction time",       // .reactiontime
   "Attack sound",        // .attacksound
   "Injury frame",        // .painstate
   "Pain chance",         // .painchance
   "Pain sound",          // .painsound
   "Close attack frame",  // .meleestate
   "Far attack frame",    // .missilestate
   "Death frame",         // .deathstate
   "Exploding frame",     // .xdeathstate
   "Death sound",         // .deathsound
   "Speed",               // .speed
   "Width",               // .radius
   "Height",              // .height
   "Mass",                // .mass
   "Missile damage",      // .damage
   "Action sound",        // .activesound
   "Bits",                // .flags
   "Bits2",               // .flags2 haleyjd 04/09/99
   "Respawn frame",       // .raisestate
   "Translucency",        // .translucency  haleyjd 09/01/02
   "Bits3",               // .flags3 haleyjd 02/02/03
   "Blood color",         // .bloodcolor haleyjd 05/08/03
   "Dropped item",        // .meta sorta kinda it's complicated
   "MBF21 Bits",          // .flags[2-5] (they're scattered across)
   "Fast speed",          // .meta sorta kinda it's complicated
   DEH_KEY_SPLASH_GROUP,  // Thing group NOSPLASHDAMAGE
   DEH_KEY_PROJECTILE_GROUP,   // Thing group PROJECTILEALLIANCE or mobjinfo MF4_HARMSPECIESMISSILE
   DEH_KEY_INFIGHTING_GROUP,   // Thing group DAMAGEIGNORE and flag
   "Melee range",         // .meleerange
   "Rip sound",           // .ripsound
};

// Strings that are used to indicate flags ("Bits" in mobjinfo)
// This is an array of bit masks that are related to p_mobj.h
// values, using the same names without the MF_ in front.
// Ty 08/27/98 new code
//
// killough 10/98:
//
// Convert array to struct to allow multiple values, make array size variable

// haleyjd 11/03/02: isolated struct into a non-anonymous type
// haleyjd 04/10/03: moved struct to d_dehtbl.h for global visibility
// haleyjd 02/19/04: combined into one array for new cflags support --
//                   also changed to be terminated by a zero entry

static dehflags_t deh_mobjflags[] =
{
   { "SPECIAL",          0x00000001 }, // call  P_Specialthing when touched
   { "SOLID",            0x00000002 }, // block movement
   { "SHOOTABLE",        0x00000004 }, // can be hit
   { "NOSECTOR",         0x00000008 }, // invisible but touchable
   { "NOBLOCKMAP",       0x00000010 }, // inert but displayable
   { "AMBUSH",           0x00000020 }, // deaf monster
   { "JUSTHIT",          0x00000040 }, // will try to attack right back
   { "JUSTATTACKED",     0x00000080 }, // take at least 1 step before attacking
   { "SPAWNCEILING",     0x00000100 }, // initially hang from ceiling
   { "NOGRAVITY",        0x00000200 }, // don't apply gravity during play
   { "DROPOFF",          0x00000400 }, // can jump from high places
   { "PICKUP",           0x00000800 }, // will pick up items
   { "NOCLIP",           0x00001000 }, // goes through walls

   // haleyjd: for combined flags fields, the flags3 SLIDE must take
   // precedence, and thus has to be listed up here. This is a bit of
   // a kludge, but it will preserve compatibility perfectly. The flags
   // SLIDE bit has no effect, as it is never used. I will make a point
   // of avoiding duplicate flag names in the future ;)

   { "SLIDE",            0x00000100, 2 }, // mobj slides against walls (for real)
   { "SLIDE",            0x00002000    }, // keep info about sliding along walls

   { "FLOAT",            0x00004000 }, // allow movement to any height
   { "TELEPORT",         0x00008000 }, // don't cross lines or look at heights
   { "MISSILE",          0x00010000 }, // don't hit same species, explode on block
   { "DROPPED",          0x00020000 }, // dropped, not spawned (like ammo clip)
   { "SHADOW",           0x00040000 }, // use fuzzy draw like spectres
   { "NOBLOOD",          0x00080000 }, // puffs instead of blood when shot
   { "CORPSE",           0x00100000 }, // so it will slide down steps when dead
   { "INFLOAT",          0x00200000 }, // float but not to target height
   { "COUNTKILL",        0x00400000 }, // count toward the kills total
   { "COUNTITEM",        0x00800000 }, // count toward the items total
   { "SKULLFLY",         0x01000000 }, // special handling for flying skulls
   { "NOTDMATCH",        0x02000000 }, // do not spawn in deathmatch

   // killough 10/98: TRANSLATION consists of 2 bits, not 1:

   { "TRANSLATION",      0x04000000 }, // for Boom bug-compatibility
   { "TRANSLATION1",     0x04000000 }, // use translation table for color (players)
   { "TRANSLATION2",     0x08000000 }, // use translation table for color (players)
   { "UNUSED1",          0x08000000 }, // unused bit # 1 -- For Boom bug-compatibility
   { "UNUSED2",          0x10000000 }, // unused bit # 2 -- For Boom compatibility
   { "UNUSED3",          0x20000000 }, // unused bit # 3 -- For Boom compatibility
   { "UNUSED4",          0x40000000 }, // unused bit # 4 -- For Boom compatibility
   { "TOUCHY",           0x10000000 }, // dies on contact with solid objects (MBF)
   { "BOUNCES",          0x20000000 }, // bounces off floors, ceilings and maybe walls
   { "FRIEND",           0x40000000 }, // a friend of the player(s) (MBF)
   { "TRANSLUCENT",      0x80000000 }, // apply translucency to sprite (BOOM)

   // flags2 bits
   { "LOGRAV",           0x00000001, 1 }, // low gravity
   { "NOSPLASH",         0x00000002, 1 }, // no splash object
   { "NOSTRAFE",         0x00000004, 1 }, // never uses strafing logic
   { "NORESPAWN",        0x00000008, 1 }, // never respawns
   { "ALWAYSRESPAWN",    0x00000010, 1 }, // always respawns
   { "REMOVEDEAD",       0x00000020, 1 }, // removes self after death
   { "NOTHRUST",         0x00000040, 1 }, // not affected by external pushers
   { "NOCROSS",          0x00000080, 1 }, // cannot trigger special lines
   { "JUMPDOWN",         0x00000100, 1 }, // can jump down to follow player
   { "PUSHABLE",         0x00000200, 1 }, // pushable
   { "MAP07BOSS1",       0x00000400, 1 }, // triggers map07 special 1
   { "MAP07BOSS2",       0x00000800, 1 }, // triggers map07 special 2
   { "E1M8BOSS",         0x00001000, 1 }, // triggers e1m8 special
   { "E2M8BOSS",         0x00002000, 1 }, // triggers e2m8 end
   { "E3M8BOSS",         0x00004000, 1 }, // triggers e3m8 end
   { "BOSS",             0x00008000, 1 }, // mobj is a boss
   { "E4M6BOSS",         0x00010000, 1 }, // triggers e4m6 special
   { "E4M8BOSS",         0x00020000, 1 }, // triggers e4m8 special
   { "FOOTCLIP",         0x00040000, 1 }, // feet clipped by liquids
   { "FLOATBOB",         0x00080000, 1 }, // use floatbob z movement
   { "DONTDRAW",         0x00100000, 1 }, // don't draw vissprite
   { "SHORTMRANGE",      0x00200000, 1 }, // has shorter missile range
   { "LONGMELEE",        0x00400000, 1 }, // has longer melee range
   { "RANGEHALF",        0x00800000, 1 }, // considers 1/2 distance
   { "HIGHERMPROB",      0x01000000, 1 }, // higher min. missile attack prob.
   { "CANTLEAVEFLOORPIC",0x02000000, 1 }, // can't leave floor type
   { "SPAWNFLOAT",       0x04000000, 1 }, // spawn @ random float z
   { "INVULNERABLE",     0x08000000, 1 }, // mobj is invincible
   { "DORMANT",          0x10000000, 1 }, // mobj is dormant
   { "SEEKERMISSILE",    0x20000000, 1 }, // internal, may be a tracer
   { "DEFLECTIVE",       0x40000000, 1 }, // if reflective, deflects projectiles
   { "REFLECTIVE",       0x80000000, 1 }, // mobj reflects projectiles

   // flags3 bits
   { "GHOST",            0x00000001, 2 }, // heretic-style ghost
   { "THRUGHOST",        0x00000002, 2 }, // passes through ghosts
   { "NODMGTHRUST",      0x00000004, 2 }, // doesn't inflict thrust
   { "ACTSEESOUND",      0x00000008, 2 }, // uses see sound randomly
   { "LOUDACTIVE",       0x00000010, 2 }, // has full-volume activesnd
   { "E5M8BOSS",         0x00000020, 2 }, // boss of E5M8
   { "DMGIGNORED",       0x00000040, 2 }, // damage is ignored
   { "BOSSIGNORE",       0x00000080, 2 }, // ignores damage by others with flag
   // See above for flags3 SLIDE flag
   { "TELESTOMP",        0x00000200, 2 }, // can telestomp
   { "WINDTHRUST",       0x00000400, 2 }, // affected by heretic wind
   { "FIREDAMAGE",       0x00000800, 2 }, // does fire damage
   { "KILLABLE",         0x00001000, 2 }, // is killable, but doesn't count
   { "DEADFLOAT",        0x00002000, 2 }, // keeps NOGRAVITY when dead
   { "NOTHRESHOLD",      0x00004000, 2 }, // has no target threshold
   { "FLOORMISSILE",     0x00008000, 2 }, // is a floor missile
   { "SUPERITEM",        0x00010000, 2 }, // is a super powerup
   { "NOITEMRESP",       0x00020000, 2 }, // won't item respawn
   { "SUPERFRIEND",      0x00040000, 2 }, // won't attack other friends
   { "INVULNCHARGE",     0x00080000, 2 }, // invincible when skull flying
   { "EXPLOCOUNT",       0x00100000, 2 }, // doesn't explode until count expires
   { "CANNOTPUSH",       0x00200000, 2 }, // can't push other things
   { "TLSTYLEADD",       0x00400000, 2 }, // uses additive translucency
   { "SPACMONSTER",      0x00800000, 2 }, // monster that can activate param lines
   { "SPACMISSILE",      0x01000000, 2 }, // missile that can activate param lines
   { "NOFRIENDDMG",      0x02000000, 2 }, // object isn't hurt by friends
   { "3DDECORATION",     0x04000000, 2 }, // object is a decor. with 3D height info
   { "ALWAYSFAST",       0x08000000, 2 }, // object is always in -fast mode
   { "PASSMOBJ",         0x10000000, 2 }, // OVER_UNDER
   { "DONTOVERLAP",      0x20000000, 2 }, // OVER_UNDER
   { "CYCLEALPHA",       0x40000000, 2 }, // alpha cycles perpetually
   { "RIP",              0x80000000, 2 }, // ripper projectile

   // flags4 bits
   { "AUTOTRANSLATE",      0x00000001, 3 }, // automatic translation for non-DOOM modes
   { "NORADIUSDMG",        0x00000002, 3 }, // doesn't take radius damage
   { "FORCERADIUSDMG",     0x00000004, 3 }, // forces radius damage despite other flags
   { "LOOKALLAROUND",      0x00000008, 3 }, // looks all around for targets
   { "NODAMAGE",           0x00000010, 3 }, // takes no damage but reacts normally
   { "SYNCHRONIZED",       0x00000020, 3 }, // spawn state tics are not randomized
   { "NORANDOMIZE",        0x00000040, 3 }, // missile spawn and death not randomized
   { "BRIGHT",             0x00000080, 3 }, // actor is always fullbright
   { "FLY",                0x00000100, 3 }, // actor is flying
   { "NORADIUSHACK",       0x00000200, 3 }, // bouncing missile obeys normal radius attack flags
   { "NOSOUNDCUTOFF",      0x00000400, 3 }, // actor can play any number of sounds
   { "RAVENRESPAWN",       0x00000800, 3 }, // special respawns Raven style
   { "NOTSHAREWARE",       0x00001000, 3 }, // item won't spawn in shareware gamemodes
   { "NOTORQUE",           0x00002000, 3 }, // never subject to torque simulation
   { "ALWAYSTORQUE",       0x00004000, 3 }, // torque not restricted by comp_falloff
   { "NOZERODAMAGE",       0x00008000, 3 }, // missile won't inflict damage if damage is 0
   { "TLSTYLESUB",         0x00010000, 3 }, // use subtractive blending map
   { "TOTALINVISIBLE",     0x00020000, 3 }, // thing is totally invisible to monsters
   { "DRAWSBLOOD",         0x00040000, 3 }, // missile draws blood
   { "SPACPUSHWALL",       0x00080000, 3 }, // thing can activate push walls
   { "NOSPECIESINFIGHT",   0x00100000, 3 }, // no infighting in this species, but still damage
   { "HARMSPECIESMISSILE", 0x00200000, 3 }, // harmed even by projectiles of same species
   { "FRIENDFOEMISSILE",   0x00400000, 3 }, // friends and foes of same species hurt each other
   { "BLOODLESSIMPACT",    0x00800000, 3 }, // doesn't draw blood when it hits or rips a thing
   { "HERETICBOUNCES",     0x01000000, 3 }, // thing bounces à la Heretic
   { "MONSTERPASS",        0x02000000, 3 }, // not blocked by blockmonsters
   { "LOWAIMPRIO",         0x04000000, 3 }, // less likely to be autoaimed
   { "STICKYCARRY",        0x08000000, 3 }, // can carry other things on top of it
   { "SETTARGETONDEATH",   0x10000000, 3 }, // target is updated even when one-shot
   { "SLIDEOVERTHINGS",    0x20000000, 3 }, // thing will keep sliding when on top of things
   { "UNSTEPPABLE",        0x40000000, 3 }, // thing cannot be stepped on like stairs
   { "RANGEEIGHTH",        0x80000000, 3 }, // uses eighth actual distance

   // flags5 bits
   { "NOTAUTOAIMED",       0x00000001, 4 }, // can't be autoaimed (for real)
   { "FULLVOLSOUNDS",      0x00000002, 4 }, // full-volume see/death sounds
   { "ACTLIKEBRIDGE",      0x00000004, 4 }, // unmoved by sector actions, and pickups can sit atop

   { nullptr,             0 }             // nullptr terminator
};

// haleyjd 02/19/04: new dehflagset for combined flags

static dehflagset_t dehacked_flags =
{
   deh_mobjflags, // flaglist
};

static dehflags_t deh_mbf21mobjflags[] =
{
   { "LOGRAV",         0x00000001 }, // low gravity
   { "SHORTMRANGE",    0x00000002 }, // short missile range
   { "DMGIGNORED",     0x00000004 }, // other things ignore its attacks
   { "NORADIUSDMG",    0x00000008 }, // doesn't take splash damage
   { "FORCERADIUSDMG", 0x00000010 }, // causes splash damage even if target immune
   { "HIGHERMPROB",    0x00000020 }, // higher missile attack probability
   { "RANGEHALF",      0x00000040 }, // use half distance for missile attack probability
   { "NOTHRESHOLD",    0x00000080 }, // no targeting threshold
   { "LONGMELEE",      0x00000100 }, // long melee range
   { "BOSS",           0x00000200 }, // full volume see / death sound + splash immunity
   { "MAP07BOSS1",     0x00000400 }, // Tag 666 "boss" on doom 2 map 7
   { "MAP07BOSS2",     0x00000800 }, // Tag 667 "boss" on doom 2 map 7
   { "E1M8BOSS",       0x00001000 }, // E1M8 boss
   { "E2M8BOSS",       0x00002000 }, // E2M8 boss
   { "E3M8BOSS",       0x00004000 }, // E3M8 boss
   { "E4M6BOSS",       0x00008000 }, // E4M6 boss
   { "E4M8BOSS",       0x00010000 }, // E4M8 boss
   { "RIP",            0x00020000 }, // projectile rips through targets
   { "FULLVOLSOUNDS",  0x00040000 }, // full volume see / death sound
   { nullptr,          0          }  // nullptr terminator
};

static dehflagset_t dehacked_mbf21flags =
{
   deh_mbf21mobjflags, // flaglist
};

dehflagremap_t dehacked_mbf21mobjflags_remappings[earrlen(deh_mbf21mobjflags)] =
{
   { 0x00000001, 0, MF2_LOGRAV,         1 },
   { 0x00000002, 0, MF2_SHORTMRANGE,    1 },
   { 0x00000004, 0, MF3_DMGIGNORED,     2 },
   { 0x00000008, 0, MF4_NORADIUSDMG,    3 },
   { 0x00000010, 0, MF4_FORCERADIUSDMG, 3 },
   { 0x00000020, 0, MF2_HIGHERMPROB,    1 },
   { 0x00000040, 0, MF2_RANGEHALF,      1 },
   { 0x00000080, 0, MF3_NOTHRESHOLD,    2 },
   { 0x00000100, 0, MF2_LONGMELEE,      1 },
   { 0x00000200, 0, MF2_BOSS,           1 },
   { 0x00000400, 0, MF2_MAP07BOSS1,     1 },
   { 0x00000800, 0, MF2_MAP07BOSS2,     1 },
   { 0x00001000, 0, MF2_E1M8BOSS,       1 },
   { 0x00002000, 0, MF2_E2M8BOSS,       1 },
   { 0x00004000, 0, MF2_E3M8BOSS,       1 },
   { 0x00008000, 0, MF2_E4M6BOSS,       1 },
   { 0x00010000, 0, MF2_E4M8BOSS,       1 },
   { 0x00020000, 0, MF3_RIP,            2 },
   { 0x00040000, 0, MF5_FULLVOLSOUNDS,  4 },
   { 0,          0, 0,                  0 }
};


// STATE - Dehacked block name = "Frame" and "Pointer"
// Usage: Frame nn
// Usage: Pointer nn (Frame nn)
// These are indexed separately, for lookup to the actual
// function pointers.  Here we'll take whatever Dehacked gives
// us and go from there.  The (Frame nn) after the pointer is the
// real place to put this value.  The "Pointer" value is an xref
// that Dehacked uses and is useless to us.
// * states are base zero and have a dummy #0 (TROO)

enum dehstateid_e : int
{
   dehstateid_sprite,
   dehstateid_frame,
   dehstateid_tics,
   dehstateid_nextstate,
   dehstateid_action,
   dehstateid_misc1,
   dehstateid_misc2,
   dehstateid_particleEvent,
   dehstateid_args1,
   dehstateid_args2,
   dehstateid_args3,
   dehstateid_args4,
   dehstateid_args5,
   dehstateid_args6,
   dehstateid_args7,
   dehstateid_args8,
   dehstateid_mbf21flags,
   NUMDEHSTATEIDS
};

static constexpr const char *deh_state[NUMDEHSTATEIDS] =
{
   "Sprite number",    // .sprite (spritenum_t) // an enum
   "Sprite subnumber", // .frame
   "Duration",         // .tics
   "Next frame",       // .nextstate (statenum_t)
   // This is set in a separate "Pointer" block from Dehacked
   "Codep Frame",      // pointer to first use of action (actionf_t)
   "Unknown 1",        // .misc1
   "Unknown 2",        // .misc2
   "Particle event",   // haleyjd 08/09/02: particle event num
   "Args1",            // haleyjd 08/09/02: arguments
   "Args2",
   "Args3",
   "Args4",
   "Args5",
   "Args6",
   "Args7",
   "Args8",
   "MBF21 Bits",
};

static dehflags_t deh_mbf21stateflags[] =
{
   { "SKILL5FAST", 0x00000001 },
   { nullptr,      0          }
};

static dehflagset_t dehacked_mbf21stateflags =
{
   deh_mbf21stateflags, // flaglist
};

dehflagremap_t dehacked_mbf21stateflags_remappings[earrlen(deh_mbf21stateflags)] =
{
   { 0x00000001, 0, STATEF_SKILL5FAST,  0 },
   { 0,          0, 0,                  0 }
};

// SFXINFO_STRUCT - Dehacked block name = "Sounds"
// Sound effects, typically not changed (redirected, and new sfx put
// into the pwad, but not changed here.  Can you tell that Greg didn't
// know what they were for, mostly?  Can you tell that I don't either?
// Mostly I just put these into the same slots as they are in the struct.
// This may not be supported in our -deh option if it doesn't make sense by then.

// * sounds are base zero but have a dummy #0

enum dehsfxinfoid_e : int
{
   dehsfxinfoid_offset,
   dehsfxinfoid_singularity,
   dehsfxinfoid_priority,
   dehsfxinfoid_link,
   dehsfxinfoid_pitch,
   dehsfxinfoid_volume,
   dehsfxinfoid_data,
   dehsfxinfoid_usefulness,
   dehsfxinfoid_lumpnum,
   NUMDEHSFXINFOIDS
};

static constexpr const char *deh_sfxinfo[] =
{
   "Offset",     // pointer to a name string, changed in text
   "Zero/One",   // .singularity (int, one at a time flag)
   "Value",      // .priority
   "Zero 1",     // .link (sfxinfo_t*) referenced sound if linked
   "Zero 2",     // .pitch
   "Zero 3",     // .volume
   "Zero 4",     // .data (SAMPLE*) sound data
   "Neg. One 1", // .usefulness
   "Neg. One 2"  // .lumpnum
};

// MUSICINFO is not supported in Dehacked.  Ignored here.
// * music entries are base zero but have a dummy #0

// SPRITE - Dehacked block name = "Sprite"
// Usage = Sprite nn
// Sprite redirection by offset into the text area - unsupported by BOOM
// * sprites are base zero and dehacked uses it that way.

static constexpr const char *deh_sprite[] =
{
   "Offset"      // supposed to be the offset into the text section
};

// AMMO - Dehacked block name = "Ammo"
// usage = Ammo n (name)
// Ammo information for the few types of ammo

// WEAPONS - Dehacked block name = "Weapon"
// Usage: Weapon nn (name)
// Basically a list of frames and what kind of ammo (see above)it uses.

enum dehweaponid_e : int
{
   dehweaponid_ammoType,
   dehweaponid_deselect,
   dehweaponid_select,
   dehweaponid_bobbing,
   dehweaponid_shooting,
   dehweaponid_firing,
   dehweaponid_ammoPerShot,
   dehweaponid_mbf21flags,
   NUMDEHWEAPONIDS
};

static constexpr const char *deh_weapon[NUMDEHWEAPONIDS] =
{
   "Ammo type",      // .ammo
   "Deselect frame", // .upstate
   "Select frame",   // .downstate
   "Bobbing frame",  // .readystate
   "Shooting frame", // .atkstate
   "Firing frame",   // .flashstate
   "Ammo per shot",  // haleyjd 08/10/02: .ammopershot
   "MBF21 Bits",     // .flags
};

static dehflags_t deh_mbf21weaponflags[] =
{
   { "NOTHRUST",       0x00000001 },
   { "SILENT",         0x00000002 },
   { "NOAUTOFIRE",     0x00000004 },
   { "FLEEMELEE",      0x00000008 },
   { "AUTOSWITCHFROM", 0x00000010 },
   { "NOAUTOSWITCHTO", 0x00000020 },
   { nullptr,          0          }
};

static dehflagset_t dehacked_mbf21weaponflags =
{
   deh_mbf21weaponflags, // flaglist
};

dehflagremap_t dehacked_mbf21weaponflags_remappings[earrlen(deh_mbf21weaponflags)] =
{
   { 0x00000001, 0, WPF_NOTHRUST,       0 },
   { 0x00000002, 0, WPF_SILENT,         0 },
   { 0x00000004, 0, WPF_NOAUTOFIRE,     0 },
   { 0x00000008, 0, WPF_FLEEMELEE,      0 },
   { 0x00000010, 0, WPF_AUTOSWITCHFROM, 0 },
   { 0x00000020, 0, WPF_NOAUTOSWITCHTO, 0 },
   { 0,          0, 0,                  0 }
};

// MISC - Dehacked block name = "Misc"
// Usage: Misc 0
// Always uses a zero in the dehacked file, for consistency.  No meaning.

// CHEATS - Dehacked block name = "Cheat"
// Usage: Cheat 0
// Always uses a zero in the dehacked file, for consistency.  No meaning.
// These are just plain funky terms compared with id's
//
// killough 4/18/98: integrated into main cheat table now (see st_stuff.c)
// haleyjd 08/21/13: Moved DEH-related cheat data back here where it belongs,
// instead of having it pollute the main cheat table.

struct dehcheat_t
{
   cheatnum_e cheatnum; // index of the cheat in the cheat array
   const char *name;    // DEH name of the cheat
};

static dehcheat_t deh_cheats[] =
{
   { CHEAT_IDMUS,      "Change music"     },
   { CHEAT_IDCHOPPERS, "Chainsaw"         },
   { CHEAT_IDDQD,      "God mode"         },
   { CHEAT_IDKFA,      "Ammo & Keys"      },
   { CHEAT_IDFA,       "Ammo"             },
   { CHEAT_IDSPISPOPD, "No Clipping 1"    },
   { CHEAT_IDCLIP,     "No Clipping 2"    },
   { CHEAT_IDBEHOLDV,  "Invincibility"    },
   { CHEAT_IDBEHOLDS,  "Berserk"          },
   { CHEAT_IDBEHOLDI,  "Invisibility"     },
   { CHEAT_IDBEHOLDR,  "Radiation Suit"   },
   { CHEAT_IDBEHOLDA,  "Auto-map"         },
   { CHEAT_IDBEHOLDL,  "Lite-Amp Goggles" },
   { CHEAT_IDBEHOLD,   "BEHOLD menu"      },
   { CHEAT_IDCLEV,     "Level Warp"       },
   { CHEAT_IDMYPOS,    "Player Position"  },
   { CHEAT_IDDT,       "Map cheat"        }
};

// TEXT - Dehacked block name = "Text"
// Usage: Text fromlen tolen
// Dehacked allows a bit of adjustment to the length (why?)
//   haleyjd 03/25/10: Because Watcom aligns strings to 4-byte boundaries,
//   leaving as many as 3 unused bytes before the next string in the binary.

// haleyjd: moved text table to d_dehtbl.c

// BEX extension [CODEPTR]
// Usage: Start block, then each line is:
// FRAME nnn = PointerMnemonic

// haleyjd: moved BEX ptr table to d_dehtbl.c

// haleyjd 03/25/10: eliminated deh_codeptr cache by storing original
// codepointer values in the states themselves.

// haleyjd 10/08/06: DeHackEd log file made module-global
static FILE *fileout;

static unsigned int *deh_calcMBF21FlagMasks(const dehflagremap_t *const flagremapping)
{
   static unsigned int results[MAXFLAGFIELDS];

   memset(results, 0, MAXFLAGFIELDS * sizeof(unsigned int));
   for(const dehflagremap_t *currRemap = flagremapping; currRemap->inFlag; currRemap++)
      results[currRemap->outIndex] |= currRemap->outFlag;

   return results;
}

//
// deh_LogPrintf
//
// haleyjd 10/08/06: cleaned up some more of the mess in here by creating this
// logging function, similar to the one used by EDF.
//
static void deh_LogPrintf(E_FORMAT_STRING(const char *fmt), ...)
{
   if(fileout)
   {
      va_list argptr;
      va_start(argptr, fmt);
      vfprintf(fileout, fmt, argptr);
      va_end(argptr);
   }
}

//
// deh_OpenLog
//
// Opens (or re-opens) the DeHackEd log file. Logging may be done to stdout
// when no file name is given, or a file cannot be created.
//
static void deh_OpenLog(const char *fn)
{
   static bool firstfile = true; // to allow append to output log

   if(!strcmp(fn, "-"))
      fileout = stdout;
   else if(!(fileout = fopen(fn, firstfile ? "wt" : "at")))
   {
      usermsg("Could not open -dehout file %s\n... using stdout.", fn);
      fileout = stdout;
   }
   firstfile = false;
}

//
// deh_CloseLog
//
// Closes the DeHackEd log if one is open.
//
static void deh_CloseLog()
{
   // haleyjd 05/21/02: must check fileout for validity!
   if(fileout && fileout != stdout)
      fclose(fileout);

   fileout = nullptr;
}

// ====================================================================
// ProcessDehFile
// Purpose: Read and process a DEH or BEX file
// Args:    filename    -- name of the DEH/BEX file
//          outfilename -- output file (DEHOUT.TXT), appended to here
// Returns: void
//
// killough 10/98:
// substantially modified to allow input from wad lumps instead of .deh files.
//
// haleyjd 09/07/01: this can be called while in video mode now,
// so printf calls needed to be converted to usermsg calls
//
void ProcessDehFile(const char *filename, const char *outfilename, int lumpnum,
                    MetaTable &gatheredData)
{
   DWFILE infile;                 // killough 10/98
   char inbuffer[DEH_BUFFERMAX];  // Place to put the primary infostring

   // Open output file if we're writing output
   if(outfilename && *outfilename && !fileout)
      deh_OpenLog(outfilename);

   // killough 10/98: allow DEH files to come from wad lumps

   if(filename)
   {
      infile.openFile(filename, "rt");

      if(!infile.isOpen())
      {
         usermsg("-deh file %s not found", filename);
         return;  // should be checked up front anyway
      }
   }
   else  // DEH file comes from lump indicated by third argument
   {
      infile.openLump(lumpnum);
      filename = "(WAD)";
   }

   usermsg("Loading DEH file %s",filename);

   deh_LogPrintf("\nLoading DEH file %s\n\n", filename);

   // loop until end of file

   while(infile.getStr(inbuffer, sizeof(inbuffer)))
   {
      lfstrip(inbuffer);

      deh_LogPrintf("Line='%s'\n", inbuffer);

      if(!*inbuffer || *inbuffer == '#' || *inbuffer == ' ')
         continue; /* Blank line or comment line */

      // -- If DEH_BLOCKMAX is set right, the processing is independently
      // -- handled based on data in the deh_blocks[] structure array

      // killough 10/98: INCLUDE code rewritten to allow arbitrary nesting,
      // and to greatly simplify code, fix memory leaks, other bugs

      if(!strncasecmp(inbuffer,"INCLUDE",7)) // include a file
      {
         // preserve state while including a file
         // killough 10/98: moved to here

         char *nextfile;
         bool oldnotext = includenotext;       // killough 10/98

         // killough 10/98: exclude if inside wads (only to discourage
         // the practice, since the code could otherwise handle it)

         if(infile.isLump())
         {
            deh_LogPrintf("No files may be included from wads: %s\n", inbuffer);
            continue;
         }

         // check for no-text directive, used when including a DEH
         // file but using the BEX format to handle strings

         if(!strncasecmp(nextfile = ptr_lstrip(inbuffer+7),"NOTEXT",6))
         {
            includenotext = true;
            nextfile = ptr_lstrip(nextfile+6);
         }

         deh_LogPrintf("Branching to include file %s...\n", nextfile);

         // killough 10/98:
         // Second argument must be nullptr to prevent closing fileout too soon
         ProcessDehFile(nextfile, nullptr, 0, gatheredData); // do the included file

         includenotext = oldnotext;

         deh_LogPrintf("...continuing with %s\n", filename);

         continue;
      }

      if(!strncasecmp(inbuffer, "Doom version", 12)) // set version
      {
         char key[DEH_MAXKEYLEN];
         int value; // All deh values are ints or longs
         char* strval;

         if(!deh_GetData(inbuffer, key, &value, &strval)) // returns TRUE if ok
         {
            deh_LogPrintf("Bad data pair in '%s'\n", inbuffer);
         }

         dsdhacked = value == 2021;

         continue;
      }

      for(size_t i = 0; i < earrlen(deh_blocks); i++)
      {
         if(!strncasecmp(inbuffer, deh_blocks[i].key, strlen(deh_blocks[i].key)))
         {
            // matches one
            deh_LogPrintf("Processing function [%zu] for %s\n",
                          i, deh_blocks[i].key);

            deh_blocks[i].fptr(&infile, inbuffer, gatheredData);  // call function

            break;  // we got one, that's enough for this block
         }
      }
   }

   // killough 10/98: only at top recursion level
   if(outfilename)
      deh_CloseLog();
}


//
// For DSDHacked: Has the logic for getting the state num or making it (calls the functions)
//
static int deh_getStateNumForDEHNum(int indexnum)
{
   if(dsdhacked)
      return E_GetAddStateNumForDEHNum(indexnum, indexnum >= DOOM_NUMSTATES);
   else
      return E_GetStateNumForDEHNum(indexnum);
}

// ====================================================================
// deh_procBexCodePointers
// Purpose: Handle [CODEPTR] block, BOOM Extension
// Args:    fpin  -- input file stream
//          line  -- current line in file to process
// Returns: void
//
// haleyjd 03/14/03: rewritten to replace linear search on deh_bexptrs
// table with in-table chained hashing -- table is now in d_dehtbl.c
//
static void deh_procBexCodePointers(DWFILE *fpin, char *line, MetaTable &gatheredData)
{
   char key[DEH_MAXKEYLEN];
   char inbuffer[DEH_BUFFERMAX];
   int indexnum;
   char mnemonic[DEH_MAXKEYLEN];  // to hold the codepointer mnemonic
   deh_bexptr *bexptr = nullptr; // haleyjd 03/14/03

   // Ty 05/16/98 - initialize it to something, dummy!
   strncpy(inbuffer, line, DEH_BUFFERMAX);

   // for this one, we just read 'em until we hit a blank line
   while(!fpin->atEof() && *inbuffer && (*inbuffer != ' '))
   {
      if(!fpin->getStr(inbuffer, sizeof(inbuffer)))
         break;

      lfstrip(inbuffer);
      if(!*inbuffer)
         break;   // killough 11/98: really exit on blank line

      // killough 8/98: allow hex numbers in input:
      if((3 != sscanf(inbuffer,"%s %i = %" DEH_MAXKEYLEN_FMT "s", key, &indexnum, mnemonic))
         || strcasecmp(key, "FRAME")) // NOTE: different format from normal
      {
         deh_LogPrintf(
            "Invalid BEX codepointer line - must start with 'FRAME': '%s'\n",
            inbuffer);
         return;  // early return
      }

      // haleyjd: resolve DeHackEd num of state through EDF
      indexnum = deh_getStateNumForDEHNum(indexnum);

      deh_LogPrintf("Processing pointer at index %d: %s\n", indexnum, mnemonic);

      // haleyjd 03/14/03: why do this? how wasteful and useless...
      //strcpy(key,"A_");  // reusing the key area to prefix the mnemonic

      memset(key, 0, DEH_MAXKEYLEN);
      strcat(key, ptr_lstrip(mnemonic));

      // haleyjd 03/14/03: rewrite for hash chaining begins here
      bexptr = D_GetBexPtr(key);

      if(!bexptr)
      {
         deh_LogPrintf("Invalid pointer mnemonic '%s' for frame %d\n",
                       key, indexnum);
      }
      else
      {
         // copy codepointer to state
<<<<<<< HEAD
         states[indexnum]->action->codeptr = bexptr->cptr;
         deh_LogPrintf("- applied codepointer %p to states[%d]\n", 
=======
         states[indexnum]->action = bexptr->cptr;
         deh_LogPrintf("- applied codepointer %p to states[%d]\n",
>>>>>>> c16edd5a
                       bexptr->cptr, indexnum);
      }
   }
   return;
}

//
// deh_ParseFlag
//
// davidph 01/14/14: split from deh_ParseFlags
//
dehflags_t *deh_ParseFlag(const dehflagset_t *flagset, const char *name)
{
   int mode = flagset->mode;

   for(dehflags_t *flag = flagset->flaglist; flag->name; ++flag)
   {
      if(!strcasecmp(name, flag->name) &&
         (flag->index == mode || mode == DEHFLAGS_MODE_ALL))
      {
         return flag;
      }
   }

   return nullptr;
}

dehflags_t *deh_ParseFlagCombined(const char *name)
{
   dehacked_flags.mode = DEHFLAGS_MODE_ALL;

   return deh_ParseFlag(&dehacked_flags, name);
}

// ============================================================
// deh_ParseFlags
// Purpose: Handle thing flag fields in a general manner
// Args:    flagset -- pointer to a dehflagset_t object
//          strval  -- ptr-to-ptr to string containing flags
//                     Note: MUST be a mutable string pointer!
// Returns: Nothing. Results for each parsing mode are written
//          into the corresponding index of the results array
//          within the flagset object.
//
// haleyjd 11/03/02: generalized from code that was previously below
// haleyjd 04/10/03: made global for use in EDF and ExtraData
// haleyjd 02/19/04: rewrote for combined flags support
//
void deh_ParseFlags(dehflagset_t *flagset, char **strval)
{
   unsigned int *results  = flagset->results;  // pointer to results array

   // haleyjd: init all results to zero
   memset(results, 0, MAXFLAGFIELDS * sizeof(*results));

   // killough 10/98: replace '+' kludge with strtok() loop
   // Fix error-handling case ('found' var wasn't being reset)
   //
   // Use OR logic instead of addition, to allow repetition

   for(;(*strval = strtok(*strval, ",+| \t\f\r")); *strval = nullptr)
   {
      dehflags_t *flag = deh_ParseFlag(flagset, *strval);

      if(flag)
      {
         deh_LogPrintf("ORed value 0x%08lx %s\n", flag->value, *strval);
         results[flag->index] |= flag->value;
      }
      else
      {
         deh_LogPrintf("Could not find bit mnemonic %s\n", *strval);
      }
   }
}

//
// Functions for external use (ie EDF) -- this prevents the need for
// the flags data above to be global, and simplifies the external
// interface.
//
unsigned int deh_ParseFlagsSingle(const char *strval, int mode)
{
   char *buffer;
   char *bufferptr;

   bufferptr = buffer = estrdup(strval);

   dehacked_flags.mode = mode;

   deh_ParseFlags(&dehacked_flags, &bufferptr);

   efree(buffer);

   return dehacked_flags.results[mode];
}

unsigned int *deh_ParseFlagsCombined(const char *strval)
{
   char *buffer;
   char *bufferptr;

   bufferptr = buffer = estrdup(strval);

   dehacked_flags.mode = DEHFLAGS_MODE_ALL;

   deh_ParseFlags(&dehacked_flags, &bufferptr);

   efree(buffer);

   return dehacked_flags.results;
}

static unsigned int *deh_remapFlags(
   const unsigned int flags, dehflagset_t *flagset, const dehflagremap_t *const flagremapping
)
{
   memset(flagset->results, 0, MAXFLAGFIELDS * sizeof(unsigned int));
   for(const dehflagremap_t *currRemap = flagremapping; currRemap->inFlag; currRemap++)
   {
      if(flags & currRemap->inFlag)
         flagset->results[currRemap->outIndex] |= currRemap->outFlag;
   }

   return flagset->results;
}

static unsigned int *deh_parseFlagsCombinedRemapped(
   const char *strval, dehflagset_t *flagset, dehflagremap_t *flagremapping
)
{
   char *buffer;
   char *bufferptr;
   unsigned int results[MAXFLAGFIELDS];

   bufferptr = buffer = estrdup(strval);

   flagset->mode = DEHFLAGS_MODE_ALL;

   deh_ParseFlags(flagset, &bufferptr);

   efree(buffer);

   memcpy(results, flagset->results, MAXFLAGFIELDS * sizeof(unsigned int));
   memset(flagset->results, 0, MAXFLAGFIELDS * sizeof(unsigned int));
   for(dehflagremap_t *currRemap = flagremapping; currRemap->inFlag; currRemap++)
   {
      if(results[currRemap->inIndex] & currRemap->inFlag)
         flagset->results[currRemap->outIndex] |= currRemap->outFlag;
   }

   return flagset->results;
}

unsigned int *deh_RemapMBF21ThingTypeFlags(const unsigned int flags)
{
   return deh_remapFlags(flags, &dehacked_mbf21flags, dehacked_mbf21mobjflags_remappings);
}

static void SetMobjInfoValue(int mobjInfoIndex, int keyIndex, int value, MetaTable &gatheredData)
{
   mobjinfo_t *mi;

   if(mobjInfoIndex < 0 || mobjInfoIndex >= NUMMOBJTYPES)
      return;

   mi = mobjinfo[mobjInfoIndex];

   // haleyjd 07/05/03: field resolution adjusted for EDF

   switch(keyIndex)
   {
   case dehmobjinfoid_doomednum:
      mi->doomednum = value;
      break;
   case dehmobjinfoid_spawnstate:
   {
      const int statenum = deh_getStateNumForDEHNum(value);
      mi->spawnstate = statenum;
      states[statenum]->flags |= STATEFI_VANILLA0TIC;
      break;
   }
   case dehmobjinfoid_spawnhealth:
      mi->spawnhealth = value;
      E_ThingDefaultGibHealth(mi); // haleyjd 01/02/15: reset gibhealth
      break;
   case dehmobjinfoid_seestate:
      mi->seestate = deh_getStateNumForDEHNum(value);
      break;
   case dehmobjinfoid_seesound:
      mi->seesound = value;
      break;
   case dehmobjinfoid_reactiontime:
      mi->reactiontime = value;
      break;
   case dehmobjinfoid_attacksound:
      mi->attacksound = value;
      break;
   case dehmobjinfoid_painstate:
      mi->painstate = deh_getStateNumForDEHNum(value);
      break;
   case dehmobjinfoid_painchance:
      mi->painchance = value;
      break;
   case dehmobjinfoid_painsound:
      mi->painsound = value;
      break;
   case dehmobjinfoid_meleestate:
      mi->meleestate = deh_getStateNumForDEHNum(value);
      break;
   case dehmobjinfoid_missilestate:
      mi->missilestate = deh_getStateNumForDEHNum(value);
      break;
   case dehmobjinfoid_deathstate:
      mi->deathstate = deh_getStateNumForDEHNum(value);
      break;
   case dehmobjinfoid_xdeathstate:
      mi->xdeathstate = deh_getStateNumForDEHNum(value);
      break;
   case dehmobjinfoid_deathsound:
      mi->deathsound = value;
      break;
   case dehmobjinfoid_speed:
      mi->speed = value;
      break;
   case dehmobjinfoid_radius:
      mi->radius = value;
      break;
   case dehmobjinfoid_height:
      mi->height    = value;
      mi->c3dheight = 0; // haleyjd 08/23/09
      break;
   case dehmobjinfoid_mass:
      mi->mass = value;
      break;
   case dehmobjinfoid_damage:
      mi->damage = value;
      break;
   case dehmobjinfoid_activesound:
      mi->activesound = value;
      break;
   case dehmobjinfoid_flags:
      mi->flags = value;
      if(mi->flags & MF_SPAWNCEILING)
         mi->c3dheight = 0; // haleyjd 08/23/09
      break;
   case dehmobjinfoid_flags2:
      mi->flags2 = value;
      break;
   case dehmobjinfoid_raisestate:
      mi->raisestate = deh_getStateNumForDEHNum(value);
      break;
   case dehmobjinfoid_translucency:
      mi->translucency = value;
      break;
   case dehmobjinfoid_flags3:
      mi->flags3 = value;
      break;
   case dehmobjinfoid_bloodcolor:
      mi->bloodcolor = value;
      break;
   case dehmobjinfoid_droppeditem:
      E_SetDropItem(mi, value);
      break;
   case dehmobjinfoid_fastspeed:
      G_SpeedSetAddThing(mobjInfoIndex, mi->speed, value);
      break;
   case dehmobjinfoid_splashgroup:
      M_GetTableOrDefault(gatheredData, mi->name).setInt(DEH_KEY_SPLASH_GROUP, value);
      break;
   case dehmobjinfoid_projectilegroup:
      M_GetTableOrDefault(gatheredData, mi->name).setInt(DEH_KEY_PROJECTILE_GROUP, value);
      break;
   case dehmobjinfoid_infightinggroup:
      M_GetTableOrDefault(gatheredData, mi->name).setInt(DEH_KEY_INFIGHTING_GROUP, value);
      break;
   case dehmobjinfoid_meleerange:
      mi->meleerange = value;
      break;
   case dehmobjinfoid_ripsound:
      mi->ripsound = value;
      break;
   default:
      break;
   }
}

// ============================================================
// deh_procThing
// Purpose: Handle DEH Thing block
// Args:    fpin  -- input file stream
//          line  -- current line in file to process
// Returns: void
//
// Ty 8/27/98 - revised to also allow mnemonics for
// bit masks for monster attributes
//
static void deh_procThing(DWFILE *fpin, char *line, MetaTable &gatheredData)
{
   char key[DEH_MAXKEYLEN];
   char inbuffer[DEH_BUFFERMAX];
   int value;      // All deh values are ints or longs
   int indexnum;
   char *strval;

   strncpy(inbuffer, line, DEH_BUFFERMAX);
   inbuffer[DEH_BUFFERMAX - 1] = 0;
   deh_LogPrintf("Thing line: '%s'\n", inbuffer);

   // killough 8/98: allow hex numbers in input:
   const int varcount = sscanf(inbuffer, "%" DEH_MAXKEYLEN_FMT "s %i", key, &indexnum);
   deh_LogPrintf("count=%d, Thing %d\n", varcount, indexnum);

   // Note that the mobjinfo[] array is base zero, but object numbers
   // in the dehacked file start with one.  Grumble.
   // haleyjd: not as big an issue with EDF, as it uses a hash lookup
   // --indexnum;  <-- old code

   if(dsdhacked)
      indexnum = E_GetAddThingNumForDEHNum(indexnum, indexnum >= DOOM_NUMMOBJTYPES);
   else
      indexnum = E_GetThingNumForDEHNum(indexnum);

   // now process the stuff
   // Note that for Things we can look up the key and use its offset
   // in the array of key strings as an int offset in the structure

   // get a line until a blank or end of file--it's not
   // blank now because it has our incoming key in it
   while(!fpin->atEof() && *inbuffer && (*inbuffer != ' '))
   {
      if(!fpin->getStr(inbuffer, sizeof(inbuffer)))
         break;

      lfstrip(inbuffer);  // toss the end of line

      // killough 11/98: really bail out on blank lines (break != continue)
      if(!*inbuffer) break;  // bail out with blank line between sections
      if(!deh_GetData(inbuffer, key, &value, &strval)) // returns TRUE if ok
      {
         deh_LogPrintf("Bad data pair in '%s'\n", inbuffer);
         continue;
      }

      const int dehmobjinfoid = E_StrToNumLinear(deh_mobjinfo, DEH_MOBJINFOMAX, key);
      if(dehmobjinfoid != DEH_MOBJINFOMAX)
      {
         if(dehmobjinfoid == dehmobjinfoid_flags)
         {
            if(!value)
            {
               dehacked_flags.mode = DEHFLAGS_MODE1;

               deh_ParseFlags(&dehacked_flags, &strval);

               value = dehacked_flags.results[DEHFLAGS_MODE1];

               // Don't worry about conversion -- simply print values
               deh_LogPrintf("Bits = 0x%08lX = %ld \n", value, value);
            }

            SetMobjInfoValue(indexnum, dehmobjinfoid_flags, value, gatheredData);
         }
         else if(dehmobjinfoid == dehmobjinfoid_flags2)
         {
            // haleyjd 04/09/99: flags2 support
            if(!value)
            {
               dehacked_flags.mode = DEHFLAGS_MODE2;

               deh_ParseFlags(&dehacked_flags, &strval);

               value = dehacked_flags.results[DEHFLAGS_MODE2];

               deh_LogPrintf("Bits2 = 0x%08lX = %ld \n", value, value);
            }

            SetMobjInfoValue(indexnum, dehmobjinfoid_flags2, value, gatheredData);
         }
         else if(dehmobjinfoid == dehmobjinfoid_flags3)
         {
            // haleyjd 02/02/03: flags3 support
            if(!value)
            {
               dehacked_flags.mode = DEHFLAGS_MODE3;

               deh_ParseFlags(&dehacked_flags, &strval);

               value = dehacked_flags.results[DEHFLAGS_MODE3];

               deh_LogPrintf("Bits3 = 0x%08lX = %ld \n", value, value);
            }

            SetMobjInfoValue(indexnum, dehmobjinfoid_flags3, value, gatheredData);
         }
         else if(dehmobjinfoid == dehmobjinfoid_mbf21flags)
         {
            mobjinfo_t *mi = mobjinfo[indexnum];

            unsigned int *flagMasks = deh_calcMBF21FlagMasks(dehacked_mbf21mobjflags_remappings);
            mi->flags  &= ~flagMasks[0];
            mi->flags2 &= ~flagMasks[1];
            mi->flags3 &= ~flagMasks[2];
            mi->flags4 &= ~flagMasks[3];
            mi->flags5 &= ~flagMasks[4];

            if(!value)
            {
               deh_parseFlagsCombinedRemapped(strval, &dehacked_mbf21flags, dehacked_mbf21mobjflags_remappings);

               deh_LogPrintf("MBF21 Bits = %s \n", strval);
            }
            else
            {
               deh_remapFlags(value, &dehacked_mbf21flags, dehacked_mbf21mobjflags_remappings);

               deh_LogPrintf("MBF21 Bits = %d \n", value);
            }

            mi->flags  |= dehacked_mbf21flags.results[DEHFLAGS_MODE1];
            mi->flags2 |= dehacked_mbf21flags.results[DEHFLAGS_MODE2];
            mi->flags3 |= dehacked_mbf21flags.results[DEHFLAGS_MODE3];
            mi->flags4 |= dehacked_mbf21flags.results[DEHFLAGS_MODE4];
            mi->flags5 |= dehacked_mbf21flags.results[DEHFLAGS_MODE5];
         }
         else
            SetMobjInfoValue(indexnum, dehmobjinfoid, value, gatheredData);

         deh_LogPrintf("Assigned %d to %s(%d) at index %d\n",
                       value, key, indexnum, dehmobjinfoid);
      }
   }
   return;
}

// ====================================================================
// deh_createArgList
// Purpose: Create an argument list object for a frame that doesn't
//          already have one.
// Args:    state -- state to modify
// Returns: void
//
static void deh_createArgList(state_t *state)
{
   if(!state->args)
      state->args = ecalloc(arglist_t *, 1, sizeof(arglist_t));
}

// ====================================================================
// deh_procFrame
// Purpose: Handle DEH Frame block
// Args:    fpin  -- input file stream
//          line  -- current line in file to process
// Returns: void
//
static void deh_procFrame(DWFILE *fpin, char *line, MetaTable &gatheredData)
{
   char key[DEH_MAXKEYLEN];
   char inbuffer[DEH_BUFFERMAX];
   int value;      // All deh values are ints or longs
   int indexnum;
   char *strval;

   strncpy(inbuffer,line,DEH_BUFFERMAX);

   // killough 8/98: allow hex numbers in input:
   sscanf(inbuffer,"%" DEH_MAXKEYLEN_FMT "s %i",key, &indexnum);

   // haleyjd: resolve state number through EDF
   indexnum = deh_getStateNumForDEHNum(indexnum);

   deh_LogPrintf("Processing Frame at index %d: %s\n", indexnum, key);

   while(!fpin->atEof() && *inbuffer && (*inbuffer != ' '))
   {
      if(!fpin->getStr(inbuffer, sizeof(inbuffer)))
         break;

      lfstrip(inbuffer);
      if(!*inbuffer)
         break; // killough 11/98

      if(!deh_GetData(inbuffer, key, &value, &strval)) // returns TRUE if ok
      {
         deh_LogPrintf("Bad data pair in '%s'\n", inbuffer);
         continue;
      }

      // haleyjd 08/09/02: significant reformatting, added new
      // fields

      const int dehstateid = E_StrToNumLinear(deh_state, NUMDEHSTATEIDS, key);
      switch(dehstateid)
      {
      case dehstateid_sprite:  // Sprite number
         deh_LogPrintf(" - sprite = %ld\n", value);
         E_UpdateAddSpriteNameForNum(value, nullptr, 4, value >= DOOM_NUMSPRNAMES);
         states[indexnum]->sprite = (spritenum_t)E_SpriteNumForDEHNum(value);
         break;
      case dehstateid_frame:  // Sprite subnumber
         deh_LogPrintf(" - frame = %ld\n", value);
         states[indexnum]->frame = value;
         break;
      case dehstateid_tics:  // Duration
         deh_LogPrintf(" - tics = %ld\n", value);
         states[indexnum]->tics = value;
         states[indexnum]->flags |= STATEFI_VANILLA0TIC;
         break;
      case dehstateid_nextstate:  // Next frame
         deh_LogPrintf(" - nextstate = %ld\n", value);

         // haleyjd: resolve state number through EDF
         states[indexnum]->nextstate = deh_getStateNumForDEHNum(value);

         break;
      case dehstateid_action:  // Codep frame (not set in Frame deh block)
         deh_LogPrintf(" - codep, should not be set in Frame section!\n");
         /* nop */ ;
         break;
      case dehstateid_misc1:  // Unknown 1
         deh_LogPrintf(" - misc1 = %ld\n", value);
         states[indexnum]->misc1 = value;
         break;
      case dehstateid_misc2:  // Unknown 2
         deh_LogPrintf(" - misc2 = %ld\n", value);
         states[indexnum]->misc2 = value;
         break;
      case dehstateid_particleEvent: // Particle event
         // haleyjd 08/09/02: particle event setting
         deh_LogPrintf(" - particle_evt = %ld\n", value);
         states[indexnum]->particle_evt = value;
         break;
      case dehstateid_args1: // Args1
      case dehstateid_args2: // Args2
      case dehstateid_args3: // Args3
      case dehstateid_args4: // Args4
      case dehstateid_args5: // Args5
      case dehstateid_args6: // Args6
      case dehstateid_args7: // Args7
      case dehstateid_args8: // Args8
      {
         const int argIndex = dehstateid - dehstateid_args1;
         deh_LogPrintf(" - args[%d] = %ld\n", argIndex, value);

         deh_createArgList(states[indexnum]);
         E_SetArgFromNumber(states[indexnum]->args, argIndex, value, dehackedArg_e::YES);
         break;
      }
      case dehstateid_mbf21flags:
      {
         unsigned int *flagMasks = deh_calcMBF21FlagMasks(dehacked_mbf21stateflags_remappings);
         states[indexnum]->flags &= ~flagMasks[0];

         if(!value)
            deh_parseFlagsCombinedRemapped(strval, &dehacked_mbf21stateflags, dehacked_mbf21stateflags_remappings);
         else
            deh_remapFlags(value, &dehacked_mbf21stateflags, dehacked_mbf21stateflags_remappings);
         states[indexnum]->flags |= dehacked_mbf21stateflags.results[DEHFLAGS_MODE1];
         break;
      }
      default:
         deh_LogPrintf("Invalid frame string index for '%s'\n", key);
         break;
      }
   }
}

// ====================================================================
// deh_procPointer
// Purpose: Handle DEH Code pointer block, can use BEX [CODEPTR] instead
// Args:    fpin  -- input file stream
//          line  -- current line in file to process
// Returns: void
//
static void deh_procPointer(DWFILE *fpin, char *line, MetaTable &gatheredData) // done
{
   char key[DEH_MAXKEYLEN];
   char inbuffer[DEH_BUFFERMAX];
   int value;      // All deh values are ints or longs
   int indexnum;
   int i; // looper
   int oldindex; // haleyjd 7/10/03 - preserve for output

   strncpy(inbuffer, line, DEH_BUFFERMAX);
   // NOTE: different format from normal

   // killough 8/98: allow hex numbers in input, fix error case:
   if(sscanf(inbuffer, "%*s %*i (%" DEH_MAXKEYLEN_FMT "s %i)", key, &indexnum) != 2)
   {
      deh_LogPrintf("Bad data pair in '%s'\n", inbuffer);
      return;
   }

   // haleyjd: resolve state num through EDF; preserve old for output
   oldindex = indexnum;
   indexnum = deh_getStateNumForDEHNum(indexnum);

   deh_LogPrintf("Processing Pointer at index %d: %s\n", indexnum, key);

   while(!fpin->atEof() && *inbuffer && (*inbuffer != ' '))
   {
      if(!fpin->getStr(inbuffer, sizeof(inbuffer)))
         break;

      lfstrip(inbuffer);
      if(!*inbuffer)
         break;       // killough 11/98

      if(!deh_GetData(inbuffer, key, &value, nullptr)) // returns TRUE if ok
      {
         deh_LogPrintf("Bad data pair in '%s'\n", inbuffer);
         continue;
      }

      // haleyjd: resolve xref state number through EDF
      value = deh_getStateNumForDEHNum(value);

      if(!strcasecmp(key, deh_state[dehstateid_action])) // Codep frame (not set in Frame deh block)
      {
         states[indexnum]->action->codeptr = states[value]->action->oldcptr;
         deh_LogPrintf(" - applied %p from codeptr[%ld] to states[%d]\n",
<<<<<<< HEAD
                       states[value]->action->oldcptr, value, indexnum);
         
=======
                       states[value]->oldaction, value, indexnum);

>>>>>>> c16edd5a
         // Write BEX-oriented line to match:

         // haleyjd 03/14/03: It's amazing what you can catch just by
         // reformatting some code -- the below line is COMPLETELY
         // incorrect. Must use NUMBEXPTRS, not NUMSTATES.

         // for(i=0;i<NUMSTATES;i++)

         for(i = 0; i < num_bexptrs; i++)
         {
            if(deh_bexptrs[i].cptr == states[value]->action->oldcptr)
            {
               // haleyjd 07/05/03: use oldindex for proper #
               deh_LogPrintf("BEX [CODEPTR] -> FRAME %d = %s\n",
                             oldindex, deh_bexptrs[i].lookup);
               break;
            }
         }
      }
      else
      {
         deh_LogPrintf("Invalid frame pointer index for '%s' at %ld, xref %p\n",
                       key, value, states[value]->action->oldcptr);
      }
   }
}

// ====================================================================
// deh_procSounds
// Purpose: Handle DEH Sounds block
// Args:    fpin  -- input file stream
//          line  -- current line in file to process
// Returns: void
//
static void deh_procSounds(DWFILE *fpin, char *line, MetaTable &gatheredData)
{
   char key[DEH_MAXKEYLEN];
   char inbuffer[DEH_BUFFERMAX];
   int value;      // All deh values are ints or longs
   int indexnum;
   sfxinfo_t *sfx;  // haleyjd 09/03/03

   strncpy(inbuffer, line, DEH_BUFFERMAX);

   // killough 8/98: allow hex numbers in input:
   sscanf(inbuffer, "%" DEH_MAXKEYLEN_FMT "s %i", key, &indexnum);

   deh_LogPrintf("Processing Sounds at index %d: %s\n", indexnum, key);

   // haleyjd 09/03/03: translate indexnum to sfxinfo_t
   if(!(sfx = E_SoundForDEHNum(indexnum)))
   {
      deh_LogPrintf("Bad sound number %d\n", indexnum);
      return; // haleyjd: bugfix!
   }

   while(!fpin->atEof() && *inbuffer && (*inbuffer != ' '))
   {
      if(!fpin->getStr(inbuffer, sizeof(inbuffer)))
         break;

      lfstrip(inbuffer);
      if(!*inbuffer)
         break;         // killough 11/98

      if(!deh_GetData(inbuffer, key, &value, nullptr)) // returns TRUE if ok
      {
         deh_LogPrintf("Bad data pair in '%s'\n", inbuffer);
         continue;
      }

      const int dehsfxinfoid = E_StrToNumLinear(deh_sfxinfo, NUMDEHSFXINFOIDS, key);
      switch(dehsfxinfoid)
      {
      case dehsfxinfoid_offset:  // Offset
         /* nop */ ;  // we don't know what this is, I don't think
         break;
      case dehsfxinfoid_singularity:  // Zero/One
         sfx->singularity = value;
         break;
      case dehsfxinfoid_priority:  // Value
         sfx->priority = value;
         break;
      case dehsfxinfoid_link:  // Zero 1
         ; // haleyjd: NO!
         // sfx->link = (sfxinfo_t *)value;
         break;
      case dehsfxinfoid_pitch:  // Zero 2
         sfx->pitch = value;
         break;
      case dehsfxinfoid_volume:  // Zero 3
         sfx->volume = value;
         break;
      case dehsfxinfoid_data:  // Zero 4
         ; // haleyjd: NO!
         //sfx->data = (void *)value; // killough 5/3/98: changed cast
         break;
      case dehsfxinfoid_usefulness:  // Neg. One 1
         sfx->usefulness = value;
         break;
      case dehsfxinfoid_lumpnum:  // Neg. One 2
         ; // sf: pointless and no longer works
         //sfx->lumpnum = value;
         break;
      default:
         deh_LogPrintf("Invalid sound string index for '%s'\n", key);
         break;
      }
   }
   return;
}

static constexpr const char *deh_itemsForAmmoNum[NUMAMMO][3] =
{
   // ammotype,     small item,   large item
   { "AmmoClip",    "Clip",       "ClipBox"   },
   { "AmmoShell",   "Shell",      "ShellBox"  },
   { "AmmoCell",    "Cell",       "CellPack"  },
   { "AmmoMissile", "RocketAmmo", "RocketBox" },
};

static constexpr const char *deh_giverNames[NUMWEAPONS] =
{
   "GiverFist",
   "GiverPistol",
   "GiverShotgun",
   "GiverChaingun",
   "GiverRocketLauncher",
   "GiverPlasmaRifle",
   "GiverBFG9000",
   "GiverChainsaw",
   "GiverSuperShotgun"
};

// ====================================================================
// deh_procAmmo
// Purpose: Handle DEH Ammo block
// Args:    fpin  -- input file stream
//          line  -- current line in file to process
// Returns: void
//
static void deh_procAmmo(DWFILE *fpin, char *line, MetaTable &gatheredData)
{
   char key[DEH_MAXKEYLEN];
   char inbuffer[DEH_BUFFERMAX];
   int value;      // All deh values are ints or longs
   int indexnum;
   itemeffect_t *smallitem, *largeitem, *ammotype;

   strncpy(inbuffer, line, DEH_BUFFERMAX);

   // killough 8/98: allow hex numbers in input:
   sscanf(inbuffer, "%" DEH_MAXKEYLEN_FMT "s %i", key, &indexnum);

   deh_LogPrintf("Processing Ammo at index %d: %s\n", indexnum, key);

   if(indexnum < 0 || indexnum >= NUMAMMO)
   {
      deh_LogPrintf("Bad ammo number %d of %d\n", indexnum, NUMAMMO);
      return; // haleyjd 10/08/06: bugfix!
   }

   ammotype  = E_ItemEffectForName(deh_itemsForAmmoNum[indexnum][0]);
   smallitem = E_ItemEffectForName(deh_itemsForAmmoNum[indexnum][1]);
   largeitem = E_ItemEffectForName(deh_itemsForAmmoNum[indexnum][2]);

   while(!fpin->atEof() && *inbuffer && (*inbuffer != ' '))
   {
      if(!fpin->getStr(inbuffer, sizeof(inbuffer)))
         break;

      lfstrip(inbuffer);
      if(!*inbuffer)
         break;       // killough 11/98

      if(!deh_GetData(inbuffer, key, &value, nullptr)) // returns TRUE if ok
      {
         deh_LogPrintf("Bad data pair in '%s'\n", inbuffer);
         continue;
      }

      if(!strcasecmp(key, "Max ammo"))
      {
         // max ammo is now stored in the ammotype effect
         if(ammotype)
         {
            ammotype->setInt("maxamount", value);
            ammotype->setInt("ammo.backpackmaxamount", value*2);
         }
      }
      else if(!strcasecmp(key, "Per ammo"))
      {
         // modify the small pickup item
         if(smallitem)
         {
            smallitem->setInt("amount", value);

            // may also modify dropped amount; original is 1/2 clip, but
            // only bullet clips originally obeyed this
            if(indexnum == am_clip)
               smallitem->setInt("dropamount", value / 2);
         }

         // modify the large pickup item; original behavior was 5 clips of
         // the small item amount
         if(largeitem)
            largeitem->setInt("amount", value*5);

         // modify the ammotype's backpack amount; original behavior was 1 clip
         // of the small item amount
         if(ammotype)
            ammotype->setInt("ammo.backpackamount", value);

         // TODO: This could probably do with being more robust
         for(int wp = 0; wp < NUMWEAPONS; wp++)
         {
            weaponinfo_t *weapon = E_WeaponForDEHNum(wp);
            if(weapon == nullptr || weapon->dehnum >= NUMWEAPONS)
               continue;
            itemeffect_t *giver = E_ItemEffectForName(deh_giverNames[weapon->dehnum]);
            itemeffect_t *given = giver->getMetaTable("ammogiven", nullptr);
            if(given == nullptr)
               continue;
            const char *ammostr = given->getString("type", nullptr);
            if(ammostr == nullptr)
               continue;
            if(E_ItemEffectForName(ammostr) == ammotype)
            {
               given->setInt("ammo.dmstay",   value * 5);
               given->setInt("ammo.coopstay", value * 2);
               given->setInt("ammo.give",     value * 2);
               given->setInt("ammo.dropped",  value);
            }
         }
      }
      else
         deh_LogPrintf("Invalid ammo string index for '%s'\n", key);
   }
}

// ====================================================================
// deh_procWeapon
// Purpose: Handle DEH Weapon block
// Args:    fpin  -- input file stream
//          line  -- current line in file to process
// Returns: void
//
static void deh_procWeapon(DWFILE *fpin, char *line, MetaTable &gatheredData)
{
   char key[DEH_MAXKEYLEN];
   char inbuffer[DEH_BUFFERMAX];
   int value;      // All deh values are ints or longs
   int indexnum;
   char* strval;

   // haleyjd 08/10/02: significant reformatting

   strncpy(inbuffer,line,DEH_BUFFERMAX);

   // killough 8/98: allow hex numbers in input:
   sscanf(inbuffer,"%" DEH_MAXKEYLEN_FMT "s %i",key, &indexnum);
   deh_LogPrintf("Processing Weapon at index %d: %s\n", indexnum, key);

   if(indexnum < 0 || indexnum >= NUMWEAPONS)
   {
      deh_LogPrintf("Bad weapon number %d of %d\n", indexnum, NUMWEAPONS);
      return; // haleyjd 10/08/06: bugfix!
   }

   while(!fpin->atEof() && *inbuffer && (*inbuffer != ' '))
   {
      if(!fpin->getStr(inbuffer, sizeof(inbuffer)))
         break;

      lfstrip(inbuffer);
      if(!*inbuffer)
         break;       // killough 11/98

      if(!deh_GetData(inbuffer, key, &value, &strval)) // returns TRUE if ok
      {
         deh_LogPrintf("Bad data pair in '%s'\n", inbuffer);
         continue;
      }

      weaponinfo_t &weaponinfo = *E_WeaponForDEHNum(indexnum);
      // haleyjd: resolution adjusted for EDF
      const int dehweaponid = E_StrToNumLinear(deh_weapon, NUMDEHWEAPONIDS, key);
      switch(dehweaponid)
      {
      case dehweaponid_ammoType:
      {
         itemeffect_t *giver = E_ItemEffectForName(deh_giverNames[weaponinfo.dehnum]);

         // We want to remake the weapon's giver so that it's appropriate for the new ammo type
         giver->removeMetaTableNR(keyAmmoGiven);
         if(value < 0 || value >= NUMAMMO)
            weaponinfo.ammo = nullptr; // no ammo
         else
         {
            itemeffect_t              *given     = nullptr;
            const itemeffect_t *const  smallitem = E_ItemEffectForName(deh_itemsForAmmoNum[value][1]);
            const int                  amount    = smallitem->getInt(keyAmount, 0);

            weaponinfo.ammo = E_ItemEffectForName(deh_itemsForAmmoNum[value][0]);
            giver->addMetaTable(keyAmmoGiven, new MetaTable("ammogiven"));
            given = giver->getMetaTable(keyAmmoGiven, nullptr);

            given->setString("type", deh_itemsForAmmoNum[value][0]);
            given->setInt("ammo.dmstay",   amount * 5);
            given->setInt("ammo.coopstay", amount * 2);
            given->setInt("ammo.give",     amount * 2);
            given->setInt("ammo.dropped",  amount);
         }
         break;
      }
      case dehweaponid_deselect:
         weaponinfo.upstate = deh_getStateNumForDEHNum(value);
         break;
      case dehweaponid_select:
         weaponinfo.downstate = deh_getStateNumForDEHNum(value);
         break;
      case dehweaponid_bobbing:
         weaponinfo.readystate = deh_getStateNumForDEHNum(value);
         // Apply chainsaw replacement hack by suppressing ready sound
         if(indexnum == wp_chainsaw)
         {
            if(weaponinfo.readystate == E_SafeState(S_SAW))
               weaponinfo.intflags &= ~WIF_SUPPRESSREADYSOUND;
            else
               weaponinfo.intflags |= WIF_SUPPRESSREADYSOUND;
         }
         break;
      case dehweaponid_shooting:
         weaponinfo.atkstate = deh_getStateNumForDEHNum(value);
         break;
      case dehweaponid_firing:
         weaponinfo.flashstate = deh_getStateNumForDEHNum(value);
         break;
      case dehweaponid_ammoPerShot:
         weaponinfo.ammopershot = value;
         // enable ammo per shot value usage for this weapon
         weaponinfo.flags &= ~WPF_DISABLEAPS;
         break;
      case dehweaponid_mbf21flags:
      {
         unsigned int *flagMasks = deh_calcMBF21FlagMasks(dehacked_mbf21weaponflags_remappings);
         weaponinfo.flags &= ~flagMasks[0];

         if(!value)
            deh_parseFlagsCombinedRemapped(strval, &dehacked_mbf21weaponflags, dehacked_mbf21weaponflags_remappings);
         else
            deh_remapFlags(value, &dehacked_mbf21weaponflags, dehacked_mbf21weaponflags_remappings);
         weaponinfo.flags |= dehacked_mbf21weaponflags.results[DEHFLAGS_MODE1];
         break;
      }
      default:
         deh_LogPrintf("Invalid weapon string index for '%s'\n", key);
         break;
      }
   }
   return;
}

// ====================================================================
// deh_procSprite
// Purpose: Dummy - we do not support the DEH Sprite block
// Args:    fpin  -- input file stream
//          line  -- current line in file to process
// Returns: void
//
static void deh_procSprite(DWFILE *fpin, char *line, MetaTable &gatheredData) // Not supported
{
   char key[DEH_MAXKEYLEN];
   char inbuffer[DEH_BUFFERMAX];
   int indexnum;

   // Too little is known about what this is supposed to do, and
   // there are better ways of handling sprite renaming.  Not supported.

   strncpy(inbuffer,line,DEH_BUFFERMAX);

   // killough 8/98: allow hex numbers in input:
   sscanf(inbuffer,"%" DEH_MAXKEYLEN_FMT "s %i",key, &indexnum);
   deh_LogPrintf("Ignoring Sprite offset change at index %d: %s\n",
                 indexnum, key);

   while(!fpin->atEof() && *inbuffer && (*inbuffer != ' '))
   {
      if(!fpin->getStr(inbuffer, sizeof(inbuffer)))
         break;
      lfstrip(inbuffer);
      if(!*inbuffer)
         break;      // killough 11/98

      // ignore line
      deh_LogPrintf("- %s\n", inbuffer);
   }
   return;
}

// ====================================================================
// deh_procPars
// Purpose: Handle BEX extension for PAR times
// Args:    fpin  -- input file stream
//          line  -- current line in file to process
// Returns: void
//
static void deh_procPars(DWFILE *fpin, char *line, MetaTable &gatheredData) // extension
{
   char key[DEH_MAXKEYLEN];
   char inbuffer[DEH_BUFFERMAX];
   int indexnum;
   int episode, level, partime, oldpar;

   // new item, par times
   // usage: After [PARS] Par 0 section identifier, use one or more of these
   // lines:
   //  par 3 5 120
   //  par 14 230
   // The first would make the par for E3M5 be 120 seconds, and the
   // second one makes the par for MAP14 be 230 seconds.  The number
   // of parameters on the line determines which group of par values
   // is being changed.  Error checking is done based on current fixed
   // array sizes of[4][10] and [32]

   strncpy(inbuffer,line,DEH_BUFFERMAX);

   // killough 8/98: allow hex numbers in input:
   sscanf(inbuffer,"%" DEH_MAXKEYLEN_FMT "s %i",key, &indexnum);
   deh_LogPrintf("Processing Par value at index %d: %s\n", indexnum,  key);

   // indexnum is a dummy entry
   while (!fpin->atEof() && *inbuffer && (*inbuffer != ' '))
   {
      if(!fpin->getStr(inbuffer, sizeof(inbuffer)))
         break;

      lfstrip(M_Strlwr(inbuffer)); // lowercase it

      if(!*inbuffer)
         break; // killough 11/98

      if(3 != sscanf(inbuffer,"par %i %i %i",&episode, &level, &partime))
      {
         // not 3
         if(2 != sscanf(inbuffer,"par %i %i",&level, &partime))
         {
            // not 2
            deh_LogPrintf("Invalid par time setting string: %s\n", inbuffer);
         }
         else
         {
            // is 2
            // Ty 07/11/98 - wrong range check, not zero-based
            if(level < 1 || level > 32) // base 0 array (but 1-based parm)
               deh_LogPrintf("Invalid MAPnn value MAP%d\n", level);
            else
            {
               oldpar = cpars[level-1];
               deh_LogPrintf("Changed par time for MAP%02d from %d to %d\n",
                             level, oldpar, partime);
               cpars[level - 1] = partime;
               deh_pars = true;
            }
         }
      }
      else // is 3
      {
         // note that though it's a [4][10] array, the "left" and "top" aren't
         // used, effectively making it a base 1 array.
         // Ty 07/11/98 - level was being checked against max 3 - dumb error
         // Note that episode 4 does not have par times per original design
         // in Ultimate DOOM so that is not supported here.
         if(episode < 1 || episode > 3 || level < 1 || level > 9)
            deh_LogPrintf("Invalid ExMx values E%dM%d\n", episode, level);
         else
         {
            oldpar = pars[episode][level];
            pars[episode][level] = partime;
            deh_LogPrintf("Changed par time for E%dM%d from %d to %d\n",
                          episode, level, oldpar, partime);
            deh_pars = true;
         }
      }
   }
   return;
}

// ====================================================================
// deh_procCheat
// Purpose: Handle DEH Cheat block
// Args:    fpin  -- input file stream
//          line  -- current line in file to process
// Returns: void
//
static void deh_procCheat(DWFILE *fpin, char *line, MetaTable &gatheredData) // done
{
   char  key[DEH_MAXKEYLEN];
   char  inbuffer[DEH_BUFFERMAX];
   int   value;  // All deh values are ints or longs
   char *strval; // pointer to the value area
   char *p;      // utility pointer

   deh_LogPrintf("Processing Cheat: %s\n", line);

   strncpy(inbuffer, line, DEH_BUFFERMAX);

   while(!fpin->atEof() && *inbuffer && (*inbuffer != ' '))
   {
      if(!fpin->getStr(inbuffer, sizeof(inbuffer)))
         break;

      lfstrip(inbuffer);
      if(!*inbuffer)
         break;       // killough 11/98

      if(!deh_GetData(inbuffer, key, &value, &strval)) // returns TRUE if ok
      {
         deh_LogPrintf("Bad data pair in '%s'\n", inbuffer);
         continue;
      }

      // Otherwise we got a (perhaps valid) cheat name, so look up the key in
      // the array
      for(size_t ix = 0; ix < earrlen(deh_cheats); ix++)
      {
         if(!strcasecmp(key, deh_cheats[ix].name)) // found the cheat, ignored case
         {
            // haleyjd: get a reference to the cheat in the main cheat table
            cheat_s &cht = cheat[deh_cheats[ix].cheatnum];

            // replace it but don't overflow it.  Use current length as limit.
            // Ty 03/13/98 - add 0xff code
            // Deal with the fact that the cheats in deh files are extended
            // with character 0xFF to the original cheat length, which we don't do.
            for(size_t iy = 0; strval[iy]; iy++)
               strval[iy] = (strval[iy] == (char)0xff) ? '\0' : strval[iy];

            // Ty 03/14/98 - skip leading spaces
            p = strval;
            while(*p == ' ') ++p;

            // killough 9/12/98: disable cheats which are prefixes of this one
            // haleyjd 08/21/13: talk about overkill...
            if(deh_cheats[ix].cheatnum == CHEAT_IDKFA)
               cheat[CHEAT_IDK].deh_disabled = true;

            // Ty 03/16/98 - change to use a strdup and orphan the original
            // Also has the advantage of allowing length changes.
            cht.cheat = estrdup(p);
            deh_LogPrintf("Assigned new cheat '%s' to cheat '%s'\n", p, deh_cheats[ix].name);
         }
      } // end for

      deh_LogPrintf("- %s\n", inbuffer);

   } // end while
}

// ====================================================================
// deh_procMisc
// Purpose: Handle DEH Misc block
// Args:    fpin  -- input file stream
//          line  -- current line in file to process
// Returns: void
//
static void deh_procMisc(DWFILE *fpin, char *line, MetaTable &gatheredData) // done
{
   char key[DEH_MAXKEYLEN];
   char inbuffer[DEH_BUFFERMAX];
   int  value;      // All deh values are ints or longs
   itemeffect_t *fx;

   strncpy(inbuffer,line,DEH_BUFFERMAX);

   while(!fpin->atEof() && *inbuffer && (*inbuffer != ' '))
   {
      if(!fpin->getStr(inbuffer, sizeof(inbuffer)))
         break;

      lfstrip(inbuffer);
      if(!*inbuffer)
         break;    // killough 11/98

      if(!deh_GetData(inbuffer, key, &value, nullptr)) // returns TRUE if ok
      {
         deh_LogPrintf("Bad data pair in '%s'\n", inbuffer);
         continue;
      }

      // Otherwise it's ok
      deh_LogPrintf("Processing Misc item '%s'\n", key);

      if(!strcasecmp(key, "Initial Health"))
      {
         playerclass_t *pc;
         if((pc = E_PlayerClassForName("DoomMarine")))
            pc->initialhealth = value;
      }
      else if(!strcasecmp(key, "Initial Bullets"))
      {
         playerclass_t *pc;
         if((pc = E_PlayerClassForName("DoomMarine")))
         {
            for(unsigned int i = 0; i < pc->numrebornitems; i++)
            {
               if(!strcasecmp(pc->rebornitems[i].itemname, "AmmoClip"))
               {
                  pc->rebornitems[i].amount = value;
                  if(!value)
                     pc->rebornitems[i].flags |= RBIF_IGNORE;
               }
            }
         }
      }
      else if(!strcasecmp(key, "Max Health"))
      {
         if((fx = E_ItemEffectForName(ITEMNAME_HEALTHBONUS)))
         {
            fx->removeConstString("maxamount");
            fx->setInt("maxamount", value * 2);
         }
         if((fx = E_ItemEffectForName(ITEMNAME_MEDIKIT)))
            fx->setInt("compatmaxamount", value);
         if((fx = E_ItemEffectForName(ITEMNAME_STIMPACK)))
            fx->setInt("compatmaxamount", value);
      }
      else if(!strcasecmp(key, "Max Armor"))
      {
         if((fx = E_ItemEffectForName(ITEMNAME_ARMORBONUS)))
            fx->setInt("maxsaveamount", value);
      }
      else if(!strcasecmp(key, "Green Armor Class"))
      {
         if((fx = E_ItemEffectForName(ITEMNAME_GREENARMOR)))
         {
            fx->setInt("saveamount", value * 100);
            if(value > 1)
            {
               fx->setInt("savefactor",  1);
               fx->setInt("savedivisor", 2);
            }
         }
      }
      else if(!strcasecmp(key, "Blue Armor Class"))  // Blue Armor Class
      {
         if((fx = E_ItemEffectForName(ITEMNAME_BLUEARMOR)))
         {
            fx->setInt("saveamount", value * 100);
            if(value <= 1)
            {
               fx->setInt("savefactor",  1);
               fx->setInt("savedivisor", 3);
            }
         }
      }
      else if(!strcasecmp(key, "Max Soulsphere"))
      {
         if((fx = E_ItemEffectForName(ITEMNAME_SOULSPHERE)))
         {
            fx->removeConstString("maxamount");
            fx->setInt("maxamount", value);
         }
      }
      else if(!strcasecmp(key, "Soulsphere Health"))
      {
         if((fx = E_ItemEffectForName(ITEMNAME_SOULSPHERE)))
         {
            fx->removeConstString("amount");
            fx->setInt("amount", value);
         }
      }
      else if(!strcasecmp(key, "Megasphere Health"))
      {
         if((fx = E_ItemEffectForName(ITEMNAME_MEGASPHERE)))
         {
            fx->removeConstString("amount");
            fx->setInt("amount",    value);
            fx->removeConstString("maxamount");
            fx->setInt("maxamount", value);
         }
      }
      else if(!strcasecmp(key, "God Mode Health"))
      {
         god_health_override = value;
      }
      else if(!strcasecmp(key, "IDFA Armor"))
      {
         if((fx = E_ItemEffectForName(ITEMNAME_IDFAARMOR)))
            fx->setInt("saveamount", value);
      }
      else if(!strcasecmp(key, "IDFA Armor Class"))
      {
         if((fx = E_ItemEffectForName(ITEMNAME_IDFAARMOR)))
         {
            fx->setInt("savefactor", 1);
            fx->setInt("savedivisor", value > 1 ? 2 : 3);
         }
      }
      else if(!strcasecmp(key, "IDKFA Armor"))
         ; //idkfa_armor = value;
      else if(!strcasecmp(key, "IDKFA Armor Class"))
         ; //idkfa_armor_class = value;
      else if(!strcasecmp(key, "BFG Cells/Shot"))
      {
         // haleyjd 08/10/02: propagate to weapon info
         weaponinfo_t &bfginfo = *E_WeaponForDEHNum(wp_bfg);
         bfgcells = bfginfo.ammopershot = value;
      }
      else if(!strcasecmp(key, "Monsters Infight"))
      {
         // FROM CHOCOLATE-DOOM
         // Dehacked: "Monsters infight"
         // This controls whether monsters can harm other monsters of the same species. For example,
         // whether an imp fireball will damage other imps. The value of this in dehacked patches is
         // weird - '202' means off, while '221' means on.
         switch(value)
         {
            case 202:
               deh_species_infighting = false;
               break;
            case 221:
               deh_species_infighting = true;
               break;
            default:
               deh_LogPrintf("Invalid value for 'Monsters Infight': %d\n", value);
               break;
         }
      }
      else
         deh_LogPrintf("Invalid misc item string index for '%s'\n", key);
   }
}

// ====================================================================
// deh_procText
// Purpose: Handle DEH Text block
// Notes:   We look things up in the current information and if found
//          we replace it.  At the same time we write the new and
//          improved BEX syntax to the log file for future use.
// Args:    fpin  -- input file stream
//          line  -- current line in file to process
// Returns: void
//
static void deh_procText(DWFILE *fpin, char *line, MetaTable &gatheredData)
{
   char key[DEH_MAXKEYLEN];
   char inbuffer[DEH_BUFFERMAX*2]; // can't use line -- double size buffer too.
   int i;                          // loop variable
   unsigned int fromlen, tolen;    // as specified on the text block line
   int usedlen;                    // shorter of fromlen and tolen if not matched
   bool found = false;             // to allow early exit once found
   char* line2 = nullptr;             // duplicate line for rerouting
   sfxinfo_t *sfx;

   // Ty 04/11/98 - Included file may have NOTEXT skip flag set
   if(includenotext) // flag to skip included deh-style text
   {
      deh_LogPrintf("Skipped text block because of notext directive\n");

      strcpy(inbuffer,line);

      while(!fpin->atEof() && *inbuffer && (*inbuffer != ' '))
         fpin->getStr(inbuffer, sizeof(inbuffer));  // skip block

      // Ty 05/17/98 - don't care if this fails
      return; // early return
   }

   // killough 8/98: allow hex numbers in input:
   sscanf(line, "%" DEH_MAXKEYLEN_FMT "s %i %i", key, &fromlen, &tolen);

   deh_LogPrintf("Processing Text (key=%s, from=%d, to=%d)\n",
                 key, fromlen, tolen);

   // killough 10/98: fix incorrect usage of feof
   {
      int c;
      unsigned int totlen = 0;

      while(totlen < fromlen + tolen && (c = fpin->getChar()) != EOF)
      {
         // haleyjd 08/20/09: eldritch bug from MBF. Wad files are opened
         // in binary mode, so we must not count 0x0D characters or place
         // them into the inbuffer.
         if(c != '\r')
            inbuffer[totlen++] = c;
      }
      inbuffer[totlen]='\0';
   }

   // if the from and to are 4, this may be a sprite rename.  Check it
   // against the array and process it as such if it matches.  Remember
   // that the original names are (and should remain) uppercase.
   // haleyjd 10/08/06: use deh_spritenames for comparisons to implement
   // proper DeHackEd string replacement logic.
   if(fromlen == 4 && tolen == 4)
   {
      i = 0;
      while (sprnames[i])  // null terminated list in info.c //jff 3/19/98
      {                                                        //check pointer
         if(!strncasecmp(deh_spritenames[i], inbuffer, fromlen))  //not first char
         {
            deh_LogPrintf("Changing name of sprite at index %d from %s to %*s\n",
                          i,sprnames[i], tolen, &inbuffer[fromlen]);

            // Ty 03/18/98 - not using strdup because length is fixed

            // killough 10/98: but it's an array of pointers, so we must
            // use strdup unless we redeclare sprnames and change all else

            // haleyjd 03/11/03: can now use the original
            // sprnames[i] = estrdup(sprnames[i]);

            E_UpdateSpriteName(sprnames[i], &inbuffer[fromlen], tolen);
            found = true;
            break;  // only one will match--quit early
         }
         ++i;  // next array element
      }
   }
   if(!found && fromlen < 7 && tolen < 7) // lengths of music and sfx are 6 or shorter
   {
      usedlen = (fromlen < tolen) ? fromlen : tolen;
      if(fromlen != tolen)
      {
         deh_LogPrintf("Warning: Mismatched lengths from=%d, to=%d, used %d\n",
                       fromlen, tolen, usedlen);
      }

      // Try sound effects entries - see sounds.c
      // haleyjd 10/08/06: use sfx mnemonics for comparisons
      // haleyjd 04/13/08: call EDF finder function to eliminate S_sfx
      if((sfx = E_FindSoundForDEH(inbuffer, fromlen)))
      {
         deh_LogPrintf("Changing name of sfx from %s to %*s\n",
                       sfx->name, usedlen, &inbuffer[fromlen]);

         // haleyjd 09/03/03: changed to strncpy
         memset(sfx->name, 0, 9);
         strncpy(sfx->name, &inbuffer[fromlen], usedlen);
         found = true;
      }

      if(!found)  // not yet
      {
         // Try music name entries - see sounds.c
         // haleyjd 10/08/06: use deh_musicnames
         for(i = 1; i < NUMMUSIC; ++i)
         {
            // avoid short prefix erroneous match
            if(strlen(deh_musicnames[i]) != fromlen) continue;
            if(!strncasecmp(deh_musicnames[i],inbuffer,fromlen))
            {
               deh_LogPrintf("Changing name of music from %s to %*s\n",
                             S_music[i].name, usedlen, &inbuffer[fromlen]);

               S_music[i].name = estrdup(&inbuffer[fromlen]);
               found = true;
               break;  // only one matches, quit early
            }
         }
      }  // end !found test
   }

   if(!found) // Nothing we want to handle here--see if strings can deal with it.
   {
      deh_LogPrintf(
         "Checking text area through strings for '%.12s%s' from=%d to=%d\n",
         inbuffer,
         (strlen(inbuffer) > 12) ? "..." : "",
         fromlen, tolen);

      if(fromlen <= strlen(inbuffer))
      {
         line2 = estrdup(&inbuffer[fromlen]);
         inbuffer[fromlen] = '\0';
      }

      deh_procStringSub(nullptr, inbuffer, line2);
   }

   if(line2)
      efree(line2);
}

static void deh_procError(DWFILE *fpin, char *line, MetaTable &gatheredData)
{
   char inbuffer[DEH_BUFFERMAX];

   strncpy(inbuffer, line, DEH_BUFFERMAX);
   deh_LogPrintf("Unmatched Block: '%s'\n", inbuffer);
}

// ============================================================
// deh_procStrings
// Purpose: Handle BEX [STRINGS] extension
// Args:    fpin  -- input file stream
//          line  -- current line in file to process
// Returns: void
//
static void deh_procStrings(DWFILE *fpin, char *line, MetaTable &gatheredData)
{
   char key[DEH_MAXKEYLEN];
   char inbuffer[DEH_BUFFERMAX];
   int  value;          // All deh values are ints or longs
   char *strval = nullptr; // holds the string value of the line
   // holds the final result of the string after concatenation
   static char *holdstring = nullptr;
   static unsigned int maxstrlen = 128; // maximum string length, bumped 128 at
                                        // a time as needed
   bool found = false;  // looking for string continuation

   deh_LogPrintf("Processing extended string substitution\n");

   if(!holdstring)
      holdstring = ecalloc(char *, maxstrlen, sizeof(*holdstring));

   *holdstring = '\0'; // empty string to start with

   strncpy(inbuffer,line,DEH_BUFFERMAX);

   // Ty 04/24/98 - have to allow inbuffer to start with a blank for
   // the continuations of C1TEXT etc.
   while(!fpin->atEof() && *inbuffer)  /* && (*inbuffer != ' ') */
   {
      if(!fpin->getStr(inbuffer, sizeof(inbuffer)))
         break;
      if(*inbuffer == '#')
         continue;  // skip comment lines
      lfstrip(inbuffer);
      if(!*inbuffer)
         break;  // killough 11/98

      if(!*holdstring) // first one--get the key
      {
         if(!deh_GetData(inbuffer, key, &value, &strval)) // returns TRUE if ok
         {
            deh_LogPrintf("Bad data pair in '%s'\n", inbuffer);
            continue;
         }
      }

      while(strlen(holdstring) + strlen(inbuffer) > maxstrlen) // Ty03/29/98 - fix stupid error
      {
         // killough 11/98: allocate enough the first time
         maxstrlen += static_cast<unsigned>(strlen(holdstring) + strlen(inbuffer) - maxstrlen);

         deh_LogPrintf("* Increased buffer from to %d for buffer size %d\n",
                       maxstrlen, (int)strlen(inbuffer));

         holdstring = erealloc(char *, holdstring, maxstrlen*sizeof(*holdstring));
      }
      // concatenate the whole buffer if continuation or the value iffirst
      strcat(holdstring,ptr_lstrip(((*holdstring) ? inbuffer : strval)));
      rstrip(holdstring);
      // delete any trailing blanks past the backslash
      // note that blanks before the backslash will be concatenated
      // but ones at the beginning of the next line will not, allowing
      // indentation in the file to read well without affecting the
      // string itself.
      if(holdstring[strlen(holdstring)-1] == '\\')
      {
         holdstring[strlen(holdstring)-1] = '\0';
         continue; // ready to concatenate
      }
      if(*holdstring) // didn't have a backslash, trap above would catch that
      {
         // go process the current string
         // supply key and not search string
         found = deh_procStringSub(key, nullptr, holdstring);

          if(!found)
          {
             deh_LogPrintf("Invalid string key '%s', substitution skipped.\n",
                           key);
          }

          *holdstring = '\0';  // empty string for the next one
      }
   }

   return;
}

// ====================================================================
// deh_procStringSub
// Purpose: Common string parsing and handling routine for DEH and BEX
// Args:    key       -- place to put the mnemonic for the string if found
//          lookfor   -- original value string to look for
//          newstring -- string to put in its place if found
// Returns: bool: True if string found, false if not
//
// haleyjd 11/02/02: rewritten to replace linear search on string
// table with in-table chained hashing -- table is now in d_dehtbl.c
//
static bool deh_procStringSub(char *key, char *lookfor, char *newstring)
{
   dehstr_t *dehstr = nullptr;

   if(lookfor)
      dehstr = D_GetDEHStr(lookfor);
   else
      dehstr = D_GetBEXStr(key);

   if(!dehstr)
   {
      deh_LogPrintf("Could not find '%.12s'\n", key ? key : lookfor);
      return false;
   }

   char *copyNewStr = estrdup(newstring);

   // Handle embedded \n's in the incoming string, convert to 0x0a's
   char *s, *t;
   for(s=t=copyNewStr; *s; ++s, ++t)
   {
      if (*s == '\\' && (s[1] == 'n' || s[1] == 'N')) //found one
      {
         ++s;
         *t = '\n';  // skip one extra for second character
      }
      else
         *t = *s;
   }
   *t = '\0';  // cap off the target string

   *dehstr->ppstr = copyNewStr; // orphan original string

   if(key)
      deh_LogPrintf("Assigned key %s => '%s'\n", key, newstring);
   else if(lookfor)
   {
      deh_LogPrintf("Changed '%.12s%s' to '%.12s%s' at key %s\n",
                    lookfor, (strlen(lookfor) > 12) ? "..." : "",
                    newstring, (strlen(newstring) > 12) ? "..." :"",
                    dehstr->lookup);

      // must have passed an old style string so show BEX
      deh_LogPrintf("*BEX FORMAT:\n%s=%s\n*END BEX\n",
                    dehstr->lookup, dehReformatStr(newstring));
   }

   return true;
}

//=============================================================
// haleyjd 9/22/99
//
// deh_procHelperThing
//
// Allows handy substitution of any thing for helper dogs.  DEH
// patches are being made frequently for this purpose and it
// requires a complete rewiring of the DOG thing.  I feel this
// is a waste of effort, and so have added this new [HELPER]
// BEX block
//
static void deh_procHelperThing(DWFILE *fpin, char *line, MetaTable &gatheredData)
{
   char key[DEH_MAXKEYLEN];
   char inbuffer[DEH_BUFFERMAX];
   int  value;      // All deh values are ints or longs

   strncpy(inbuffer,line,DEH_BUFFERMAX);
   while(!fpin->atEof() && *inbuffer && (*inbuffer != ' '))
   {
      if(!fpin->getStr(inbuffer, sizeof(inbuffer)))
         break;

      lfstrip(inbuffer);
      if(!*inbuffer)
         break;

      if(!deh_GetData(inbuffer, key, &value, nullptr)) // returns TRUE if ok
      {
         deh_LogPrintf("Bad data pair in '%s'\n", inbuffer);
         continue;
      }

      // Otherwise it's ok
      deh_LogPrintf("Processing Helper Thing item '%s'\n", key);
      deh_LogPrintf("value is %i", (int)value);

      if(!strncasecmp(key, "type", 4))
         HelperThing = E_ThingNumForDEHNum((int)value);
   }
}

//
// deh_procBexSprites
//
// Supports sprite name substitutions without requiring use
// of the DeHackEd Text block
//
static void deh_procBexSprites(DWFILE *fpin, char *line, MetaTable &gatheredData)
{
   char key[DEH_MAXKEYLEN];
   char inbuffer[DEH_BUFFERMAX];
   int  value;    // All deh values are ints or longs
   char *strval;  // holds the string value of the line
   char candidate[5];
   int  rover;

   deh_LogPrintf("Processing sprite name substitution\n");

   strncpy(inbuffer,line,DEH_BUFFERMAX);

   while(!fpin->atEof() && *inbuffer && (*inbuffer != ' '))
   {
      if(!fpin->getStr(inbuffer, sizeof(inbuffer)))
         break;

      if(*inbuffer == '#')
         continue;  // skip comment lines

      lfstrip(inbuffer);
      if(!*inbuffer)
         break;  // killough 11/98

      if(!deh_GetData(inbuffer, key, &value, &strval)) // returns TRUE if ok
      {
         deh_LogPrintf("Bad data pair in '%s'\n", inbuffer);
         continue;
      }

      // do it
      memset(candidate, 0, sizeof(candidate));
      strncpy(candidate, ptr_lstrip(strval), 4);
      if(strlen(candidate) != 4)
      {
         deh_LogPrintf("Bad length for sprite name '%s'\n", candidate);
         continue;
      }

      bool processAsNumber = dsdhacked;
      if(dsdhacked)
      {
         for(int i = 0; key[i] && i < DEH_MAXKEYLEN; i++)
         {
            if(!ectype::isDigit(key[i]))
            {
               processAsNumber = false;
               break;
            }
         }

         if(processAsNumber)
            E_UpdateAddSpriteNameForNum(atoi(key), candidate, 4, atoi(key) >= DOOM_NUMSPRNAMES);
      }

      if(!processAsNumber)
      {
         rover = 0;
         while(deh_spritenames[rover])
         {
            if(!strncasecmp(deh_spritenames[rover], key, 4))
            {
               deh_LogPrintf("Substituting '%s' for sprite '%s'\n",
                             candidate, deh_spritenames[rover]);

               // haleyjd 03/11/03: can now use original due to EDF
               // sprnames[rover] = estrdup(candidate);
               E_UpdateSpriteName(sprnames[rover], candidate, 4);
               break;
            }
            rover++;
         }
      }
   }
}

// ditto for sound names
static void deh_procBexSounds(DWFILE *fpin, char *line, MetaTable &gatheredData)
{
   char key[DEH_MAXKEYLEN];
   char inbuffer[DEH_BUFFERMAX];
   int  value;    // All deh values are ints or longs
   char *strval;  // holds the string value of the line
   char candidate[9];
   int  len;
   sfxinfo_t *sfx;

   // haleyjd 09/03/03: rewritten to work with EDF

   deh_LogPrintf("Processing sound name substitution\n");

   strncpy(inbuffer,line,DEH_BUFFERMAX);

   while(!fpin->atEof() && *inbuffer && (*inbuffer != ' '))
   {
      if(!fpin->getStr(inbuffer, sizeof(inbuffer)))
         break;

      if(*inbuffer == '#')
         continue;  // skip comment lines

      lfstrip(inbuffer);
      if(!*inbuffer)
         break;  // killough 11/98

      if(!deh_GetData(inbuffer, key, &value, &strval)) // returns TRUE if ok
      {
         deh_LogPrintf("Bad data pair in '%s'\n", inbuffer);
         continue;
      }

      // do it
      memset(candidate, 0, 9);
      strncpy(candidate, ptr_lstrip(strval), 9);
      len = static_cast<int>(strlen(candidate));
      if(len < 1 || len > 8)
      {
         deh_LogPrintf("Bad length for sound name '%s'\n", candidate);
         continue;
      }

      sfx = E_SoundForName(key);

      if(!sfx)
      {
         deh_LogPrintf("Bad sound mnemonic '%s'\n", key);
         continue;
      }

      deh_LogPrintf("Substituting '%s' for sound '%s'\n",
                    candidate, sfx->mnemonic);

      strncpy(sfx->name, candidate, 9);
   }
}

// ditto for music names
static void deh_procBexMusic(DWFILE *fpin, char *line, MetaTable &gatheredData)
{
   char key[DEH_MAXKEYLEN];
   char inbuffer[DEH_BUFFERMAX];
   int  value;    // All deh values are ints or longs
   char *strval;  // holds the string value of the line
   char candidate[7];
   int  rover, len;

   deh_LogPrintf("Processing music name substitution\n");

   strncpy(inbuffer,line,DEH_BUFFERMAX);

   while(!fpin->atEof() && *inbuffer && (*inbuffer != ' '))
   {
      if(!fpin->getStr(inbuffer, sizeof(inbuffer)))
         break;

      if(*inbuffer == '#')
         continue;  // skip comment lines

      lfstrip(inbuffer);
      if(!*inbuffer)
         break;  // killough 11/98

      if(!deh_GetData(inbuffer, key, &value, &strval)) // returns TRUE if ok
      {
         deh_LogPrintf("Bad data pair in '%s'\n", inbuffer);
         continue;
      }
      // do it
      memset(candidate, 0, 7);
      strncpy(candidate, ptr_lstrip(strval), 6);
      len = static_cast<int>(strlen(candidate));
      if(len < 1 || len > 6)
      {
         deh_LogPrintf("Bad length for music name '%s'\n", candidate);
         continue;
      }

      rover = 1;
      while(deh_musicnames[rover])
      {
         if(!strncasecmp(deh_musicnames[rover], key, 6))
         {
            deh_LogPrintf("Substituting '%s' for music '%s'\n",
                          candidate, deh_musicnames[rover]);

            S_music[rover].name = estrdup(candidate);
            break;
         }
         rover++;
      }
   }
}

// ====================================================================
// General utility function(s)
// ====================================================================

// ====================================================================
// dehReformatStr
// Purpose: Convert a string into a continuous string with embedded
//          linefeeds for "\n" sequences in the source string
// Args:    string -- the string to convert
// Returns: the converted string (converted in a static buffer)
//
static char *dehReformatStr(char *string)
{
   // only processing the changed string, don't need double buffer
   static char buff[DEH_BUFFERMAX];
   char *s, *t;

   s = string;  // source
   t = buff;    // target

   // let's play...
   while(*s)
   {
      if(*s == '\n')
      {
         ++s;
         *t++ = '\\';
         *t++ = 'n';
         *t++ = '\\';
         *t++='\n';
      }
      else
         *t++ = *s++;
   }
   *t = '\0';
   return buff;
}

// ====================================================================
// lfstrip
// Purpose: Strips CR/LF off the end of a string
// Args:    s -- the string to work on
// Returns: void -- the string is modified in place
//
// killough 10/98: only strip at end of line, not entire string

static void lfstrip(char *s)  // strip the \r and/or \n off of a line
{
   char *p = s + strlen(s);
   while(p > s && (*--p == '\r' || *p == '\n'))
      *p = 0;
}

// ====================================================================
// rstrip
// Purpose: Strips trailing blanks off a string
// Args:    s -- the string to work on
// Returns: void -- the string is modified in place
//
static void rstrip(char *s)  // strip trailing whitespace
{
   char *p = s + strlen(s);         // killough 4/4/98: same here
   while(p > s && ectype::isSpace(*--p)) // break on first non-whitespace
      *p='\0';
}

// ====================================================================
// ptr_lstrip
// Purpose: Points past leading whitespace in a string
// Args:    s -- the string to work on
// Returns: char * pointing to the first nonblank character in the
//          string.  The original string is not changed.
//
static char *ptr_lstrip(char *p)  // point past leading whitespace
{
   while(ectype::isSpace(*p))
      p++;
   return p;
}

// ====================================================================
// deh_GetData
// Purpose: Get a key and data pair from a passed string
// Args:    s -- the string to be examined
//          k -- a place to put the key
//          l -- pointer to an integer to store the number
//          strval -- a pointer to the place in s where the number
//                    value comes from.  Pass nullptr to not use this.
// Notes:   Expects a key phrase, optional space, equal sign,
//          optional space and a value, mostly an int. The passed
//          pointer to hold the key must be DEH_MAXKEYLEN in size.

static bool deh_GetData(char *s, char *k, int *l, char **strval)
{
   char *t;                    // current char
   int  val = 0;               // to hold value of pair
   char buffer[DEH_MAXKEYLEN]; // to hold key in progress
   bool okrc = true;           // assume good unless we have problems
   int i;                      // iterator

   memset(buffer, 0, sizeof(buffer));

   for(i = 0, t = s; *t && i < DEH_MAXKEYLEN; ++t, ++i)
   {
      if(*t == '=')
         break;
      buffer[i] = *t; // copy it
   }

   buffer[--i] = '\0';  // terminate the key before the '='

   if(!*t)  // end of string with no equal sign
      okrc = false;
   else
   {
      if(!*++t) // in case "thiskey =" with no value
         okrc = false;

      // we've incremented t
      val = static_cast<int>(strtol(t, nullptr, 0));  // killough 8/9/98: allow hex or octal input
   }

   // go put the results in the passed pointers
   *l = val;  // may be a faked zero

   // if spaces between key and equal sign, strip them
   strcpy(k, ptr_lstrip(buffer));  // could be a zero-length string

   if(strval != nullptr) // pass nullptr if you don't want this back
      *strval = t;       // pointer, has to be somewhere in s,
                         // even if pointing at the zero byte.
   return okrc;
}

//---------------------------------------------------------------------
//
// $Log: d_deh.c,v $
// Revision 1.20  1998/06/01  22:30:38  thldrmn
// fix .acv pointer for new GCC version
//
// Revision 1.19  1998/05/17  09:39:48  thldrmn
// Bug fix to avoid processing last line twice
//
// Revision 1.17  1998/05/04  21:36:21  thldrmn
// commenting, reformatting and savegamename change
//
// Revision 1.16  1998/05/03  22:09:59  killough
// use p_inter.h for extern declarations and fix a pointer cast
//
// Revision 1.15  1998/04/26  14:46:24  thldrmn
// BEX code pointer additions
//
// Revision 1.14  1998/04/24  23:49:35  thldrmn
// Strings continuation fix
//
// Revision 1.13  1998/04/19  01:18:58  killough
// Change deh cheat code handling to use new cheat table
//
// Revision 1.12  1998/04/11  14:47:31  thldrmn
// Added include, fixed pars
//
// Revision 1.11  1998/04/10  06:49:15  killough
// Fix CVS stuff
//
// Revision 1.10  1998/04/09  09:17:00  thldrmn
// Update to text handling
//
// Revision 1.00  1998/04/07  04:43:59  ty
// First time with cvs revision info
//
//---------------------------------------------------------------------<|MERGE_RESOLUTION|>--- conflicted
+++ resolved
@@ -990,13 +990,8 @@
       else
       {
          // copy codepointer to state
-<<<<<<< HEAD
          states[indexnum]->action->codeptr = bexptr->cptr;
          deh_LogPrintf("- applied codepointer %p to states[%d]\n", 
-=======
-         states[indexnum]->action = bexptr->cptr;
-         deh_LogPrintf("- applied codepointer %p to states[%d]\n",
->>>>>>> c16edd5a
                        bexptr->cptr, indexnum);
       }
    }
@@ -1618,13 +1613,8 @@
       {
          states[indexnum]->action->codeptr = states[value]->action->oldcptr;
          deh_LogPrintf(" - applied %p from codeptr[%ld] to states[%d]\n",
-<<<<<<< HEAD
                        states[value]->action->oldcptr, value, indexnum);
          
-=======
-                       states[value]->oldaction, value, indexnum);
-
->>>>>>> c16edd5a
          // Write BEX-oriented line to match:
 
          // haleyjd 03/14/03: It's amazing what you can catch just by
