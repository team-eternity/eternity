--- conflicted
+++ resolved
@@ -156,17 +156,10 @@
    if(isEmpty())
       return;
 
-<<<<<<< HEAD
-   const Mobj *spot = getRandom(pr_moverandom);
    clip->unsetThingPosition(actor);
-   actor->copyPosition(spot);
+   actor->copyPosition(getRandom(pr_moverandom));
    clip->setThingPosition(actor);
-=======
-   P_UnsetThingPosition(actor);
-   actor->copyPosition(getRandom(pr_moverandom));
-   P_SetThingPosition(actor);
->>>>>>> 5941b12a
-   P_AdjustFloorClip(actor);
+   clip->adjustFloorClip(actor);
    actor->backupPosition();
 }
 
