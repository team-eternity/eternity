--- conflicted
+++ resolved
@@ -491,12 +491,8 @@
 // The evaluated value will be cached so that it can be returned on subsequent
 // calls. If the arg does not exist, the null state is returned instead.
 //
-<<<<<<< HEAD
-int E_ArgAsStateNum(arglist_t *al, int index, const Mobj *mo, player_t *player)
-=======
 int E_ArgAsStateNum(arglist_t *al, int index, const Mobj *mo,
                     const player_t *player)
->>>>>>> 4d5631cd
 {
    // if the arglist doesn't exist or doesn't hold this many arguments,
    // return the default value.
@@ -563,12 +559,8 @@
 //
 // NI == No Invalid, because invalid states are not converted to the null state.
 //
-<<<<<<< HEAD
-int E_ArgAsStateNumNI(arglist_t *al, int index, const Mobj *mo, player_t *player)
-=======
 int E_ArgAsStateNumNI(arglist_t *al, int index, const Mobj *mo,
                       const player_t *player)
->>>>>>> 4d5631cd
 {
    // if the arglist doesn't exist or doesn't hold this many arguments,
    // return the default value.
@@ -633,12 +625,8 @@
 // equal to zero.
 // G0 == "greater than or equal to zero"
 //
-<<<<<<< HEAD
-int E_ArgAsStateNumG0(arglist_t *al, int index, const Mobj *mo, player_t *player)
-=======
 int E_ArgAsStateNumG0(arglist_t *al, int index, const Mobj *mo,
                       const player_t *player)
->>>>>>> 4d5631cd
 {
    // if the arglist doesn't exist or doesn't hold this many arguments,
    // return the default value.
