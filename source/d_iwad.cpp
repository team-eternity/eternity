--- conflicted
+++ resolved
@@ -1,4 +1,4 @@
-// Emacs style mode select -*- C++ -*- vi:sw=3 ts=3:
+// Emacs style mode select   -*- C++ -*- vi:sw=3 ts=3: 
 //-----------------------------------------------------------------------------
 //
 // Copyright(C) 2006 Simon Howard
@@ -26,10 +26,8 @@
 
 #include "z_zone.h"
 #include "d_iwad.h"
-#include "d_main.h"
 #include "i_system.h"
 #include "m_argv.h"
-#include "m_file.h"
 #include "m_misc.h"
 #include "w_wad.h"
 
@@ -43,9 +41,9 @@
 bool M_FileExists(const char *filename)
 {
    FILE *fstream;
-
+   
    fstream = fopen(filename, "r");
-
+   
    if(fstream != NULL)
    {
       fclose(fstream);
@@ -53,9 +51,9 @@
    }
    else
    {
-      // If we can't open because the file is a directory, the
+      // If we can't open because the file is a directory, the 
       // "file" exists at least!
-
+      
       return errno == EISDIR;
    }
 }
@@ -90,16 +88,16 @@
                                     int numiwads)
 {
    int i;
-
-   for(i = 0; i < numiwads; ++i)
-   {
-      char *filename;
+   
+   for(i = 0; i < numiwads; ++i) 
+   {
+      char *filename; 
       const char *iwadname;
 
       iwadname = iwads[i];
-
+      
       filename = (char *)(malloc(strlen(dir) + strlen(iwadname) + 3));
-
+      
       if(!strcmp(dir, "."))
          strcpy(filename, iwadname);
       else
@@ -110,10 +108,10 @@
 
       if(M_FileExists(filename))
          return filename;
-
+      
       free(filename);
    }
-
+   
    return NULL;
 }
 
@@ -121,41 +119,41 @@
 // AddDoomWadPath
 //
 // Add directories from the list in the DOOMWADPATH environment variable.
-//
+// 
 static void AddDoomWadPath(void)
 {
    char *doomwadpath;
    char *p;
-
+   
    // Check the DOOMWADPATH environment variable.
-
+   
    doomwadpath = getenv("DOOMWADPATH");
-
+   
    if(doomwadpath == NULL)
       return;
-
+   
    doomwadpath = strdup(doomwadpath);
-
+   
    // Add the initial directory
-
+   
    AddIWADDir(doomwadpath);
-
+   
    // Split into individual dirs within the list.
-
+   
    p = doomwadpath;
-
+   
    for(;;)
    {
       p = strchr(p, ';');
-
+      
       if(p != NULL)
       {
          // Break at the separator and store the right hand side
          // as another iwad dir
-
+         
          *p = '\0';
          p += 1;
-
+         
          AddIWADDir(p);
       }
       else
@@ -180,68 +178,43 @@
 static void BuildIWADDirList(void)
 {
    char *doomwaddir;
-   char *base_wads;
-
+   
    if(iwad_dirs_built)
       return;
-
+      
    // Add DOOMWADDIR if it is in the environment
-
+   
    doomwaddir = getenv("DOOMWADDIR");
-
+   
    if(doomwaddir != NULL)
       AddIWADDir(doomwaddir);
-
+   
    // Add dirs from DOOMWADPATH
-
+   
    AddDoomWadPath();
 
 #ifdef _WIN32
-
+   
    // Search the registry and find where IWADs have been installed.
-
+   
    CheckUninstallStrings();
    CheckCollectorsEdition();
    CheckSteamEdition();
    CheckDOSDefaults();
-
+   
 #endif
 
 #ifdef LINUX
-
+   
    // Standard places where IWAD files are installed under Unix.
-
+   
    AddIWADDir("/usr/share/games/doom");
    AddIWADDir("/usr/local/share/games/doom");
-
+   
 #endif
-
-   // [CG] Add base/wads.
-
-   base_wads = calloc(strlen(basepath) + 6, sizeof(char));
-   sprintf(base_wads, "%s/wads", basepath);
-   M_NormalizeSlashes(base_wads);
-   if(!M_PathExists(base_wads))
-   {
-       if(!M_CreateFolder(base_wads))
-       {
-           I_Error(
-               "Error creating base WAD folder %s: %s.\n", 
-               base_wads,
-               M_GetFileSystemErrorMessage()
-           );
-       }
-   }
-   else if(!M_IsFolder(base_wads))
-   {
-       I_Error(
-           "Base WAD folder %s/wads exists, but is not a folder.\n", basepath
-       );
-   }
-   AddIWADDir(base_wads);
-
+   
    // Don't run this function again.
-
+   
    iwad_dirs_built = true;
 }
 
@@ -249,46 +222,42 @@
 // D_FindWADByName
 //
 // Searches WAD search paths for an WAD with a specific filename.
-//
+// 
 char *D_FindWADByName(char *name)
 {
    char *buf;
    int i;
-<<<<<<< HEAD
-   boolean exists;
-
-=======
    bool exists;
    
->>>>>>> d9611a97
    // Absolute path?
+   
    if(M_FileExists(name))
       return name;
 
    BuildIWADDirList();
-
+   
    // Search through all IWAD paths for a file with the given name.
-
+   
    for(i = 0; i < num_iwad_dirs; ++i)
    {
       // Construct a string for the full path
-
+      
       buf = (char *)(malloc(strlen(iwad_dirs[i]) + strlen(name) + 5));
       sprintf(buf, "%s/%s", iwad_dirs[i], name);
 
       // haleyjd
       M_NormalizeSlashes(buf);
-
+      
       exists = M_FileExists(buf);
-
+      
       if(exists)
          return buf;
-
+      
       free(buf);
    }
 
    // File not found
-
+   
    return NULL;
 }
 
@@ -301,9 +270,9 @@
 char *D_TryFindWADByName(char *filename)
 {
    char *result;
-
+   
    result = D_FindWADByName(filename);
-
+   
    if(result != NULL)
       return result;
    else
@@ -322,46 +291,46 @@
    char *iwadfile;
    int iwadparm;
    int i;
-
-   // Check for the -iwad parameter
+   
+   // Check for the -iwad parameter   
    iwadparm = M_CheckParm("-iwad");
-
+   
    if(iwadparm && iwadparm < myargc - 1)
    {
       // Search through IWAD dirs for an IWAD with the given name.
-
+      
       iwadfile = myargv[iwadparm + 1];
-
-      result = D_FindWADByName(iwadfile);
+      
+      result = D_FindWADByName(iwadfile);      
    }
    else
    {
       // Search through the list and look for an IWAD
-
+      
       result = NULL;
-
+      
       BuildIWADDirList();
-
+      
       for(i = 0; result == NULL && i < num_iwad_dirs; ++i)
          result = SearchDirectoryForIWAD(iwad_dirs[i], iwads, numiwads);
    }
-
+   
    return result;
 }
 
 // Clever hack: Setup can invoke Doom to determine which IWADs are installed.
-// Doom searches install paths and exits with the return code being a
+// Doom searches install paths and exits with the return code being a 
 // bitmask of the installed IWAD files.
 
 void D_FindInstalledIWADs(iwad_t *iwads)
 {
    unsigned int i;
    int result;
-
+   
    BuildIWADDirList();
-
+   
    result = 0;
-
+   
    for(i = 0; i < arrlen(iwads); ++i)
    {
       if (D_FindWADByName(iwads[i].name) != NULL)
@@ -369,7 +338,7 @@
          result |= 1 << i;
       }
    }
-
+   
    exit(result);
 }
 #endif
