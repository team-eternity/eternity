// Emacs style mode select   -*- C++ -*-
//-----------------------------------------------------------------------------
//
// Copyright (C) 2013 James Haley et al.
//
// This program is free software: you can redistribute it and/or modify
// it under the terms of the GNU General Public License as published by
// the Free Software Foundation, either version 3 of the License, or
// (at your option) any later version.
//
// This program is distributed in the hope that it will be useful,
// but WITHOUT ANY WARRANTY; without even the implied warranty of
// MERCHANTABILITY or FITNESS FOR A PARTICULAR PURPOSE.  See the
// GNU General Public License for more details.
//
// You should have received a copy of the GNU General Public License
// along with this program.  If not, see http://www.gnu.org/licenses/
//
//-----------------------------------------------------------------------------
//
// DESCRIPTION:
//
//    Routines for IWAD location, version identification, and loading.
//    Split out of d_main.cpp 08/12/12.
//
//-----------------------------------------------------------------------------

#include <memory>

#include "z_zone.h"

#include "hal/i_picker.h"
#include "hal/i_platform.h"

#include "d_diskfile.h"
#include "d_files.h"
#include "d_gi.h"
#include "d_io.h"
#include "d_findiwads.h"
#include "d_iwad.h"
#include "d_main.h"
#include "doomstat.h"
#include "g_game.h"
#include "g_gfs.h"
#include "i_system.h"
#include "m_argv.h"
#include "m_collection.h"
#include "m_misc.h"
#include "m_qstr.h"
#include "m_swap.h"
#include "m_utils.h"
#include "p_info.h"
#include "sounds.h"
#include "w_formats.h"
#include "w_levels.h"
#include "w_wad.h"
#include "w_zip.h"
#include "z_auto.h"

// D_FIXME:
extern bool gamepathset;
extern int  gamepathparm;
void D_InitPaths();
void D_CheckGameMusic();

bool d_scaniwads;                     // haleyjd 11/15/12

//=============================================================================
//
// DOOMWADPATH support
//
// haleyjd 12/31/10: A standard evolved later for DOOMWADPATH, in preference to
// use of DOOMWADDIR, which could only specify a single path. DOOMWADPATH is 
// like the standard system path, except for wads. When looking for a file on
// the DOOMWADPATH, the paths in the variable will be tried in the order they
// are specified.
//

// doomwadpaths is an array of paths, the decomposition of the DOOMWADPATH
// environment variable
static PODCollection<char *> doomwadpaths;

//
// D_addDoomWadPath
//
// Adds a path to doomwadpaths.
//
static void D_addDoomWadPath(const char *path)
{
   doomwadpaths.add(estrdup(path));
}

// haleyjd 01/17/11: Use a different separator on Windows than on POSIX platforms
#if EE_CURRENT_PLATFORM == EE_PLATFORM_WINDOWS
#define DOOMWADPATHSEP ';'
#else
#define DOOMWADPATHSEP ':'
#endif

//
// D_parseDoomWadPath
//
// Looks for the DOOMWADPATH environment variable. If it is defined, then
// doomwadpaths will consist of the components of the decomposed variable.
//
static void D_parseDoomWadPath()
{
   const char *dwp;

   if((dwp = getenv("DOOMWADPATH")))
   {
      char *tempdwp = Z_Strdupa(dwp);
      char *rover   = tempdwp;
      char *currdir = tempdwp;
      int   dirlen  = 0;

      while(*rover)
      {
         // Found the end of a path?
         // Add the string from the prior one (or the beginning) to here as
         // a separate path.
         if(*rover == DOOMWADPATHSEP)
         {
            *rover = '\0'; // replace ; or : with a null terminator
            if(dirlen)
               D_addDoomWadPath(currdir);
            dirlen = 0;
            currdir = rover + 1; // start of next path is the next char
         }
         else
            ++dirlen; // Length is tracked so that we don't add any 0-length paths

         ++rover;
      }

      // Add the last path if necessary (it's either the only one, or the final
      // one, which is probably not followed by a semicolon).
      if(dirlen)
         D_addDoomWadPath(currdir);
   }
}

//
// D_FindInDoomWadPath
//
// Looks for a file in each path extracted from DOOMWADPATH in the order the
// paths were defined. A normalized concatenation of the path and the filename
// will be returned which must be freed by the calling code, if the file is
// found. Otherwise NULL is returned.
//
bool D_FindInDoomWadPath(qstring &out, const char *filename, const char *extension)
{
   qstring qstr;
   bool success = false;
   char *currext = NULL;
   size_t numpaths = doomwadpaths.getLength();

   for(size_t i = 0; i < numpaths ; i++)
   {
      struct stat sbuf;
      
      qstr = doomwadpaths[i];
      qstr.pathConcatenate(filename);

      // See if the file exists as-is
      if(!stat(qstr.constPtr(), &sbuf)) // check for existence
      {
         if(!S_ISDIR(sbuf.st_mode)) // check that it's NOT a directory
         {
            out = qstr;
            success = true;
            break; // done.
         }
      }

      // See if the file could benefit from having the default extension
      // added to it.
      if(extension && (currext = qstr.bufferAt(qstr.length() - 4))) 
      {
         if(strcasecmp(currext, extension)) // Doesn't already have it?
         {
            qstr += extension;

            if(!stat(qstr.constPtr(), &sbuf)) // exists?
            {
               if(!S_ISDIR(sbuf.st_mode)) // not a dir?
               {
                  out = qstr;
                  success = true;
                  break; // done.
               }
            }
         }
      }
   }

   return success;
}

//
// D_GetNumDoomWadPaths
//
// Returns the number of path components loaded from DOOMWADPATH
//
size_t D_GetNumDoomWadPaths()
{
   return doomwadpaths.getLength();
}

//
// D_GetDoomWadPath
//
// Returns the DOOMWADPATH entry at index i.
// Returns NULL if i is not a valid index.
//
char *D_GetDoomWadPath(size_t i)
{
   if(i >= doomwadpaths.getLength())
      return NULL;

   return doomwadpaths[i];
}

//=============================================================================
//
// Disk File Handling
//
// haleyjd 05/28/10
//

// known .disk types
enum
{
   DISK_DOOM,
   DISK_DOOM2
};

static bool havediskfile;    // if true, -disk loaded a file
static bool havediskiwad;    // if true, an IWAD was found in the disk file
static const char *diskpwad; // PWAD name (or substring) to look for
static diskfile_t *diskfile; // diskfile object (see d_diskfile.c)
static diskwad_t   diskiwad; // diskwad object for iwad
static int disktype;         // type of disk file

//
// D_CheckDiskFileParm
//
// haleyjd 05/28/10: Looks for -disk and sets up diskfile loading.
//
static void D_CheckDiskFileParm()
{
   int p;

   if((p = M_CheckParm("-disk")) && p < myargc - 1)
   {
      havediskfile = true;

      // get diskfile name
      const char *fn = myargv[p + 1];

      // have a pwad name as well?
      if(p < myargc - 2 && *(myargv[p + 2]) != '-')
         diskpwad = myargv[p + 2];

      // open the diskfile
      diskfile = D_OpenDiskFile(fn);
   }
}

//
// D_FindDiskFileIWAD
//
// Finds an IWAD in a disk file.
// If this fails, the disk file will be closed.
//
static void D_FindDiskFileIWAD()
{
   diskiwad = D_FindWadInDiskFile(diskfile, "doom");

   if(diskiwad.f)
   {
      havediskiwad = true;

      if(strstr(diskiwad.name, "doom2.wad"))
         disktype = DISK_DOOM2;
      else
         disktype = DISK_DOOM;
   }
   else
   {
      // close it up, we can't use it
      D_CloseDiskFile(diskfile, true);
      diskfile     = NULL;
      diskpwad     = NULL;
      havediskfile = false;
      havediskiwad = false;
   }
}

//
// D_LoadDiskFileIWAD
//
// Loads an IWAD from the disk file.
//
static void D_LoadDiskFileIWAD()
{
   if(diskiwad.f)
      D_AddFile(diskiwad.name, lumpinfo_t::ns_global, diskiwad.f, diskiwad.offset, DAF_IWAD);
   else
      I_Error("D_LoadDiskFileIWAD: invalid file pointer\n");
}

//
// D_LoadDiskFilePWAD
//
// Loads a PWAD from the disk file.
//
static void D_LoadDiskFilePWAD()
{
   diskwad_t wad = D_FindWadInDiskFile(diskfile, diskpwad);

   if(wad.f)
   {
      if(!strstr(wad.name, "doom")) // do not add doom[2].wad twice
         D_AddFile(wad.name, lumpinfo_t::ns_global, wad.f, wad.offset, DAF_NONE);
   }
}

//
// D_metaGetLine
//
// Gets a single line of input from the metadata.txt resource.
//
static bool D_metaGetLine(qstring &qstr, const char *input, int *idx)
{
   int i = *idx;

   // if empty at start, we are finished
   if(input[i] == '\0')
      return false;

   qstr.clear();

   while(input[i] != '\n' && input[i] != '\0')
   {
      if(input[i] == '\\' && input[i+1] == 'n')
      {
         // make \n sequence into a \n character
         ++i;
         qstr += '\n';
      }
      else if(input[i] != '\r')
         qstr += input[i];

      ++i;
   }

   if(input[i] == '\n')
      ++i;

   // write back input position
   *idx = i;

   return true;
}

//
// D_parseMetaData
//
// Parse a metadata resource
//
static void D_parseMetaData(const char *metatext, int mission)
{
   qstring buffer;
   const char *endtext = NULL, *levelname = NULL, *musicname = NULL;
   int partime = 0, musicnum = 0, index = 0;
   int exitreturn = 0, secretlevel = 0, levelnum = 1, linenum = 0;
   const char *intername = "INTERPIC";

   if(GameModeInfo->missionInfo->id == pack_disk)
      intername = "DMENUPIC";
   
   // get first line, which is an episode id
   D_metaGetLine(buffer, metatext, &index);

   // get episode name
   if(D_metaGetLine(buffer, metatext, &index))
   {
      if(mission == MD_NONE) // Not when playing as a mission pack
         GameModeInfo->versionName = buffer.duplicate(PU_STATIC);
   }

   // get end text
   if(D_metaGetLine(buffer, metatext, &index))
      endtext = buffer.duplicate(PU_STATIC);

   // get next level after secret
   if(D_metaGetLine(buffer, metatext, &index))
      exitreturn = buffer.toInt();

   // skip next line (wad name)
   D_metaGetLine(buffer, metatext, &index);

   // get secret level
   if(D_metaGetLine(buffer, metatext, &index))
      secretlevel = buffer.toInt();

   // get levels
   while(D_metaGetLine(buffer, metatext, &index))
   {
      switch(linenum)
      {
      case 0: // levelname
         levelname = buffer.duplicate(PU_STATIC);
         break;
      case 1: // music number
         musicnum = mus_runnin + buffer.toInt() - 1;

         if(musicnum > GameModeInfo->musMin && musicnum < GameModeInfo->numMusic)
            musicname = S_music[musicnum].name;
         else
            musicname = "";
         break;
      case 2: // partime (final field)
         partime = buffer.toInt();

         // create a metainfo object for LevelInfo
         P_CreateMetaInfo(levelnum, levelname, partime, musicname, 
                          levelnum == secretlevel ? exitreturn : 0,
                          levelnum == exitreturn - 1 ? secretlevel : 0,
                          levelnum == secretlevel - 1, 
                          (levelnum == secretlevel - 1) ? endtext : NULL,
                          mission, intername);
         break;
      }
      ++linenum;

      if(linenum == 3)
      {
         levelnum++;
         linenum = 0;
      }
   }
}

//
// D_DiskMetaData
//
// Handles metadata in the disk file.
//
static void D_DiskMetaData()
{
   qstring name;
   char *metatext = NULL;
   const char *slash = NULL;
   int slen = 0;
   diskwad_t wad;

   if(!diskpwad)
      return;

   // find the wad to get the canonical resource name
   wad = D_FindWadInDiskFile(diskfile, diskpwad);

   // return if not found, or if this is metadata for the IWAD
   if(!wad.f || strstr(wad.name, "doom"))
      return;

   // construct the metadata filename
   if(!(slash = strrchr(wad.name, '\\')))
      return;

<<<<<<< HEAD
   slen = static_cast<int>(slash - wad.name);
=======
   slen = eindex(slash - wad.name);
>>>>>>> f5a11a8e
   ++slen;
   name.copy(wad.name, slen);
   name.concat("metadata.txt");

   // load it up
   if((metatext = (char *)(D_CacheDiskFileResource(diskfile, name.constPtr(), true))))
   {
      // parse it
      D_parseMetaData(metatext, MD_NONE);

      // done with metadata resource
      efree(metatext);
   }
}

//
// D_MissionMetaData
//
// haleyjd 11/04/12: Load metadata for a mission pack wad file.
//
void D_MissionMetaData(const char *lump, int mission)
{
   int lumpnum  = wGlobalDir.getNumForName(lump);
   int lumpsize = wGlobalDir.lumpLength(lumpnum);
   ZAutoBuffer metabuffer(lumpsize + 1, true);
   char *metatext = metabuffer.getAs<char *>();

   wGlobalDir.readLump(lumpnum, metatext);

   D_parseMetaData(metatext, mission);
}

struct deferredmetadata_t
{
   const char *lumpname;
   int mission;
};

static deferredmetadata_t d_deferredMetaData;

//
// D_DeferredMissionMetaData
//
// Defer loading of a mission metadata file at startup, so that it can be
// scheduled during W_InitMultipleFiles but not done until after the process
// is complete, since lumps cannot be looked up at that point.
//
void D_DeferredMissionMetaData(const char *lump, int mission)
{
   d_deferredMetaData.lumpname = lump;
   d_deferredMetaData.mission  = mission;
}

//
// D_DoDeferredMissionMetaData
//
// Execute a deferred mission metadata load.
// This is called right after W_InitMultipleFiles.
//
void D_DoDeferredMissionMetaData()
{
   if(d_deferredMetaData.lumpname != NULL)
      D_MissionMetaData(d_deferredMetaData.lumpname, d_deferredMetaData.mission);
}

//=============================================================================
//
// IWAD Detection / Verification Code
//

int iwad_choice; // haleyjd 03/19/10: remember choice

// variable-for-index lookup for D_DoIWADMenu
static char **iwadVarForNum[NUMPICKIWADS] =
{
   &gi_path_doomsw, &gi_path_doomreg,  &gi_path_doomu,  // Doom 1
   &gi_path_doom2,  &gi_path_bfgdoom2,                  // Doom 2
   &gi_path_tnt,    &gi_path_plut,                      // Final Doom
   &gi_path_hacx,                                       // HACX
   &gi_path_hticsw, &gi_path_hticreg,  &gi_path_sosr,   // Heretic
   &gi_path_fdoom,  &gi_path_fdoomu,   &gi_path_freedm, // Freedoom
};

//
// D_doIWADMenu
//
// Crazy fancy graphical IWAD choosing menu.
// Paths are stored in the system.cfg file, and only the games with paths
// stored can be picked from the menu.
// This feature is only available for SDL builds.
//
static const char *D_doIWADMenu()
{
   const char *iwadToUse = NULL;

#ifdef _SDL_VER
   bool haveIWADs[NUMPICKIWADS];
   int  choice   = -1;
   bool foundone = false;

   memset(haveIWADs, 0, sizeof(haveIWADs));

   // populate haveIWADs array based on system.cfg variables
   for(int i = 0; i < NUMPICKIWADS; i++)
   {
      const char *path = *iwadVarForNum[i];
      if(path && *path != '\0')
      {
         struct stat sbuf;

         // 07/06/13: Needs to actually exist.
         if(!stat(path, &sbuf) && !S_ISDIR(sbuf.st_mode))
         {
            haveIWADs[i] = true;
            foundone = true;
         }
      }
   }

   if(foundone) // at least one IWAD must be specified!
   {
      startupmsg("D_DoIWADMenu", "Init IWAD choice subsystem.");
      choice = I_Pick_DoPicker(haveIWADs, iwad_choice);
   }

   if(choice >= 0)
   {
      iwad_choice = choice;               // 03/19/10: remember selection
      iwadToUse = *iwadVarForNum[choice];
   }
#endif

   return iwadToUse;
}

// Match modes for iwadpathmatch 
enum
{
   MATCH_NONE,
   MATCH_GAME,
   MATCH_IWAD
};

//
// iwadpathmatch
//
// This structure is used for finding an IWAD path variable that is the
// best match for a -game or -iwad string. A predefined priority is imposed
// on the IWAD variables so that the "best" version of the game available
// is chosen.
//
struct iwadpathmatch_t
{
   int         mode;         // Mode for this entry: -game, or -iwad
   const char *name;         // The -game or -iwad substring matched
   char      **iwadpaths[3]; // IWAD path variables to check when this matches,
                             // in order of precedence from greatest to least.
};

static iwadpathmatch_t iwadMatchers[] =
{
   // -game matches:
   { MATCH_GAME, "doom2",     { &gi_path_doom2,    &gi_path_bfgdoom2, &gi_path_fdoom  } },
   { MATCH_GAME, "doom",      { &gi_path_doomu,    &gi_path_doomreg,  &gi_path_doomsw } },
   { MATCH_GAME, "tnt",       { &gi_path_tnt,      NULL,              NULL            } },
   { MATCH_GAME, "plutonia",  { &gi_path_plut,     NULL,              NULL            } },
   { MATCH_GAME, "hacx",      { &gi_path_hacx,     NULL,              NULL            } },
   { MATCH_GAME, "heretic",   { &gi_path_sosr,     &gi_path_hticreg,  &gi_path_hticsw } },

   // -iwad matches 
   { MATCH_IWAD, "doom2f",    { &gi_path_doom2,    &gi_path_bfgdoom2, &gi_path_fdoom  } },
   { MATCH_IWAD, "doom2",     { &gi_path_doom2,    &gi_path_bfgdoom2, &gi_path_fdoom  } },
   { MATCH_IWAD, "doomu",     { &gi_path_doomu,    &gi_path_fdoomu,   NULL            } },
   { MATCH_IWAD, "doom1",     { &gi_path_doomsw,   NULL,              NULL            } },
   { MATCH_IWAD, "doom",      { &gi_path_doomu,    &gi_path_doomreg,  &gi_path_fdoomu } },
   { MATCH_IWAD, "tnt",       { &gi_path_tnt,      NULL,              NULL            } },
   { MATCH_IWAD, "plutonia",  { &gi_path_plut,     NULL,              NULL            } },
   { MATCH_IWAD, "hacx",      { &gi_path_hacx,     NULL,              NULL            } },
   { MATCH_IWAD, "heretic1",  { &gi_path_hticsw,   NULL,              NULL            } },
   { MATCH_IWAD, "heretic",   { &gi_path_sosr,     &gi_path_hticreg,  NULL            } },
   { MATCH_IWAD, "freedoom2", { &gi_path_fdoom,    NULL,              NULL            } },
   { MATCH_IWAD, "freedoom1", { &gi_path_fdoomu,   NULL,              NULL            } },
   { MATCH_IWAD, "freedm",    { &gi_path_freedm,   NULL,              NULL            } },
   { MATCH_IWAD, "bfgdoom2",  { &gi_path_bfgdoom2, NULL,              NULL,           } },
   
   // Terminating entry
   { MATCH_NONE, NULL,        { NULL,              NULL,              NULL            } }
};

//
// D_IWADPathForGame
//
// haleyjd 12/31/10: Return the best defined IWAD path variable for a 
// -game parameter. Returns NULL if none found.
//
static char *D_IWADPathForGame(const char *game)
{
   iwadpathmatch_t *cur = iwadMatchers;

   while(cur->mode != MATCH_NONE)
   {
      if(cur->mode == MATCH_GAME) // is a -game matcher?
      {
         if(!strcasecmp(cur->name, game)) // should be an exact match
         {
            for(int i = 0; i < 3; i++) // try each path in order
            {
               if(!cur->iwadpaths[i]) // no more valid paths to try
                  break;

               if(**(cur->iwadpaths[i]) != '\0')
                  return *(cur->iwadpaths[i]); // got one!
            }
         }
      }
      ++cur; // try the next entry
   }

   return NULL; // nothing was found
}

//
// D_IWADPathForIWADParam
//
// haleyjd 12/31/10: Return the best defined IWAD path variable for a 
// -iwad parameter. Returns NULL if none found.
//
static char *D_IWADPathForIWADParam(const char *iwad)
{
   iwadpathmatch_t *cur = iwadMatchers;
   
   // If the name starts with a slash, step forward one
   char *tmpname = Z_Strdupa((*iwad == '/' || *iwad == '\\') ? iwad + 1 : iwad);
   
   // Truncate at any extension
   char *dotpos = strrchr(tmpname, '.');
   if(dotpos)
      *dotpos = '\0';

   while(cur->mode != MATCH_NONE)
   {
      if(cur->mode == MATCH_IWAD) // is a -iwad matcher?
      {
         if(!strcasecmp(cur->name, tmpname)) // should be an exact match
         {
            for(int i = 0; i < 3; i++) // try each path in order
            {
               if(!cur->iwadpaths[i]) // no more valid paths to try
                  break;

               if(**(cur->iwadpaths[i]) != '\0')
                  return *(cur->iwadpaths[i]); // got one!
            }
         }
      }
      ++cur; // try the next entry
   }

   return NULL; // nothing was found
}

// macros for CheckIWAD

#define isMapExMy(name) \
   ((name)[0] == 'E' && (name)[2] == 'M' && !(name)[4])

#define isMapMAPxy(name) \
   ((name)[0] == 'M' && (name)[1] == 'A' && (name)[2] == 'P' && !(name)[5])

#define isCAV(name) \
   ((name)[0] == 'C' && (name)[1] == 'A' && (name)[2] == 'V' && !(name)[7])

#define isMC(name) \
   ((name)[0] == 'M' && (name)[1] == 'C' && !(name)[3])

// haleyjd 10/13/05: special stuff for FreeDOOM :)
bool freedoom = false;

// haleyjd 11/03/12: special stuff for BFG Edition IWADs
bool bfgedition = false;

//
// lumpnamecmp
//
// Compare a possibly non-null-terminated lump name against a static
// character string of no more than 8 characters.
//
static int lumpnamecmp(const char *lumpname, const char *str)
{
   return strncmp(lumpname, str, strlen(str));
}

//
// D_checkIWAD_WAD
//
// Verify a file is indeed tagged as an IWAD
// Scan its lumps for levelnames and return gamemode as indicated
// Detect missing wolf levels in DOOM II
//
// The filename to check is passed in iwadname, the gamemode detected is
// returned in gmode, hassec returns the presence of secret levels
//
// jff 4/19/98 Add routine to test IWAD for validity and determine
// the gamemode from it. Also note if DOOM II, whether secret levels exist
//
// killough 11/98:
// Rewritten to considerably simplify
// Added Final Doom support (thanks to Joel Murdoch)
//
// joel 10/17/98 Final DOOM fix: added gmission
//
static void D_checkIWAD_WAD(FILE *fp, const char *iwadname, iwadcheck_t &version)
{
   int ud = 0, rg = 0, sw = 0, cm = 0, sc = 0, tnt = 0, plut = 0, hacx = 0, bfg = 0;
   int raven = 0, sosr = 0;
   filelump_t lump;
   wadinfo_t header;
   const char *n = lump.name;

   // read IWAD header
   if(fread(&header, sizeof header, 1, fp) < 1 ||
      strncmp(header.identification, "IWAD", 4))
   {
      // haleyjd 06/06/09: do not error out here, due to some bad tools
      // resetting peoples' IWADs to PWADs. Only error if it is also 
      // not a PWAD.
      if(strncmp(header.identification, "PWAD", 4))
      {
         if(version.flags & IWADF_FATALNOTWAD)
            I_Error("IWAD or PWAD tag not present: %s\n", iwadname);

         version.error = true;
         fclose(fp);
         return;
      }
      else if(version.flags & IWADF_FATALNOTWAD)
         usermsg("Warning: IWAD tag not present: %s\n", iwadname);
   }

   fseek(fp, SwapLong(header.infotableofs), SEEK_SET);

   // Determine game mode from levels present
   // Must be a full set for whichever mode is present
   // Lack of wolf-3d levels also detected here

   header.numlumps = SwapLong(header.numlumps);

   for(; header.numlumps; header.numlumps--)
   {
      if(!fread(&lump, sizeof(lump), 1, fp))
         break;

      if(isMapExMy(n))
      {
         if(n[1] == '4')
            ++ud;
         else if(n[1] == '3' || n[1] == '2')
            ++rg;
         else if(n[1] == '1')
            ++sw;
      }
      else if(isMapMAPxy(n))
      {
         ++cm;
         sc += (n[3] == '3' && (n[4] == '1' || n[4] == '2'));
      }
      else if(isCAV(n))
         ++tnt;
      else if(isMC(n))
         ++plut;
      else if(!lumpnamecmp(n, "ADVISOR") || 
              !lumpnamecmp(n, "TINTTAB") || 
              !lumpnamecmp(n, "SNDCURVE"))
      {
         ++raven;
      }
      else if(!lumpnamecmp(n, "EXTENDED"))
         ++sosr;
      else if(!lumpnamecmp(n, "FREEDOOM"))
         version.freedoom = true;
      else if(!lumpnamecmp(n, "FREEDM")) // Needed to discern freedm from freedoom2
         version.freedm   = true;
      else if(!lumpnamecmp(n, "HACX-R"))
         ++hacx;
      else if(!lumpnamecmp(n, "M_ACPT"  ) || // haleyjd 11/03/12: BFG Edition
              !lumpnamecmp(n, "M_CAN"   ) ||
              !lumpnamecmp(n, "M_EXITO" ) ||
              !lumpnamecmp(n, "M_CHG"   ) ||
              !lumpnamecmp(n, "DMENUPIC"))
      {
        ++bfg;
        if(bfg >= 5) // demand all 5 new lumps for safety.
           version.bfgedition = true;
      }
   }

   fclose(fp);

   version.hassecrets = false;

   // haleyjd 10/09/05: "Raven mode" detection
   if(raven == 3)
   {
      // TODO: Hexen
      version.gamemission = heretic;

      if(rg >= 18)
      {
         // require both E4 and EXTENDED lump for SoSR
         if(sosr && ud >= 9)
            version.gamemission = hticsosr;
         version.gamemode = hereticreg;
      }
      else if(sw >= 9)
      {
         version.gamemode = hereticsw;
      }
      else if(sw == 3)
      {
         // haleyjd 08/10/13: Heretic beta version support
         version.gamemission = hticbeta;
         version.gamemode    = hereticsw;
      }
      else
         version.gamemode = indetermined;
   }
   else
   {
      version.gamemission = doom;

      if(cm >= 30 || (cm && !rg))
      {
         if(version.freedoom)
         {
            // FreeDoom is meant to be Doom II, not TNT
            version.gamemission = doom2;
         }
         else if(version.bfgedition) 
         {
            // BFG Edition - Behaves same as XBox 360 disk version
            version.gamemission = pack_disk;
         }
         else
         {
            if(tnt >= 4)
               version.gamemission = pack_tnt;
            else if(plut >= 8)
               version.gamemission = pack_plut;
            else if(hacx)
               version.gamemission = pack_hacx;
            else
               version.gamemission = doom2;
         }
         version.hassecrets = (sc >= 2) || hacx;
         version.gamemode = commercial;
      }
      else if(ud >= 9)
         version.gamemode = retail;
      else if(rg >= 18)
         version.gamemode = registered;
      else if(sw >= 9)
         version.gamemode = shareware;
      else
         version.gamemode = indetermined;
   }
}

// Structure storing information on ZIP-format supported missions
struct zipmission_t
{
   const char    *name;
   GameMode_t     mode;
   GameMission_t  mission;
};

// Table of ZIP-format supported mission data
static zipmission_t zipMissions[] =
{
   { "doom retail",        retail,     doom      },
   { "doom registered",    registered, doom      },
   { "doom shareware",     shareware,  doom      },
   { "doom2 commercial",   commercial, doom2     },
   { "doom2 tnt",          commercial, pack_tnt  },
   { "doom2 plutonia",     commercial, pack_plut },
   { "doom2 hacx",         commercial, pack_hacx },
   { "doom2 bfg",          commercial, pack_disk },
   { "doom2 psx",          commercial, pack_psx  },
   { "heretic sosr",       hereticreg, hticsosr  },
   { "heretic registered", hereticreg, heretic   },
   { "heretic shareware",  hereticsw,  heretic   },
   { "heretic beta",       hereticsw,  hticbeta  },
};

//
// D_checkIWAD_ZIP
//
// Not technically an "IWAD", but we allow use of PKE archives as the main
// game archive, with different semantics - the PKE must explicitly designate
// what game mode/mission it implements within the archive. There is no
// heuristic-based scan over the broad contents as there is for WAD files.
//
static void D_checkIWAD_ZIP(FILE *fp, const char *iwadname, iwadcheck_t &version)
{
   std::unique_ptr<ZipFile> zip(new ZipFile());

   if(!zip->readFromFile(fp))
   {
      if(version.flags & IWADF_FATALNOTWAD)
         I_Error("Could not read ZIP format archive: %s\n", iwadname);
      version.error = true;
      return;
   }

   int infolump;
   if((infolump = zip->findLump("gameversion.txt")) >= 0)
   {
      ZAutoBuffer buf;
      zip->getLump(infolump).read(buf, true);
      auto verName = buf.getAs<const char *>();
      if(verName)
      {
         for(size_t i = 0; i < earrlen(zipMissions); i++)
         {
            zipmission_t &zm = zipMissions[i];
            if(!strcasecmp(zm.name, verName))
            {
               version.gamemode    = zm.mode;
               version.gamemission = zm.mission;

               // keep special case fields consistent
               if(version.gamemode == commercial)
                  version.hassecrets = true;
               if(version.gamemission == pack_disk)
                  version.bfgedition = true;
               
               return; // successful!
            }
         }
      }
   }

   // Unknown gamemode or mission
   version.gamemission = doom;
   version.gamemode    = indetermined;
}

//
// D_CheckIWAD
//
// Check the format and contents of a candidate IWAD file and return the
// detected game mode and mission properties in the iwadcheck_t structure.
// Dispatches to subroutines above for supported archive formats.
//
void D_CheckIWAD(const char *iwadname, iwadcheck_t &version)
{
   FILE *fp;

   if(!(fp = fopen(iwadname, "rb")))
   {
      if(version.flags & IWADF_FATALNOTOPEN)
      {
         I_Error("Can't open IWAD: %s (%s)\n", iwadname,
                 errno ? strerror(errno) : "unknown error");
      }
      version.error = true;
      return;
   }

   WResourceFmt fmt = W_DetermineFileFormat(fp, 0);
   switch(fmt)
   {
   case W_FORMAT_WAD: // WAD file
      D_checkIWAD_WAD(fp, iwadname, version);
      break;
   case W_FORMAT_ZIP: // ZIP file
      D_checkIWAD_ZIP(fp, iwadname, version);
      break;
   default:           // Unknown
      if(version.flags & IWADF_FATALNOTWAD)
         I_Error("Unknown archive format: %s\n", iwadname);
      version.error = true;
      fclose(fp);
      break;
   }
}

//
// WadFileStatus
//
// jff 4/19/98 Add routine to check a pathname for existence as
// a file or directory. If neither append .wad and check if it
// exists as a file then. Else return non-existent.
//
static bool WadFileStatus(qstring &filename, bool *isdir)
{
   struct stat sbuf;
   size_t i = filename.length();

   *isdir = false;   // default is directory to false
   if(i == 0)        // if path NULL or empty, doesn't exist
      return false;

   if(!stat(filename.constPtr(), &sbuf)) // check for existence
   {
      *isdir = S_ISDIR(sbuf.st_mode);    // if it does, set whether a dir or not
      return true;                       // return does exist
   }

   if(i >= 4)
   {
      if(filename.find(".wad", i - 4) != qstring::npos)
         return false; // if already ends in .wad, not found
   }

   filename.concat(".wad"); // try it with .wad added
   
   if(!stat(filename.constPtr(), &sbuf)) // if it exists then
   {
      if(S_ISDIR(sbuf.st_mode)) // but is a dir, then say we didn't find it
         return false;
      return true;              // otherwise return file found, w/ .wad added
   }
   filename.truncate(i);        // remove .wad
   return false;                // and report doesn't exist
}

// jff 4/19/98 list of standard IWAD names
const char *const standard_iwads[]=
{
   // Official IWADs
   "/doom2.wad",     // DOOM II
   "/doom2f.wad",    // DOOM II, French Version
   "/plutonia.wad",  // Final DOOM: Plutonia
   "/tnt.wad",       // Final DOOM: TNT
   "/doom.wad",      // Registered/Ultimate DOOM
   "/doomu.wad",     // CPhipps - allow doomu.wad
   "/doom1.wad",     // Shareware DOOM
   "/heretic.wad",   // Heretic  -- haleyjd 10/10/05
   "/heretic1.wad",  // Shareware Heretic

   // Unofficial IWADs
   "/freedoom2.wad", // Freedoom Phase 2        -- haleyjd 01/11/14
   "/freedoom1.wad", // Freedoom "Demo"/Phase 1 -- haleyjd 03/07/10
   "/freedoom.wad",  // Freedoom                -- haleyjd 01/31/03 (deprecated)
   "/freedoomu.wad", // "Ultimate" Freedoom     -- haleyjd 03/07/10 (deprecated)
   "/freedm.wad",    // FreeDM IWAD             -- haleyjd 08/28/11
   "/hacx.wad",      // HACX standalone version -- haleyjd 08/19/09
   "/bfgdoom.wad",   // BFG Edition UDoom IWAD  -- haleyjd 11/03/12
   "/bfgdoom2.wad",  // BFG Edition DOOM2 IWAD  -- haleyjd 11/03/12
};

int nstandard_iwads = earrlen(standard_iwads);

//
// D_findIWADFile
//
// Search in all the usual places until an IWAD is found.
//
// The global baseiwad contains either a full IWAD file specification
// or a directory to look for an IWAD in, or the name of the IWAD desired.
//
// The global standard_iwads lists the standard IWAD names
//
// The result of search is returned in baseiwad, or set blank if none found
//
// IWAD search algorithm:
//
// Set customiwad blank
// If -iwad present set baseiwad to normalized path from -iwad parameter
//  If baseiwad is an existing file, thats it
//  If baseiwad is an existing dir, try appending all standard iwads
//  If haven't found it, and no : or / is in baseiwad,
//   append .wad if missing and set customiwad to baseiwad
//
// Look in . for customiwad if set, else all standard iwads
//
// Look in DoomExeDir. for customiwad if set, else all standard iwads
//
// If $DOOMWADDIR is an existing file
//  If customiwad is not set, thats it
//  else replace filename with customiwad, if exists thats it
// If $DOOMWADDIR is existing dir, try customiwad if set, else standard iwads
//
// If $HOME is an existing file
//  If customiwad is not set, thats it
//  else replace filename with customiwad, if exists thats it
// If $HOME is an existing dir, try customiwad if set, else standard iwads
//
// IWAD not found
//
// jff 4/19/98 Add routine to search for a standard or custom IWAD in one
// of the standard places. Returns a blank string if not found.
//
// killough 11/98: simplified, removed error-prone cut-n-pasted code
//
static void D_findIWADFile(qstring &iwad)
{
   static const char *envvars[] = { "DOOMWADDIR", "HOME" };
   qstring customiwad;
   qstring gameiwad;
   bool isdir = false;
   const char *basename = NULL;

   // haleyjd 01/01/11: support for DOOMWADPATH
   D_parseDoomWadPath();

   // haleyjd 11/15/12: if so marked, scan for IWADs. This is a one-time
   // only operation unless the user resets the value of d_scaniwads.
   // This will populate as many of the gi_path_* IWADs and w_* mission 
   // packs as can be found amongst likely locations. User settings are
   // never overwritten by this process.
   if(d_scaniwads)
   {
      D_FindIWADs();
      d_scaniwads = false;
   }

   //jff 3/24/98 get -iwad parm if specified else use .
   int iwadparm;
   if((iwadparm = M_CheckParm("-iwad")) && iwadparm < myargc - 1)
      basename = myargv[iwadparm + 1];
   else
      basename = G_GFSCheckIWAD(); // haleyjd 04/16/03: GFS support

   // haleyjd 08/19/07: if -game was used and neither -iwad nor a GFS iwad
   // specification was used, start off by trying base/game/game.wad
   if(gamepathset && !basename)
   {
      gameiwad = basegamepath;
      gameiwad.pathConcatenate(myargv[gamepathparm]);
      gameiwad.addDefaultExtension(".wad");

      if(!access(gameiwad.constPtr(), R_OK)) // only if the file exists do we try to use it.
         basename = gameiwad.constPtr();
      else                        
      {
         // haleyjd 12/31/10: base/game/game.wad doesn't exist;
         // try matching against appropriate configured IWAD path(s)
         char *cfgpath = D_IWADPathForGame(myargv[gamepathparm]);
         if(cfgpath && !access(cfgpath, R_OK))
            basename = cfgpath;
      }
   }
      
   //jff 3/24/98 get -iwad parm if specified else use .
   if(basename)
   {
      iwad = basename;
      iwad.normalizeSlashes();
      
      if(WadFileStatus(iwad, &isdir))
      {
         if(!isdir)
            return;
         else
         {
            for(int i = 0; i < nstandard_iwads; i++)
            {
               size_t n = iwad.length();
               iwad.concat(standard_iwads[i]);
               if(WadFileStatus(iwad, &isdir) && !isdir)
                  return;
               iwad.truncate(n); // reset iwad length to former
            }
         }
      }
      else if(!iwad.strChr(':') && !iwad.strChr('/') && !iwad.strChr('\\'))
      {
         customiwad << "/" << iwad;
         customiwad.addDefaultExtension(".wad");
         customiwad.normalizeSlashes();
      }
   }
   else if(!gamepathset) // try wad picker
   {
      const char *name = D_doIWADMenu();
      if(name && *name)
      {
         iwad = name;
         iwad.normalizeSlashes();
         return;
      }
   }

   for(int j = 0; j < (gamepathset ? 3 : 2); j++)
   {
      switch(j)
      {
      case 0:
         iwad = ".";
         break;
      case 1:
         iwad = D_DoomExeDir();
         break;
      case 2:
         // haleyjd: try basegamepath too when -game was used
         iwad = basegamepath;
         break;
      }

      iwad.normalizeSlashes();

       // sf: only show 'looking in' for devparm
      if(devparm)
         printf("Looking in %s\n", iwad.constPtr());   // killough 8/8/98

      if(customiwad.length())
      {
         iwad.concat(customiwad);
         if(WadFileStatus(iwad, &isdir) && !isdir)
            return;
      }
      else
      {
         for(int i = 0; i < nstandard_iwads; i++)
         {
            size_t n = iwad.length();
            iwad.concat(standard_iwads[i]);
            if(WadFileStatus(iwad, &isdir) && !isdir)
               return;
            iwad.truncate(n); // reset iwad length to former
         }
      }
   }

   // haleyjd 12/31/10: Try finding a match amongst configured IWAD paths
   if(customiwad.length())
   {
      char *cfgpath = D_IWADPathForIWADParam(customiwad.constPtr());
      if(cfgpath && !access(cfgpath, R_OK))
      {
         iwad = cfgpath;
         return;
      }
   }

   if(doomwadpaths.getLength()) // If at least one path is specified...
   {
      if(customiwad.length()) // -iwad was used with a file name?
      {
         if(D_FindInDoomWadPath(iwad, customiwad.constPtr(), ".wad"))
            return;
      }
      else
      {
         // Try all the standard iwad names in the normal order
         for(int i = 0; i < nstandard_iwads; i++)
         {
            if(D_FindInDoomWadPath(iwad, standard_iwads[i], ".wad"))
               return;
         }
      }
   }

   for(size_t i = 0; i < earrlen(envvars); i++)
   {
      char *p;

      if((p = getenv(envvars[i])))
      {
         iwad = p;
         iwad.normalizeSlashes();
         if(WadFileStatus(iwad, &isdir))
         {
            if(!isdir)
            {
               size_t slashPos;

               if(!customiwad.length())
               {
                  printf("Looking for %s\n", iwad.constPtr());
                  return; // killough 8/8/98
               }
               else if((slashPos = iwad.findLastOf('/'))  != qstring::npos ||
                       (slashPos = iwad.findLastOf('\\')) != qstring::npos)
               {
                  iwad.truncate(slashPos);
                  iwad.concat(customiwad);
                  printf("Looking for %s\n", iwad.constPtr());  // killough 8/8/98
                  if(WadFileStatus(iwad, &isdir) && !isdir)
                     return;
               }
            }
            else
            {
               if(devparm)       // sf: devparm only
                  printf("Looking in %s\n", iwad.constPtr());  // killough 8/8/98
               if(customiwad.length())
               {
                  iwad.concat(customiwad);
                  if(WadFileStatus(iwad, &isdir) && !isdir)
                     return;
               }
               else
               {
                  for(int wn = 0; wn < nstandard_iwads; wn++)
                  {
                     size_t n = iwad.length();
                     iwad.concat(standard_iwads[wn]);
                     if(WadFileStatus(iwad, &isdir) && !isdir)
                        return;
                     iwad.truncate(n); // reset iwad length to former
                  }
               } // end else (!*customiwad)
            } // end else (isdir)
         } // end if(WadFileStatus(...))
      } // end if((p = getenv(...)))
   } // end for

   iwad = "";
}

//
// D_loadResourceWad
//
// haleyjd 03/10/03: moved eternity.wad loading to this function
//
static void D_loadResourceWad()
{
   char *filestr = NULL;
   size_t len = M_StringAlloca(&filestr, 1, 20, basegamepath);

   psnprintf(filestr, len, "%s/eternity.pke", basegamepath);

   // haleyjd 08/19/07: if not found, fall back to base/doom/eternity.pke
   if(access(filestr, R_OK))
      psnprintf(filestr, len, "%s/doom/eternity.pke", basepath);

   M_NormalizeSlashes(filestr);
   D_AddFile(filestr, lumpinfo_t::ns_global, NULL, 0, DAF_NONE);

   modifiedgame = false; // reset, ignoring smmu.wad etc.
}

//
// D_identifyDisk
//
// haleyjd 05/31/10: IdentifyVersion subroutine for dealing with disk files.
//
static void D_identifyDisk()
{
   GameMode_t    gamemode;
   GameMission_t gamemission;

   printf("IWAD found: %s\n", diskiwad.name);

   // haleyjd: hardcoded for now
   if(disktype == DISK_DOOM2)
   {
      gamemode      = commercial;
      gamemission   = pack_disk;
      haswolflevels = true;
   }
   else
   {
      gamemode    = retail;
      gamemission = doom;
   }

   // setup gameModeInfo
   D_SetGameModeInfo(gamemode, gamemission);

   // haleyjd: load metadata from diskfile
   D_DiskMetaData();

   // set and display version name
   D_SetGameName(NULL);

   // initialize game/data paths
   D_InitPaths();

   // haleyjd 03/10/03: add eternity.wad before the IWAD, at request of
   // fraggle -- this allows better compatibility with new IWADs
   D_loadResourceWad();

   // load disk IWAD
   D_LoadDiskFileIWAD();

   // haleyjd: load disk file pwad here, if one was specified
   if(diskpwad)
      D_LoadDiskFilePWAD();

   // 12/24/11: check for game folder hi-def music
   D_CheckGameMusic();

   // done with the diskfile structure
   D_CloseDiskFile(diskfile, false);
   diskfile = NULL;
}

//
// D_identifyIWAD
//
// haleyjd 05/31/10: IdentifyVersion subroutine for dealing with normal IWADs.
//
static void D_identifyIWAD()
{
   qstring iwad;
   
   D_findIWADFile(iwad);

   if(iwad.length())
   {
      iwadcheck_t version;

      printf("IWAD found: %s\n", iwad.constPtr()); //jff 4/20/98 print only if found

      version.gamemode    = indetermined;
      version.gamemission = none;
      version.hassecrets  = false;
      version.freedoom    = false;
      version.freedm      = false;
      version.bfgedition  = false;
      version.error       = false;
      version.flags       = IWADF_FATALNOTOPEN | IWADF_FATALNOTWAD;

      // joel 10/16/98 gamemission added
      D_CheckIWAD(iwad.constPtr(), version);

      // propagate some info to globals
      haswolflevels = version.hassecrets;
      freedoom      = version.freedoom;
      bfgedition    = version.bfgedition;

      // setup GameModeInfo
      D_SetGameModeInfo(version.gamemode, version.gamemission);

      // set and display version name
      D_SetGameName(iwad.constPtr());

      // initialize game/data paths
      D_InitPaths();

      // haleyjd 03/10/03: add eternity.wad before the IWAD, at request of
      // fraggle -- this allows better compatibility with new IWADs
      D_loadResourceWad();

      D_AddFile(iwad.constPtr(), lumpinfo_t::ns_global, NULL, 0, DAF_IWAD);

      // 12/24/11: check for game folder hi-def music
      D_CheckGameMusic();
   }
   else
   {
      // haleyjd 08/20/07: improved error message for n00bs
      I_Error("\nIWAD not found!\n"
              "To specify an IWAD, try one of the following:\n"
              "* Configure IWAD file paths in base/system.cfg\n"
              "* Use -iwad\n"
              "* Set the DOOMWADDIR or DOOMWADPATH environment variables.\n"
              "* Place an IWAD in the working directory.\n"
              "* Place an IWAD file under the appropriate game folder of\n"
              "  the base directory and use the -game parameter.\n");
   }
}

//
// D_IdentifyVersion
//
// Set the location of the defaults file and the savegame root
// Locate and validate an IWAD file
// Determine gamemode from the IWAD
//
// supports IWADs with custom names. Also allows the -iwad parameter to
// specify which iwad is being searched for if several exist in one dir.
// The -iwad parm may specify:
//
// 1) a specific pathname, which must exist (.wad optional)
// 2) or a directory, which must contain a standard IWAD,
// 3) or a filename, which must be found in one of the standard places:
//   a) current dir,
//   b) exe dir
//   c) $DOOMWADDIR
//   d) or $HOME
//
// jff 4/19/98 rewritten to use a more advanced search algorithm
//
void D_IdentifyVersion()
{
   // haleyjd 05/28/10: check for -disk parameter
   D_CheckDiskFileParm();

   // if we loaded one, try finding an IWAD in it
   if(havediskfile)
      D_FindDiskFileIWAD();

   // locate the IWAD and determine game mode from it
   if(havediskiwad)
      D_identifyDisk();
   else
      D_identifyIWAD();
}

// EOF
<|MERGE_RESOLUTION|>--- conflicted
+++ resolved
@@ -470,11 +470,7 @@
    if(!(slash = strrchr(wad.name, '\\')))
       return;
 
-<<<<<<< HEAD
-   slen = static_cast<int>(slash - wad.name);
-=======
    slen = eindex(slash - wad.name);
->>>>>>> f5a11a8e
    ++slen;
    name.copy(wad.name, slen);
    name.concat("metadata.txt");
