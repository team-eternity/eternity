--- conflicted
+++ resolved
@@ -97,15 +97,9 @@
       const char *iwadname;
 
       iwadname = iwads[i];
-<<<<<<< HEAD
-
-      filename = malloc(strlen(dir) + strlen(iwadname) + 3);
-
-=======
-      
+
       filename = (char *)(malloc(strlen(dir) + strlen(iwadname) + 3));
-      
->>>>>>> 1ca1c51f
+
       if(!strcmp(dir, "."))
          strcpy(filename, iwadname);
       else
@@ -273,13 +267,8 @@
    for(i = 0; i < num_iwad_dirs; ++i)
    {
       // Construct a string for the full path
-<<<<<<< HEAD
-
-      buf = malloc(strlen(iwad_dirs[i]) + strlen(name) + 5);
-=======
-      
+
       buf = (char *)(malloc(strlen(iwad_dirs[i]) + strlen(name) + 5));
->>>>>>> 1ca1c51f
       sprintf(buf, "%s/%s", iwad_dirs[i], name);
 
       // haleyjd
