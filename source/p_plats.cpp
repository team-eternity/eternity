--- conflicted
+++ resolved
@@ -212,8 +212,7 @@
    }
 }
 
-<<<<<<< HEAD
-void P_CopyPlatform(CPlat *dest, CPlat *src)
+void P_CopyPlatform(PlatThinker *dest, PlatThinker *src)
 {
    dest->speed     = src->speed;
    dest->low       = src->low;
@@ -228,7 +227,27 @@
    dest->net_id    = src->net_id;
 }
 
-boolean P_PlatformsEqual(CPlat *platform_one, CPlat *platform_two)
+//
+// PlatThinker::serialize
+//
+// Saves/loads PlatThinker thinkers.
+//
+void PlatThinker::serialize(SaveArchive &arc)
+{
+   Thinker::serialize(arc);
+
+   arc << sector << speed << low << high << wait << count << status << oldstatus
+       << crush << tag << type;
+
+   if(arc.isLoading())
+   {
+      // Reattach to sector and to active plats list
+      sector->floordata = this;
+      P_AddActivePlat(this);
+   }
+}
+
+boolean P_PlatformsEqual(PlatThinker *platform_one, PlatThinker *platform_two)
 {
    if(platform_one->speed     == platform_two->speed     &&
       platform_one->low       == platform_two->low       &&
@@ -246,22 +265,16 @@
    return false;
 }
 
-void P_PrintPlatform(CPlat *platform)
+void P_PrintPlatform(PlatThinker *platform)
 {
    unsigned int index;
 
    if(CS_SERVER && playeringame[1])
-   {
       index = server_clients[1].last_command_run_index;
-   }
    else if(CS_CLIENT)
-   {
       index = cl_current_world_index;
-   }
    else if(CS_SERVER)
-   {
       index = sv_world_index;
-   }
 
    printf(
       "Platform %2u (%3u): %5u %5u %5u %3d %3d %2d %2d %2d %2d %2d %1d | ",
@@ -290,15 +303,13 @@
       );
    }
    else
-   {
       printf("Sector XX (%5u): XXXXX XXXXX.\n", index);
-   }
-}
-
-CPlat* P_SpawnPlatform(line_t *line, sector_t *sec, int amount,
+}
+
+PlatThinker* P_SpawnPlatform(line_t *line, sector_t *sec, int amount,
                         plattype_e type)
 {
-   CPlat *plat = new CPlat;
+   PlatThinker *plat = new PlatThinker;
 
    plat->addThinker();
    plat->type = type;
@@ -405,28 +416,6 @@
    }
    return plat;
 }
-=======
-//
-// PlatThinker::serialize
-//
-// Saves/loads PlatThinker thinkers.
-//
-void PlatThinker::serialize(SaveArchive &arc)
-{
-   Thinker::serialize(arc);
-
-   arc << sector << speed << low << high << wait << count << status << oldstatus
-       << crush << tag << type;
-
-   if(arc.isLoading())
-   {
-      // Reattach to sector and to active plats list
-      sector->floordata = this;
-      P_AddActivePlat(this);
-   }
-}
-
->>>>>>> 87e4a192
 
 //
 // EV_DoPlat
@@ -439,13 +428,7 @@
 //
 int EV_DoPlat(line_t *line, plattype_e type, int amount)
 {
-<<<<<<< HEAD
-   CPlat   *plat;
-=======
    PlatThinker   *plat;
-   int       secnum;
-   int       rtn;
->>>>>>> 87e4a192
    sector_t *sec;
    int rtn = 0;
    int secnum = -1;
@@ -479,99 +462,6 @@
 
       // Create a thinker
       rtn = 1;
-<<<<<<< HEAD
-=======
-      plat = new PlatThinker;
-      plat->addThinker();
-      
-      plat->type = type;
-      plat->sector = sec;
-      plat->sector->floordata = plat; //jff 2/23/98 multiple thinkers
-      plat->crush = -1;
-      plat->tag = line->tag;
-
-      //jff 1/26/98 Avoid raise plat bouncing a head off a ceiling and then
-      //going down forever -- default low to plat height when triggered
-      plat->low = sec->floorheight;
-      
-      // set up plat according to type  
-      switch(type)
-      {
-      case raiseToNearestAndChange:
-         plat->speed = PLATSPEED/2;
-         sec->floorpic = sides[line->sidenum[0]].sector->floorpic;
-         plat->high = P_FindNextHighestFloor(sec,sec->floorheight);
-         plat->wait = 0;
-         plat->status = up;
-         //jff 3/14/98 clear old field as well
-         P_ZeroSectorSpecial(sec);
-         P_PlatSequence(plat->sector, "EEPlatRaise"); // haleyjd
-         break;
-          
-      case raiseAndChange:
-         plat->speed = PLATSPEED/2;
-         sec->floorpic = sides[line->sidenum[0]].sector->floorpic;
-         plat->high = sec->floorheight + amount*FRACUNIT;
-         plat->wait = 0;
-         plat->status = up;
-         
-         P_PlatSequence(plat->sector, "EEPlatRaise"); // haleyjd
-         break;
-          
-      case downWaitUpStay:
-         plat->speed = PLATSPEED * 4;
-         plat->low = P_FindLowestFloorSurrounding(sec);
-         
-         if(plat->low > sec->floorheight)
-            plat->low = sec->floorheight;
-         
-         plat->high = sec->floorheight;
-         plat->wait = 35*PLATWAIT;
-         plat->status = down;
-         P_PlatSequence(plat->sector, "EEPlatNormal"); // haleyjd
-         break;
-          
-      case blazeDWUS:
-         plat->speed = PLATSPEED * 8;
-         plat->low = P_FindLowestFloorSurrounding(sec);
-         
-         if(plat->low > sec->floorheight)
-            plat->low = sec->floorheight;
-         
-         plat->high = sec->floorheight;
-         plat->wait = 35*PLATWAIT;
-         plat->status = down;
-         P_PlatSequence(plat->sector, "EEPlatNormal"); // haleyjd
-         break;
-          
-      case perpetualRaise:
-         plat->speed = PLATSPEED;
-         plat->low = P_FindLowestFloorSurrounding(sec);
-         
-         if(plat->low > sec->floorheight)
-            plat->low = sec->floorheight;
-         
-         plat->high = P_FindHighestFloorSurrounding(sec);
-         
-         if(plat->high < sec->floorheight)
-            plat->high = sec->floorheight;
-         
-         plat->wait = 35*PLATWAIT;
-         plat->status = (P_Random(pr_plats) & 1) ? down : up;
-         
-         P_PlatSequence(plat->sector, "EEPlatNormal"); // haleyjd
-         break;
-
-      case toggleUpDn: //jff 3/14/98 add new type to support instant toggle
-         plat->speed = PLATSPEED;   //not used
-         plat->wait  = 35*PLATWAIT; //not used
-         plat->crush = 10;          //jff 3/14/98 crush anything in the way
-         
-         // set up toggling between ceiling, floor inclusive
-         plat->low    = sec->ceilingheight;
-         plat->high   = sec->floorheight;
-         plat->status = down;
->>>>>>> 87e4a192
 
       // [CG] Clients don't spawn platforms themselves when lines are
       //      activated, but we have to inform the caller whether or not a
@@ -652,7 +542,7 @@
    CS_ObtainPlatformNetID(plat);
 }
 
-void oldP_AddActivePlat(CPlat *plat)
+void oldP_AddActivePlat(PlatThinker *plat)
 {
    platlist_t *list = malloc(sizeof *list);
    list->plat = plat;
@@ -680,7 +570,7 @@
    CS_ReleasePlatformNetID(plat);
 }
 
-void oldP_RemoveActivePlat(CPlat *plat)
+void oldP_RemoveActivePlat(PlatThinker *plat)
 {
    platlist_t *list = plat->list;
    plat->sector->floordata = NULL; //jff 2/23/98 multiple thinkers
