--- conflicted
+++ resolved
@@ -443,11 +443,7 @@
       if(!line || !line->backsector)
          return false;
       sec    = line->backsector;
-<<<<<<< HEAD
-      secnum = static_cast<int>(sec - sectors);
-=======
       secnum = eindex(sec - sectors);
->>>>>>> f5a11a8e
       manual = true;
       goto manual_plat;
    }
