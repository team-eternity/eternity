--- conflicted
+++ resolved
@@ -73,12 +73,7 @@
 // jff 02/08/98 all cases with labels beginning with gen added to support 
 // generalized line type behaviors.
 //
-<<<<<<< HEAD
-
-void T_PlatRaise(plat_t *plat)
-=======
 void plat_t::Think()
->>>>>>> 25e32304
 {
    result_e      res;
 
@@ -86,13 +81,8 @@
    switch(this->status)
    {
    case up: // plat moving up
-<<<<<<< HEAD
-      res = T_MovePlane(plat->sector,plat->speed,plat->high,plat->crush,0,1);
-
-=======
       res = T_MovePlane(this->sector,this->speed,this->high,this->crush,0,1);
-                                        
->>>>>>> 25e32304
+
       // if a pure raise type, make the plat moving sound
       // haleyjd: now handled through sound sequences
       
@@ -134,15 +124,11 @@
             case downWaitUpStay:
             case raiseAndChange:
             case genLift:
-<<<<<<< HEAD
                // [CG] Just set the platform as inactive if we're a client.
                if(CS_CLIENT)
-                  plat->inactive = cl_current_world_index;
+                  inactive = cl_current_world_index;
                else
-                  P_RemoveActivePlat(plat);     // killough
-=======
-               P_RemoveActivePlat(this);     // killough
->>>>>>> 25e32304
+                  P_RemoveActivePlat(this);     // killough
             default:
                break;
             }
@@ -189,15 +175,11 @@
             {
             case raiseAndChange:
             case raiseToNearestAndChange:
-<<<<<<< HEAD
                // [CG] Just set the platform as inactive if we're a client.
                if(CS_CLIENT)
-                  plat->inactive = cl_current_world_index;
+                  inactive = cl_current_world_index;
                else
-                  P_RemoveActivePlat(plat);
-=======
-               P_RemoveActivePlat(this);
->>>>>>> 25e32304
+                  P_RemoveActivePlat(this);
             default:
                break;
             }
@@ -312,16 +294,15 @@
 plat_t* P_SpawnPlatform(line_t *line, sector_t *sec, int amount,
                         plattype_e type)
 {
-   plat_t *plat = Z_Calloc(1, sizeof(plat_t), PU_LEVSPEC, 0);
-
-   P_AddThinker(&plat->thinker);
+   plat_t *plat = new plat_t;
+
+   plat->Add();
    plat->type = type;
    plat->sector = sec;
    plat->sector->floordata = plat; //jff 2/23/98 multiple thinkers
-   plat->thinker.function = T_PlatRaise;
    plat->crush = -1;
    plat->tag = line->tag;
-   plat->low = sec->floorheight;
+
    //jff 1/26/98 Avoid raise plat bouncing a head off a ceiling and then
    //going down forever -- default low to plat height when triggered
    plat->low = sec->floorheight;
@@ -432,20 +413,10 @@
 //
 int EV_DoPlat(line_t *line, plattype_e type, int amount)
 {
-<<<<<<< HEAD
    plat_t *plat;
+   sector_t *sec;
+   int rtn = 0;
    int secnum = -1;
-   int rtn = 0;
-   sector_t *sec;
-=======
-   plat_t   *plat;
-   int       secnum;
-   int       rtn;
-   sector_t *sec;
-   
-   secnum = -1;
-   rtn = 0;
->>>>>>> 25e32304
 
    // Activate all <type> plats that are in_stasis
    switch(type)
@@ -476,99 +447,6 @@
 
       // Create a thinker
       rtn = 1;
-<<<<<<< HEAD
-=======
-      plat = new plat_t;
-      plat->Add();
-      
-      plat->type = type;
-      plat->sector = sec;
-      plat->sector->floordata = plat; //jff 2/23/98 multiple thinkers
-      plat->crush = -1;
-      plat->tag = line->tag;
-
-      //jff 1/26/98 Avoid raise plat bouncing a head off a ceiling and then
-      //going down forever -- default low to plat height when triggered
-      plat->low = sec->floorheight;
-      
-      // set up plat according to type  
-      switch(type)
-      {
-      case raiseToNearestAndChange:
-         plat->speed = PLATSPEED/2;
-         sec->floorpic = sides[line->sidenum[0]].sector->floorpic;
-         plat->high = P_FindNextHighestFloor(sec,sec->floorheight);
-         plat->wait = 0;
-         plat->status = up;
-         //jff 3/14/98 clear old field as well
-         P_ZeroSectorSpecial(sec);
-         P_PlatSequence(plat->sector, "EEPlatRaise"); // haleyjd
-         break;
-          
-      case raiseAndChange:
-         plat->speed = PLATSPEED/2;
-         sec->floorpic = sides[line->sidenum[0]].sector->floorpic;
-         plat->high = sec->floorheight + amount*FRACUNIT;
-         plat->wait = 0;
-         plat->status = up;
-         
-         P_PlatSequence(plat->sector, "EEPlatRaise"); // haleyjd
-         break;
-          
-      case downWaitUpStay:
-         plat->speed = PLATSPEED * 4;
-         plat->low = P_FindLowestFloorSurrounding(sec);
-         
-         if(plat->low > sec->floorheight)
-            plat->low = sec->floorheight;
-         
-         plat->high = sec->floorheight;
-         plat->wait = 35*PLATWAIT;
-         plat->status = down;
-         P_PlatSequence(plat->sector, "EEPlatNormal"); // haleyjd
-         break;
-          
-      case blazeDWUS:
-         plat->speed = PLATSPEED * 8;
-         plat->low = P_FindLowestFloorSurrounding(sec);
-         
-         if(plat->low > sec->floorheight)
-            plat->low = sec->floorheight;
-         
-         plat->high = sec->floorheight;
-         plat->wait = 35*PLATWAIT;
-         plat->status = down;
-         P_PlatSequence(plat->sector, "EEPlatNormal"); // haleyjd
-         break;
-          
-      case perpetualRaise:
-         plat->speed = PLATSPEED;
-         plat->low = P_FindLowestFloorSurrounding(sec);
-         
-         if(plat->low > sec->floorheight)
-            plat->low = sec->floorheight;
-         
-         plat->high = P_FindHighestFloorSurrounding(sec);
-         
-         if(plat->high < sec->floorheight)
-            plat->high = sec->floorheight;
-         
-         plat->wait = 35*PLATWAIT;
-         plat->status = (P_Random(pr_plats) & 1) ? down : up;
-         
-         P_PlatSequence(plat->sector, "EEPlatNormal"); // haleyjd
-         break;
-
-      case toggleUpDn: //jff 3/14/98 add new type to support instant toggle
-         plat->speed = PLATSPEED;   //not used
-         plat->wait  = 35*PLATWAIT; //not used
-         plat->crush = 10;          //jff 3/14/98 crush anything in the way
-         
-         // set up toggling between ceiling, floor inclusive
-         plat->low    = sec->ceilingheight;
-         plat->high   = sec->floorheight;
-         plat->status = down;
->>>>>>> 25e32304
 
       // [CG] Clients don't spawn platforms themselves when lines are
       //      activated, but we have to inform the caller whether or not a
