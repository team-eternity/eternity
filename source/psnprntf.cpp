--- conflicted
+++ resolved
@@ -71,11 +71,7 @@
    if(result < 0 || (size_t)result >= nmax)
    {
       str[nmax - 1] = '\0';
-<<<<<<< HEAD
-      result = static_cast<int>(nmax - 1);
-=======
       result = int(nmax - 1);
->>>>>>> 23b97907
    }
 
    return result;
