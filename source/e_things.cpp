--- conflicted
+++ resolved
@@ -2466,817 +2466,6 @@
 //
 void E_ProcessThing(int i, cfg_t *const thingsec, cfg_t *pcfg, const bool def)
 {
-<<<<<<< HEAD
-   double tempfloat;
-   int tempint;
-   const char *tempstr;
-   bool inherits = false;
-   bool cflags   = false;
-   bool hasbtype = false;
-   thingtitleprops_t titleprops;
-
-   // Tests whether or not a particular field should be set.
-   // When applying deltas, we should not retrieve defaults.
-   // Also, if inheritance is taking place, we should not
-   const auto IS_SET = [def, &inherits, thingsec](const char *const name) -> bool {
-      return (def && !inherits) || cfg_size(thingsec, (name)) > 0;
-   };
-
-   // Same as above, but also considers if the basictype has set fields in the thing.
-   // In that case, fields which are affected by basictype don't set defaults unless
-   // they are explicitly specified.
-   const auto IS_SET_BT = [def, &inherits, &hasbtype, thingsec](const char *const name) -> bool {
-      return (def && !inherits && !hasbtype) || cfg_size(thingsec, (name)) > 0;
-   };
-
-   // if thingsec is null, we are in the situation of inheriting from a thing
-   // that was processed in a previous EDF generation, so no processing is
-   // required; return immediately.
-   if(!thingsec)
-      return; 
-
-   // Retrieve title properties
-   E_getThingTitleProps(thingsec, titleprops, def);
-
-   // 01/27/04: added inheritance -- not in deltas
-   if(def)
-   {
-      int pnum = -1;
-
-      // if this thingtype is already processed via recursion due to
-      // inheritance, don't process it again
-      if(thing_hitlist[i])
-         return;
-
-      if(titleprops.superclass || cfg_size(thingsec, ITEM_TNG_INHERITS) > 0)
-         pnum = E_resolveParentThingType(thingsec, titleprops);
-      
-      if(pnum >= 0)
-      {
-         cfg_t *parent_tngsec;
-         int pnum = E_resolveParentThingType(thingsec, titleprops);
-
-         // check against cyclic inheritance
-         if(!E_CheckThingInherit(pnum))
-         {
-            E_EDFLoggedErr(2, 
-               "E_ProcessThing: cyclic inheritance detected in thing '%s'\n",
-               mobjinfo[i]->name);
-         }
-         
-         // add to inheritance stack
-         E_AddThingToPStack(pnum);
-
-         // process parent recursively
-         // 12/12/2011: must use cfg_gettsec; note can return null
-         parent_tngsec = cfg_gettsec(pcfg, EDF_SEC_THING, mobjinfo[pnum]->name);
-         E_ProcessThing(pnum, parent_tngsec, pcfg, true);
-         
-         // copy parent to this thing
-         E_CopyThing(i, pnum);
-
-         // haleyjd 06/19/09: keep track of parent explicitly
-         mobjinfo[i]->parent = mobjinfo[pnum];
-         
-         // we inherit, so treat defaults as no value
-         inherits = true;
-      }
-      else
-         mobjinfo[i]->parent = nullptr; // 6/19/09: no parent.
-
-      // mark this thingtype as processed
-      thing_hitlist[i] = 1;
-   }
-
-   // haleyjd 07/05/06: process basictype
-   // Note that when basictype is present, the default handling of all fields
-   // affected by the basictype will be changed.
-   if(IS_SET(ITEM_TNG_BASICTYPE))
-   {
-      tempstr = cfg_getstr(thingsec, ITEM_TNG_BASICTYPE);
-      tempint = E_StrToNumLinear(BasicTypeNames, NUMBASICTYPES, tempstr);
-      if(tempint != NUMBASICTYPES)
-      {
-         basicttype_t *basicType = &BasicThingTypes[tempint];
-
-         mobjinfo[i]->flags  = basicType->flags;
-         mobjinfo[i]->flags2 = basicType->flags2;
-         mobjinfo[i]->flags3 = basicType->flags3;
-
-         if(basicType->spawnstate &&
-            (tempint = E_StateNumForName(basicType->spawnstate)) >= 0)
-            mobjinfo[i]->spawnstate = tempint;
-         else if(!inherits) // don't init to default if the thingtype inherits
-            mobjinfo[i]->spawnstate = NullStateNum;
-
-         hasbtype = true; // mobjinfo has a basictype set
-      }
-   }
-
-   // process doomednum
-   // haleyjd 09/30/12: allow preferential definition by title properties
-   if(titleprops.doomednum != -1)
-      mobjinfo[i]->doomednum = titleprops.doomednum;
-   else if(IS_SET(ITEM_TNG_DOOMEDNUM))
-      mobjinfo[i]->doomednum = cfg_getint(thingsec, ITEM_TNG_DOOMEDNUM);
-
-   // ******************************** STATES ********************************
-
-   // process spawnstate
-   if(IS_SET_BT(ITEM_TNG_SPAWNSTATE))
-   {
-      tempstr = cfg_getstr(thingsec, ITEM_TNG_SPAWNSTATE);
-      E_ThingFrame(tempstr, ITEM_TNG_SPAWNSTATE, i, 
-                   &(mobjinfo[i]->spawnstate));
-   }
-
-   // process seestate
-   if(IS_SET(ITEM_TNG_SEESTATE))
-   {
-      tempstr = cfg_getstr(thingsec, ITEM_TNG_SEESTATE);
-      E_ThingFrame(tempstr, ITEM_TNG_SEESTATE, i,
-                   &(mobjinfo[i]->seestate));
-   }
-
-   // process painstate
-   if(IS_SET(ITEM_TNG_PAINSTATE))
-   {
-      tempstr = cfg_getstr(thingsec, ITEM_TNG_PAINSTATE);
-      E_ThingFrame(tempstr, ITEM_TNG_PAINSTATE, i,
-                   &(mobjinfo[i]->painstate));
-   }
-
-   // process meleestate
-   if(IS_SET(ITEM_TNG_MELEESTATE))
-   {
-      tempstr = cfg_getstr(thingsec, ITEM_TNG_MELEESTATE);
-      E_ThingFrame(tempstr, ITEM_TNG_MELEESTATE, i,
-                   &(mobjinfo[i]->meleestate));
-   }
-
-   // process missilestate
-   if(IS_SET(ITEM_TNG_MISSILESTATE))
-   {
-      tempstr = cfg_getstr(thingsec, ITEM_TNG_MISSILESTATE);
-      E_ThingFrame(tempstr, ITEM_TNG_MISSILESTATE, i,
-                   &(mobjinfo[i]->missilestate));
-   }
-
-   // process deathstate
-   if(IS_SET(ITEM_TNG_DEATHSTATE))
-   {
-      tempstr = cfg_getstr(thingsec, ITEM_TNG_DEATHSTATE);
-      E_ThingFrame(tempstr, ITEM_TNG_DEATHSTATE, i,
-                   &(mobjinfo[i]->deathstate));
-   }
-
-   // process xdeathstate
-   if(IS_SET(ITEM_TNG_XDEATHSTATE))
-   {
-      tempstr = cfg_getstr(thingsec, ITEM_TNG_XDEATHSTATE);
-      E_ThingFrame(tempstr, ITEM_TNG_XDEATHSTATE, i,
-                   &(mobjinfo[i]->xdeathstate));
-   }
-
-   // process raisestate
-   if(IS_SET(ITEM_TNG_RAISESTATE))
-   {
-      tempstr = cfg_getstr(thingsec, ITEM_TNG_RAISESTATE);
-      E_ThingFrame(tempstr, ITEM_TNG_RAISESTATE, i,
-                   &(mobjinfo[i]->raisestate));
-   }
-
-   // ioanch 20160220: process healstate
-   if(cfg_size(thingsec, ITEM_TNG_HEALSTATE) > 0)
-   {
-      tempstr = cfg_getstr(thingsec, ITEM_TNG_HEALSTATE);
-      E_ThingFrame(tempstr, ITEM_TNG_HEALSTATE, i, METASTATE_HEAL);
-   }
-
-   // 08/07/04: process crashstate
-   if(IS_SET(ITEM_TNG_CRASHSTATE))
-   {
-      tempstr = cfg_getstr(thingsec, ITEM_TNG_CRASHSTATE);
-      E_ThingFrame(tempstr, ITEM_TNG_CRASHSTATE, i,
-                   &(mobjinfo[i]->crashstate));
-   }
-   
-   // process crunchstate 20240205
-   if(IS_SET(ITEM_TNG_CRUNCHSTATE))
-   {
-      tempstr = cfg_getstr(thingsec, ITEM_TNG_CRUNCHSTATE);
-      E_ThingFrame(tempstr, ITEM_TNG_CRUNCHSTATE, i, METASTATE_CRUNCH);
-   }
-
-   // 03/19/11: process active/inactive states
-   if(IS_SET(ITEM_TNG_ACTIVESTATE))
-   {
-      tempstr = cfg_getstr(thingsec, ITEM_TNG_ACTIVESTATE);
-      E_ThingFrame(tempstr, ITEM_TNG_ACTIVESTATE, i, 
-                   &(mobjinfo[i]->activestate));
-   }
-
-   if(IS_SET(ITEM_TNG_INACTIVESTATE))
-   {
-      tempstr = cfg_getstr(thingsec, ITEM_TNG_INACTIVESTATE);
-      E_ThingFrame(tempstr, ITEM_TNG_INACTIVESTATE, i,
-                   &(mobjinfo[i]->inactivestate));
-   }
-
-   // ******************************** SOUNDS ********************************
-   
-   // process seesound
-   if(IS_SET(ITEM_TNG_SEESOUND))
-   {
-      tempstr = cfg_getstr(thingsec, ITEM_TNG_SEESOUND);
-      E_ThingSound(tempstr, ITEM_TNG_SEESOUND, i, &(mobjinfo[i]->seesound));
-   }
-
-   // process attacksound
-   if(IS_SET(ITEM_TNG_ATKSOUND))
-   {
-      tempstr = cfg_getstr(thingsec, ITEM_TNG_ATKSOUND);
-      E_ThingSound(tempstr, ITEM_TNG_ATKSOUND, i, &(mobjinfo[i]->attacksound));
-   }
-
-   // process painsound
-   if(IS_SET(ITEM_TNG_PAINSOUND))
-   {
-      tempstr = cfg_getstr(thingsec, ITEM_TNG_PAINSOUND);
-      E_ThingSound(tempstr, ITEM_TNG_PAINSOUND, i, &(mobjinfo[i]->painsound));
-   }
-
-   // process deathsound
-   if(IS_SET(ITEM_TNG_DEATHSOUND))
-   {
-      tempstr = cfg_getstr(thingsec, ITEM_TNG_DEATHSOUND);
-      E_ThingSound(tempstr, ITEM_TNG_DEATHSOUND, i, &(mobjinfo[i]->deathsound));
-   }
-
-   // process activesound
-   if(IS_SET(ITEM_TNG_ACTIVESOUND))
-   {
-      tempstr = cfg_getstr(thingsec, ITEM_TNG_ACTIVESOUND);
-      E_ThingSound(tempstr, ITEM_TNG_ACTIVESOUND, i, &(mobjinfo[i]->activesound));
-   }
-
-   // 3/19/11: process activatesound/deactivatesound
-   if(IS_SET(ITEM_TNG_ACTIVATESND))
-   {
-      tempstr = cfg_getstr(thingsec, ITEM_TNG_ACTIVATESND);
-      E_ThingSound(tempstr, ITEM_TNG_ACTIVATESND, i, &(mobjinfo[i]->activatesound));
-   }
-
-   if(IS_SET(ITEM_TNG_DEACTIVATESND))
-   {
-      tempstr = cfg_getstr(thingsec, ITEM_TNG_DEACTIVATESND);
-      E_ThingSound(tempstr, ITEM_TNG_DEACTIVATESND, i, &(mobjinfo[i]->deactivatesound));
-   }
-
-   if(IS_SET(ITEM_TNG_MISSILETYPE))
-   {
-      tempstr = cfg_getstr(thingsec, ITEM_TNG_MISSILETYPE);
-      tempint = E_StrToNumLinear(missileTypes, NUMMISSILETYPES, tempstr);
-
-      if(tempint == NUMMISSILETYPES)
-      {
-         E_EDFLoggedErr(2, 
-            "E_ProcessThing: thing '%s': invalid missiletype '%s'\n",
-            mobjinfo[i]->name, tempstr);
-      }
-
-      mobjinfo[i]->missiletype = tempint;
-   }
-
-   if(IS_SET(ITEM_TNG_RIPSOUND))
-   {
-      tempstr = cfg_getstr(thingsec, ITEM_TNG_RIPSOUND);
-      E_ThingSound(tempstr, ITEM_TNG_RIPSOUND, i, &(mobjinfo[i]->ripsound));
-   }
-
-   // ******************************* METRICS ********************************
-
-   // process spawnhealth
-   bool setspawnhealth = false;
-   if(IS_SET(ITEM_TNG_SPAWNHEALTH))
-   {
-      mobjinfo[i]->spawnhealth = cfg_getint(thingsec, ITEM_TNG_SPAWNHEALTH);
-      setspawnhealth = true;
-   }
-
-   // process gibhealth
-   if(IS_SET(ITEM_TNG_GIBHEALTH) || setspawnhealth)
-   {
-      // if spawnhealth was set and we're going to inherit gibhealth, or
-      // get the EDF default for gibhealth, use the default behavior instead.
-      if(setspawnhealth && !cfg_size(thingsec, ITEM_TNG_GIBHEALTH))
-      {
-         E_ThingDefaultGibHealth(mobjinfo[i]);
-      }
-      else
-         mobjinfo[i]->gibhealth = cfg_getint(thingsec, ITEM_TNG_GIBHEALTH);
-   }
-
-   // process reactiontime
-   if(IS_SET(ITEM_TNG_REACTTIME))
-      mobjinfo[i]->reactiontime = cfg_getint(thingsec, ITEM_TNG_REACTTIME);
-
-   // process painchance
-   if(IS_SET(ITEM_TNG_PAINCHANCE))
-      mobjinfo[i]->painchance = cfg_getint(thingsec, ITEM_TNG_PAINCHANCE);
-
-   // process speed
-   if(IS_SET(ITEM_TNG_SPEED))
-      mobjinfo[i]->speed = cfg_getint(thingsec, ITEM_TNG_SPEED);
-
-   // 07/13/03: process fastspeed
-   // get the fastspeed and, if non-zero, add the thing
-   // to the speedset list in g_game.c
-
-   if(IS_SET(ITEM_TNG_FASTSPEED))
-   {
-      tempint = cfg_getint(thingsec, ITEM_TNG_FASTSPEED);         
-      if(tempint)
-         G_SpeedSetAddThing(i, mobjinfo[i]->speed, tempint);
-   }
-
-   // process radius
-   if(IS_SET(ITEM_TNG_RADIUS))
-   {
-      tempfloat = cfg_getfloat(thingsec, ITEM_TNG_RADIUS);
-      mobjinfo[i]->radius = (int)(tempfloat * FRACUNIT);
-   }
-
-   // process height
-   if(IS_SET(ITEM_TNG_HEIGHT))
-   {
-      tempfloat = cfg_getfloat(thingsec, ITEM_TNG_HEIGHT);
-      mobjinfo[i]->height = (int)(tempfloat * FRACUNIT);
-   }
-
-   // 07/06/05: process correct 3D thing height
-   if(IS_SET(ITEM_TNG_C3DHEIGHT))
-   {
-      tempfloat = cfg_getfloat(thingsec, ITEM_TNG_C3DHEIGHT);
-      mobjinfo[i]->c3dheight = (int)(tempfloat * FRACUNIT);
-   }
-
-   // process melee range
-   if(IS_SET(ITEM_TNG_MELEERANGE))
-      mobjinfo[i]->meleerange = M_DoubleToFixed(cfg_getfloat(thingsec, ITEM_TNG_MELEERANGE));
-
-   // process mass
-   if(IS_SET(ITEM_TNG_MASS))
-      mobjinfo[i]->mass = cfg_getint(thingsec, ITEM_TNG_MASS);
-
-   // 09/23/09: respawn properties
-   if(IS_SET(ITEM_TNG_RESPAWNTIME))
-      mobjinfo[i]->respawntime = cfg_getint(thingsec, ITEM_TNG_RESPAWNTIME);
-
-   if(IS_SET(ITEM_TNG_RESPCHANCE))
-      mobjinfo[i]->respawnchance = cfg_getint(thingsec, ITEM_TNG_RESPCHANCE);
-
-   // aim shift
-   if(cfg_size(thingsec, ITEM_TNG_AIMSHIFT) > 0)
-      mobjinfo[i]->meta->setInt("aimshift", cfg_getint(thingsec, ITEM_TNG_AIMSHIFT));
-
-   // process damage
-   if(IS_SET(ITEM_TNG_DAMAGE))
-      mobjinfo[i]->damage = cfg_getint(thingsec, ITEM_TNG_DAMAGE);
-
-   // [XA] 02/29/20: process damagemod
-   if(IS_SET(ITEM_TNG_DAMAGEMOD))
-   {
-      mobjinfo[i]->damagemod = cfg_getint(thingsec, ITEM_TNG_DAMAGEMOD);
-      if(!mobjinfo[i]->damagemod)
-      {
-         E_EDFLoggedErr(2,
-                        "E_ProcessThing: thing '%s': invalid zero damagemod %s\n",
-                        mobjinfo[i]->name, tempstr);
-      }
-   }
-
-   // 09/22/06: process topdamage 
-   if(IS_SET(ITEM_TNG_TOPDAMAGE))
-      mobjinfo[i]->topdamage = cfg_getint(thingsec, ITEM_TNG_TOPDAMAGE);
-
-   // 09/23/06: process topdamagemask
-   if(IS_SET(ITEM_TNG_TOPDMGMASK))
-      mobjinfo[i]->topdamagemask = cfg_getint(thingsec, ITEM_TNG_TOPDMGMASK);
-
-   // process translucency
-   if(IS_SET(ITEM_TNG_TRANSLUC))
-      mobjinfo[i]->translucency = cfg_getint(thingsec, ITEM_TNG_TRANSLUC);
-
-   // process translucency map
-   if(IS_SET(ITEM_TNG_TRANMAP))
-      mobjinfo[i]->tranmap = cfg_getint(thingsec, ITEM_TNG_TRANMAP);
-
-   // process bloodcolor
-   if(IS_SET(ITEM_TNG_BLOODCOLOR))
-      mobjinfo[i]->bloodcolor = cfg_getint(thingsec, ITEM_TNG_BLOODCOLOR);
-
-   // 05/23/08: process alphavelocity
-   if(IS_SET(ITEM_TNG_AVELOCITY))
-   {
-      tempfloat = cfg_getfloat(thingsec, ITEM_TNG_AVELOCITY);
-      mobjinfo[i]->alphavelocity = (fixed_t)(tempfloat * FRACUNIT);
-   }
-
-   // 11/22/09: scaling properties
-   if(IS_SET(ITEM_TNG_XSCALE))
-      mobjinfo[i]->xscale = (float)cfg_getfloat(thingsec, ITEM_TNG_XSCALE);
-
-   if(IS_SET(ITEM_TNG_YSCALE))
-      mobjinfo[i]->yscale = (float)cfg_getfloat(thingsec, ITEM_TNG_YSCALE);
-
-   // ********************************* FLAGS ********************************
-
-   // 02/19/04: process combined flags first
-   if(IS_SET_BT(ITEM_TNG_CFLAGS))
-   {
-      tempstr = cfg_getstr(thingsec, ITEM_TNG_CFLAGS);
-      if(*tempstr == '\0')
-      {
-         mobjinfo[i]->flags = mobjinfo[i]->flags2 = mobjinfo[i]->flags3 = 0;
-      }
-      else
-      {
-         unsigned int *results = deh_ParseFlagsCombined(tempstr);
-
-         mobjinfo[i]->flags  = results[0];
-         mobjinfo[i]->flags2 = results[1];
-         mobjinfo[i]->flags3 = results[2];
-         mobjinfo[i]->flags4 = results[3];
-         mobjinfo[i]->flags5 = results[4];
-
-         cflags = true; // values were set from cflags
-      }
-   }
-
-   if(!cflags) // skip if cflags are defined
-   {
-      // process flags
-      if(IS_SET_BT(ITEM_TNG_FLAGS))
-      {
-         tempstr = cfg_getstr(thingsec, ITEM_TNG_FLAGS);
-         if(*tempstr == '\0')
-            mobjinfo[i]->flags = 0;
-         else
-            mobjinfo[i]->flags = deh_ParseFlagsSingle(tempstr, DEHFLAGS_MODE1);
-      }
-      
-      // process flags2
-      if(IS_SET_BT(ITEM_TNG_FLAGS2))
-      {
-         tempstr = cfg_getstr(thingsec, ITEM_TNG_FLAGS2);
-         if(*tempstr == '\0')
-            mobjinfo[i]->flags2 = 0;
-         else
-            mobjinfo[i]->flags2 = deh_ParseFlagsSingle(tempstr, DEHFLAGS_MODE2);
-      }
-
-      // process flags3
-      if(IS_SET_BT(ITEM_TNG_FLAGS3))
-      {
-         tempstr = cfg_getstr(thingsec, ITEM_TNG_FLAGS3);
-         if(*tempstr == '\0')
-            mobjinfo[i]->flags3 = 0;
-         else
-            mobjinfo[i]->flags3 = deh_ParseFlagsSingle(tempstr, DEHFLAGS_MODE3);
-      }
-
-      // process flags4
-      if(IS_SET(ITEM_TNG_FLAGS4))
-      {
-         tempstr = cfg_getstr(thingsec, ITEM_TNG_FLAGS4);
-         if(*tempstr == '\0')
-            mobjinfo[i]->flags4 = 0;
-         else
-            mobjinfo[i]->flags4 = deh_ParseFlagsSingle(tempstr, DEHFLAGS_MODE4);
-      }
-
-      // process flags5
-      if(IS_SET(ITEM_TNG_FLAGS5))
-      {
-         tempstr = cfg_getstr(thingsec, ITEM_TNG_FLAGS5);
-         if(*tempstr == '\0')
-            mobjinfo[i]->flags5 = 0;
-         else
-            mobjinfo[i]->flags5 = deh_ParseFlagsSingle(tempstr, DEHFLAGS_MODE5);
-      }
-   }
-
-   // process addflags and remflags modifiers
-
-   if(cfg_size(thingsec, ITEM_TNG_ADDFLAGS) > 0)
-   {
-      unsigned int *results;
-
-      tempstr = cfg_getstr(thingsec, ITEM_TNG_ADDFLAGS);
-         
-      results = deh_ParseFlagsCombined(tempstr);
-
-      mobjinfo[i]->flags  |= results[0];
-      mobjinfo[i]->flags2 |= results[1];
-      mobjinfo[i]->flags3 |= results[2];
-      mobjinfo[i]->flags4 |= results[3];
-      mobjinfo[i]->flags5 |= results[4];
-   }
-
-   if(cfg_size(thingsec, ITEM_TNG_REMFLAGS) > 0)
-   {
-      unsigned int *results;
-
-      tempstr = cfg_getstr(thingsec, ITEM_TNG_REMFLAGS);
-
-      results = deh_ParseFlagsCombined(tempstr);
-
-      mobjinfo[i]->flags  &= ~(results[0]);
-      mobjinfo[i]->flags2 &= ~(results[1]);
-      mobjinfo[i]->flags3 &= ~(results[2]);
-      mobjinfo[i]->flags4 &= ~(results[3]);
-      mobjinfo[i]->flags5 &= ~(results[4]);
-   }
-
-   // 07/13/03: process nukespecial
-   if(IS_SET(ITEM_TNG_NUKESPEC))
-   {
-      action_t *action;
-
-      tempstr = cfg_getstr(thingsec, ITEM_TNG_NUKESPEC);
-
-      if(!(action = E_GetAction(tempstr)))
-      {
-         E_EDFLoggedErr(2, "E_ProcessThing: thing '%s': bad nukespecial '%s'\n",
-                        mobjinfo[i]->name, tempstr);
-      }
-
-      // TODO: Figure out if the if is required, based on how E_GetAction works
-      if(action->codeptr != nullptr)
-         mobjinfo[i]->nukespec = action;
-   }
-
-   // 07/13/03: process particlefx
-   if(IS_SET(ITEM_TNG_PARTICLEFX))
-   {
-      tempstr = cfg_getstr(thingsec, ITEM_TNG_PARTICLEFX);
-      if(*tempstr == '\0')
-         mobjinfo[i]->particlefx = 0;
-      else
-         mobjinfo[i]->particlefx = E_ParseFlags(tempstr, &particle_flags);
-   }
-
-   // *************************** ITEM PROPERTIES ****************************
-
-   // 08/06/13: check for cleardropitems flag
-   if(cfg_size(thingsec, ITEM_TNG_CLRDROPITEM) > 0)
-      E_clearDropItems(mobjinfo[i]);
-
-   // 08/06/13: check for dropitem.remove statements
-   unsigned int numRem;
-   if((numRem = cfg_size(thingsec, ITEM_TNG_REMDROPITEM)) > 0)
-   {
-      for(unsigned int i = 0; i < numRem; i++)
-      {
-         const char *item = cfg_getnstr(thingsec, ITEM_TNG_REMDROPITEM, i);
-         E_removeDropItem(mobjinfo[i], item);
-      }
-   }
-
-   // 07/13/03: process droptype (deprecated in favor of dropitem, but will
-   // never be removed as it's good shorthand for DOOM-style item drops)
-   if(IS_SET(ITEM_TNG_DROPTYPE))
-   {
-      tempstr = cfg_getstr(thingsec, ITEM_TNG_DROPTYPE);
-      E_clearDropItems(mobjinfo[i]);
-      if(strcasecmp(tempstr, "NONE"))
-         E_addDropItem(mobjinfo[i], tempstr, 255, 0, false);
-   }
-
-   // 08/06/13: process dropitems
-   E_processDropItems(mobjinfo[i], thingsec);
-
-   // 08/15/13: process collection spawn
-   if(cfg_size(thingsec, ITEM_TNG_COLSPAWN) > 0)
-      E_processCollectionSpawn(mobjinfo[i], cfg_getmvprop(thingsec, ITEM_TNG_COLSPAWN));
-
-   // 08/22/13: item respawn at collection
-   if(IS_SET(ITEM_TNG_ITEMRESPAT))
-      E_processItemRespawnAt(mobjinfo[i], cfg_getstr(thingsec, ITEM_TNG_ITEMRESPAT));
-
-   // ************************************************************************
-
-   // 07/13/03: process mod
-   if(IS_SET(ITEM_TNG_MOD))
-   {
-      emod_t *mod;
-      char *endpos = nullptr;
-      tempstr = cfg_getstr(thingsec, ITEM_TNG_MOD);
-
-      tempint = static_cast<int>(strtol(tempstr, &endpos, 0));
-      
-      if(endpos && *endpos == '\0')
-         mod = E_DamageTypeForNum(tempint);  // it is a number
-      else
-         mod = E_DamageTypeForName(tempstr); // it is a name
-
-      mobjinfo[i]->mod = mod->num; // mobjinfo stores the numeric key
-   }
-
-   // 07/13/03: process obituaries
-   if(IS_SET(ITEM_TNG_OBIT1))
-   {
-      // if this is a delta or the thing type inherited obits
-      // from its parent, we need to free any old obituary
-      if((!def || inherits) && mobjinfo[i]->obituary)
-         efree(mobjinfo[i]->obituary);
-
-      tempstr = cfg_getstr(thingsec, ITEM_TNG_OBIT1);
-      if(strcasecmp(tempstr, "NONE"))
-      {
-         if(tempstr[0] == '$')
-            tempstr = E_StringOrDehForName(tempstr + 1);
-         mobjinfo[i]->obituary = estrdup(tempstr);
-      }
-      else
-         mobjinfo[i]->obituary = nullptr;
-   }
-
-   if(IS_SET(ITEM_TNG_OBIT2))
-   {
-      // if this is a delta or the thing type inherited obits
-      // from its parent, we need to free any old obituary
-      if((!def || inherits) && mobjinfo[i]->meleeobit)
-         efree(mobjinfo[i]->meleeobit);
-
-      tempstr = cfg_getstr(thingsec, ITEM_TNG_OBIT2);
-      if(strcasecmp(tempstr, "NONE"))
-      {
-         if(tempstr[0] == '$')
-            tempstr = E_StringOrDehForName(tempstr + 1);
-         mobjinfo[i]->meleeobit = estrdup(tempstr);
-      }
-      else
-         mobjinfo[i]->meleeobit = nullptr;
-   }
-
-   // 01/12/04: process translation
-   if(IS_SET(ITEM_TNG_COLOR))
-      mobjinfo[i]->colour = cfg_getint(thingsec, ITEM_TNG_COLOR);
-
-   // 08/01/04: process dmgspecial
-   if(IS_SET(ITEM_TNG_DMGSPECIAL))
-   {
-      tempstr = cfg_getstr(thingsec, ITEM_TNG_DMGSPECIAL);
-      
-      // find the proper dmgspecial number (linear search)
-      tempint = E_StrToNumLinear(inflictorTypes, INFLICTOR_NUMTYPES, tempstr);
-
-      if(tempint == INFLICTOR_NUMTYPES)
-      {
-         E_EDFLoggedErr(2, 
-            "E_ProcessThing: thing '%s': invalid dmgspecial '%s'\n",
-            mobjinfo[i]->name, tempstr);
-      }
-
-      mobjinfo[i]->dmgspecial = tempint;
-   }
-
-   // 09/26/04: process alternate sprite
-   if(IS_SET(ITEM_TNG_SKINSPRITE))
-   {
-      tempstr = cfg_getstr(thingsec, ITEM_TNG_SKINSPRITE);
-      mobjinfo[i]->altsprite = E_SpriteNumForName(tempstr);
-   }
-
-   // 06/11/08: process defaultsprite (for skin handling)
-   if(IS_SET(ITEM_TNG_DEFSPRITE))
-   {
-      tempstr = cfg_getstr(thingsec, ITEM_TNG_DEFSPRITE);
-
-      if(tempstr)
-         mobjinfo[i]->defsprite = E_SpriteNumForName(tempstr);
-      else
-         mobjinfo[i]->defsprite = -1;
-   }
-
-
-   // 06/05/08: process custom-damage painstates
-   if(IS_SET(ITEM_TNG_PAINSTATES))
-   {
-      E_ProcessDamageTypeStates(thingsec, ITEM_TNG_PAINSTATES, mobjinfo[i],
-                                E_DTS_MODE_OVERWRITE, E_DTS_FIELD_PAIN);
-   }
-   if(IS_SET(ITEM_TNG_PNSTATESADD))
-   {
-      E_ProcessDamageTypeStates(thingsec, ITEM_TNG_PNSTATESADD, mobjinfo[i],
-                                E_DTS_MODE_ADD, E_DTS_FIELD_PAIN);
-   }
-   if(IS_SET(ITEM_TNG_PNSTATESREM))
-   {
-      E_ProcessDamageTypeStates(thingsec, ITEM_TNG_PNSTATESREM, mobjinfo[i],
-                                E_DTS_MODE_REMOVE, E_DTS_FIELD_PAIN);
-   }
-
-   // 06/05/08: process custom-damage deathstates
-   if(IS_SET(ITEM_TNG_DEATHSTATES))
-   {
-      E_ProcessDamageTypeStates(thingsec, ITEM_TNG_DEATHSTATES, mobjinfo[i],
-                                E_DTS_MODE_OVERWRITE, E_DTS_FIELD_DEATH);
-   }
-   if(IS_SET(ITEM_TNG_DTHSTATESADD))
-   {
-      E_ProcessDamageTypeStates(thingsec, ITEM_TNG_DTHSTATESADD, mobjinfo[i],
-                                E_DTS_MODE_ADD, E_DTS_FIELD_DEATH);
-   }
-   if(IS_SET(ITEM_TNG_DTHSTATESREM))
-   {
-      E_ProcessDamageTypeStates(thingsec, ITEM_TNG_DTHSTATESREM, mobjinfo[i],
-                                E_DTS_MODE_REMOVE, E_DTS_FIELD_DEATH);
-   }
-
-   // 10/11/09: process damagefactors
-   E_ProcessDamageFactors(mobjinfo[i], thingsec);
-
-   // MaxW: 20150620: process blood types and behavior
-   if(IS_SET(ITEM_TNG_BLOODNORM))
-      E_ProcessBlood(i, thingsec, ITEM_TNG_BLOODNORM);
-
-   if(IS_SET(ITEM_TNG_BLOODIMPACT))
-      E_ProcessBlood(i, thingsec, ITEM_TNG_BLOODIMPACT);
-
-   if(IS_SET(ITEM_TNG_BLOODRIP))
-      E_ProcessBlood(i, thingsec, ITEM_TNG_BLOODRIP);
-
-   if(IS_SET(ITEM_TNG_BLOODCRUSH))
-      E_ProcessBlood(i, thingsec, ITEM_TNG_BLOODCRUSH);
-
-   // check for clear blood behaviors flag
-   if(cfg_size(thingsec, ITEM_TNG_CLRBLOODBEH) > 0)
-      E_clearBloodBehaviors(mobjinfo[i]);
-
-   // process blood behaviors
-   E_processBloodBehaviors(mobjinfo[i], thingsec);
-
-   // 01/17/07: process acs_spawndata
-   if(cfg_size(thingsec, ITEM_TNG_ACS_SPAWN) > 0)
-   {
-      cfg_t *acs_sec = cfg_getsec(thingsec, ITEM_TNG_ACS_SPAWN);
-
-      // get ACS spawn number
-      tempint = cfg_getint(acs_sec, ITEM_TNG_ACS_NUM);
-
-      // rangecheck number
-      if(tempint >= ACS_NUM_THINGTYPES)
-      {
-         E_EDFLoggedWarning(2, "Warning: invalid ACS spawn number %d\n", tempint);
-      }
-      else if(tempint >= 0) // negative numbers mean no spawn number
-      {
-         unsigned int flags;
-
-         // get mode flags
-         tempstr = cfg_getstr(acs_sec, ITEM_TNG_ACS_MODES);
-
-         flags = E_ParseFlags(tempstr, &acs_gamemode_flags);
-
-         if(flags & gameTypeToACSFlags[GameModeInfo->type])
-            ACS_thingtypes[tempint] = i;
-      }
-   }
-
-   // [XA] 02-22-2020: process projectile trail fields
-   if(IS_SET(ITEM_TNG_TRAILTYPE))
-      E_processTrailType(mobjinfo[i], cfg_getstr(thingsec, ITEM_TNG_TRAILTYPE));
-
-   if(IS_SET(ITEM_TNG_TRAILZOFFSET))
-   {
-      tempfloat = cfg_getfloat(thingsec, ITEM_TNG_TRAILZOFFSET);
-      mobjinfo[i]->trailzoffset = (int)(tempfloat * FRACUNIT);
-   }
-
-   if(IS_SET(ITEM_TNG_TRAILCHANCE))
-      mobjinfo[i]->trailchance = cfg_getint(thingsec, ITEM_TNG_TRAILCHANCE);
-
-   if(IS_SET(ITEM_TNG_TRAILSPARSITY))
-      mobjinfo[i]->trailsparsity = cfg_getint(thingsec, ITEM_TNG_TRAILSPARSITY);
-   
-   if(IS_SET(ITEM_TNG_MISSILEHEIGHT))
-   {
-      tempfloat = cfg_getfloat(thingsec, ITEM_TNG_MISSILEHEIGHT);
-      mobjinfo[i]->missileheight = M_FloatToFixed(tempfloat);
-   }
-   
-   if(IS_SET(ITEM_TNG_BULLETZOFFSET))
-   {
-      tempfloat = cfg_getfloat(thingsec, ITEM_TNG_BULLETZOFFSET);
-      mobjinfo[i]->bulletzoffset = M_FloatToFixed(tempfloat);
-   }
-
-   // Process DECORATE state block
-   E_ProcessDecorateStatesRecursive(thingsec, i, false);
-=======
     double            tempfloat;
     int               tempint;
     const char       *tempstr;
@@ -4057,7 +3246,6 @@
 
     // Process DECORATE state block
     E_ProcessDecorateStatesRecursive(thingsec, i, false);
->>>>>>> bf494889
 }
 
 //
