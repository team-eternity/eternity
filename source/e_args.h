--- conflicted
+++ resolved
@@ -109,16 +109,10 @@
 double        E_ArgAsDouble(arglist_t *al, int index, double defvalue);
 int           E_ArgAsThingNum(arglist_t *al, int index);
 int           E_ArgAsThingNumG0(arglist_t *al, int index);
-<<<<<<< HEAD
-state_t      *E_ArgAsStateLabel(const Mobj *mo, const arglist_t *al, int index);
+state_t      *E_ArgAsStateLabel(const Mobj *mo,         const arglist_t *al, int index);
 state_t      *E_ArgAsStateLabel(const mobjinfo_t *info, const state_t *state,
-                                const arglist_t *al, int index);
-state_t      *E_ArgAsStateLabel(const player_t *player, const arglist_t *al,
-                                   int index);
-=======
-state_t      *E_ArgAsStateLabel(const Mobj *mo,         const arglist_t *al, int index);
+    const arglist_t *al, int index);
 state_t      *E_ArgAsStateLabel(const player_t *player, const arglist_t *al, int index);
->>>>>>> e7b0bbe7
 int           E_ArgAsStateNum(  arglist_t *al, int index, const Mobj     *mo);
 int E_ArgAsStateNum(arglist_t *al, int index, const mobjinfo_t *info,
                     const state_t *state);
