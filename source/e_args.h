// Emacs style mode select -*- C++ -*-
//----------------------------------------------------------------------------
//
// Copyright (C) 2013 James Haley et al.
//
// This program is free software: you can redistribute it and/or modify
// it under the terms of the GNU General Public License as published by
// the Free Software Foundation, either version 3 of the License, or
// (at your option) any later version.
//
// This program is distributed in the hope that it will be useful,
// but WITHOUT ANY WARRANTY; without even the implied warranty of
// MERCHANTABILITY or FITNESS FOR A PARTICULAR PURPOSE.  See the
// GNU General Public License for more details.
//
// You should have received a copy of the GNU General Public License
// along with this program.  If not, see http://www.gnu.org/licenses/
//
// Additional terms and conditions compatible with the GPLv3 apply. See the
// file COPYING-EE for details.
//
//----------------------------------------------------------------------------
//
// EDF Argument Management
//
// By James Haley
//
//----------------------------------------------------------------------------

#ifndef E_ARGS_H__
#define E_ARGS_H__

// needed for MAXFLAGFIELDS:
#include "d_dehtbl.h"
#include "m_fixed.h"

struct edf_string_t;
struct emod_t;
class  Mobj;
struct mobjinfo_t;
struct player_t;
struct sfxinfo_t;
struct state_t;
struct weaponinfo_t;

// 16 arguments ought to be enough for anybody.
#define EMAXARGS 16

// Get an arglist safely from an Mobj * even if the pointer or the 
// Mobj's state is NULL (NULL is returned in either case).
#define ESAFEARGS(mo) ((mo && mo->state) ? mo->state->args : NULL)

typedef enum
{
   EVALTYPE_NONE,      // not cached
   EVALTYPE_INT,       // evaluated to an integer
   EVALTYPE_FIXED,     // evaluated to a fixed_t
   EVALTYPE_DOUBLE,    // evaluated to a double
   EVALTYPE_THINGNUM,  // evaluated to a thing number
   EVALTYPE_STATENUM,  // evaluated to a state number
   EVALTYPE_THINGFLAG, // evaluated to a thing flag bitmask
   EVALTYPE_SOUND,     // evaluated to a sound
   EVALTYPE_BEXPTR,    // evaluated to a bexptr
   EVALTYPE_EDFSTRING, // evaluated to an edf string
   EVALTYPE_KEYWORD,   // evaluated to a keyword enumeration value
   EVALTYPE_MOD,       // evaluated to a damagetype/means of damage
   EVALTYPE_NUMTYPES
} evaltype_e;

typedef struct evalcache_s
{
   evaltype_e type;
   union evalue_s
   {
      int           i;
      fixed_t       x;
      double        d;
      sfxinfo_t    *s;
      edf_string_t *estr;
      emod_t       *mod;
      unsigned int  flags[MAXFLAGFIELDS];
   } value;
} evalcache_t;

struct arglist_t
{
   char *args[EMAXARGS];         // argument strings stored from EDF
   evalcache_t values[EMAXARGS]; // if type != EVALTYPE_NONE, cached value
   int numargs;                  // number of arguments
};

typedef struct argkeywd_s
{
   const char **keywords;
   int        numkeywords;
} argkeywd_t;

bool          E_AddArgToList(arglist_t *al, const char *value);
inline int    E_GetArgCount(const arglist_t *al) { return al ? al->numargs : 0; }
bool          E_SetArg(arglist_t *al, int index, const char *value);
bool          E_SetArgFromNumber(arglist_t *al, int index, int value);
void          E_DisposeArgs(arglist_t *al);
void          E_ResetArgEval(arglist_t *al, int index);
void          E_ResetAllArgEvals();

const char   *E_ArgAsString(const arglist_t *al, int index, const char *defvalue);
int           E_ArgAsInt(arglist_t *al, int index, int defvalue);
fixed_t       E_ArgAsFixed(arglist_t *al, int index, fixed_t defvalue);
double        E_ArgAsDouble(arglist_t *al, int index, double defvalue);
int           E_ArgAsThingNum(arglist_t *al, int index);
int           E_ArgAsThingNumG0(arglist_t *al, int index);
state_t      *E_ArgAsStateLabel(const Mobj *mo, const arglist_t *al, int index);
<<<<<<< HEAD
state_t      *E_ArgAsStateLabelWpn(player_t *player, arglist_t *al, int index);
int           E_ArgAsStateNum(arglist_t *al, int index, const Mobj *mo, player_t *player);
int           E_ArgAsStateNumNI(arglist_t *al, int index, const Mobj *mo, player_t *player);
int           E_ArgAsStateNumG0(arglist_t *al, int index, const Mobj *mo, player_t *player);
=======
state_t      *E_ArgAsStateLabelWpn(const player_t *player, const arglist_t *al,
                                   int index);
int           E_ArgAsStateNum(arglist_t *al, int index, const Mobj *mo,
                              const player_t *player);
int           E_ArgAsStateNumNI(arglist_t *al, int index, const Mobj *mo,
                                const player_t *player);
int           E_ArgAsStateNumG0(arglist_t *al, int index, const Mobj *mo,
                                const player_t *player);
>>>>>>> 4d5631cd
unsigned int *E_ArgAsThingFlags(arglist_t *al, int index);
sfxinfo_t    *E_ArgAsSound(arglist_t *al, int index);
int           E_ArgAsBexptr(arglist_t *al, int index);
edf_string_t *E_ArgAsEDFString(arglist_t *al, int index);
emod_t       *E_ArgAsDamageType(arglist_t *al, int index, int defvalue);
int           E_ArgAsKwd(arglist_t *al, int index, const argkeywd_t *kw,
                         int defvalue);

state_t      *E_GetJumpInfo(mobjinfo_t *mi, const char *arg);
state_t      *E_GetWpnJumpInfo(weaponinfo_t *wi, const char *arg);

#endif

// EOF
<|MERGE_RESOLUTION|>--- conflicted
+++ resolved
@@ -110,12 +110,6 @@
 int           E_ArgAsThingNum(arglist_t *al, int index);
 int           E_ArgAsThingNumG0(arglist_t *al, int index);
 state_t      *E_ArgAsStateLabel(const Mobj *mo, const arglist_t *al, int index);
-<<<<<<< HEAD
-state_t      *E_ArgAsStateLabelWpn(player_t *player, arglist_t *al, int index);
-int           E_ArgAsStateNum(arglist_t *al, int index, const Mobj *mo, player_t *player);
-int           E_ArgAsStateNumNI(arglist_t *al, int index, const Mobj *mo, player_t *player);
-int           E_ArgAsStateNumG0(arglist_t *al, int index, const Mobj *mo, player_t *player);
-=======
 state_t      *E_ArgAsStateLabelWpn(const player_t *player, const arglist_t *al,
                                    int index);
 int           E_ArgAsStateNum(arglist_t *al, int index, const Mobj *mo,
@@ -124,7 +118,6 @@
                                 const player_t *player);
 int           E_ArgAsStateNumG0(arglist_t *al, int index, const Mobj *mo,
                                 const player_t *player);
->>>>>>> 4d5631cd
 unsigned int *E_ArgAsThingFlags(arglist_t *al, int index);
 sfxinfo_t    *E_ArgAsSound(arglist_t *al, int index);
 int           E_ArgAsBexptr(arglist_t *al, int index);
