// Emacs style mode select   -*- C -*- 
//-----------------------------------------------------------------------------
//
// Copyright(C) 2000 James Haley
//
// This program is free software; you can redistribute it and/or modify
// it under the terms of the GNU General Public License as published by
// the Free Software Foundation; either version 2 of the License, or
// (at your option) any later version.
// 
// This program is distributed in the hope that it will be useful,
// but WITHOUT ANY WARRANTY; without even the implied warranty of
// MERCHANTABILITY or FITNESS FOR A PARTICULAR PURPOSE.  See the
// GNU General Public License for more details.
// 
// You should have received a copy of the GNU General Public License
// along with this program; if not, write to the Free Software
// Foundation, Inc., 59 Temple Place, Suite 330, Boston, MA  02111-1307  USA
//
//--------------------------------------------------------------------------
//
// DESCRIPTION:
//      Rendering main loop and setup functions,
//       utility functions (BSP, geometry, trigonometry).
//      See tables.c, too.
//
//-----------------------------------------------------------------------------

#include "doomstat.h"
#include "i_video.h"
#include "c_runcmd.h"
#include "g_game.h"
#include "hu_over.h"
#include "mn_engin.h" 
#include "p_xenemy.h"
#include "r_main.h"
#include "r_things.h"
#include "r_plane.h"
#include "r_ripple.h"
#include "r_bsp.h"
#include "r_draw.h"
#include "r_drawq.h"
#include "r_drawl.h"
#include "r_dynseg.h"
#include "m_bbox.h"
#include "r_sky.h"
#include "s_sound.h"
#include "v_video.h"
#include "w_wad.h"
#include "d_deh.h"
#include "d_gi.h"
#include "c_io.h"
#include "e_things.h"

// SoM: Cardboard
const float PI = 3.14159265f;
cb_view_t view;

// haleyjd 04/03/05: focal lengths made global, y len added
fixed_t focallen_x;
fixed_t focallen_y;

// killough: viewangleoffset is a legacy from the pre-v1.2 days, when Doom
// had Left/Mid/Right viewing. +/-ANG90 offsets were placed here on each
// node, by d_net.c, to set up a L/M/R session.

int viewdir;    // 0 = forward, 1 = left, 2 = right
int viewangleoffset;
int validcount = 1;         // increment every time a check is made
lighttable_t *fixedcolormap;
int      centerx, centery;
fixed_t  centerxfrac, centeryfrac;
fixed_t  viewx, viewy, viewz;
angle_t  viewangle;
fixed_t  viewcos, viewsin;
player_t *viewplayer;
extern lighttable_t **walllights;
boolean  showpsprites = 1; //sf
camera_t *viewcamera;
int detailshift; // haleyjd 09/10/06: low detail mode restoration
int c_detailshift;
// SoM: removed the old zoom code infavor of actual field of view!
int fov = 90;

// SoM: Used by a hack to fix some hom when traveling through portals.
int viewgroup;

// SoM: Displays red on the screen if a portal becomes "tainted"
int showtainted = 0;

extern int screenSize;

extern int global_cmap_index; // haleyjd: NGCS

void R_HOMdrawer(void);

//
// precalculated math tables
//

angle_t clipangle;

// The viewangletox[viewangle + FINEANGLES/4] lookup
// maps the visible view angles to screen X coordinates,
// flattening the arc to a flat projection plane.
// There will be many angles mapped to the same X. 

int viewangletox[FINEANGLES/2];

// The xtoviewangleangle[] table maps a screen pixel
// to the lowest viewangle that maps back to x ranges
// from clipangle to -clipangle.

angle_t xtoviewangle[MAX_SCREENWIDTH+1];   // killough 2/8/98

// killough 3/20/98: Support dynamic colormaps, e.g. deep water
// killough 4/4/98: support dynamic number of them as well

int numcolormaps;
lighttable_t *(*c_scalelight)[LIGHTLEVELS][MAXLIGHTSCALE];
lighttable_t *(*c_zlight)[LIGHTLEVELS][MAXLIGHTZ];
lighttable_t *(*scalelight)[MAXLIGHTSCALE];
lighttable_t *(*zlight)[MAXLIGHTZ];
lighttable_t *fullcolormap;
lighttable_t **colormaps;

// killough 3/20/98, 4/4/98: end dynamic colormaps

int extralight;                           // bumped light from gun blasts

void (*colfunc)(void);                    // current column draw function

// haleyjd 09/04/06: column drawing engines
columndrawer_t *r_column_engine;
int r_column_engine_num;

static columndrawer_t *r_column_engines[NUMCOLUMNENGINES] =
{
   &r_normal_drawer, // normal engine
   &r_quad_drawer,   // quad cache engine
};

//
// R_SetColumnEngine
//
// Sets r_column_engine to the appropriate set of column drawers.
//
void R_SetColumnEngine(void)
{
   if(detailshift == 0)
      r_column_engine = r_column_engines[r_column_engine_num];
   else
      r_column_engine = &r_lowdetail_drawer;
}

// haleyjd 09/10/06: span drawing engines
spandrawer_t *r_span_engine;
int r_span_engine_num;

static spandrawer_t *r_span_engines[NUMSPANENGINES] =
{
   &r_spandrawer,    // normal engine
   &r_lpspandrawer,  // low-precision optimized
};

//
// R_SetSpanEngine
//
// Sets r_span_engine to the appropriate set of span drawers.
//
void R_SetSpanEngine(void)
{
   if(detailshift == 0)
      r_span_engine = r_span_engines[r_span_engine_num];
   else
      r_span_engine = &r_lowspandrawer;
}

//
// R_PointOnSide
//
// Traverse BSP (sub) tree, check point against partition plane.
// Returns side 0 (front) or 1 (back).
//
// killough 5/2/98: reformatted
//
int R_PointOnSide(fixed_t x, fixed_t y, node_t *node)
{
   if(!node->dx)
      return x <= node->x ? node->dy > 0 : node->dy < 0;
   
   if(!node->dy)
      return y <= node->y ? node->dx < 0 : node->dx > 0;
   
   x -= node->x;
   y -= node->y;
  
   // Try to quickly decide by looking at sign bits.
   if((node->dy ^ node->dx ^ x ^ y) < 0)
      return (node->dy ^ x) < 0;  // (left is negative)
   return FixedMul(y, node->dx>>FRACBITS) >= FixedMul(node->dy>>FRACBITS, x);
}

// killough 5/2/98: reformatted

int R_PointOnSegSide(fixed_t x, fixed_t y, seg_t *line)
{
   fixed_t lx = line->v1->x;
   fixed_t ly = line->v1->y;
   fixed_t ldx = line->v2->x - lx;
   fixed_t ldy = line->v2->y - ly;

   if(!ldx)
      return x <= lx ? ldy > 0 : ldy < 0;
   
   if(!ldy)
      return y <= ly ? ldx < 0 : ldx > 0;
  
   x -= lx;
   y -= ly;
        
   // Try to quickly decide by looking at sign bits.
   if((ldy ^ ldx ^ x ^ y) < 0)
      return (ldy ^ x) < 0;          // (left is negative)
   return FixedMul(y, ldx>>FRACBITS) >= FixedMul(ldy>>FRACBITS, x);
}

//
// SlopeDiv
//
// Utility routine for R_PointToAngle
//
int SlopeDiv(unsigned int num, unsigned int den)
{
   unsigned int ans;

   if(den < 512)
      return SLOPERANGE;
   
   ans = (num << 3) / (den >> 8);
   
   return ans <= SLOPERANGE ? ans : SLOPERANGE;
}

#define R_P2ATHRESHOLD (INT_MAX / 4)

//
// R_PointToAngle
//
// To get a global angle from cartesian coordinates,
//  the coordinates are flipped until they are in
//  the first octant of the coordinate system, then
//  the y (<=x) is scaled and divided by x to get a
//  tangent (slope) value which is looked up in the
//  tantoangle[] table. The +1 size of tantoangle[]
//  is to handle the case when x==y without additional
//  checking.
//
// killough 5/2/98: reformatted, cleaned up
// haleyjd 01/28/10: restored to Vanilla and made some modifications
//
angle_t R_PointToAngle2(fixed_t viewx, fixed_t viewy, fixed_t x, fixed_t y)
{	
   x -= viewx;
   y -= viewy;

   if((x | y) == 0)
      return 0;

   if(x < R_P2ATHRESHOLD && x > -R_P2ATHRESHOLD && 
      y < R_P2ATHRESHOLD && y > -R_P2ATHRESHOLD)
   {
      if(x >= 0)
      {
         if (y >= 0)
         {
            if(x > y)
            {
               // octant 0
               return tantoangle_acc[SlopeDiv(y, x)];
            }
            else
            {
               // octant 1
               return ANG90 - 1 - tantoangle_acc[SlopeDiv(x, y)];
            }
         }
         else // y < 0
         {
            y = -y;

            if(x > y)
            {
               // octant 8
               return 0 - tantoangle_acc[SlopeDiv(y, x)];
            }
            else
            {
               // octant 7
               return ANG270 + tantoangle_acc[SlopeDiv(x, y)];
            }
         }
      }
      else // x < 0
      {
         x = -x;

         if(y >= 0)
         {
            if(x > y)
            {
               // octant 3
               return ANG180 - 1 - tantoangle_acc[SlopeDiv(y, x)];
            }
            else
            {
               // octant 2
               return ANG90 + tantoangle_acc[SlopeDiv(x, y)];
            }
         }
         else // y < 0
         {
            y = -y;

            if(x > y)
            {
               // octant 4
               return ANG180 + tantoangle_acc[SlopeDiv(y, x)];
            }
            else
            {
               // octant 5
               return ANG270 - 1 - tantoangle_acc[SlopeDiv(x, y)];
            }
         }
      }
   }
   else
   {
      return (angle_t)(atan2((double)y, x) * (ANG180 / PI));
   }

   return 0;
}

angle_t R_PointToAngle(fixed_t x, fixed_t y)
{
   return R_PointToAngle2(viewx, viewy, x, y);
}

float maxtangent = 1.0f;

//
// R_ResetFOV
// 
// SoM: Called by I_InitGraphicsMode when the video mode is changed.
// Sets the base-line fov for the given screen ratio.
//
// SoM: This is used by the sprite code
//
void R_ResetFOV(int width, int height)
{
   double ratio = (double)width / (double)height;

   // Special case for tallscreen modes
   if((width == 320 && height == 200) ||
      (width == 640 && height == 400))
   {
      fov = 90;
      return;
   }   

   // The general equation is as follows:
   // y = mx + b -> fov = (75/2) * ratio + 40
   // This gives 90 for 4:3, 100 for 16:10, and 106 for 16:9.
   fov = (int)((75.0/2.0) * ratio + 40.0);

   if(fov < 20)
      fov = 20;
   else if(fov > 179)
      fov = 179;

   maxtangent = (float)tan((float)fov * PI / 360.0f);
}

extern float slopevis; // SoM: used in slope lighting

//
// R_InitTextureMapping
//
// killough 5/2/98: reformatted
//
static void R_InitTextureMapping (void)
{
   register int i, x, limit;
   float vtan, ratio, slopet;
   
   // Use tangent table to generate viewangletox:
   //  viewangletox will give the next greatest x
   //  after the view angle.
   //
   // Calc focal length so fov angles cover SCREENWIDTH

   // Cardboard
   if(video.height == 200 || video.height == 400)
      ratio = 1.0f;
   else 
      ratio = 1.2f;

   view.fov = (float)fov * PI / 180.0f;
   view.tan = vtan = (float)tan(view.fov / 2);
   view.xfoc = view.xcenter / vtan;
   view.yfoc = detailshift ? (view.xfoc * ratio) * 2.0f : (view.xfoc * ratio);
   view.focratio = view.yfoc / view.xfoc;

   // Unfortunately, cardboard still has to co-exist with the old fixed point
   // code
   focallen_x = M_FloatToFixed(view.xfoc);
   focallen_y = M_FloatToFixed(view.yfoc);

   // SoM: Thanks to 'Randi' of Zdoom fame!
   slopet = (float)tan((90.0f + (float)fov / 2.0f) * PI / 180.0f);
   slopevis = 8.0f * slopet * 16.0f * 320.0f / (float)view.width;

   // SoM: rewrote old LUT generation code to work with variable FOV
   i = 0;
   limit = -M_FloatToFixed(view.xcenter / view.xfoc);
   while(i < FINEANGLES/2 && finetangent[i] < limit)
      viewangletox[i++] = viewwidth + 1;

   limit = -limit;
   while(i < FINEANGLES/2 && finetangent[i] <= limit)
   {
      int t;

      t = FixedMul(finetangent[i], focallen_x);
      t = (centerxfrac - t + FRACUNIT-1) >> FRACBITS;
      if(t < -1)
         viewangletox[i++] = -1;
      else if(t > viewwidth+1)
         viewangletox[i++] = viewwidth+1;
      else
         viewangletox[i++] = t;
   }

   while(i < FINEANGLES/2)
      viewangletox[i++] = -1;
    
   // Scan viewangletox[] to generate xtoviewangle[]:
   //  xtoviewangle will give the smallest view angle
   //  that maps to x.
   
   for(x = 0; x <= viewwidth; ++x)
   {
      for(i = 0; viewangletox[i] > x; ++i)
         ;
      xtoviewangle[x] = (i << ANGLETOFINESHIFT) - ANG90;
   }
    
   // Take out the fencepost cases from viewangletox.
   for(i = 0; i < FINEANGLES/2; ++i)
      if(viewangletox[i] == -1)
         viewangletox[i] = 0;
      else 
         if(viewangletox[i] == viewwidth+1)
            viewangletox[i] = viewwidth;
        
   clipangle = xtoviewangle[0];
}

#define DISTMAP 2

//
// R_InitLightTables
// Only inits the zlight table,
//  because the scalelight table changes with view size.
//
void R_InitLightTables (void)
{
   int i;
   
   // killough 4/4/98: dynamic colormaps
<<<<<<< HEAD
   // [CG] Try using PU_RENDERER for these.
   // c_zlight = malloc(sizeof(*c_zlight) * numcolormaps);
   // c_scalelight = malloc(sizeof(*c_scalelight) * numcolormaps);
   c_zlight = Z_Malloc(sizeof(*c_zlight) * numcolormaps, PU_RENDERER, NULL);
   c_scalelight = Z_Malloc(
       sizeof(*c_scalelight) * numcolormaps, PU_RENDERER, NULL
   );
=======
   // haleyjd: FIXME - wtf kind of types ARE these anyway??
   c_zlight     = (lighttable_t *(*)[32][128])(malloc(sizeof(*c_zlight) * numcolormaps));
   c_scalelight = (lighttable_t *(*)[32][48]) (malloc(sizeof(*c_scalelight) * numcolormaps));
>>>>>>> b7a9c6ed
   
   // Calculate the light levels to use
   //  for each level / distance combination.
   for(i = 0; i < LIGHTLEVELS; ++i)
   {
      // SoM: the LIGHTBRIGHT constant must be used to scale the start offset of 
      // the colormaps, otherwise the levels are staggered and become slightly 
      // darker.
      int j, startmap = ((LIGHTLEVELS-LIGHTBRIGHT-i)*2)*NUMCOLORMAPS/LIGHTLEVELS;
      for(j = 0; j < MAXLIGHTZ; ++j)
      {
         int scale = FixedDiv ((SCREENWIDTH/2*FRACUNIT), (j+1)<<LIGHTZSHIFT);
         int t, level = startmap - (scale >> LIGHTSCALESHIFT)/DISTMAP;
         
         if(level < 0)
            level = 0;
         else if(level >= NUMCOLORMAPS)
            level = NUMCOLORMAPS-1;

         // killough 3/20/98: Initialize multiple colormaps
         level *= 256;
         for(t = 0; t < numcolormaps; ++t)         // killough 4/4/98
            c_zlight[t][i][j] = colormaps[t] + level;
      }
   }
}

boolean setsizeneeded;
int     setblocks;
int     setdetail; // haleyjd 09/10/06: low detail mode restoration

//
// R_SetViewSize
//
// Do not really change anything here,
//  because it might be in the middle of a refresh.
// The change will take effect next refresh.
//
void R_SetViewSize(int blocks, int detail)
{
   setsizeneeded = true;
   setblocks = blocks;
   setdetail = detail; // haleyjd 09/10/06
}

//
// R_SetupViewScaling
//
void R_SetupViewScaling(void)
{
   int i;
   fixed_t frac = 0, lastfrac;
   // SoM: ANYRES
   // Moved stuff, reformatted a bit
   // haleyjd 04/03/05: removed unnecessary FixedDiv calls

   video.xscale  = (video.width << FRACBITS) / SCREENWIDTH;
   video.xstep   = ((SCREENWIDTH << FRACBITS) / video.width) + 1;
   video.yscale  = (video.height << FRACBITS) / SCREENHEIGHT;
   video.ystep   = ((SCREENHEIGHT << FRACBITS) / video.height) + 1;

   video.xscalef = (float)video.width / SCREENWIDTH;
   video.xstepf  = SCREENWIDTH / (float)video.width;
   video.yscalef = (float)video.height / SCREENHEIGHT;
   video.ystepf  = SCREENHEIGHT / (float)video.height;

   video.scaled = (video.xscalef > 1.0f || video.yscalef > 1.0f);

   // SoM: ok, assemble the realx1/x2 arrays differently. To start, we are using
   // floats to do the scaling which is 100 times more accurate, secondly, I 
   // realized that the reason the old single arrays were causing problems was 
   // they were only calculating the top-left corner of the scaled pixels. 
   // Calculating widths through these arrays is wrong because the scaling will
   // change the final scaled widths depending on what their unscaled screen 
   // coords were. Thusly, all rectangles should be converted to unscaled 
   // x1, y1, x2, y2 coords, scaled, and then converted back to x, y, w, h
   video.x1lookup[0] = 0;
   lastfrac = frac = 0;
   for(i = 0; i < video.width; i++)
   {
      if(frac >> FRACBITS > lastfrac >> FRACBITS)
      {
         video.x1lookup[frac >> FRACBITS] = i;
         video.x2lookup[lastfrac >> FRACBITS] = i-1;
         lastfrac = frac;
      }

      frac += video.xstep;
   }
   video.x2lookup[319] = video.width - 1;
   video.x1lookup[320] = video.x2lookup[320] = video.width;


   video.y1lookup[0] = 0;
   lastfrac = frac = 0;
   for(i = 0; i < video.height; i++)
   {
      if(frac >> FRACBITS > lastfrac >> FRACBITS)
      {
         video.y1lookup[frac >> FRACBITS] = i;
         video.y2lookup[lastfrac >> FRACBITS] = i-1;
         lastfrac = frac;
      }

      frac += video.ystep;
   }
   video.y2lookup[199] = video.height - 1;
   video.y1lookup[200] = video.y2lookup[200] = video.height;

   if(setblocks == 11)
   {
      scaledviewwidth  = SCREENWIDTH;
      scaledviewheight = SCREENHEIGHT;                    // killough 11/98
      viewwidth  = video.width >> detailshift;                // haleyjd 09/10/06
      viewheight = video.height;
   }
   else
   {
      int x1, x2, y1, y2;

      scaledviewwidth  = setblocks * 32;
      scaledviewheight = (setblocks * 168 / 10) & ~7;     // killough 11/98

      // SoM: phased out realxarray in favor of the *lookup tables.
      // w = x2 - x1 + 1
      x1 = (SCREENWIDTH - scaledviewwidth) >> 1;
      x2 = x1 + scaledviewwidth - 1;

      if(scaledviewwidth == SCREENWIDTH)
         y1 = 0;
      else
         y1 = (SCREENHEIGHT - GameModeInfo->StatusBar->height - scaledviewheight) >> 1;

      y2 = y1 + scaledviewheight - 1;

      viewwidth  = (video.x2lookup[x2] - video.x1lookup[x1] + 1) >> detailshift; // haleyjd 09/10/06
      viewheight = video.y2lookup[y2] - video.y1lookup[y1] + 1;
   }

   centerx     = viewwidth  / 2;
   centery     = viewheight / 2;
   centerxfrac = centerx << FRACBITS;
   centeryfrac = centery << FRACBITS;

   // SoM: Cardboard
   view.xcenter = (view.width  = (float)viewwidth ) * 0.5f;
   view.ycenter = (view.height = (float)viewheight) * 0.5f;

   R_InitBuffer(scaledviewwidth, scaledviewheight);       // killough 11/98
}

//
// R_ExecuteSetViewSize
//
void R_ExecuteSetViewSize(void)
{
   int i;

   setsizeneeded = false;

   // haleyjd 09/10/06: low detail mode restoration
   detailshift = setdetail;
   
   R_SetupViewScaling();
   
   R_InitTextureMapping();
    
   // thing clipping
   for(i = 0; i < viewwidth; ++i)
      screenheightarray[i] = view.height - 1.0f;

   // Calculate the light levels to use
   //  for each level / scale combination.
   for(i = 0; i < LIGHTLEVELS; ++i)
   {
      int j, startmap = ((LIGHTLEVELS-LIGHTBRIGHT-i)*2)*NUMCOLORMAPS/LIGHTLEVELS;
      for(j = 0; j < MAXLIGHTSCALE; ++j)
      {                                       // killough 11/98:
         int t, level = startmap - j*1/DISTMAP;
         
         if(level < 0)
            level = 0;
         
         if(level >= NUMCOLORMAPS)
            level = NUMCOLORMAPS-1;
         
         // killough 3/20/98: initialize multiple colormaps
         level *= 256;
         
         for(t = 0; t < numcolormaps; ++t)     // killough 4/4/98
            c_scalelight[t][i][j] = colormaps[t] + level;
      }
   }

   if(view.tan > maxtangent)
   {
      view.pspritexscale = view.width / ((float)SCREENWIDTH * maxtangent);
      view.pspritexstep = ((float)SCREENWIDTH * maxtangent) / view.width;
   }
   else
   {
      view.pspritexscale = view.width / ((float)SCREENWIDTH * view.tan);
      view.pspritexstep = ((float)SCREENWIDTH * view.tan) / view.width;
   }

   view.pspriteyscale = view.pspritexscale * view.focratio;
   view.pspriteystep = 1.0f / view.pspriteyscale;
}

//
// R_Init
//
void R_Init(void)
{
   R_InitData();
   R_SetViewSize(screenSize+3, c_detailshift);
   R_InitPlanes();
   R_InitLightTables();
   R_InitTranslationTables();
   R_InitParticles(); // haleyjd
}

//
// R_PointInSubsector
//
// killough 5/2/98: reformatted, cleaned up
//
subsector_t *R_PointInSubsector(fixed_t x, fixed_t y)
{
   int nodenum = numnodes-1;
   while(!(nodenum & NF_SUBSECTOR))
      nodenum = nodes[nodenum].children[R_PointOnSide(x, y, nodes+nodenum)];
   return &subsectors[nodenum & ~NF_SUBSECTOR];
}

int autodetect_hom = 0;       // killough 2/7/98: HOM autodetection flag

unsigned int frameid = 0;

//
// R_IncrementFrameid
//
// SoM: frameid is an unsigned integer that represents the number of the frame 
// currently being rendered for use in caching data used by the renderer which 
// is unique to each frame. frameid is incremented every frame. When the number
// becomes too great and the value wraps back around to 0, the structures should
// be searched and all frameids reset to prevent mishaps in the rendering 
// process.
//
void R_IncrementFrameid(void)
{
   frameid++;

   if(!frameid)
   {
      // it wrapped!
      C_Printf("Congratulations! You have just played through 4,294,967,295 "
               "rendered frames of Doom. At a constant rate of 35 frames per "
               "second you have spent at least 1,420 days playing DOOM.\n"
               "GET A LIFE.\a\n");

      frameid = 1;
   }
}


//
// R_SetupFrame
//
void R_SetupFrame(player_t *player, camera_t *camera)
{               
   mobj_t *mobj;
   fixed_t pitch;
   fixed_t dy;
   fixed_t viewheightfrac;
   
   // haleyjd 09/04/06: set or change column drawing engine
   // haleyjd 09/10/06: set or change span drawing engine
   R_SetColumnEngine();
   R_SetSpanEngine();
   // Cardboard
   R_IncrementFrameid();
   
   viewplayer = player;
   mobj = player->mo;

   viewcamera = camera;
   if(!camera)
   {
      viewx = mobj->x;
      viewy = mobj->y;
      viewz = player->viewz;
      viewangle = mobj->angle;// + viewangleoffset;
      pitch = player->pitch;
      // SoM
      viewgroup = mobj->groupid;

      // haleyjd 01/21/07: earthquakes
      if(player->quake &&
         !(((menuactive || consoleactive) && !demoplayback && !netgame) || paused))
      {
         int strength = player->quake;

         viewx += (M_Random() % (strength * 4) - (strength * 2)) << FRACBITS;
         viewy += (M_Random() % (strength * 4) - (strength * 2)) << FRACBITS;
      }
   }
   else
   {
      viewx = camera->x;
      viewy = camera->y;
      viewz = camera->z;
      viewangle = camera->angle;
      pitch = camera->pitch;
      viewgroup = camera->groupid;
   }

   extralight = player->extralight;
   viewsin = finesine[viewangle>>ANGLETOFINESHIFT];
   viewcos = finecosine[viewangle>>ANGLETOFINESHIFT];

   // SoM: Cardboard
   view.x = M_FixedToFloat(viewx);
   view.y = M_FixedToFloat(viewy);
   view.z = M_FixedToFloat(viewz);
   view.angle = (ANG90 - viewangle) * PI / ANG180;
   view.pitch = (ANG90 - pitch) * PI / ANG180;
   view.sin = (float)sin(view.angle);
   view.cos = (float)cos(view.angle);

   // y shearing
   // haleyjd 04/03/05: perform calculation for true pitch angle

   // make fixed-point viewheight and divide by 2
   viewheightfrac = viewheight << (FRACBITS - 1);

   // haleyjd 10/08/06: use simpler calculation for pitch == 0 to avoid 
   // unnecessary roundoff error. This is what was causing sky textures to
   // appear a half-pixel too low (the entire display was too low actually).
   if(pitch)
   {
      dy = FixedMul(focallen_y, 
                    finetangent[(ANG90 - pitch) >> ANGLETOFINESHIFT]);
            
      // [CG] Commented this code out.  Not sure what it actually does,
      //      but it has the effect of limiting mouselook degree.  However,
      //      looking down more than 32 degrees (which was extended to 56
      //      degrees) is certainly very ugly.

      /*
      // haleyjd: must bound after zooming
      if(dy < -viewheightfrac)
         dy = -viewheightfrac;
      else if(dy > viewheightfrac)
         dy = viewheightfrac;
      */
      
      centeryfrac = viewheightfrac + dy;
   }
   else
   {
      centeryfrac = viewheightfrac;

      yslope = origyslope + (viewheight >> 1);
   }
   
   centery = centeryfrac >> FRACBITS;

   view.ycenter = (float)centery;

   // use drawcolumn
   colfunc = r_column_engine->DrawColumn; // haleyjd 09/04/06
   
   ++validcount;
}

//

typedef enum
{
   area_normal,
   area_below,
   area_above
} area_t;

void R_SectorColormap(sector_t *s)
{
   int cm = 0;
   area_t viewarea;
   
   // killough 3/20/98, 4/4/98: select colormap based on player status
   // haleyjd 03/04/07: rewritten to get colormaps from the sector itself
   // instead of from its heightsec if it has one (heightsec colormaps are
   // transferred to their affected sectors at level setup now).
   
   if(s->heightsec == -1)
      viewarea = area_normal;
   else
   {
      sector_t *viewsector = R_PointInSubsector(viewx, viewy)->sector;
      
      // find which area the viewpoint is in
      viewarea =
         viewsector->heightsec == -1 ? area_normal :
         viewz < sectors[viewsector->heightsec].floorheight ? area_below :
         viewz > sectors[viewsector->heightsec].ceilingheight ? area_above :
         area_normal;
   }

   switch(viewarea)
   {
   case area_normal:
      cm = s->midmap;
      break;
   case area_above:
      cm = s->topmap;
      break;
   case area_below:
      cm = s->bottommap;
      break;
   }

   fullcolormap = colormaps[cm];
   zlight = c_zlight[cm];
   scalelight = c_scalelight[cm];

   if(viewplayer->fixedcolormap)
   {
      int i;
      // killough 3/20/98: localize scalelightfixed (readability/optimization)
      static lighttable_t *scalelightfixed[MAXLIGHTSCALE];

      fixedcolormap = fullcolormap   // killough 3/20/98: use fullcolormap
        + viewplayer->fixedcolormap*256*sizeof(lighttable_t);
        
      walllights = scalelightfixed;

      for(i = 0; i < MAXLIGHTSCALE; ++i)
         scalelightfixed[i] = fixedcolormap;
   }
   else
      fixedcolormap = NULL;   
}

angle_t R_WadToAngle(int wadangle)
{
   // haleyjd: FIXME: needs comp option
   // allows wads to specify angles to
   // the nearest degree, not nearest 45   

   return (demo_version < 302) 
             ? (wadangle / 45) * ANG45 
             : wadangle * (ANG45 / 45);
}

static int render_ticker = 0;

extern void R_ResetColumnBuffer(void);

// haleyjd: temporary debug
extern void R_UntaintPortals(void);

//
// R_RenderView
//
void R_RenderPlayerView(player_t* player, camera_t *camerapoint)
{
   boolean quake = false;
   unsigned int savedflags = 0;

   R_SetupFrame(player, camerapoint);
   
   // haleyjd: untaint portals
   R_UntaintPortals();

   // Clear buffers.
   R_ClearClipSegs();
   R_ClearDrawSegs();
   R_ClearPlanes();
   R_ClearPortals();
   R_ClearSprites();

   if(autodetect_hom)
      R_HOMdrawer();
   
   // check for new console commands.
   NetUpdate();

   // haleyjd 01/21/07: earthquakes -- make player invisible to himself
   if(player->quake && !camerapoint)
   {
      quake = true;
      savedflags = player->mo->flags2;
      player->mo->flags2 |= MF2_DONTDRAW;
   }

   // The head node is the last node output.
   R_RenderBSPNode(numnodes - 1);

   if(quake)
      player->mo->flags2 = savedflags;
   
   // Check for new console commands.
   NetUpdate();

   R_SetMaskedSilhouette(NULL, NULL);
   
   // Push the first element on the Post-BSP stack
   R_PushPost(true, NULL);
   
   // SoM 12/9/03: render the portals.
   R_RenderPortals();

   R_DrawPlanes(NULL);
   
   // Check for new console commands.
   NetUpdate();

   // Draw Post-BSP elements such as sprites, masked textures, and portal overlays
   R_DrawPostBSP();
   
   // haleyjd 09/04/06: handle through column engine
   if(r_column_engine->ResetBuffer)
      r_column_engine->ResetBuffer();
   
   // Check for new console commands.
   NetUpdate();
   
   render_ticker++;
}

//
// R_HOMdrawer
//
// sf: rewritten
//
void R_HOMdrawer(void)
{
   int colour;
   
   colour = !flashing_hom || (gametic % 20) < 9 ? 0xb0 : 0;

   V_ColorBlock(&vbscreen, (byte)colour, viewwindowx, viewwindowy, viewwidth,
                viewheight);
}

//
// R_ResetTrans
//
// Builds BOOM tranmap. 
// Called when general_translucency is changed at run-time.
//
void R_ResetTrans(void)
{
   if(general_translucency)
   {
      R_InitTranMap(0);
   }
}

// action code flags for R_DoomTLStyle
enum
{
   R_CLEARTL  = 0x01, // clears TRANSLUCENCY flag
   R_SETTL    = 0x02, // sets TRANSLUCENCY flag
   R_CLEARADD = 0x04, // clears TLSTYLEADD flag
   R_SETADD   = 0x08, // sets TLSTYLEADD flag

   // special flag combos
   R_MAKENONE   = R_CLEARTL|R_CLEARADD,
   R_MAKEBOOM   = R_SETTL|R_CLEARADD,
   R_MAKENEWADD = R_CLEARTL|R_SETADD

};

// tlstyle struct for R_DoomTLStyle
typedef struct r_tlstyle_s
{
   const char *className; // name of the thingtype
   int actions[3];        // actions
} r_tlstyle_t;

static r_tlstyle_t DoomThingStyles[] =
{
   // "Additive" items - these all change to additive in "new" style
   { "VileFire",        { R_MAKENONE, R_MAKEBOOM, R_MAKENEWADD } },
   { "MancubusShot",    { R_MAKENONE, R_MAKEBOOM, R_MAKENEWADD } },
   { "BaronShot",       { R_MAKENONE, R_MAKEBOOM, R_MAKENEWADD } },
   { "BossSpawnFire",   { R_MAKENONE, R_MAKEBOOM, R_MAKENEWADD } },
   { "DoomImpShot",     { R_MAKENONE, R_MAKEBOOM, R_MAKENEWADD } },
   { "CacodemonShot",   { R_MAKENONE, R_MAKEBOOM, R_MAKENEWADD } },
   { "PlasmaShot",      { R_MAKENONE, R_MAKEBOOM, R_MAKENEWADD } },
   { "BFGShot",         { R_MAKENONE, R_MAKEBOOM, R_MAKENEWADD } },
   { "ArachnotronShot", { R_MAKENONE, R_MAKEBOOM, R_MAKENEWADD } },
   { "DoomTeleFog",     { R_MAKENONE, R_MAKEBOOM, R_MAKENEWADD } },
   { "DoomItemFog",     { R_MAKENONE, R_MAKEBOOM, R_MAKENEWADD } },

   // "TL" items - these stay translucent in "new" style
   { "TracerSmoke",     { R_MAKENONE, R_MAKEBOOM, R_MAKEBOOM   } },
   { "BulletPuff",      { R_MAKENONE, R_MAKEBOOM, R_MAKEBOOM   } },
   { "InvisiSphere",    { R_MAKENONE, R_MAKEBOOM, R_MAKEBOOM   } },
   
   // "Normal" items - these return to no blending in "new" style
   { "SoulSphere",      { R_MAKENONE, R_MAKEBOOM, R_MAKENONE   } },
   { "InvulnSphere",    { R_MAKENONE, R_MAKEBOOM, R_MAKENONE   } },
   { "MegaSphere",      { R_MAKENONE, R_MAKEBOOM, R_MAKENONE   } },
};

#define NUMDOOMTHINGSTYLES (sizeof(DoomThingStyles) / sizeof(r_tlstyle_t))

// Translucency style setting for DOOM thingtypes.
int r_tlstyle;

//
// R_DoomTLStyle
//
// haleyjd 11/21/09: Selects alternate translucency styles for certain
// DOOM gamemode thingtypes which were originally altered in BOOM.
// We support the following styles:
// * None - all things are restored to no blending.
// * Boom - all things use the TRANSLUCENT flag
// * New  - some things are additive, others are TL, others are normal.
//
void R_DoomTLStyle(void)
{
   static boolean firsttime = true;
   int i;

   // If the first style set is to BOOM-style, then we don't actually need
   // to do anything at all here. This is safest for older mods that might
   // have removed the TRANSLUCENT flag from any thingtypes. This way only
   // a user set of the r_tlstyle variable from the UI will result in the
   // modification of such things.
   if(firsttime && r_tlstyle == R_TLSTYLE_BOOM)
   {
      firsttime = false;
      return;
   }
   
   for(i = 0; i < NUMDOOMTHINGSTYLES; ++i)
   {
      int tnum   = E_ThingNumForName(DoomThingStyles[i].className);
      int action = DoomThingStyles[i].actions[r_tlstyle];
      
      if(tnum == NUMMOBJTYPES)
         continue;

      // Do not modify any flags if TLSTYLEADD was set in EDF initially.
      // None of the target thingtypes normally start out with this flag,
      // so if they already have it, then we know an older mod (essel's
      // Eternity enhancement pack, probably) is active.
      if(firsttime && mobjinfo[tnum].flags3 & MF3_TLSTYLEADD)
         continue;
      
      // Do the action
      if(action & R_CLEARTL)
         mobjinfo[tnum].flags &= ~MF_TRANSLUCENT;
      else if(action & R_SETTL)
         mobjinfo[tnum].flags |= MF_TRANSLUCENT;
      
      if(action & R_CLEARADD)
         mobjinfo[tnum].flags3 &= ~MF3_TLSTYLEADD;
      else if(action & R_SETADD)
         mobjinfo[tnum].flags3 |= MF3_TLSTYLEADD;
      
      // if we are in-level, update all things of the corresponding type too
      if(gamestate == GS_LEVEL)
      {
         thinker_t *th;
         
         for(th = thinkercap.next; th != &thinkercap; th = th->next)
         {
            if(th->function == P_MobjThinker)
            {
               mobj_t *mo = (mobj_t *)th;
               
               if(mo->type == tnum)
               {
                  if(action & R_CLEARTL)
                     mo->flags &= ~MF_TRANSLUCENT;
                  else if(action & R_SETTL)
                     mo->flags |= MF_TRANSLUCENT;
                  
                  if(action & R_CLEARADD)
                     mo->flags3 &= ~MF3_TLSTYLEADD;
                  else if(action & R_SETADD)
                     mo->flags3 |= MF3_TLSTYLEADD;
               }
            }
         } // end thinker loop
      }
   } // end main loop

   firsttime = false;
}

//
//  Console Commands
//

static char *handedstr[]  = { "right", "left" };
static char *ptranstr[]   = { "none", "smooth", "general" };
static char *coleng[]     = { "normal", "quad" };
static char *spaneng[]    = { "highprecision", "lowprecision" }; // SoM: Removed old.
static char *detailstr[]  = { "high", "low" };
static char *tlstylestr[] = { "none", "boom", "new" };

VARIABLE_BOOLEAN(lefthanded, NULL,                  handedstr);
VARIABLE_BOOLEAN(r_blockmap, NULL,                  onoff);
VARIABLE_BOOLEAN(flashing_hom, NULL,                onoff);
VARIABLE_BOOLEAN(visplane_view, NULL,               onoff);
VARIABLE_BOOLEAN(r_precache, NULL,                  onoff);
VARIABLE_TOGGLE(showpsprites,  NULL,                yesno);
VARIABLE_BOOLEAN(stretchsky, NULL,                  onoff);
VARIABLE_BOOLEAN(r_swirl, NULL,                     onoff);
VARIABLE_BOOLEAN(general_translucency, NULL,        onoff);
VARIABLE_BOOLEAN(autodetect_hom, NULL,              yesno);
VARIABLE_BOOLEAN(c_detailshift,       NULL,         detailstr);

// SoM: Variable FOV
VARIABLE_INT(fov, NULL, 20, 179, NULL);

// SoM: Portal tainted
VARIABLE_BOOLEAN(showtainted, NULL,                 onoff);

VARIABLE_INT(tran_filter_pct,     NULL, 0, 100,                  NULL);
VARIABLE_INT(screenSize,          NULL, 0, 8,                    NULL);
VARIABLE_INT(usegamma,            NULL, 0, 4,                    NULL);
VARIABLE_INT(particle_trans,      NULL, 0, 2,                    ptranstr);
VARIABLE_INT(r_column_engine_num, NULL, 0, NUMCOLUMNENGINES - 1, coleng);
VARIABLE_INT(r_span_engine_num,   NULL, 0, NUMSPANENGINES - 1,   spaneng);
VARIABLE_INT(r_tlstyle,           NULL, 0, R_TLSTYLE_NUM - 1,    tlstylestr);

CONSOLE_VARIABLE(r_fov, fov, 0)
{
   setsizeneeded = true;
}

CONSOLE_VARIABLE(r_showrefused, showtainted, 0) {}

CONSOLE_VARIABLE(gamma, usegamma, 0)
{
   const char *msg;

   // haleyjd 09/06/02: restore message
   switch(usegamma)
   {
   case 0:
      msg = DEH_String("GAMMALVL0");
      break;
   case 1:
      msg = DEH_String("GAMMALVL1");
      break;
   case 2:
      msg = DEH_String("GAMMALVL2");
      break;
   case 3:
      msg = DEH_String("GAMMALVL3");
      break;
   case 4:
      msg = DEH_String("GAMMALVL4");
      break;
   default:
      msg = "borked!";
      break;
   }

   player_printf(&players[consoleplayer], "%s", msg);

   // change to new gamma val
   I_SetPalette(NULL);
}

CONSOLE_VARIABLE(lefthanded, lefthanded, 0) {}
CONSOLE_VARIABLE(r_blockmap, r_blockmap, 0) {}
CONSOLE_VARIABLE(r_homflash, flashing_hom, 0) {}
CONSOLE_VARIABLE(r_planeview, visplane_view, 0) {}
CONSOLE_VARIABLE(r_precache, r_precache, 0) {}
CONSOLE_VARIABLE(r_showgun, showpsprites, 0) {}

CONSOLE_VARIABLE(r_showhom, autodetect_hom, 0)
{
   doom_printf("hom detection %s", autodetect_hom ? "on" : "off");
}

CONSOLE_VARIABLE(r_stretchsky, stretchsky, 0) {}
CONSOLE_VARIABLE(r_swirl, r_swirl, 0) {}

CONSOLE_VARIABLE(r_trans, general_translucency, 0)
{
   R_ResetTrans();
}

CONSOLE_VARIABLE(r_tranpct, tran_filter_pct, 0)
{
   R_ResetTrans();
}

CONSOLE_VARIABLE(screensize, screenSize, cf_buffered)
{
   // haleyjd 10/09/05: get sound from gameModeInfo
   S_StartSound(NULL, GameModeInfo->menuSounds[MN_SND_KEYLEFTRIGHT]);
   
   if(gamestate == GS_LEVEL) // not in intercam
   {
      hide_menu = 20;             // hide the menu for a few tics
      
      R_SetViewSize(screenSize + 3, c_detailshift);

      // haleyjd 10/19/03: reimplement proper hud behavior
      switch(screenSize)
      {
      case 8: // in fullscreen, toggle the hud
         HU_ToggleHUD();
         break;
      default: // otherwise, disable it
         HU_DisableHUD();
         break;
      }
   }
}

// haleyjd: particle translucency on/off
CONSOLE_VARIABLE(r_ptcltrans, particle_trans, 0) {}

CONSOLE_VARIABLE(r_columnengine, r_column_engine_num, 0) {}
CONSOLE_VARIABLE(r_spanengine,   r_span_engine_num,   0) {}

CONSOLE_VARIABLE(r_detail, c_detailshift, 0)
{
   R_SetViewSize(screenSize + 3, c_detailshift);
   player_printf(&players[consoleplayer], 
                 "%s detail", detailstr[c_detailshift]);
}

VARIABLE_INT(r_vissprite_limit, NULL, -1, D_MAXINT, NULL);
CONSOLE_VARIABLE(r_vissprite_limit, r_vissprite_limit, 0) {}

CONSOLE_COMMAND(p_dumphubs, 0)
{
   extern void P_DumpHubs();
   P_DumpHubs();
}

CONSOLE_VARIABLE(r_tlstyle, r_tlstyle, 0) 
{
   R_DoomTLStyle();
}

void R_AddCommands(void)
{
   C_AddCommand(r_fov);
   C_AddCommand(lefthanded);
   C_AddCommand(r_blockmap);
   C_AddCommand(r_homflash);
   C_AddCommand(r_planeview);
   C_AddCommand(r_precache);
   C_AddCommand(r_showgun);
   C_AddCommand(r_showhom);
   C_AddCommand(r_stretchsky);
   C_AddCommand(r_swirl);
   C_AddCommand(r_trans);
   C_AddCommand(r_tranpct);
   C_AddCommand(screensize);
   C_AddCommand(gamma);
   C_AddCommand(r_ptcltrans);
   C_AddCommand(r_columnengine);
   C_AddCommand(r_spanengine);
   C_AddCommand(r_detail);
   C_AddCommand(r_vissprite_limit);
   C_AddCommand(r_showrefused);
   C_AddCommand(r_tlstyle);

   C_AddCommand(p_dumphubs);
}

//----------------------------------------------------------------------------
//
// $Log: r_main.c,v $
// Revision 1.13  1998/05/07  00:47:52  killough
// beautification
//
// Revision 1.12  1998/05/03  23:00:14  killough
// beautification, fix #includes and declarations
//
// Revision 1.11  1998/04/07  15:24:15  killough
// Remove obsolete HOM detector
//
// Revision 1.10  1998/04/06  04:47:46  killough
// Support dynamic colormaps
//
// Revision 1.9  1998/03/23  03:37:14  killough
// Add support for arbitrary number of colormaps
//
// Revision 1.8  1998/03/16  12:44:12  killough
// Optimize away some function pointers
//
// Revision 1.7  1998/03/09  07:27:19  killough
// Avoid using FP for point/line queries
//
// Revision 1.6  1998/02/17  06:22:45  killough
// Comment out audible HOM alarm for now
//
// Revision 1.5  1998/02/10  06:48:17  killough
// Add flashing red HOM indicator for TNTHOM cheat
//
// Revision 1.4  1998/02/09  03:22:17  killough
// Make TNTHOM control HOM detector, change array decl to MAX_*
//
// Revision 1.3  1998/02/02  13:29:41  killough
// comment out dead code, add HOM detector
//
// Revision 1.2  1998/01/26  19:24:42  phares
// First rev with no ^Ms
//
// Revision 1.1.1.1  1998/01/19  14:03:02  rand
// Lee's Jan 19 sources
//
//
//----------------------------------------------------------------------------<|MERGE_RESOLUTION|>--- conflicted
+++ resolved
@@ -480,19 +480,17 @@
    int i;
    
    // killough 4/4/98: dynamic colormaps
-<<<<<<< HEAD
+   // haleyjd: FIXME - wtf kind of types ARE these anyway??
    // [CG] Try using PU_RENDERER for these.
-   // c_zlight = malloc(sizeof(*c_zlight) * numcolormaps);
-   // c_scalelight = malloc(sizeof(*c_scalelight) * numcolormaps);
-   c_zlight = Z_Malloc(sizeof(*c_zlight) * numcolormaps, PU_RENDERER, NULL);
-   c_scalelight = Z_Malloc(
+   // c_zlight     = (lighttable_t *(*)[32][128])(malloc(sizeof(*c_zlight) * numcolormaps));
+   // c_scalelight = (lighttable_t *(*)[32][48]) (malloc(sizeof(*c_scalelight) * numcolormaps));
+   c_zlight = (lighttable_t *(*)[32][128])(Z_Malloc(
+       sizeof(*c_zlight) * numcolormaps, PU_RENDERER, NULL
+   ));
+   c_scalelight = (lighttable_t *(*)[32][48])(Z_Malloc(
        sizeof(*c_scalelight) * numcolormaps, PU_RENDERER, NULL
-   );
-=======
-   // haleyjd: FIXME - wtf kind of types ARE these anyway??
-   c_zlight     = (lighttable_t *(*)[32][128])(malloc(sizeof(*c_zlight) * numcolormaps));
-   c_scalelight = (lighttable_t *(*)[32][48]) (malloc(sizeof(*c_scalelight) * numcolormaps));
->>>>>>> b7a9c6ed
+   ));
+
    
    // Calculate the light levels to use
    //  for each level / distance combination.
