// Emacs style mode select   -*- C++ -*- vi:sw=3 ts=3: 
//-----------------------------------------------------------------------------
//
// Copyright(C) 2000 James Haley
//
// This program is free software; you can redistribute it and/or modify
// it under the terms of the GNU General Public License as published by
// the Free Software Foundation; either version 2 of the License, or
// (at your option) any later version.
// 
// This program is distributed in the hope that it will be useful,
// but WITHOUT ANY WARRANTY; without even the implied warranty of
// MERCHANTABILITY or FITNESS FOR A PARTICULAR PURPOSE.  See the
// GNU General Public License for more details.
// 
// You should have received a copy of the GNU General Public License
// along with this program; if not, write to the Free Software
// Foundation, Inc., 59 Temple Place, Suite 330, Boston, MA  02111-1307  USA
//
//--------------------------------------------------------------------------
//
// DESCRIPTION:
//      Rendering main loop and setup functions,
//       utility functions (BSP, geometry, trigonometry).
//      See tables.c, too.
//
//-----------------------------------------------------------------------------

#include "z_zone.h"

#include "c_io.h"
#include "c_runcmd.h"
#include "d_deh.h"
#include "d_dehtbl.h"
#include "d_gi.h"
#include "d_net.h"
#include "doomstat.h"
#include "e_things.h"
#include "g_game.h"
#include "hu_over.h"
#include "i_video.h"
#include "m_bbox.h"
#include "m_random.h"
#include "mn_engin.h"
#include "p_chase.h"
#include "p_partcl.h"
#include "p_xenemy.h"
#include "r_bsp.h"
#include "r_draw.h"
#include "r_drawl.h"
#include "r_drawq.h"
#include "r_dynseg.h"
#include "r_main.h"
#include "r_plane.h"
#include "r_portal.h"
#include "r_ripple.h"
#include "r_things.h"
#include "r_sky.h"
#include "r_state.h"
#include "s_sound.h"
#include "st_stuff.h"
#include "v_block.h"
#include "v_misc.h"
#include "v_video.h"
#include "w_wad.h"

// SoM: Cardboard
const float PI = 3.14159265f;
cb_view_t view;

// haleyjd 04/03/05: focal lengths made global, y len added
fixed_t focallen_x;
fixed_t focallen_y;

// killough: viewangleoffset is a legacy from the pre-v1.2 days, when Doom
// had Left/Mid/Right viewing. +/-ANG90 offsets were placed here on each
// node, by d_net.c, to set up a L/M/R session.

int viewdir;    // 0 = forward, 1 = left, 2 = right
int viewangleoffset;
int validcount = 1;         // increment every time a check is made
lighttable_t *fixedcolormap;
int      centerx, centery;
fixed_t  centerxfrac, centeryfrac;
fixed_t  viewx, viewy, viewz;
angle_t  viewangle;
fixed_t  viewcos, viewsin;
player_t *viewplayer;
extern lighttable_t **walllights;
bool     showpsprites = 1; //sf
camera_t *viewcamera;
// SoM: removed the old zoom code infavor of actual field of view!
int fov = 90;

// SoM: Used by a hack to fix some hom when traveling through portals.
int viewgroup;

// SoM: Displays red on the screen if a portal becomes "tainted"
int showtainted = 0;

extern int screenSize;

extern int global_cmap_index; // haleyjd: NGCS

void R_HOMdrawer(void);

//
// precalculated math tables
//

angle_t clipangle;

// The viewangletox[viewangle + FINEANGLES/4] lookup
// maps the visible view angles to screen X coordinates,
// flattening the arc to a flat projection plane.
// There will be many angles mapped to the same X. 

int viewangletox[FINEANGLES/2];

// The xtoviewangleangle[] table maps a screen pixel
// to the lowest viewangle that maps back to x ranges
// from clipangle to -clipangle.

angle_t xtoviewangle[MAX_SCREENWIDTH+1];   // killough 2/8/98

// killough 3/20/98: Support dynamic colormaps, e.g. deep water
// killough 4/4/98: support dynamic number of them as well

int numcolormaps;
lighttable_t *(*c_scalelight)[LIGHTLEVELS][MAXLIGHTSCALE];
lighttable_t *(*c_zlight)[LIGHTLEVELS][MAXLIGHTZ];
lighttable_t *(*scalelight)[MAXLIGHTSCALE];
lighttable_t *(*zlight)[MAXLIGHTZ];
lighttable_t *fullcolormap;
lighttable_t **colormaps;

// killough 3/20/98, 4/4/98: end dynamic colormaps

int extralight;                           // bumped light from gun blasts

void (*colfunc)(void);                    // current column draw function

// haleyjd 09/04/06: column drawing engines
columndrawer_t *r_column_engine;
int r_column_engine_num;

static columndrawer_t *r_column_engines[NUMCOLUMNENGINES] =
{
   &r_normal_drawer, // normal engine
   &r_quad_drawer,   // quad cache engine
};

//
// R_SetColumnEngine
//
// Sets r_column_engine to the appropriate set of column drawers.
//
void R_SetColumnEngine(void)
{
   r_column_engine = r_column_engines[r_column_engine_num];
}

// haleyjd 09/10/06: span drawing engines
spandrawer_t *r_span_engine;
int r_span_engine_num;

static spandrawer_t *r_span_engines[NUMSPANENGINES] =
{
   &r_spandrawer,    // normal engine
   &r_lpspandrawer,  // low-precision optimized
};

//
// R_SetSpanEngine
//
// Sets r_span_engine to the appropriate set of span drawers.
//
void R_SetSpanEngine(void)
{
   r_span_engine = r_span_engines[r_span_engine_num];
}

//
// R_PointOnSide
//
// Traverse BSP (sub) tree, check point against partition plane.
// Returns side 0 (front) or 1 (back).
//
// killough 5/2/98: reformatted
//
int R_PointOnSide(fixed_t x, fixed_t y, node_t *node)
{
   if(!node->dx)
      return x <= node->x ? node->dy > 0 : node->dy < 0;
   
   if(!node->dy)
      return y <= node->y ? node->dx < 0 : node->dx > 0;
   
   x -= node->x;
   y -= node->y;
  
   // Try to quickly decide by looking at sign bits.
   if((node->dy ^ node->dx ^ x ^ y) < 0)
      return (node->dy ^ x) < 0;  // (left is negative)
   return FixedMul(y, node->dx>>FRACBITS) >= FixedMul(node->dy>>FRACBITS, x);
}

// killough 5/2/98: reformatted

int R_PointOnSegSide(fixed_t x, fixed_t y, seg_t *line)
{
   fixed_t lx = line->v1->x;
   fixed_t ly = line->v1->y;
   fixed_t ldx = line->v2->x - lx;
   fixed_t ldy = line->v2->y - ly;

   if(!ldx)
      return x <= lx ? ldy > 0 : ldy < 0;
   
   if(!ldy)
      return y <= ly ? ldx < 0 : ldx > 0;
  
   x -= lx;
   y -= ly;
        
   // Try to quickly decide by looking at sign bits.
   if((ldy ^ ldx ^ x ^ y) < 0)
      return (ldy ^ x) < 0;          // (left is negative)
   return FixedMul(y, ldx>>FRACBITS) >= FixedMul(ldy>>FRACBITS, x);
}

//
// SlopeDiv
//
// Utility routine for R_PointToAngle
//
int SlopeDiv(unsigned int num, unsigned int den)
{
   unsigned int ans;

   if(den < 512)
      return SLOPERANGE;
   
   ans = (num << 3) / (den >> 8);
   
   return ans <= SLOPERANGE ? ans : SLOPERANGE;
}

#define R_P2ATHRESHOLD (INT_MAX / 4)

//
// R_PointToAngle
//
// To get a global angle from cartesian coordinates,
//  the coordinates are flipped until they are in
//  the first octant of the coordinate system, then
//  the y (<=x) is scaled and divided by x to get a
//  tangent (slope) value which is looked up in the
//  tantoangle[] table. The +1 size of tantoangle[]
//  is to handle the case when x==y without additional
//  checking.
//
// killough 5/2/98: reformatted, cleaned up
// haleyjd 01/28/10: restored to Vanilla and made some modifications
//
angle_t R_PointToAngle2(fixed_t pviewx, fixed_t pviewy, fixed_t x, fixed_t y)
{	
   x -= pviewx;
   y -= pviewy;

   if((x | y) == 0)
      return 0;

   if(x < R_P2ATHRESHOLD && x > -R_P2ATHRESHOLD && 
      y < R_P2ATHRESHOLD && y > -R_P2ATHRESHOLD)
   {
      if(x >= 0)
      {
         if (y >= 0)
         {
            if(x > y)
            {
               // octant 0
               return tantoangle_acc[SlopeDiv(y, x)];
            }
            else
            {
               // octant 1
               return ANG90 - 1 - tantoangle_acc[SlopeDiv(x, y)];
            }
         }
         else // y < 0
         {
            y = -y;

            if(x > y)
            {
               // octant 8
               return 0 - tantoangle_acc[SlopeDiv(y, x)];
            }
            else
            {
               // octant 7
               return ANG270 + tantoangle_acc[SlopeDiv(x, y)];
            }
         }
      }
      else // x < 0
      {
         x = -x;

         if(y >= 0)
         {
            if(x > y)
            {
               // octant 3
               return ANG180 - 1 - tantoangle_acc[SlopeDiv(y, x)];
            }
            else
            {
               // octant 2
               return ANG90 + tantoangle_acc[SlopeDiv(x, y)];
            }
         }
         else // y < 0
         {
            y = -y;

            if(x > y)
            {
               // octant 4
               return ANG180 + tantoangle_acc[SlopeDiv(y, x)];
            }
            else
            {
               // octant 5
               return ANG270 - 1 - tantoangle_acc[SlopeDiv(x, y)];
            }
         }
      }
   }
   else
   {
      return (angle_t)(atan2((double)y, x) * (ANG180 / PI));
   }

   return 0;
}

angle_t R_PointToAngle(fixed_t x, fixed_t y)
{
   return R_PointToAngle2(viewx, viewy, x, y);
}

float maxtangent = 1.0f;

//
// R_ResetFOV
// 
// SoM: Called by I_InitGraphicsMode when the video mode is changed.
// Sets the base-line fov for the given screen ratio.
//
// SoM: This is used by the sprite code
//
void R_ResetFOV(int width, int height)
{
   double ratio = (double)width / (double)height;

   // Special case for tallscreen modes
   if((width == 320 && height == 200) ||
      (width == 640 && height == 400))
   {
      fov = 90;
      return;
   }   

   // The general equation is as follows:
   // y = mx + b -> fov = (75/2) * ratio + 40
   // This gives 90 for 4:3, 100 for 16:10, and 106 for 16:9.
   fov = (int)((75.0/2.0) * ratio + 40.0);

   if(fov < 20)
      fov = 20;
   else if(fov > 179)
      fov = 179;

   maxtangent = (float)tan((float)fov * PI / 360.0f);
}

extern float slopevis; // SoM: used in slope lighting

//
// R_InitTextureMapping
//
// killough 5/2/98: reformatted
//
static void R_InitTextureMapping (void)
{
   register int i, x, limit;
   float vtan, ratio, slopet;
   
   // Use tangent table to generate viewangletox:
   //  viewangletox will give the next greatest x
   //  after the view angle.
   //
   // Calc focal length so fov angles cover SCREENWIDTH

   // Cardboard
   if(video.height == 200 || video.height == 400)
      ratio = 1.0f;
   else 
      ratio = 1.2f;

   view.fov = (float)fov * PI / 180.0f;
   view.tan = vtan = (float)tan(view.fov / 2);
   view.xfoc = view.xcenter / vtan;
   view.yfoc = view.xfoc * ratio;
   view.focratio = view.yfoc / view.xfoc;

   // Unfortunately, cardboard still has to co-exist with the old fixed point
   // code
   focallen_x = M_FloatToFixed(view.xfoc);
   focallen_y = M_FloatToFixed(view.yfoc);

   // SoM: Thanks to 'Randi' of Zdoom fame!
   slopet = (float)tan((90.0f + (float)fov / 2.0f) * PI / 180.0f);
   slopevis = 8.0f * slopet * 16.0f * 320.0f / (float)view.width;

   // SoM: rewrote old LUT generation code to work with variable FOV
   i = 0;
   limit = -M_FloatToFixed(view.xcenter / view.xfoc);
   while(i < FINEANGLES/2 && finetangent[i] < limit)
      viewangletox[i++] = viewwidth + 1;

   limit = -limit;
   while(i < FINEANGLES/2 && finetangent[i] <= limit)
   {
      int t;

      t = FixedMul(finetangent[i], focallen_x);
      t = (centerxfrac - t + FRACUNIT-1) >> FRACBITS;
      if(t < -1)
         viewangletox[i++] = -1;
      else if(t > viewwidth+1)
         viewangletox[i++] = viewwidth+1;
      else
         viewangletox[i++] = t;
   }

   while(i < FINEANGLES/2)
      viewangletox[i++] = -1;
    
   // Scan viewangletox[] to generate xtoviewangle[]:
   //  xtoviewangle will give the smallest view angle
   //  that maps to x.
   
   for(x = 0; x <= viewwidth; ++x)
   {
      for(i = 0; viewangletox[i] > x; ++i)
         ;
      xtoviewangle[x] = (i << ANGLETOFINESHIFT) - ANG90;
   }
    
   // Take out the fencepost cases from viewangletox.
   for(i = 0; i < FINEANGLES/2; ++i)
      if(viewangletox[i] == -1)
         viewangletox[i] = 0;
      else 
         if(viewangletox[i] == viewwidth+1)
            viewangletox[i] = viewwidth;
        
   clipangle = xtoviewangle[0];
}

#define DISTMAP 2

//
// R_InitLightTables
// Only inits the zlight table,
//  because the scalelight table changes with view size.
//
void R_InitLightTables (void)
{
   int i;
   
   // killough 4/4/98: dynamic colormaps
   // [CG] Try using PU_RENDERER for these.
   // haleyjd: FIXME - wtf kind of types ARE these anyway??
<<<<<<< HEAD
   // c_zlight     = (lighttable_t *(*)[32][128])(malloc(sizeof(*c_zlight) * numcolormaps));
   // c_scalelight = (lighttable_t *(*)[32][48]) (malloc(sizeof(*c_scalelight) * numcolormaps));
   c_zlight     = (lighttable_t *(*)[32][128])(Z_Malloc(sizeof(*c_zlight) * numcolormaps, PU_RENDERER, NULL));
   c_scalelight = (lighttable_t *(*)[32][48]) (Z_Malloc(sizeof(*c_scalelight) * numcolormaps, PU_RENDERER, NULL));
=======
   c_zlight     = emalloc(lighttable_t *(*)[32][128], sizeof(*c_zlight) * numcolormaps);
   c_scalelight = emalloc(lighttable_t *(*)[32][48],  sizeof(*c_scalelight) * numcolormaps);
>>>>>>> 45fd53e9
   
   // Calculate the light levels to use
   //  for each level / distance combination.
   for(i = 0; i < LIGHTLEVELS; ++i)
   {
      // SoM: the LIGHTBRIGHT constant must be used to scale the start offset of 
      // the colormaps, otherwise the levels are staggered and become slightly 
      // darker.
      int j, startcmap = ((LIGHTLEVELS-LIGHTBRIGHT-i)*2)*NUMCOLORMAPS/LIGHTLEVELS;
      for(j = 0; j < MAXLIGHTZ; ++j)
      {
         int scale = FixedDiv((SCREENWIDTH/2*FRACUNIT), (j+1)<<LIGHTZSHIFT);
         int t, level = startcmap - (scale >> LIGHTSCALESHIFT)/DISTMAP;
         
         if(level < 0)
            level = 0;
         else if(level >= NUMCOLORMAPS)
            level = NUMCOLORMAPS-1;

         // killough 3/20/98: Initialize multiple colormaps
         level *= 256;
         for(t = 0; t < numcolormaps; ++t)         // killough 4/4/98
            c_zlight[t][i][j] = colormaps[t] + level;
      }
   }
}

bool setsizeneeded;
int  setblocks;

//
// R_SetViewSize
//
// Do not really change anything here,
//  because it might be in the middle of a refresh.
// The change will take effect next refresh.
//
void R_SetViewSize(int blocks)
{
   setsizeneeded = true;
   setblocks = blocks;
}

//
// R_SetupViewScaling
//
void R_SetupViewScaling(void)
{
   int i;
   fixed_t frac = 0, lastfrac;
   // SoM: ANYRES
   // Moved stuff, reformatted a bit
   // haleyjd 04/03/05: removed unnecessary FixedDiv calls

   video.xscale  = (video.width << FRACBITS) / SCREENWIDTH;
   video.xstep   = ((SCREENWIDTH << FRACBITS) / video.width) + 1;
   video.yscale  = (video.height << FRACBITS) / SCREENHEIGHT;
   video.ystep   = ((SCREENHEIGHT << FRACBITS) / video.height) + 1;

   video.xscalef = (float)video.width / SCREENWIDTH;
   video.xstepf  = SCREENWIDTH / (float)video.width;
   video.yscalef = (float)video.height / SCREENHEIGHT;
   video.ystepf  = SCREENHEIGHT / (float)video.height;

   video.scaled = (video.xscalef > 1.0f || video.yscalef > 1.0f);

   // SoM: ok, assemble the realx1/x2 arrays differently. To start, we are using
   // floats to do the scaling which is 100 times more accurate, secondly, I 
   // realized that the reason the old single arrays were causing problems was 
   // they were only calculating the top-left corner of the scaled pixels. 
   // Calculating widths through these arrays is wrong because the scaling will
   // change the final scaled widths depending on what their unscaled screen 
   // coords were. Thusly, all rectangles should be converted to unscaled 
   // x1, y1, x2, y2 coords, scaled, and then converted back to x, y, w, h
   video.x1lookup[0] = 0;
   lastfrac = frac = 0;
   for(i = 0; i < video.width; i++)
   {
      if(frac >> FRACBITS > lastfrac >> FRACBITS)
      {
         video.x1lookup[frac >> FRACBITS] = i;
         video.x2lookup[lastfrac >> FRACBITS] = i-1;
         lastfrac = frac;
      }

      frac += video.xstep;
   }
   video.x2lookup[319] = video.width - 1;
   video.x1lookup[320] = video.x2lookup[320] = video.width;


   video.y1lookup[0] = 0;
   lastfrac = frac = 0;
   for(i = 0; i < video.height; i++)
   {
      if(frac >> FRACBITS > lastfrac >> FRACBITS)
      {
         video.y1lookup[frac >> FRACBITS] = i;
         video.y2lookup[lastfrac >> FRACBITS] = i-1;
         lastfrac = frac;
      }

      frac += video.ystep;
   }
   video.y2lookup[199] = video.height - 1;
   video.y1lookup[200] = video.y2lookup[200] = video.height;

   if(setblocks == 11)
   {
      scaledviewwidth  = SCREENWIDTH;
      scaledviewheight = SCREENHEIGHT;                    // killough 11/98
      viewwidth  = video.width;
      viewheight = video.height;
   }
   else
   {
      int x1, x2, y1, y2;

      scaledviewwidth  = setblocks * 32;
      scaledviewheight = (setblocks * 168 / 10) & ~7;     // killough 11/98

      // SoM: phased out realxarray in favor of the *lookup tables.
      // w = x2 - x1 + 1
      x1 = (SCREENWIDTH - scaledviewwidth) >> 1;
      x2 = x1 + scaledviewwidth - 1;

      if(scaledviewwidth == SCREENWIDTH)
         y1 = 0;
      else
         y1 = (SCREENHEIGHT - GameModeInfo->StatusBar->height - scaledviewheight) >> 1;

      y2 = y1 + scaledviewheight - 1;

      viewwidth  = video.x2lookup[x2] - video.x1lookup[x1] + 1;
      viewheight = video.y2lookup[y2] - video.y1lookup[y1] + 1;
   }

   centerx     = viewwidth  / 2;
   centery     = viewheight / 2;
   centerxfrac = centerx << FRACBITS;
   centeryfrac = centery << FRACBITS;

   // SoM: Cardboard
   view.xcenter = (view.width  = (float)viewwidth ) * 0.5f;
   view.ycenter = (view.height = (float)viewheight) * 0.5f;

   R_InitBuffer(scaledviewwidth, scaledviewheight);       // killough 11/98
}

//
// R_ExecuteSetViewSize
//
void R_ExecuteSetViewSize(void)
{
   int i;

   setsizeneeded = false;
   
   R_SetupViewScaling();
   
   R_InitTextureMapping();
    
   // thing clipping
   for(i = 0; i < viewwidth; ++i)
      screenheightarray[i] = view.height - 1.0f;

   // Calculate the light levels to use
   //  for each level / scale combination.
   for(i = 0; i < LIGHTLEVELS; ++i)
   {
      int j, startcmap = ((LIGHTLEVELS-LIGHTBRIGHT-i)*2)*NUMCOLORMAPS/LIGHTLEVELS;
      for(j = 0; j < MAXLIGHTSCALE; ++j)
      {                                       // killough 11/98:
         int t, level = startcmap - j*1/DISTMAP;
         
         if(level < 0)
            level = 0;
         
         if(level >= NUMCOLORMAPS)
            level = NUMCOLORMAPS-1;
         
         // killough 3/20/98: initialize multiple colormaps
         level *= 256;
         
         for(t = 0; t < numcolormaps; ++t)     // killough 4/4/98
            c_scalelight[t][i][j] = colormaps[t] + level;
      }
   }

   if(view.tan > maxtangent)
   {
      view.pspritexscale = view.width / ((float)SCREENWIDTH * maxtangent);
      view.pspritexstep = ((float)SCREENWIDTH * maxtangent) / view.width;
   }
   else
   {
      view.pspritexscale = view.width / ((float)SCREENWIDTH * view.tan);
      view.pspritexstep = ((float)SCREENWIDTH * view.tan) / view.width;
   }

   view.pspriteyscale = view.pspritexscale * view.focratio;
   view.pspriteystep = 1.0f / view.pspriteyscale;
}

//
// R_Init
//
void R_Init(void)
{
   R_InitData();
   R_SetViewSize(screenSize+3);
   R_InitPlanes();
   R_InitLightTables();
   R_InitTranslationTables();
   R_InitParticles(); // haleyjd
}

//
// R_PointInSubsector
//
// killough 5/2/98: reformatted, cleaned up
//
subsector_t *R_PointInSubsector(fixed_t x, fixed_t y)
{
   int nodenum = numnodes-1;
   while(!(nodenum & NF_SUBSECTOR))
      nodenum = nodes[nodenum].children[R_PointOnSide(x, y, nodes+nodenum)];
   return &subsectors[nodenum & ~NF_SUBSECTOR];
}

int autodetect_hom = 0;       // killough 2/7/98: HOM autodetection flag

unsigned int frameid = 0;

//
// R_IncrementFrameid
//
// SoM: frameid is an unsigned integer that represents the number of the frame 
// currently being rendered for use in caching data used by the renderer which 
// is unique to each frame. frameid is incremented every frame. When the number
// becomes too great and the value wraps back around to 0, the structures should
// be searched and all frameids reset to prevent mishaps in the rendering 
// process.
//
void R_IncrementFrameid(void)
{
   frameid++;

   if(!frameid)
   {
      // it wrapped!
      C_Printf("Congratulations! You have just played through 4,294,967,295 "
               "rendered frames of Doom. At a constant rate of 35 frames per "
               "second you have spent at least 1,420 days playing DOOM.\n"
               "GET A LIFE.\a\n");

      frameid = 1;
   }
}


//
// R_SetupFrame
//
void R_SetupFrame(player_t *player, camera_t *camera)
{               
   Mobj *mobj;
   fixed_t pitch;
   fixed_t dy;
   fixed_t viewheightfrac;
   
   // haleyjd 09/04/06: set or change column drawing engine
   // haleyjd 09/10/06: set or change span drawing engine
   R_SetColumnEngine();
   R_SetSpanEngine();
   // Cardboard
   R_IncrementFrameid();
   
   viewplayer = player;
   mobj = player->mo;

   viewcamera = camera;
   if(!camera)
   {
      viewx = mobj->x;
      viewy = mobj->y;
      viewz = player->viewz;
      viewangle = mobj->angle;// + viewangleoffset;
      pitch = player->pitch;
      // SoM
      viewgroup = mobj->groupid;

      // haleyjd 01/21/07: earthquakes
      if(player->quake &&
         !(((menuactive || consoleactive) && !demoplayback && !netgame) || paused))
      {
         int strength = player->quake;

         viewx += (M_Random() % (strength * 4) - (strength * 2)) << FRACBITS;
         viewy += (M_Random() % (strength * 4) - (strength * 2)) << FRACBITS;
      }
   }
   else
   {
      viewx = camera->x;
      viewy = camera->y;
      viewz = camera->z;
      viewangle = camera->angle;
      pitch = camera->pitch;
      viewgroup = camera->groupid;
   }

   extralight = player->extralight;
   viewsin = finesine[viewangle>>ANGLETOFINESHIFT];
   viewcos = finecosine[viewangle>>ANGLETOFINESHIFT];

   // SoM: Cardboard
   view.x = M_FixedToFloat(viewx);
   view.y = M_FixedToFloat(viewy);
   view.z = M_FixedToFloat(viewz);
   view.angle = (ANG90 - viewangle) * PI / ANG180;
   view.pitch = (ANG90 - pitch) * PI / ANG180;
   view.sin = (float)sin(view.angle);
   view.cos = (float)cos(view.angle);

   // y shearing
   // haleyjd 04/03/05: perform calculation for true pitch angle

   // make fixed-point viewheight and divide by 2
   viewheightfrac = viewheight << (FRACBITS - 1);

   // haleyjd 10/08/06: use simpler calculation for pitch == 0 to avoid 
   // unnecessary roundoff error. This is what was causing sky textures to
   // appear a half-pixel too low (the entire display was too low actually).
   if(pitch)
   {
      dy = FixedMul(focallen_y, 
                    finetangent[(ANG90 - pitch) >> ANGLETOFINESHIFT]);
            
      // [CG] Commented this code out.  Not sure what it actually does,
      //      but it has the effect of limiting mouselook degree.  However,
      //      looking down more than 32 degrees (which was extended to 56
      //      degrees) is certainly very ugly.

      /*
      // haleyjd: must bound after zooming
      if(dy < -viewheightfrac)
         dy = -viewheightfrac;
      else if(dy > viewheightfrac)
         dy = viewheightfrac;
      */
      
      centeryfrac = viewheightfrac + dy;
   }
   else
   {
      centeryfrac = viewheightfrac;

      yslope = origyslope + (viewheight >> 1);
   }
   
   centery = centeryfrac >> FRACBITS;

   view.ycenter = (float)centery;

   // use drawcolumn
   colfunc = r_column_engine->DrawColumn; // haleyjd 09/04/06
   
   ++validcount;
}

//

typedef enum
{
   area_normal,
   area_below,
   area_above
} area_t;

void R_SectorColormap(sector_t *s)
{
   int cm = 0;
   area_t viewarea;
   
   // killough 3/20/98, 4/4/98: select colormap based on player status
   // haleyjd 03/04/07: rewritten to get colormaps from the sector itself
   // instead of from its heightsec if it has one (heightsec colormaps are
   // transferred to their affected sectors at level setup now).
   
   if(s->heightsec == -1)
      viewarea = area_normal;
   else
   {
      sector_t *viewsector = R_PointInSubsector(viewx, viewy)->sector;
      
      // find which area the viewpoint is in
      viewarea =
         viewsector->heightsec == -1 ? area_normal :
         viewz < sectors[viewsector->heightsec].floorheight ? area_below :
         viewz > sectors[viewsector->heightsec].ceilingheight ? area_above :
         area_normal;
   }

   switch(viewarea)
   {
   case area_normal:
      cm = s->midmap;
      break;
   case area_above:
      cm = s->topmap;
      break;
   case area_below:
      cm = s->bottommap;
      break;
   }

   fullcolormap = colormaps[cm];
   zlight = c_zlight[cm];
   scalelight = c_scalelight[cm];

   if(viewplayer->fixedcolormap)
   {
      int i;
      // killough 3/20/98: localize scalelightfixed (readability/optimization)
      static lighttable_t *scalelightfixed[MAXLIGHTSCALE];

      fixedcolormap = fullcolormap   // killough 3/20/98: use fullcolormap
        + viewplayer->fixedcolormap*256*sizeof(lighttable_t);
        
      walllights = scalelightfixed;

      for(i = 0; i < MAXLIGHTSCALE; ++i)
         scalelightfixed[i] = fixedcolormap;
   }
   else
      fixedcolormap = NULL;   
}

angle_t R_WadToAngle(int wadangle)
{
   // haleyjd: FIXME: needs comp option
   // allows wads to specify angles to
   // the nearest degree, not nearest 45   

   return (demo_version < 302) 
             ? (wadangle / 45) * ANG45 
             : wadangle * (ANG45 / 45);
}

static int render_ticker = 0;

extern void R_ResetColumnBuffer(void);

// haleyjd: temporary debug
extern void R_UntaintPortals(void);

//
// R_RenderView
//
void R_RenderPlayerView(player_t* player, camera_t *camerapoint)
{
   bool quake = false;
   unsigned int savedflags = 0;

   R_SetupFrame(player, camerapoint);
   
   // haleyjd: untaint portals
   R_UntaintPortals();

   // Clear buffers.
   R_ClearClipSegs();
   R_ClearDrawSegs();
   R_ClearPlanes();
   R_ClearPortals();
   R_ClearSprites();

   if(autodetect_hom)
      R_HOMdrawer();
   
   // check for new console commands.
   NetUpdate();

   // haleyjd 01/21/07: earthquakes -- make player invisible to himself
   if(player->quake && !camerapoint)
   {
      quake = true;
      savedflags = player->mo->flags2;
      player->mo->flags2 |= MF2_DONTDRAW;
   }

   // The head node is the last node output.
   R_RenderBSPNode(numnodes - 1);

   if(quake)
      player->mo->flags2 = savedflags;
   
   // Check for new console commands.
   NetUpdate();

   R_SetMaskedSilhouette(NULL, NULL);
   
   // Push the first element on the Post-BSP stack
   R_PushPost(true, NULL);
   
   // SoM 12/9/03: render the portals.
   R_RenderPortals();

   R_DrawPlanes(NULL);
   
   // Check for new console commands.
   NetUpdate();

   // Draw Post-BSP elements such as sprites, masked textures, and portal 
   // overlays
   R_DrawPostBSP();
   
   // haleyjd 09/04/06: handle through column engine
   if(r_column_engine->ResetBuffer)
      r_column_engine->ResetBuffer();
   
   // Check for new console commands.
   NetUpdate();
   
   render_ticker++;
}

//
// R_HOMdrawer
//
// sf: rewritten
//
void R_HOMdrawer(void)
{
   int colour;
   
   colour = !flashing_hom || (gametic % 20) < 9 ? 0xb0 : 0;

   V_ColorBlock(&vbscreen, (byte)colour, viewwindowx, viewwindowy, viewwidth,
                viewheight);
}

//
// R_ResetTrans
//
// Builds BOOM tranmap. 
// Called when general_translucency is changed at run-time.
//
void R_ResetTrans(void)
{
   if(general_translucency)
   {
      R_InitTranMap(0);
   }
}

// action code flags for R_DoomTLStyle
enum
{
   R_CLEARTL  = 0x01, // clears TRANSLUCENCY flag
   R_SETTL    = 0x02, // sets TRANSLUCENCY flag
   R_CLEARADD = 0x04, // clears TLSTYLEADD flag
   R_SETADD   = 0x08, // sets TLSTYLEADD flag

   // special flag combos
   R_MAKENONE   = R_CLEARTL|R_CLEARADD,
   R_MAKEBOOM   = R_SETTL|R_CLEARADD,
   R_MAKENEWADD = R_CLEARTL|R_SETADD

};

// tlstyle struct for R_DoomTLStyle
typedef struct r_tlstyle_s
{
   const char *className; // name of the thingtype
   int actions[3];        // actions
} r_tlstyle_t;

static r_tlstyle_t DoomThingStyles[] =
{
   // "Additive" items - these all change to additive in "new" style
   { "VileFire",        { R_MAKENONE, R_MAKEBOOM, R_MAKENEWADD } },
   { "MancubusShot",    { R_MAKENONE, R_MAKEBOOM, R_MAKENEWADD } },
   { "BaronShot",       { R_MAKENONE, R_MAKEBOOM, R_MAKENEWADD } },
   { "BossSpawnFire",   { R_MAKENONE, R_MAKEBOOM, R_MAKENEWADD } },
   { "DoomImpShot",     { R_MAKENONE, R_MAKEBOOM, R_MAKENEWADD } },
   { "CacodemonShot",   { R_MAKENONE, R_MAKEBOOM, R_MAKENEWADD } },
   { "PlasmaShot",      { R_MAKENONE, R_MAKEBOOM, R_MAKENEWADD } },
   { "BFGShot",         { R_MAKENONE, R_MAKEBOOM, R_MAKENEWADD } },
   { "ArachnotronShot", { R_MAKENONE, R_MAKEBOOM, R_MAKENEWADD } },
   { "DoomTeleFog",     { R_MAKENONE, R_MAKEBOOM, R_MAKENEWADD } },
   { "DoomItemFog",     { R_MAKENONE, R_MAKEBOOM, R_MAKENEWADD } },

   // "TL" items - these stay translucent in "new" style
   { "TracerSmoke",     { R_MAKENONE, R_MAKEBOOM, R_MAKEBOOM   } },
   { "BulletPuff",      { R_MAKENONE, R_MAKEBOOM, R_MAKEBOOM   } },
   { "InvisiSphere",    { R_MAKENONE, R_MAKEBOOM, R_MAKEBOOM   } },
   
   // "Normal" items - these return to no blending in "new" style
   { "SoulSphere",      { R_MAKENONE, R_MAKEBOOM, R_MAKENONE   } },
   { "InvulnSphere",    { R_MAKENONE, R_MAKEBOOM, R_MAKENONE   } },
   { "MegaSphere",      { R_MAKENONE, R_MAKEBOOM, R_MAKENONE   } },
};

#define NUMDOOMTHINGSTYLES (sizeof(DoomThingStyles) / sizeof(r_tlstyle_t))

// Translucency style setting for DOOM thingtypes.
int r_tlstyle;

//
// R_DoomTLStyle
//
// haleyjd 11/21/09: Selects alternate translucency styles for certain
// DOOM gamemode thingtypes which were originally altered in BOOM.
// We support the following styles:
// * None - all things are restored to no blending.
// * Boom - all things use the TRANSLUCENT flag
// * New  - some things are additive, others are TL, others are normal.
//
void R_DoomTLStyle(void)
{
   static bool firsttime = true;
   int i;

   // If the first style set is to BOOM-style, then we don't actually need
   // to do anything at all here. This is safest for older mods that might
   // have removed the TRANSLUCENT flag from any thingtypes. This way only
   // a user set of the r_tlstyle variable from the UI will result in the
   // modification of such things.
   if(firsttime && r_tlstyle == R_TLSTYLE_BOOM)
   {
      firsttime = false;
      return;
   }
   
   for(i = 0; i < NUMDOOMTHINGSTYLES; ++i)
   {
      int tnum   = E_ThingNumForName(DoomThingStyles[i].className);
      int action = DoomThingStyles[i].actions[r_tlstyle];
      
      if(tnum == NUMMOBJTYPES)
         continue;

      // Do not modify any flags if TLSTYLEADD was set in EDF initially.
      // None of the target thingtypes normally start out with this flag,
      // so if they already have it, then we know an older mod (essel's
      // Eternity enhancement pack, probably) is active.
      if(firsttime && mobjinfo[tnum].flags3 & MF3_TLSTYLEADD)
         continue;
      
      // Do the action
      if(action & R_CLEARTL)
         mobjinfo[tnum].flags &= ~MF_TRANSLUCENT;
      else if(action & R_SETTL)
         mobjinfo[tnum].flags |= MF_TRANSLUCENT;
      
      if(action & R_CLEARADD)
         mobjinfo[tnum].flags3 &= ~MF3_TLSTYLEADD;
      else if(action & R_SETADD)
         mobjinfo[tnum].flags3 |= MF3_TLSTYLEADD;
      
      // if we are in-level, update all things of the corresponding type too
      if(gamestate == GS_LEVEL)
      {
         Thinker *th;
         
         for(th = thinkercap.next; th != &thinkercap; th = th->next)
         {
            Mobj *mo;
            if((mo = thinker_cast<Mobj *>(th)))
            {
               if(mo->type == tnum)
               {
                  if(action & R_CLEARTL)
                     mo->flags &= ~MF_TRANSLUCENT;
                  else if(action & R_SETTL)
                     mo->flags |= MF_TRANSLUCENT;
                  
                  if(action & R_CLEARADD)
                     mo->flags3 &= ~MF3_TLSTYLEADD;
                  else if(action & R_SETADD)
                     mo->flags3 |= MF3_TLSTYLEADD;
               }
            }
         } // end thinker loop
      }
   } // end main loop

   firsttime = false;
}

//
//  Console Commands
//

static const char *handedstr[]  = { "right", "left" };
static const char *ptranstr[]   = { "none", "smooth", "general" };
static const char *coleng[]     = { "normal", "quad" };
static const char *spaneng[]    = { "highprecision", "lowprecision" }; // SoM: Removed old.
static const char *tlstylestr[] = { "none", "boom", "new" };

VARIABLE_BOOLEAN(lefthanded, NULL,                  handedstr);
VARIABLE_BOOLEAN(r_blockmap, NULL,                  onoff);
VARIABLE_BOOLEAN(flashing_hom, NULL,                onoff);
VARIABLE_BOOLEAN(visplane_view, NULL,               onoff);
VARIABLE_BOOLEAN(r_precache, NULL,                  onoff);
VARIABLE_TOGGLE(showpsprites,  NULL,                yesno);
VARIABLE_BOOLEAN(stretchsky, NULL,                  onoff);
VARIABLE_BOOLEAN(r_swirl, NULL,                     onoff);
VARIABLE_BOOLEAN(general_translucency, NULL,        onoff);
VARIABLE_BOOLEAN(autodetect_hom, NULL,              yesno);

// SoM: Variable FOV
VARIABLE_INT(fov, NULL, 20, 179, NULL);

// SoM: Portal tainted
VARIABLE_BOOLEAN(showtainted, NULL,                 onoff);

VARIABLE_INT(tran_filter_pct,     NULL, 0, 100,                  NULL);
VARIABLE_INT(screenSize,          NULL, 0, 8,                    NULL);
VARIABLE_INT(usegamma,            NULL, 0, 4,                    NULL);
VARIABLE_INT(particle_trans,      NULL, 0, 2,                    ptranstr);
VARIABLE_INT(r_column_engine_num, NULL, 0, NUMCOLUMNENGINES - 1, coleng);
VARIABLE_INT(r_span_engine_num,   NULL, 0, NUMSPANENGINES - 1,   spaneng);
VARIABLE_INT(r_tlstyle,           NULL, 0, R_TLSTYLE_NUM - 1,    tlstylestr);

CONSOLE_VARIABLE(r_fov, fov, 0)
{
   setsizeneeded = true;
}

CONSOLE_VARIABLE(r_showrefused, showtainted, 0) {}

CONSOLE_VARIABLE(gamma, usegamma, 0)
{
   const char *msg;

   // haleyjd 09/06/02: restore message
   switch(usegamma)
   {
   case 0:
      msg = DEH_String("GAMMALVL0");
      break;
   case 1:
      msg = DEH_String("GAMMALVL1");
      break;
   case 2:
      msg = DEH_String("GAMMALVL2");
      break;
   case 3:
      msg = DEH_String("GAMMALVL3");
      break;
   case 4:
      msg = DEH_String("GAMMALVL4");
      break;
   default:
      msg = "borked!";
      break;
   }

   player_printf(&players[consoleplayer], "%s", msg);

   // change to new gamma val
   I_SetPalette(NULL);
}

CONSOLE_VARIABLE(lefthanded, lefthanded, 0) {}
CONSOLE_VARIABLE(r_blockmap, r_blockmap, 0) {}
CONSOLE_VARIABLE(r_homflash, flashing_hom, 0) {}
CONSOLE_VARIABLE(r_planeview, visplane_view, 0) {}
CONSOLE_VARIABLE(r_precache, r_precache, 0) {}
CONSOLE_VARIABLE(r_showgun, showpsprites, 0) {}

CONSOLE_VARIABLE(r_showhom, autodetect_hom, 0)
{
   doom_printf("hom detection %s", autodetect_hom ? "on" : "off");
}

CONSOLE_VARIABLE(r_stretchsky, stretchsky, 0) {}
CONSOLE_VARIABLE(r_swirl, r_swirl, 0) {}

CONSOLE_VARIABLE(r_trans, general_translucency, 0)
{
   R_ResetTrans();
}

CONSOLE_VARIABLE(r_tranpct, tran_filter_pct, 0)
{
   R_ResetTrans();
}

CONSOLE_VARIABLE(screensize, screenSize, cf_buffered)
{
   // haleyjd 10/09/05: get sound from gameModeInfo
   S_StartSound(NULL, GameModeInfo->menuSounds[MN_SND_KEYLEFTRIGHT]);
   
   if(gamestate == GS_LEVEL) // not in intercam
   {
      hide_menu = 20;             // hide the menu for a few tics
      
      R_SetViewSize(screenSize + 3);

      // haleyjd 10/19/03: reimplement proper hud behavior
      switch(screenSize)
      {
      case 8: // in fullscreen, toggle the hud
         HU_ToggleHUD();
         break;
      default: // otherwise, disable it
         HU_DisableHUD();
         break;
      }
   }
}

// haleyjd: particle translucency on/off
CONSOLE_VARIABLE(r_ptcltrans, particle_trans, 0) {}

CONSOLE_VARIABLE(r_columnengine, r_column_engine_num, 0) {}
CONSOLE_VARIABLE(r_spanengine,   r_span_engine_num,   0) {}

VARIABLE_INT(r_vissprite_limit, NULL, -1, D_MAXINT, NULL);
CONSOLE_VARIABLE(r_vissprite_limit, r_vissprite_limit, 0) {}

CONSOLE_COMMAND(p_dumphubs, 0)
{
   extern void P_DumpHubs();
   P_DumpHubs();
}

CONSOLE_VARIABLE(r_tlstyle, r_tlstyle, 0) 
{
   R_DoomTLStyle();
}

void R_AddCommands(void)
{
   C_AddCommand(r_fov);
   C_AddCommand(lefthanded);
   C_AddCommand(r_blockmap);
   C_AddCommand(r_homflash);
   C_AddCommand(r_planeview);
   C_AddCommand(r_precache);
   C_AddCommand(r_showgun);
   C_AddCommand(r_showhom);
   C_AddCommand(r_stretchsky);
   C_AddCommand(r_swirl);
   C_AddCommand(r_trans);
   C_AddCommand(r_tranpct);
   C_AddCommand(screensize);
   C_AddCommand(gamma);
   C_AddCommand(r_ptcltrans);
   C_AddCommand(r_columnengine);
   C_AddCommand(r_spanengine);
   C_AddCommand(r_vissprite_limit);
   C_AddCommand(r_showrefused);
   C_AddCommand(r_tlstyle);

   C_AddCommand(p_dumphubs);
}

//----------------------------------------------------------------------------
//
// $Log: r_main.c,v $
// Revision 1.13  1998/05/07  00:47:52  killough
// beautification
//
// Revision 1.12  1998/05/03  23:00:14  killough
// beautification, fix #includes and declarations
//
// Revision 1.11  1998/04/07  15:24:15  killough
// Remove obsolete HOM detector
//
// Revision 1.10  1998/04/06  04:47:46  killough
// Support dynamic colormaps
//
// Revision 1.9  1998/03/23  03:37:14  killough
// Add support for arbitrary number of colormaps
//
// Revision 1.8  1998/03/16  12:44:12  killough
// Optimize away some function pointers
//
// Revision 1.7  1998/03/09  07:27:19  killough
// Avoid using FP for point/line queries
//
// Revision 1.6  1998/02/17  06:22:45  killough
// Comment out audible HOM alarm for now
//
// Revision 1.5  1998/02/10  06:48:17  killough
// Add flashing red HOM indicator for TNTHOM cheat
//
// Revision 1.4  1998/02/09  03:22:17  killough
// Make TNTHOM control HOM detector, change array decl to MAX_*
//
// Revision 1.3  1998/02/02  13:29:41  killough
// comment out dead code, add HOM detector
//
// Revision 1.2  1998/01/26  19:24:42  phares
// First rev with no ^Ms
//
// Revision 1.1.1.1  1998/01/19  14:03:02  rand
// Lee's Jan 19 sources
//
//
//----------------------------------------------------------------------------<|MERGE_RESOLUTION|>--- conflicted
+++ resolved
@@ -486,15 +486,10 @@
    // killough 4/4/98: dynamic colormaps
    // [CG] Try using PU_RENDERER for these.
    // haleyjd: FIXME - wtf kind of types ARE these anyway??
-<<<<<<< HEAD
-   // c_zlight     = (lighttable_t *(*)[32][128])(malloc(sizeof(*c_zlight) * numcolormaps));
-   // c_scalelight = (lighttable_t *(*)[32][48]) (malloc(sizeof(*c_scalelight) * numcolormaps));
+   // c_zlight     = emalloc(lighttable_t *(*)[32][128], sizeof(*c_zlight) * numcolormaps);
+   // c_scalelight = emalloc(lighttable_t *(*)[32][48],  sizeof(*c_scalelight) * numcolormaps);
    c_zlight     = (lighttable_t *(*)[32][128])(Z_Malloc(sizeof(*c_zlight) * numcolormaps, PU_RENDERER, NULL));
    c_scalelight = (lighttable_t *(*)[32][48]) (Z_Malloc(sizeof(*c_scalelight) * numcolormaps, PU_RENDERER, NULL));
-=======
-   c_zlight     = emalloc(lighttable_t *(*)[32][128], sizeof(*c_zlight) * numcolormaps);
-   c_scalelight = emalloc(lighttable_t *(*)[32][48],  sizeof(*c_scalelight) * numcolormaps);
->>>>>>> 45fd53e9
    
    // Calculate the light levels to use
    //  for each level / distance combination.
