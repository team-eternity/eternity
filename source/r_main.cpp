// Emacs style mode select   -*- C++ -*- 
//-----------------------------------------------------------------------------
//
// Copyright (C) 2013 James Haley et al.
//
// This program is free software: you can redistribute it and/or modify
// it under the terms of the GNU General Public License as published by
// the Free Software Foundation, either version 3 of the License, or
// (at your option) any later version.
//
// This program is distributed in the hope that it will be useful,
// but WITHOUT ANY WARRANTY; without even the implied warranty of
// MERCHANTABILITY or FITNESS FOR A PARTICULAR PURPOSE.  See the
// GNU General Public License for more details.
//
// You should have received a copy of the GNU General Public License
// along with this program.  If not, see http://www.gnu.org/licenses/
//
//--------------------------------------------------------------------------
//
// DESCRIPTION:
//      Rendering main loop and setup functions,
//       utility functions (BSP, geometry, trigonometry).
//      See tables.c, too.
//
//-----------------------------------------------------------------------------

#include "z_zone.h"

#include "c_io.h"
#include "c_runcmd.h"
#include "d_deh.h"
#include "d_dehtbl.h"
#include "d_gi.h"
#include "d_net.h"
#include "doomstat.h"
#include "e_things.h"
#include "g_game.h"
#include "hal/i_platform.h"
#include "hal/i_timer.h"
#include "hu_over.h"
#include "i_video.h"
#include "m_bbox.h"
#include "m_random.h"
#include "mn_engin.h"
#include "p_chase.h"
#include "p_info.h"
#include "p_partcl.h"
#include "p_portal.h"
#include "p_scroll.h"
#include "p_xenemy.h"
#include "r_bsp.h"
#include "r_draw.h"
#include "r_drawq.h"
#include "r_dynseg.h"
#include "r_interpolate.h"
#include "r_main.h"
#include "r_plane.h"
#include "r_portal.h"
#include "r_ripple.h"
#include "r_things.h"
#include "r_sky.h"
#include "r_state.h"
#include "s_sound.h"
#include "st_stuff.h"
#include "v_alloc.h"
#include "v_block.h"
#include "v_misc.h"
#include "v_video.h"
#include "w_wad.h"

// SoM: Cardboard
const float PI = 3.14159265f;
cb_view_t view;

// haleyjd 04/03/05: focal lengths made global, y len added
fixed_t focallen_x;
fixed_t focallen_y;

// killough: viewangleoffset is a legacy from the pre-v1.2 days, when Doom
// had Left/Mid/Right viewing. +/-ANG90 offsets were placed here on each
// node, by d_net.c, to set up a L/M/R session.

int viewdir;    // 0 = forward, 1 = left, 2 = right
int viewangleoffset;
int validcount = 1;         // increment every time a check is made
lighttable_t *fixedcolormap;
int      centerx, centery;
fixed_t  centerxfrac, centeryfrac;
fixed_t  viewx, viewy, viewz;
angle_t  viewangle;
fixed_t  viewcos, viewsin;
fixed_t  viewpitch;
const player_t *viewplayer;
bool     showpsprites = 1; //sf
camera_t *viewcamera;

// SoM: removed the old zoom code infavor of actual field of view!
int fov = 90;

// SoM: Displays red on the screen if a portal becomes "tainted"
int showtainted = 0;

extern int screenSize;

extern int global_cmap_index; // haleyjd: NGCS

void R_HOMdrawer();

//
// precalculated math tables
//

angle_t clipangle;

// The viewangletox[viewangle + FINEANGLES/4] lookup
// maps the visible view angles to screen X coordinates,
// flattening the arc to a flat projection plane.
// There will be many angles mapped to the same X. 

int viewangletox[FINEANGLES/2];

// The xtoviewangleangle[] table maps a screen pixel
// to the lowest viewangle that maps back to x ranges
// from clipangle to -clipangle.

angle_t *xtoviewangle;   // killough 2/8/98
VALLOCATION(xtoviewangle)
{
   xtoviewangle = ecalloctag(angle_t *, w+1, sizeof(angle_t), PU_VALLOC, nullptr);
}


// killough 3/20/98: Support dynamic colormaps, e.g. deep water
// killough 4/4/98: support dynamic number of them as well

int numcolormaps;
lighttable_t *(*c_scalelight)[LIGHTLEVELS][MAXLIGHTSCALE];
lighttable_t *(*c_zlight)[LIGHTLEVELS][MAXLIGHTZ];
lighttable_t *(*scalelight)[MAXLIGHTSCALE];
lighttable_t *(*zlight)[MAXLIGHTZ];
lighttable_t *fullcolormap;
lighttable_t **colormaps;

// killough 3/20/98, 4/4/98: end dynamic colormaps

int extralight;                           // bumped light from gun blasts

void (*colfunc)(void);                    // current column draw function

// haleyjd 09/04/06: column drawing engines
columndrawer_t *r_column_engine;
int r_column_engine_num;

static columndrawer_t *r_column_engines[NUMCOLUMNENGINES] =
{
   &r_normal_drawer, // normal engine
   &r_quad_drawer,   // quad cache engine
};

//
// R_SetColumnEngine
//
// Sets r_column_engine to the appropriate set of column drawers.
//
void R_SetColumnEngine()
{
   r_column_engine = r_column_engines[r_column_engine_num];
}

// haleyjd 09/10/06: span drawing engines
spandrawer_t *r_span_engine;
int r_span_engine_num;

static spandrawer_t *r_span_engines[NUMSPANENGINES] =
{
   &r_spandrawer,    // normal engine
};

//
// R_SetSpanEngine
//
// Sets r_span_engine to the appropriate set of span drawers.
//
void R_SetSpanEngine(void)
{
   r_span_engine = r_span_engines[r_span_engine_num];
}

//
// R_PointOnSide
//
// Traverse BSP (sub) tree, check point against partition plane.
// Returns side 0 (front) or 1 (back).
//
// killough 5/2/98: reformatted
//

// ioanch 20160423: make variables volatile in OSX, to prevent demo desyncing.
// FIXME: also check if Linux/GCC are affected by this.
// MORE INFO: competn/doom/fp2-3655.lmp E2M3 fails here
#if EE_CURRENT_PLATFORM == EE_PLATFORM_MACOSX && defined(__clang__)
int R_PointOnSideClassic(volatile fixed_t x, volatile fixed_t y, const node_t *node)
#else
int R_PointOnSideClassic(fixed_t x, fixed_t y, const node_t *node)
#endif
{
   if(!node->dx)
      return x <= node->x ? node->dy > 0 : node->dy < 0;
   
   if(!node->dy)
      return y <= node->y ? node->dx < 0 : node->dx > 0;
   
   x -= node->x;
   y -= node->y;
  
   // Try to quickly decide by looking at sign bits.
   if((node->dy ^ node->dx ^ x ^ y) < 0)
      return (node->dy ^ x) < 0;  // (left is negative)
   return FixedMul(y, node->dx>>FRACBITS) >= FixedMul(node->dy>>FRACBITS, x);
}

//
// Variant when nodes have non-integer coordinates
// FIXME: do I need volatile here? How can I even test it?
//
int R_PointOnSidePrecise(fixed_t x, fixed_t y, const node_t *node)
{
   if(!node->dx)
      return x <= node->x ? node->dy > 0 : node->dy < 0;

   if(!node->dy)
      return y <= node->y ? node->dx < 0 : node->dx > 0;

   x -= node->x;
   y -= node->y;

   // Try to quickly decide by looking at sign bits.
   if((node->dy ^ node->dx ^ x ^ y) < 0)
      return (node->dy ^ x) < 0;  // (left is negative)
   return (int64_t)y * node->dx >= (int64_t)node->dy * x;
}

int (*R_PointOnSide)(fixed_t, fixed_t, const node_t *) = R_PointOnSideClassic;

// killough 5/2/98: reformatted

int R_PointOnSegSide(fixed_t x, fixed_t y, const seg_t *line)
{
   fixed_t lx = line->v1->x;
   fixed_t ly = line->v1->y;
   fixed_t ldx = line->v2->x - lx;
   fixed_t ldy = line->v2->y - ly;

   if(!ldx)
      return x <= lx ? ldy > 0 : ldy < 0;

   if(!ldy)
      return y <= ly ? ldx < 0 : ldx > 0;

   x -= lx;
   y -= ly;

   // Try to quickly decide by looking at sign bits.
   if((ldy ^ ldx ^ x ^ y) < 0)
      return (ldy ^ x) < 0;          // (left is negative)
   return (int64_t)y * ldx >= (int64_t)ldy * x;
}

//
// SlopeDiv
//
// Utility routine for R_PointToAngle
//
int SlopeDiv(unsigned int num, unsigned int den)
{
   unsigned int ans;

   if(den < 512)
      return SLOPERANGE;
   
   ans = (num << 3) / (den >> 8);
   
   return ans <= SLOPERANGE ? ans : SLOPERANGE;
}

#define R_P2ATHRESHOLD (INT_MAX / 4)

//
// R_PointToAngle
//
// To get a global angle from cartesian coordinates,
//  the coordinates are flipped until they are in
//  the first octant of the coordinate system, then
//  the y (<=x) is scaled and divided by x to get a
//  tangent (slope) value which is looked up in the
//  tantoangle[] table. The +1 size of tantoangle[]
//  is to handle the case when x==y without additional
//  checking.
//
// killough 5/2/98: reformatted, cleaned up
// haleyjd 01/28/10: restored to Vanilla and made some modifications
//
angle_t R_PointToAngle2(fixed_t pviewx, fixed_t pviewy, fixed_t x, fixed_t y)
{	
   x -= pviewx;
   y -= pviewy;

   if((x | y) == 0)
      return 0;

   if(x < R_P2ATHRESHOLD && x > -R_P2ATHRESHOLD && 
      y < R_P2ATHRESHOLD && y > -R_P2ATHRESHOLD)
   {
      if(x >= 0)
      {
         if (y >= 0)
         {
            if(x > y)
            {
               // octant 0
               return tantoangle_acc[SlopeDiv(y, x)];
            }
            else
            {
               // octant 1
               return ANG90 - 1 - tantoangle_acc[SlopeDiv(x, y)];
            }
         }
         else // y < 0
         {
            y = -y;

            if(x > y)
            {
               // octant 8
               return 0 - tantoangle_acc[SlopeDiv(y, x)];
            }
            else
            {
               // octant 7
               return ANG270 + tantoangle_acc[SlopeDiv(x, y)];
            }
         }
      }
      else // x < 0
      {
         x = -x;

         if(y >= 0)
         {
            if(x > y)
            {
               // octant 3
               return ANG180 - 1 - tantoangle_acc[SlopeDiv(y, x)];
            }
            else
            {
               // octant 2
               return ANG90 + tantoangle_acc[SlopeDiv(x, y)];
            }
         }
         else // y < 0
         {
            y = -y;

            if(x > y)
            {
               // octant 4
               return ANG180 + tantoangle_acc[SlopeDiv(y, x)];
            }
            else
            {
               // octant 5
               return ANG270 - 1 - tantoangle_acc[SlopeDiv(x, y)];
            }
         }
      }
   }
   else
   {
      // Sneakernets: Fix cast issue on ARM
      return angle_t(int(atan2(double(y), x) * (ANG180 / PI)));
   }

   return 0;
}

angle_t R_PointToAngle(fixed_t x, fixed_t y)
{
   return R_PointToAngle2(viewx, viewy, x, y);
}

//
// SoM: Called by I_InitGraphicsMode when the video mode is changed.
// Sets the base-line fov for the given screen ratio.
//
// SoM: This is used by the sprite code
//
void R_ResetFOV(int width, int height)
{
<<<<<<< HEAD
   extern int setblocks;
   if(setblocks != 11) // status bar up
   {
      height -= static_cast<int>(height * static_cast<double>(GameModeInfo->StatusBar->height) /
         static_cast<double>(SCREENHEIGHT));
   }

   double ratio = static_cast<double>(width) / static_cast<double>(height);
=======
   const double ratio = static_cast<double>(width) / static_cast<double>(height);
>>>>>>> aecede57

   // Special case for tallscreen modes
   if((width == 320 && height == 200) ||
      (width == 640 && height == 400))
   {
      fov = 90;
      return;
   }

   // The general equation is as follows:
   // y = mx + b -> fov = (75/2) * ratio + 40
   // This gives 90 for 4:3, 100 for 16:10, and 106 for 16:9.
   fov = static_cast<int>((75.0/2.0) * ratio + 40.0);

   if(fov < 20)
      fov = 20;
   else if(fov > 179)
      fov = 179;
}

extern float slopevis; // SoM: used in slope lighting

//
// R_InitTextureMapping
//
// killough 5/2/98: reformatted
//
static void R_InitTextureMapping()
{
   int i, x, limit;
   float vtan, ratio, slopet;
   
   // Use tangent table to generate viewangletox:
   //  viewangletox will give the next greatest x
   //  after the view angle.
   //
   // Calc focal length so fov angles cover SCREENWIDTH

   // Cardboard
   if(video.height == 200 || video.height == 400)
      ratio = 1.0f;
   else 
      ratio = 1.2f;

   view.fov = (float)fov * PI / 180.0f;
   view.tan = vtan = (float)tan(view.fov / 2);
   view.xfoc = view.xcenter / vtan;
   view.yfoc = view.xfoc * ratio;
   view.focratio = view.yfoc / view.xfoc;

   // Unfortunately, cardboard still has to co-exist with the old fixed point
   // code
   focallen_x = M_FloatToFixed(view.xfoc);
   focallen_y = M_FloatToFixed(view.yfoc);

   // SoM: Thanks to 'Randi' of Zdoom fame!
   slopet = (float)tan((90.0f + (float)fov / 2.0f) * PI / 180.0f);
   slopevis = 8.0f * slopet * 16.0f * 320.0f / (float)view.width;

   // SoM: rewrote old LUT generation code to work with variable FOV
   i = 0;
   limit = -M_FloatToFixed(view.xcenter / view.xfoc);
   while(i < FINEANGLES/2 && finetangent[i] < limit)
      viewangletox[i++] = viewwindow.width + 1;

   limit = -limit;
   while(i < FINEANGLES/2 && finetangent[i] <= limit)
   {
      int t;

      t = FixedMul(finetangent[i], focallen_x);
      t = (centerxfrac - t + FRACUNIT-1) >> FRACBITS;
      if(t < -1)
         viewangletox[i++] = -1;
      else if(t > viewwindow.width+1)
         viewangletox[i++] = viewwindow.width+1;
      else
         viewangletox[i++] = t;
   }

   while(i < FINEANGLES/2)
      viewangletox[i++] = -1;
    
   // Scan viewangletox[] to generate xtoviewangle[]:
   //  xtoviewangle will give the smallest view angle
   //  that maps to x.
   
   for(x = 0; x <= viewwindow.width; ++x)
   {
      for(i = 0; viewangletox[i] > x; ++i)
         ;
      xtoviewangle[x] = (i << ANGLETOFINESHIFT) - ANG90;
   }
    
   // Take out the fencepost cases from viewangletox.
   for(i = 0; i < FINEANGLES/2; ++i)
      if(viewangletox[i] == -1)
         viewangletox[i] = 0;
      else 
         if(viewangletox[i] == viewwindow.width+1)
            viewangletox[i] = viewwindow.width;
        
   clipangle = xtoviewangle[0];
}

#define DISTMAP 2

//
// R_InitLightTables
// Only inits the zlight table,
//  because the scalelight table changes with view size.
//
void R_InitLightTables (void)
{
   int i;
   
   // killough 4/4/98: dynamic colormaps
   // haleyjd: FIXME - wtf kind of types ARE these anyway??
   c_zlight     = emalloc(lighttable_t *(*)[LIGHTLEVELS][MAXLIGHTZ],     sizeof(*c_zlight) * numcolormaps);
   c_scalelight = emalloc(lighttable_t *(*)[LIGHTLEVELS][MAXLIGHTSCALE], sizeof(*c_scalelight) * numcolormaps);
   
   // Calculate the light levels to use
   //  for each level / distance combination.
   for(i = 0; i < LIGHTLEVELS; ++i)
   {
      // SoM: the LIGHTBRIGHT constant must be used to scale the start offset of 
      // the colormaps, otherwise the levels are staggered and become slightly 
      // darker.
      int j, startcmap = ((LIGHTLEVELS-LIGHTBRIGHT-i)*2)*NUMCOLORMAPS/LIGHTLEVELS;
      for(j = 0; j < MAXLIGHTZ; ++j)
      {
         int scale = FixedDiv((SCREENWIDTH/2*FRACUNIT), (j+1)<<LIGHTZSHIFT);
         int t, level = startcmap - (scale >> LIGHTSCALESHIFT)/DISTMAP;
         
         if(level < 0)
            level = 0;
         else if(level >= NUMCOLORMAPS)
            level = NUMCOLORMAPS-1;

         // killough 3/20/98: Initialize multiple colormaps
         level *= 256;
         for(t = 0; t < numcolormaps; ++t)         // killough 4/4/98
            c_zlight[t][i][j] = colormaps[t] + level;
      }
   }
}

bool setsizeneeded;
int  setblocks;

//
// R_SetViewSize
//
// Do not really change anything here,
//  because it might be in the middle of a refresh.
// The change will take effect next refresh.
//
void R_SetViewSize(int blocks)
{
   setsizeneeded = true;
   setblocks = blocks;
}

//
// R_SetupViewScaling
//
void R_SetupViewScaling()
{
   int i;
   fixed_t frac = 0, lastfrac;
   // SoM: ANYRES
   // Moved stuff, reformatted a bit
   // haleyjd 04/03/05: removed unnecessary FixedDiv calls

   video.xscale  = (video.width << FRACBITS) / SCREENWIDTH;
   video.xstep   = ((SCREENWIDTH << FRACBITS) / video.width) + 1;
   video.yscale  = (video.height << FRACBITS) / SCREENHEIGHT;
   video.ystep   = ((SCREENHEIGHT << FRACBITS) / video.height) + 1;

   video.xscalef = (float)video.width / SCREENWIDTH;
   video.xstepf  = SCREENWIDTH / (float)video.width;
   video.yscalef = (float)video.height / SCREENHEIGHT;
   video.ystepf  = SCREENHEIGHT / (float)video.height;

   video.scaled = (video.xscalef > 1.0f || video.yscalef > 1.0f);

   // SoM: ok, assemble the realx1/x2 arrays differently. To start, we are using
   // floats to do the scaling which is 100 times more accurate, secondly, I 
   // realized that the reason the old single arrays were causing problems was 
   // they were only calculating the top-left corner of the scaled pixels. 
   // Calculating widths through these arrays is wrong because the scaling will
   // change the final scaled widths depending on what their unscaled screen 
   // coords were. Thusly, all rectangles should be converted to unscaled 
   // x1, y1, x2, y2 coords, scaled, and then converted back to x, y, w, h
   video.x1lookup[0] = 0;
   lastfrac = frac = 0;
   for(i = 0; i < video.width; i++)
   {
      if(frac >> FRACBITS > lastfrac >> FRACBITS)
      {
         video.x1lookup[frac >> FRACBITS] = i;
         video.x2lookup[lastfrac >> FRACBITS] = i-1;
         lastfrac = frac;
      }

      frac += video.xstep;
   }
   video.x2lookup[319] = video.width - 1;
   video.x1lookup[320] = video.x2lookup[320] = video.width;


   video.y1lookup[0] = 0;
   lastfrac = frac = 0;
   for(i = 0; i < video.height; i++)
   {
      if(frac >> FRACBITS > lastfrac >> FRACBITS)
      {
         video.y1lookup[frac >> FRACBITS] = i;
         video.y2lookup[lastfrac >> FRACBITS] = i-1;
         lastfrac = frac;
      }

      frac += video.ystep;
   }
   video.y2lookup[199] = video.height - 1;
   video.y1lookup[200] = video.y2lookup[200] = video.height;

   // haleyjd 05/02/13: set scaledwindow properties
   scaledwindow.scaledFromScreenBlocks(setblocks);

   // haleyjd 05/02/13: set viewwindow properties
   viewwindow.viewFromScaled(setblocks, video.width, video.height, scaledwindow);

   centerx     = viewwindow.width  / 2;
   centery     = viewwindow.height / 2;
   centerxfrac = centerx << FRACBITS;
   centeryfrac = centery << FRACBITS;

   // SoM: Cardboard
   view.xcenter = (view.width  = (float)viewwindow.width ) * 0.5f;
   view.ycenter = (view.height = (float)viewwindow.height) * 0.5f;

   R_InitBuffer(scaledwindow.width, scaledwindow.height);       // killough 11/98
}

//
// R_calculateVisSpriteScales
//
// haleyjd 12/09/13: FOV-independent vissprite scaling, which works in any
// video mode, including WSVGA and 17:9 modes that previously had floating
// weapons.
//
static void R_calculateVisSpriteScales()
{
   float realxscale = video.xscalef * GameModeInfo->pspriteGlobalScale->x;
   float realyscale = video.yscalef * GameModeInfo->pspriteGlobalScale->y;

   // correct aspect ratio, if necessary
   if(!((video.width == 320 && video.height == 200) ||
        (video.width == 640 && video.height == 400)))
      realxscale = ((float)video.height * 4 / 3) / SCREENWIDTH;

   // determine subwindow scaling for smaller screen sizes
   float swxscale = 1.0f;
   float swyscale = 1.0f;
   if(setblocks < 10)
   {
      float sbheight = GameModeInfo->StatusBar->height * video.yscalef;
      swxscale = (float)viewwindow.width / video.width;
      swyscale = (float)viewwindow.height / (video.height - sbheight);
   }
   
   view.pspritexscale = realxscale * swxscale;
   view.pspriteyscale = realyscale * swyscale;
   view.pspriteystep  = 1.0f / view.pspriteyscale;
}

//
// R_ExecuteSetViewSize
//
void R_ExecuteSetViewSize()
{
   int i;

   setsizeneeded = false;
   
   R_SetupViewScaling();
   
   R_InitTextureMapping();
    
   // thing clipping
   for(i = 0; i < viewwindow.width; i++)
      screenheightarray[i] = view.height - 1.0f;

   // Calculate the light levels to use for each level / scale combination.
   for(i = 0; i < LIGHTLEVELS; i++)
   {
      int startcmap = ((LIGHTLEVELS-LIGHTBRIGHT-i)*2)*NUMCOLORMAPS/LIGHTLEVELS;
      for(int j = 0; j < MAXLIGHTSCALE; ++j)
      {                                       // killough 11/98:
         int level = startcmap - j*1/DISTMAP;
         
         if(level < 0)
            level = 0;
         
         if(level >= NUMCOLORMAPS)
            level = NUMCOLORMAPS-1;
         
         // killough 3/20/98: initialize multiple colormaps
         level *= 256;
         
         for(int t = 0; t < numcolormaps; t++)     // killough 4/4/98
            c_scalelight[t][i][j] = colormaps[t] + level;
      }
   }
   
   R_calculateVisSpriteScales();
}

//
// R_Init
//
void R_Init()
{
   R_InitData();
   R_SetViewSize(screenSize+3);
   R_InitLightTables();
   R_InitTranslationTables();
   R_InitParticles(); // haleyjd
}

//
// R_PointInSubsector
//
// killough 5/2/98: reformatted, cleaned up
// haleyjd 12/7/13: restored compatibility for levels with 0 nodes.
//
subsector_t *R_PointInSubsector(fixed_t x, fixed_t y)
{
   int nodenum = numnodes - 1;
   while(!(nodenum & NF_SUBSECTOR))
      nodenum = nodes[nodenum].children[R_PointOnSide(x, y, nodes+nodenum)];
   return &subsectors[(nodenum == -1 ? 0 : nodenum & ~NF_SUBSECTOR)];
}

int autodetect_hom = 0;       // killough 2/7/98: HOM autodetection flag

unsigned int frameid = 0;

//
// R_IncrementFrameid
//
// SoM: frameid is an unsigned integer that represents the number of the frame 
// currently being rendered for use in caching data used by the renderer which 
// is unique to each frame. frameid is incremented every frame. When the number
// becomes too great and the value wraps back around to 0, the structures should
// be searched and all frameids reset to prevent mishaps in the rendering 
// process.
//
void R_IncrementFrameid()
{
   frameid++;

   if(!frameid)
   {
      // it wrapped!
      C_Printf("Congratulations! You have just played through 4,294,967,295 "
               "rendered frames of Doom. At a constant rate of 35 frames per "
               "second you have spent at least 1,420 days playing DOOM.\n"
               "GET A LIFE.\a\n");

      frameid = 1;

      // Do as the description says...
      for(int i = 0; i < numsectors; ++i)
         pSectorBoxes[i].fframeid = pSectorBoxes[i].cframeid = 0;
   }
}

//
// R_interpolateViewPoint
//
// Interpolate a rendering view point based on the player's location.
//
static void R_interpolateViewPoint(player_t *player, fixed_t lerp)
{
   if(lerp == FRACUNIT)
   {
      viewx     = player->mo->x;
      viewy     = player->mo->y;
      viewz     = player->viewz;
      viewangle = player->mo->angle; //+ viewangleoffset;
      viewpitch = player->pitch;
   }
   else
   {
      viewz = lerpCoord(lerp, player->prevviewz, player->viewz);
      Mobj *thing = player->mo;

      if(const linkdata_t * psec = thing->prevpos.ldata)
      {
         v2fixed_t orgtarg =
         {
            thing->x - psec->delta.x,
            thing->y - psec->delta.y
         };
         viewx = lerpCoord(lerp, thing->prevpos.x, orgtarg.x);
         viewy = lerpCoord(lerp, thing->prevpos.y, orgtarg.y);

         bool execute = false;
         const line_t *pline = thing->prevpos.portalline;
         if(pline && P_PointOnLineSidePrecise(viewx, viewy, pline))
            execute = true;
         if(!execute && !pline)
         {
            const surface_t *psurface = thing->prevpos.portalsurface;
            if(psurface)
            {
               fixed_t planez = P_PortalZ(*psurface);
               execute = FixedMul(viewz - planez, player->prevviewz - planez) < 0;
            }
         }

         if(execute)
         {
            // Once it crosses it, we're done
            thing->prevpos.portalline = nullptr;
            thing->prevpos.ldata = nullptr;
            thing->prevpos.portalsurface = nullptr;
            thing->prevpos.x += psec->delta.x;
            thing->prevpos.y += psec->delta.y;
            viewx += psec->delta.x;
            viewy += psec->delta.y;
         }
      }
      else
      {
         viewx = lerpCoord(lerp, thing->prevpos.x, thing->x);
         viewy = lerpCoord(lerp, thing->prevpos.y, thing->y);
      }
      viewangle = lerpAngle(lerp, thing->prevpos.angle, thing->angle);
      viewpitch = lerpAngle(lerp, player->prevpitch,         player->pitch);
   }
}

//
// R_interpolateViewPoint
//
// Interpolate a rendering view point based on the camera's location.
//
static void R_interpolateViewPoint(camera_t *camera, fixed_t lerp)
{
   if(lerp == FRACUNIT)
   {
      viewx     = camera->x;
      viewy     = camera->y;
      viewz     = camera->z;
      viewangle = camera->angle;
      viewpitch = camera->pitch;
   }
   else
   {
      viewx     = lerpCoord(lerp, camera->prevpos.x,     camera->x);
      viewy     = lerpCoord(lerp, camera->prevpos.y,     camera->y);
      viewz     = lerpCoord(lerp, camera->prevpos.z,     camera->z);
      viewangle = lerpAngle(lerp, camera->prevpos.angle, camera->angle);
      viewpitch = lerpAngle(lerp, camera->prevpitch, camera->pitch);
   }
}

enum secinterpstate_e
{
   SEC_INTERPOLATE,
   SEC_NORMAL
};

//
// R_setSectorInterpolationState
//
// If passed SEC_INTERPOLATE, current floor and ceiling heights are backed up
// and then replaced with interpolated values. If passed SEC_NORMAL, backed up
// sector heights are restored.
//
static void R_setSectorInterpolationState(secinterpstate_e state)
{
   int i;

   switch(state)
   {
   case SEC_INTERPOLATE:
      for(i = 0; i < numsectors; i++)
      {
         auto &si  = sectorinterps[i];
         auto &sec = sectors[i];

         if(si.prevfloorheight   != sec.srf.floor.height ||
            si.prevceilingheight != sec.srf.ceiling.height)
         {
            si.interpolated = true;

            // backup heights
            si.backfloorheight    = sec.srf.floor.height;
            si.backfloorheightf   = sec.srf.floor.heightf;
            si.backceilingheight  = sec.srf.ceiling.height;
            si.backceilingheightf = sec.srf.ceiling.heightf;

            // set interpolated heights
            sec.srf.floor.height = lerpCoord(view.lerp, si.prevfloorheight,   sec.srf.floor.height);
            sec.srf.ceiling.height = lerpCoord(view.lerp, si.prevceilingheight, sec.srf.ceiling.height);
            sec.srf.floor.heightf = M_FixedToFloat(sec.srf.floor.height);
            sec.srf.ceiling.heightf = M_FixedToFloat(sec.srf.ceiling.height);
         }
         else
            si.interpolated = false;
      }
      break;
   case SEC_NORMAL:
      for(i = 0; i < numsectors; i++)
      {
         auto &si  = sectorinterps[i];
         auto &sec = sectors[i];

         // restore backed up heights
         if(si.interpolated)
         {
            sec.srf.floor.height = si.backfloorheight;
            sec.srf.floor.heightf = si.backfloorheightf;
            sec.srf.ceiling.height = si.backceilingheight;
            sec.srf.ceiling.heightf = si.backceilingheightf;
         }
      }
      break;
   }
}

//
// Interpolates sidedef scrolling
//
static void R_setScrollInterpolationState(secinterpstate_e state)
{
   switch(state)
   {
      case SEC_INTERPOLATE:
         P_ForEachScrolledSide([](side_t *side, v2fixed_t offset) {
            side->textureoffset += lerpCoord(view.lerp, -offset.x, 0);
            side->rowoffset += lerpCoord(view.lerp, -offset.y, 0);
         });
         P_ForEachScrolledSector([](sector_t *sector, bool isceiling, v2fixed_t offset) {
            if(isceiling)
            {
               sector->srf.ceiling.offset.x += lerpCoord(view.lerp, -offset.x, 0);
               sector->srf.ceiling.offset.y += lerpCoord(view.lerp, -offset.y, 0);
            }
            else
            {
               sector->srf.floor.offset.x += lerpCoord(view.lerp, -offset.x, 0);
               sector->srf.floor.offset.y += lerpCoord(view.lerp, -offset.y, 0);
            }
         });
         break;
      case SEC_NORMAL:
         P_ForEachScrolledSide([](side_t *side, v2fixed_t offset) {
            side->textureoffset -= lerpCoord(view.lerp, -offset.x, 0);
            side->rowoffset -= lerpCoord(view.lerp, -offset.y, 0);
         });
         P_ForEachScrolledSector([](sector_t *sector, bool isceiling, v2fixed_t offset) {
            if(isceiling)
            {
               sector->srf.ceiling.offset.x -= lerpCoord(view.lerp, -offset.x, 0);
               sector->srf.ceiling.offset.y -= lerpCoord(view.lerp, -offset.y, 0);
            }
            else
            {
               sector->srf.floor.offset.x -= lerpCoord(view.lerp, -offset.x, 0);
               sector->srf.floor.offset.y -= lerpCoord(view.lerp, -offset.y, 0);
            }
         });
         break;
   }
}

//
// R_GetLerp
//
fixed_t R_GetLerp(bool ignorepause)
{
   // Interpolation must be disabled during pauses to avoid shaking, unless arg is set
   if(d_fastrefresh && d_interpolate &&
      (ignorepause || (!paused && ((!menuactive && !consoleactive) || demoplayback || netgame))))
      return i_haltimer.GetFrac();
   else
      return FRACUNIT;
}

//
// R_SetupFrame
//
static void R_SetupFrame(player_t *player, camera_t *camera)
{
   fixed_t  viewheightfrac;
   fixed_t  lerp = R_GetLerp(false);
   
   // haleyjd 09/04/06: set or change column drawing engine
   // haleyjd 09/10/06: set or change span drawing engine
   R_SetColumnEngine();
   R_SetSpanEngine();
   R_IncrementFrameid(); // Cardboard
   
   viewplayer = player;
   viewcamera = camera;

   if(!camera)
   {
      R_interpolateViewPoint(player, lerp);

      // haleyjd 01/21/07: earthquakes
      if(player->quake &&
         !(((menuactive || consoleactive) && !demoplayback && !netgame) || paused))
      {
         int strength = player->quake;

         viewx += (M_Random() % (strength * 4) - (strength * 2)) << FRACBITS;
         viewy += (M_Random() % (strength * 4) - (strength * 2)) << FRACBITS;
      }
   }
   else
   {
      R_interpolateViewPoint(camera, walkcam_active ? R_GetLerp(true) : lerp);
   }

   // Bound the pitch here
   if(viewpitch < -ANGLE_1 * MAXPITCHUP)
      viewpitch = -ANGLE_1 * MAXPITCHUP;
   else if(viewpitch > ANGLE_1 * MAXPITCHDOWN)
      viewpitch = ANGLE_1 * MAXPITCHDOWN;

   extralight = player->extralight;
   viewsin = finesine[viewangle>>ANGLETOFINESHIFT];
   viewcos = finecosine[viewangle>>ANGLETOFINESHIFT];

   // SoM: Cardboard
   view.x      = M_FixedToFloat(viewx);
   view.y      = M_FixedToFloat(viewy);
   view.z      = M_FixedToFloat(viewz);
   view.angle  = (ANG90 - viewangle) * PI / ANG180;
   view.pitch  = (ANG90 - viewpitch) * PI / ANG180;
   view.sin    = sinf(view.angle);
   view.cos    = cosf(view.angle);
   view.lerp   = lerp;
   view.sector = R_PointInSubsector(viewx, viewy)->sector;

   // set interpolated sector heights
   if(view.lerp != FRACUNIT)
   {
      R_setSectorInterpolationState(SEC_INTERPOLATE);
      R_setScrollInterpolationState(SEC_INTERPOLATE);
   }

   // y shearing
   // haleyjd 04/03/05: perform calculation for true pitch angle

   // make fixed-point viewheight and divide by 2
   viewheightfrac = viewwindow.height << (FRACBITS - 1);

   // haleyjd 10/08/06: use simpler calculation for pitch == 0 to avoid 
   // unnecessary roundoff error. This is what was causing sky textures to
   // appear a half-pixel too low (the entire display was too low actually).
   if(viewpitch)
   {
      const fixed_t dy = FixedMul(
         focallen_y,
         finetangent[(ANG90 - viewpitch) >> ANGLETOFINESHIFT]
      );

      centeryfrac = viewheightfrac + dy;
   }
   else
      centeryfrac = viewheightfrac;
   
   centery = centeryfrac >> FRACBITS;

   view.ycenter = (float)centery;

   // use drawcolumn
   colfunc = r_column_engine->DrawColumn; // haleyjd 09/04/06
   
   ++validcount;
}

typedef enum
{
   area_normal,
   area_below,
   area_above
} area_t;

bool r_boomcolormaps;

//
// Get sector colormap based on the view area constant
//
static int R_getSectorColormap(const sector_t &sector, area_t viewarea)
{
   switch(viewarea)
   {
   case area_above:
      return sector.topmap;
   case area_below:
      return sector.bottommap;
   default:
      return sector.midmap;
   }
}

//
// R_SectorColormap
//
// killough 3/20/98, 4/4/98: select colormap based on player status
// haleyjd 03/04/07: rewritten to get colormaps from the sector itself
// instead of from its heightsec if it has one (heightsec colormaps are
// transferred to their affected sectors at level setup now).
//
void R_SectorColormap(const sector_t *s)
{
   int cm = 0;
   area_t viewarea;
   bool boomover = false;

   // haleyjd: Under BOOM logic, the view sector determines the colormap of
   // all sectors in view. This is supported for backward compatibility.
   if(r_boomcolormaps || demo_version <= 203 ||
      LevelInfo.sectorColormaps == INFO_SECMAP_BOOM)
   {
      s = view.sector;
   }
   else if(LevelInfo.sectorColormaps != INFO_SECMAP_SMMU && 
      view.sector->heightsec != -1 && 
      (view.sector->topmap | view.sector->midmap | view.sector->bottommap) & 
      COLORMAP_BOOMKIND)
   {
      // We're in a Boom-kind sector. Now check each area
      int hs = view.sector->heightsec;
      viewarea = (viewz < sectors[hs].srf.floor.height ? area_below :
         viewz > sectors[hs].srf.ceiling.height ? area_above : area_normal);
      cm = R_getSectorColormap(*view.sector, viewarea);
      if(cm & COLORMAP_BOOMKIND)
      {
         boomover = true;
         s = view.sector;
      }
   }
    
   if(!boomover)  // if overridden by Boom transfers, don't process this again
   {
      if(s->heightsec == -1)
         viewarea = area_normal;
      else
      {
         // find which area the viewpoint is in
         int hs = view.sector->heightsec;
         viewarea =
            (hs == -1 ? area_normal :
               viewz < sectors[hs].srf.floor.height ? area_below :
               viewz > sectors[hs].srf.ceiling.height ? area_above : area_normal);
      }
      cm = R_getSectorColormap(*s, viewarea);
   }

   if(cm & COLORMAP_BOOMKIND)
   {
      // If we got Boom-set colormaps on OTHER sectors than the view sector,
      // then use the view sector's colormap. Needed to prevent Boom-coloured
      // sectors from showing up when seen from non-coloured sectors.
      if(!r_boomcolormaps && !boomover &&
         LevelInfo.sectorColormaps != INFO_SECMAP_SMMU)
      {
         cm = R_getSectorColormap(*view.sector, viewarea);
      }

      cm &= ~COLORMAP_BOOMKIND;
   }

   fullcolormap = colormaps[cm];
   zlight = c_zlight[cm];
   scalelight = c_scalelight[cm];

   if(viewplayer->fixedcolormap)
   {
      // killough 3/20/98: localize scalelightfixed (readability/optimization)
      fixedcolormap = fullcolormap   // killough 3/20/98: use fullcolormap
        + viewplayer->fixedcolormap*256*sizeof(lighttable_t);
   }
   else
      fixedcolormap = nullptr;   
}

angle_t R_WadToAngle(int wadangle)
{
   // haleyjd: FIXME: needs comp option
   // allows wads to specify angles to
   // the nearest degree, not nearest 45   

   return (demo_version < 302) 
             ? (wadangle / 45) * ANG45 
             : wadangle * (ANG45 / 45);
}

static int render_ticker = 0;

// haleyjd: temporary debug
extern void R_UntaintPortals();

//
// R_RenderPlayerView
//
// Primary renderer entry point.
//
void R_RenderPlayerView(player_t* player, camera_t *camerapoint)
{
   bool quake = false;
   unsigned int savedflags = 0;

   R_SetupFrame(player, camerapoint);
   
   // haleyjd: untaint portals
   R_UntaintPortals();

   // Clear buffers.
   R_ClearClipSegs();
   R_ClearDrawSegs();
   R_ClearPlanes();
   R_ClearPortals();
   R_ClearSprites();

   if(autodetect_hom)
      R_HOMdrawer();
   
   // check for new console commands.
   NetUpdate();

   // haleyjd 01/21/07: earthquakes -- make player invisible to himself
   if(player->quake && !camerapoint)
   {
      quake = true;
      savedflags = player->mo->flags2;
      player->mo->flags2 |= MF2_DONTDRAW;
      player->mo->intflags |= MIF_HIDDENBYQUAKE;   // keep track
   }
   else
      player->mo->intflags &= ~MIF_HIDDENBYQUAKE;  // zero it otherwise

   // The head node is the last node output.
   R_RenderBSPNode(numnodes - 1);

   if(quake)
      player->mo->flags2 = savedflags;
   
   // Check for new console commands.
   NetUpdate();

   R_SetMaskedSilhouette(nullptr, nullptr);
   
   // Push the first element on the Post-BSP stack
   R_PushPost(true, nullptr);
   
   // SoM 12/9/03: render the portals.
   R_RenderPortals();

   R_DrawPlanes(nullptr);
   
   // Check for new console commands.
   NetUpdate();

   // Draw Post-BSP elements such as sprites, masked textures, and portal 
   // overlays
   R_DrawPostBSP();
   
   // haleyjd 09/04/06: handle through column engine
   if(r_column_engine->ResetBuffer)
      r_column_engine->ResetBuffer();

   // haleyjd: remove sector interpolations
   if(view.lerp != FRACUNIT)
   {
      R_setSectorInterpolationState(SEC_NORMAL);
      R_setScrollInterpolationState(SEC_NORMAL);
   }
   
   // Check for new console commands.
   NetUpdate();
   
   render_ticker++;
}

//
// R_HOMdrawer
//
// sf: rewritten
//
void R_HOMdrawer()
{
   int colour;
   
   colour = !flashing_hom || (gametic % 20) < 9 ? 0xb0 : 0;

   V_ColorBlock(&vbscreen, (byte)colour, viewwindow.x, viewwindow.y, 
                viewwindow.width,
                viewwindow.height);
}

//
// R_ResetTrans
//
// Builds BOOM tranmap. 
// Called when general_translucency is changed at run-time.
//
void R_ResetTrans()
{
   if(general_translucency)
   {
      R_InitTranMap(false);
      R_InitSubMap(false);
   }
}

// action code flags for R_DoomTLStyle
enum
{
   R_CLEARTL  = 0x01, // clears TRANSLUCENCY flag
   R_SETTL    = 0x02, // sets TRANSLUCENCY flag
   R_CLEARADD = 0x04, // clears TLSTYLEADD flag
   R_SETADD   = 0x08, // sets TLSTYLEADD flag

   // special flag combos
   R_MAKENONE   = R_CLEARTL|R_CLEARADD,
   R_MAKEBOOM   = R_SETTL|R_CLEARADD,
   R_MAKENEWADD = R_CLEARTL|R_SETADD

};

// tlstyle struct for R_DoomTLStyle
struct r_tlstyle_t
{
   const char *className; // name of the thingtype
   int actions[3];        // actions
};

static r_tlstyle_t DoomThingStyles[] =
{
   // "Additive" items - these all change to additive in "new" style
   { "VileFire",        { R_MAKENONE, R_MAKEBOOM, R_MAKENEWADD } },
   { "MancubusShot",    { R_MAKENONE, R_MAKEBOOM, R_MAKENEWADD } },
   { "BaronShot",       { R_MAKENONE, R_MAKEBOOM, R_MAKENEWADD } },
   { "BossSpawnFire",   { R_MAKENONE, R_MAKEBOOM, R_MAKENEWADD } },
   { "DoomImpShot",     { R_MAKENONE, R_MAKEBOOM, R_MAKENEWADD } },
   { "CacodemonShot",   { R_MAKENONE, R_MAKEBOOM, R_MAKENEWADD } },
   { "PlasmaShot",      { R_MAKENONE, R_MAKEBOOM, R_MAKENEWADD } },
   { "BFGShot",         { R_MAKENONE, R_MAKEBOOM, R_MAKENEWADD } },
   { "ArachnotronShot", { R_MAKENONE, R_MAKEBOOM, R_MAKENEWADD } },
   { "DoomTeleFog",     { R_MAKENONE, R_MAKEBOOM, R_MAKENEWADD } },
   { "DoomItemFog",     { R_MAKENONE, R_MAKEBOOM, R_MAKENEWADD } },

   // "TL" items - these stay translucent in "new" style
   { "TracerSmoke",     { R_MAKENONE, R_MAKEBOOM, R_MAKEBOOM   } },
   { "BulletPuff",      { R_MAKENONE, R_MAKEBOOM, R_MAKEBOOM   } },
   { "InvisiSphere",    { R_MAKENONE, R_MAKEBOOM, R_MAKEBOOM   } },
   
   // "Normal" items - these return to no blending in "new" style
   { "SoulSphere",      { R_MAKENONE, R_MAKEBOOM, R_MAKENONE   } },
   { "InvulnSphere",    { R_MAKENONE, R_MAKEBOOM, R_MAKENONE   } },
   { "MegaSphere",      { R_MAKENONE, R_MAKEBOOM, R_MAKENONE   } },
};

// Translucency style setting for DOOM thingtypes.
int r_tlstyle;

//
// R_DoomTLStyle
//
// haleyjd 11/21/09: Selects alternate translucency styles for certain
// DOOM gamemode thingtypes which were originally altered in BOOM.
// We support the following styles:
// * None - all things are restored to no blending.
// * Boom - all things use the TRANSLUCENT flag
// * New  - some things are additive, others are TL, others are normal.
//
void R_DoomTLStyle()
{
   static bool firsttime = true;

   // If the first style set is to BOOM-style, then we don't actually need
   // to do anything at all here. This is safest for older mods that might
   // have removed the TRANSLUCENT flag from any thingtypes. This way only
   // a user set of the r_tlstyle variable from the UI will result in the
   // modification of such things.
   if(firsttime && r_tlstyle == R_TLSTYLE_BOOM)
   {
      firsttime = false;
      return;
   }
   
   for(size_t i = 0; i < earrlen(DoomThingStyles); i++)
   {
      int tnum   = E_ThingNumForName(DoomThingStyles[i].className);
      int action = DoomThingStyles[i].actions[r_tlstyle];
      
      if(tnum == -1)
         continue;

      // Do not modify any flags if TLSTYLEADD was set in EDF initially.
      // None of the target thingtypes normally start out with this flag,
      // so if they already have it, then we know an older mod (essel's
      // Eternity enhancement pack, probably) is active.
      if(firsttime && mobjinfo[tnum]->flags3 & MF3_TLSTYLEADD)
         continue;
      
      // Do the action
      if(action & R_CLEARTL)
         mobjinfo[tnum]->flags &= ~MF_TRANSLUCENT;
      else if(action & R_SETTL)
         mobjinfo[tnum]->flags |= MF_TRANSLUCENT;
      
      if(action & R_CLEARADD)
         mobjinfo[tnum]->flags3 &= ~MF3_TLSTYLEADD;
      else if(action & R_SETADD)
         mobjinfo[tnum]->flags3 |= MF3_TLSTYLEADD;
      
      // if we are in-level, update all things of the corresponding type too
      if(gamestate == GS_LEVEL)
      {
         Thinker *th;
         
         for(th = thinkercap.next; th != &thinkercap; th = th->next)
         {
            Mobj *mo;
            if((mo = thinker_cast<Mobj *>(th)))
            {
               if(mo->type == tnum)
               {
                  if(action & R_CLEARTL)
                     mo->flags &= ~MF_TRANSLUCENT;
                  else if(action & R_SETTL)
                     mo->flags |= MF_TRANSLUCENT;
                  
                  if(action & R_CLEARADD)
                     mo->flags3 &= ~MF3_TLSTYLEADD;
                  else if(action & R_SETADD)
                     mo->flags3 |= MF3_TLSTYLEADD;
               }
            }
         } // end thinker loop
      }
   } // end main loop

   firsttime = false;
}

//
// Console Commands
//

static const char *handedstr[]  = { "right", "left" };
static const char *ptranstr[]   = { "none", "smooth", "general" };
static const char *coleng[]     = { "normal", "quad" };
static const char *spaneng[]    = { "highprecision" };
static const char *tlstylestr[] = { "none", "boom", "new" };

VARIABLE_BOOLEAN(lefthanded, nullptr,               handedstr);
VARIABLE_BOOLEAN(r_blockmap, nullptr,               onoff);
VARIABLE_BOOLEAN(flashing_hom, nullptr,             onoff);
VARIABLE_BOOLEAN(r_precache, nullptr,               onoff);
VARIABLE_TOGGLE(showpsprites,  nullptr,             yesno);
VARIABLE_BOOLEAN(stretchsky, nullptr,               onoff);
VARIABLE_BOOLEAN(r_swirl, nullptr,                  onoff);
VARIABLE_BOOLEAN(general_translucency, nullptr,     onoff);
VARIABLE_BOOLEAN(autodetect_hom, nullptr,           yesno);
VARIABLE_TOGGLE(r_boomcolormaps, nullptr,           onoff);

// SoM: Variable FOV
VARIABLE_INT(fov, nullptr, 20, 179, nullptr);

// SoM: Portal tainted
VARIABLE_BOOLEAN(showtainted, nullptr,              onoff);

VARIABLE_INT(tran_filter_pct,     nullptr, 0, 100,                  nullptr);
VARIABLE_INT(screenSize,          nullptr, 0, 8,                    nullptr);
VARIABLE_INT(usegamma,            nullptr, 0, 4,                    nullptr);
VARIABLE_INT(particle_trans,      nullptr, 0, 2,                    ptranstr);
VARIABLE_INT(r_column_engine_num, nullptr, 0, NUMCOLUMNENGINES - 1, coleng);
VARIABLE_INT(r_span_engine_num,   nullptr, 0, NUMSPANENGINES - 1,   spaneng);
VARIABLE_INT(r_tlstyle,           nullptr, 0, R_TLSTYLE_NUM - 1,    tlstylestr);

CONSOLE_VARIABLE(r_fov, fov, 0)
{
   setsizeneeded = true;
}

CONSOLE_VARIABLE(r_showrefused, showtainted, 0) {}

CONSOLE_VARIABLE(gamma, usegamma, 0)
{
   const char *msg;

   // haleyjd 09/06/02: restore message
   switch(usegamma)
   {
   case 0:
      msg = DEH_String("GAMMALVL0");
      break;
   case 1:
      msg = DEH_String("GAMMALVL1");
      break;
   case 2:
      msg = DEH_String("GAMMALVL2");
      break;
   case 3:
      msg = DEH_String("GAMMALVL3");
      break;
   case 4:
      msg = DEH_String("GAMMALVL4");
      break;
   default:
      msg = "borked!";
      break;
   }

   player_printf(&players[consoleplayer], "%s", msg);

   // change to new gamma val
   I_SetPalette(nullptr);
}

CONSOLE_VARIABLE(lefthanded, lefthanded, 0) {}
CONSOLE_VARIABLE(r_blockmap, r_blockmap, 0) {}
CONSOLE_VARIABLE(r_homflash, flashing_hom, 0) {}
CONSOLE_VARIABLE(r_precache, r_precache, 0) {}
CONSOLE_VARIABLE(r_showgun, showpsprites, 0) {}

CONSOLE_VARIABLE(r_showhom, autodetect_hom, 0)
{
   doom_printf("hom detection %s", autodetect_hom ? "on" : "off");
}

CONSOLE_VARIABLE(r_stretchsky, stretchsky, 0) {}
CONSOLE_VARIABLE(r_swirl, r_swirl, 0) {}

CONSOLE_VARIABLE(r_trans, general_translucency, 0)
{
   R_ResetTrans();
}

CONSOLE_VARIABLE(r_tranpct, tran_filter_pct, 0)
{
   R_ResetTrans();
}

CONSOLE_VARIABLE(screensize, screenSize, cf_buffered)
{
   // haleyjd 10/09/05: get sound from gameModeInfo
   S_StartInterfaceSound(GameModeInfo->menuSounds[MN_SND_KEYLEFTRIGHT]);
   
   if(gamestate == GS_LEVEL) // not in intercam
   {
      hide_menu = 20;             // hide the menu for a few tics
      
      R_SetViewSize(screenSize + 3);

      // haleyjd 10/19/03: reimplement proper hud behavior
      switch(screenSize)
      {
      case 8: // in fullscreen, toggle the hud
         HU_ToggleHUD();
         break;
      default: // otherwise, disable it
         HU_DisableHUD();
         break;
      }
   }
}

// haleyjd: particle translucency on/off
CONSOLE_VARIABLE(r_ptcltrans, particle_trans, 0) {}

CONSOLE_VARIABLE(r_columnengine, r_column_engine_num, 0) {}
CONSOLE_VARIABLE(r_spanengine,   r_span_engine_num,   0) {}

CONSOLE_COMMAND(p_dumphubs, 0)
{
   extern void P_DumpHubs();
   P_DumpHubs();
}

CONSOLE_VARIABLE(r_tlstyle, r_tlstyle, 0) 
{
   R_DoomTLStyle();
}

CONSOLE_VARIABLE(r_boomcolormaps, r_boomcolormaps, 0) {}

CONSOLE_COMMAND(r_changesky, 0)
{
   if(Console.argc < 1)
   {
      C_Puts("Usage: r_changesky texturename [index]");
      return;
   }

   qstring name = *Console.argv[0];
   name.toUpper();

   int index = 0;
   if(Console.argc >= 2)
      index = Console.argv[1]->toInt();

   int texnum = R_CheckForWall(name.constPtr());
   skyflat_t *sky1 = R_SkyFlatForIndex(index);

   if(sky1 && texnum != -1)
      sky1->texture = texnum;
   else
      C_Printf(FC_ERROR "Cannot set sky %d to %s", index, name.constPtr());
}

//----------------------------------------------------------------------------
//
// $Log: r_main.c,v $
// Revision 1.13  1998/05/07  00:47:52  killough
// beautification
//
// Revision 1.12  1998/05/03  23:00:14  killough
// beautification, fix #includes and declarations
//
// Revision 1.11  1998/04/07  15:24:15  killough
// Remove obsolete HOM detector
//
// Revision 1.10  1998/04/06  04:47:46  killough
// Support dynamic colormaps
//
// Revision 1.9  1998/03/23  03:37:14  killough
// Add support for arbitrary number of colormaps
//
// Revision 1.8  1998/03/16  12:44:12  killough
// Optimize away some function pointers
//
// Revision 1.7  1998/03/09  07:27:19  killough
// Avoid using FP for point/line queries
//
// Revision 1.6  1998/02/17  06:22:45  killough
// Comment out audible HOM alarm for now
//
// Revision 1.5  1998/02/10  06:48:17  killough
// Add flashing red HOM indicator for TNTHOM cheat
//
// Revision 1.4  1998/02/09  03:22:17  killough
// Make TNTHOM control HOM detector, change array decl to MAX_*
//
// Revision 1.3  1998/02/02  13:29:41  killough
// comment out dead code, add HOM detector
//
// Revision 1.2  1998/01/26  19:24:42  phares
// First rev with no ^Ms
//
// Revision 1.1.1.1  1998/01/19  14:03:02  rand
// Lee's Jan 19 sources
//
//
//----------------------------------------------------------------------------<|MERGE_RESOLUTION|>--- conflicted
+++ resolved
@@ -399,18 +399,7 @@
 //
 void R_ResetFOV(int width, int height)
 {
-<<<<<<< HEAD
-   extern int setblocks;
-   if(setblocks != 11) // status bar up
-   {
-      height -= static_cast<int>(height * static_cast<double>(GameModeInfo->StatusBar->height) /
-         static_cast<double>(SCREENHEIGHT));
-   }
-
-   double ratio = static_cast<double>(width) / static_cast<double>(height);
-=======
    const double ratio = static_cast<double>(width) / static_cast<double>(height);
->>>>>>> aecede57
 
    // Special case for tallscreen modes
    if((width == 320 && height == 200) ||
