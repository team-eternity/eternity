// Emacs style mode select   -*- C -*- vi:ts=3 sw=3:
//-----------------------------------------------------------------------------
//
// Copyright(C) 2000 James Haley
//
// This program is free software; you can redistribute it and/or modify
// it under the terms of the GNU General Public License as published by
// the Free Software Foundation; either version 2 of the License, or
// (at your option) any later version.
// 
// This program is distributed in the hope that it will be useful,
// but WITHOUT ANY WARRANTY; without even the implied warranty of
// MERCHANTABILITY or FITNESS FOR A PARTICULAR PURPOSE.  See the
// GNU General Public License for more details.
// 
// You should have received a copy of the GNU General Public License
// along with this program; if not, write to the Free Software
// Foundation, Inc., 59 Temple Place, Suite 330, Boston, MA  02111-1307  USA
//
//--------------------------------------------------------------------------
//
// DESCRIPTION:
//      Player related stuff.
//      Bobbing POV/weapon, movement.
//      Pending weapon.
//
//-----------------------------------------------------------------------------

#include "doomstat.h"
#include "d_event.h"
#include "c_net.h"
#include "g_game.h"
#include "hu_frags.h"
#include "r_main.h"
#include "p_map.h"
#include "p_spec.h"
#include "p_user.h"
#include "p_maputl.h"

// haleyjd
#include "sounds.h"
#include "s_sound.h"
#include "a_small.h"
#include "e_states.h"
#include "d_gi.h"
#include "c_io.h"

#include "g_dmflag.h" // [CG] Added.

// [CG] Added.
#include "cs_main.h"
#include "cl_pred.h"
#include "sv_main.h"
#include "sv_queue.h"

//
// Movement.
//

// 16 pixels of bob

#define MAXBOB  0x100000

boolean onground; // whether player is on ground or in air

//
// P_Thrust
// Moves the given origin along a given angle.
//

void P_Thrust(player_t* player,angle_t angle,fixed_t move)
{
  player->mo->momx += FixedMul(move,finecosine[angle >>= ANGLETOFINESHIFT]);
  player->mo->momy += FixedMul(move,finesine[angle]);
}

//
// P_Bob
// Same as P_Thrust, but only affects bobbing.
//
// killough 10/98: We apply thrust separately between the real physical player
// and the part which affects bobbing. This way, bobbing only comes from player
// motion, nothing external, avoiding many problems, e.g. bobbing should not
// occur on conveyors, unless the player walks on one, and bobbing should be
// reduced at a regular rate, even on ice (where the player coasts).
//
void P_Bob(player_t *player, angle_t angle, fixed_t move)
{
   // e6y
   if(demo_version < 203)
      return;

   player->momx += FixedMul(move,finecosine[angle >>= ANGLETOFINESHIFT]);
   player->momy += FixedMul(move,finesine[angle]);
}

//
// P_CalcHeight
//
// Calculate the walking / running height adjustment
//
void P_CalcHeight(player_t *player)
{
   int     angle;
   fixed_t bob;

   // Regular movement bobbing
   // (needs to be calculated for gun swing
   // even if not on ground)
   // OPTIMIZE: tablify angle
   // Note: a LUT allows for effects
   //  like a ramp with low health.
   
   // killough 10/98: Make bobbing depend only on player-applied motion.
   //
   // Note: don't reduce bobbing here if on ice: if you reduce bobbing here,
   // it causes bobbing jerkiness when the player moves from ice to non-ice,
   // and vice-versa.
   //
   // haleyjd: cph found out this can affect demo sync due to
   // differences it introduces in firing height etc. so it needs to be
   // optioned.
   // 04/11/10: refactored

   player->bob = 0;
   if(demo_version >= 203)
   {
      // [CG] Modified to support c/s DMFLAG disallowing movebob modification.
      if(player_bobbing || (clientserver &&
                            ((dmflags2 & dmf_allow_movebob_change) == 0)))
      {
         player->bob = (FixedMul(player->momx, player->momx) +
                        FixedMul(player->momy, player->momy)) >> 2;
      }
   }
   else
   {
      if(demo_compatibility || player_bobbing)
      {
         player->bob = (FixedMul(player->mo->momx, player->mo->momx) +
                        FixedMul(player->mo->momy, player->mo->momy)) >> 2;
      }
   }

   // haleyjd 04/11/10:
   // e6y
   if(demo_version == 202 && player->mo->friction > ORIG_FRICTION) // ice?
   {
      if(player->bob > (MAXBOB>>2))
         player->bob = MAXBOB>>2;
   }
   else
   {
      if(player->bob > MAXBOB)
         player->bob = MAXBOB;
   }

   if(!onground || player->cheats & CF_NOMOMENTUM)
   {
      player->viewz = player->mo->z + VIEWHEIGHT;
      
      if(player->viewz > player->mo->ceilingz - 4 * FRACUNIT)
         player->viewz = player->mo->ceilingz - 4 * FRACUNIT;

      // phares 2/25/98:
      // The following line was in the Id source and appears
      // to be a bug. player->viewz is checked in a similar
      // manner at a different exit below.
      
      // player->viewz = player->mo->z + player->viewheight;
      
      return;
   }

   angle = (FINEANGLES / 20 * leveltime) & FINEMASK;
   bob   = FixedMul(player->bob / 2, finesine[angle]);

   // move viewheight
   
   if(player->playerstate == PST_LIVE)
   {
      player->viewheight += player->deltaviewheight;
      
      if(player->viewheight > VIEWHEIGHT)
      {
         player->viewheight = VIEWHEIGHT;
         player->deltaviewheight = 0;
      }

      if(player->viewheight < VIEWHEIGHT / 2)
      {
         player->viewheight = VIEWHEIGHT / 2;
         if(player->deltaviewheight <= 0)
            player->deltaviewheight = 1;
      }

      if(player->deltaviewheight)
      {
         player->deltaviewheight += FRACUNIT / 4;
         if(!player->deltaviewheight)
            player->deltaviewheight = 1;
      }
   }

   player->viewz = player->mo->z + player->viewheight + bob;

   // haleyjd 08/07/04: new floorclip system
   if(player->mo->floorclip && player->playerstate != PST_DEAD && 
      player->mo->z <= player->mo->floorz)
      player->viewz -= player->mo->floorclip;
   
   if(player->viewz > player->mo->ceilingz - 4 * FRACUNIT)
      player->viewz = player->mo->ceilingz - 4 * FRACUNIT;
}

//
// P_MovePlayer
//
// Adds momentum if the player is not in the air
//
// killough 10/98: simplified
//
void P_MovePlayer(player_t* player)
{
   ticcmd_t *cmd = &player->cmd;
   mobj_t *mo = player->mo;
   
   mo->angle += cmd->angleturn << 16;
   
   // haleyjd: OVER_UNDER
   onground = mo->z <= mo->floorz ||
      (!comp[comp_overunder] && mo->intflags & MIF_ONMOBJ);
   
   // killough 10/98:
   //
   // We must apply thrust to the player and bobbing separately, to avoid
   // anomalies. The thrust applied to bobbing is always the same strength on
   // ice, because the player still "works just as hard" to move, while the
   // thrust applied to the movement varies with 'movefactor'.
   
   if((!demo_compatibility && demo_version < 203) || 
      (cmd->forwardmove | cmd->sidemove)) // killough 10/98
   {
      if (onground || mo->flags & MF_BOUNCES) // killough 8/9/98
      {
         int friction, movefactor = P_GetMoveFactor(mo, &friction);

         // killough 11/98:
         // On sludge, make bobbing depend on efficiency.
         // On ice, make it depend on effort.
         
         int bobfactor =
            friction < ORIG_FRICTION ? movefactor : ORIG_FRICTION_FACTOR;

         if (cmd->forwardmove)
         {
            P_Bob(player,mo->angle,cmd->forwardmove*bobfactor);
            P_Thrust(player,mo->angle,cmd->forwardmove*movefactor);
         }
         
         if (cmd->sidemove)
         {
            P_Bob(player,mo->angle-ANG90,cmd->sidemove*bobfactor);
            P_Thrust(player,mo->angle-ANG90,cmd->sidemove*movefactor);
         }
      }

      if(mo->state == states[mo->info->spawnstate])
         P_SetMobjState(mo, mo->info->seestate);
   }
}

#define ANG5 (ANG90/18)

//
// P_DeathThink
//
// Fall on your face when dying.
// Decrease POV height to floor height.
//
void P_DeathThink(player_t *player)
{
   angle_t angle;
   angle_t delta;
   
   P_MovePsprites(player);
   
   // fall to the ground
   
   if(player->viewheight > 6 * FRACUNIT)
      player->viewheight -= FRACUNIT;
   
   if(player->viewheight < 6 * FRACUNIT)
      player->viewheight = 6 * FRACUNIT;
   
   player->deltaviewheight = 0;

   // haleyjd: never bob player view when dead, and always treat player like
   //          he is on the ground
   if(demo_version >= 333)
   {
      onground = true;
      player->momx = player->momy = 0;
   }
   else
   {
      onground = player->mo->z <= player->mo->floorz ||
                    (!comp[comp_overunder] &&
                     player->mo->intflags & MIF_ONMOBJ);
   }
   
   P_CalcHeight(player);
   
   // [CG] This is where the camera follows the attacker.
   if(!clientserver || dmflags2 & dmf_follow_fragger_on_death)
   {
      if(player->attacker && player->attacker != player->mo)
      {
         angle = P_PointToAngle(
            player->mo->x,
            player->mo->y,
            player->attacker->x,
            player->attacker->y
         );

         delta = angle - player->mo->angle;
         
         if(delta < ANG5 || delta > (unsigned int) - ANG5)
         {
            // Looking at killer,
            //  so fade damage flash down.
            
            player->mo->angle = angle;
            
            if(!clientserver && player->damagecount)
               player->damagecount--;
         }
         else 
         {
            if(delta < ANG180)
               player->mo->angle += ANG5;
            else
               player->mo->angle -= ANG5;
         }
      }
      else if(!clientserver && player->damagecount)
         player->damagecount--;
   }
   else if(!clientserver && player->damagecount)
      player->damagecount--;

   // [CG] Show the scoreboard when dead.
   if(clientserver && !CS_HEADLESS)
      action_frags = 1;

   // haleyjd 10/05/08:
   // handle looking slightly up when the player is attached to a non-player
   // object and is dead. This was done for the decapitation deaths in Heretic
   // and Hexen.
   if(!E_IsPlayerClassThingType(player->mo->type))
   {
      if(player->mo->z <= player->mo->floorz && player->pitch > -ANGLE_1 * 15)
         player->pitch -= 2*ANGLE_1/3;
   }
      
   // [CG] C/S mode supports a "death time limit" option where players can only
   //      remain dead for so long before they're either forcibly respawned or
   //      removed from the game.
   if(player->cmd.buttons & BT_USE)
   {
      player->playerstate = PST_REBORN;
   }
   else if(CS_SERVER && death_time_limit && GameType != gt_coop)
   {
      int playernum = player - players;
      mapthing_t *spawn_point;
      client_t *client = &clients[playernum];
      if((++client->death_time / TICRATE) > death_time_limit)
      {
         client->death_time = 0;
         if(death_time_expired_action == DEATH_LIMIT_SPECTATE)
         {
            client->spectating = true;
            player->frags[playernum]++; // [CG] Spectating costs a frag.
            SV_BroadcastPlayerArrayInfo(playernum, ci_frags, playernum);
            HU_FragsUpdate();
            SV_RemovePlayerFromQueue(playernum);
            SV_BroadcastMessage(
               "%s was forced to leave the game.\n", player->name
            );
            SV_BroadcastPlayerScalarInfo(playernum, ci_spectating);
         }
         spawn_point = CS_SpawnPlayerCorrectly(playernum, client->spectating);
         SV_BroadcastPlayerSpawned(spawn_point, playernum);
      }
   }
}

//
// P_HereticCurrent
//
// Applies Heretic current effects to the player.
//
// haleyjd 09/09/07: Rewritten to use msecnodes and eliminate the redundant 
// mobj_t::floorsec field.
//
void P_HereticCurrent(player_t *player)
{
   msecnode_t *m;
   mobj_t     *thing = player->mo;

   // don't affect the player if noclipping is on (pushes you through walls)
   if(thing->flags & MF_NOCLIP)
      return;
   
   // determine what touched sector the player is standing on
   for(m = thing->touching_sectorlist; m; m = m->m_tnext)
   {
      if(thing->z == m->m_sector->floorheight)
         break;
   }

   if(m)
   {
      sector_t *sec = m->m_sector;

      if(sec->hticPushType >= 20 && sec->hticPushType <= 39)
         P_Thrust(player, sec->hticPushAngle, sec->hticPushForce);
   }
}

//
// P_SectorIsSpecial
//
// haleyjd 12/28/08: Determines whether or not a sector is special.
//
d_inline boolean P_SectorIsSpecial(sector_t *sector)
{
   return (sector->special || sector->flags || sector->damage);
}

//
// P_PlayerThink
//
void P_PlayerThink(player_t *player)
{
   ticcmd_t*    cmd;
   weapontype_t newweapon;

   // killough 2/8/98, 3/21/98:
   // (this code is necessary despite questions raised elsewhere in a comment)

   if(player->cheats & CF_NOCLIP)
      player->mo->flags |= MF_NOCLIP;
   else
      player->mo->flags &= ~MF_NOCLIP;

   cmd = &player->cmd;

   // chain saw run forward
   if(player->mo->flags & MF_JUSTATTACKED)
   {
      cmd->angleturn = 0;
      cmd->forwardmove = 0xc800/512;
      cmd->sidemove = 0;
      player->mo->flags &= ~MF_JUSTATTACKED;
   }

   if(player->playerstate == PST_DEAD)
   {
      P_DeathThink(player);
      return;
   }

   // haleyjd 04/03/05: new yshear code
   if(!allowmlook || (clientserver && ((dmflags2 & dmf_allow_freelook) == 0)))
   {
      player->pitch = 0;
   }
   else
   {
      int look = cmd->look;

      if(look)
      {
         // test for special centerview value
         if(look == -32768)
         {
            player->pitch = 0;
         }
         else
         {
            player->pitch -= look << 16;
            // [CG] EE's normal lower look range is 32 degrees, but the range
            //      for ZDoom derivatives (Odamex, ZDaemon & Skulltag) is 56.
            //      is 56.
            if(comp[comp_mouselook])
            {
               if(player->pitch < -ANGLE_1 * 32)
                  player->pitch = -ANGLE_1 * 32;
               else if(player->pitch > ANGLE_1 * 32)
                  player->pitch = ANGLE_1 * 32;
            }
            else
            {
               if(player->pitch < -ANGLE_1 * 32)
                  player->pitch = -ANGLE_1 * 32;
               else if(player->pitch > ANGLE_1 * 56)
                  player->pitch = ANGLE_1 * 56;
            }
         }
      }
   }

   // haleyjd: count down jump timer
   if(player->jumptime)
      player->jumptime--;

   // Move around.
   // Reactiontime is used to prevent movement
   //  for a bit after a teleport.
   
   if(player->mo->reactiontime)
   {
      player->mo->reactiontime--;
   }
   else
   {
      P_MovePlayer(player);

      // Handle actions   -- joek 12/22/07
      
      if(!clientserver || ((dmflags2 & dmf_allow_jump) != 0))
      {
         if(cmd->actions & AC_JUMP)
         {
            if((player->mo->z == player->mo->floorz || 
                (player->mo->intflags & MIF_ONMOBJ)) && !player->jumptime)
            {
               // PCLASS_FIXME: make jump height pclass property
               player->mo->momz += 8 * FRACUNIT;
               player->mo->intflags &= ~MIF_ONMOBJ;
               player->jumptime = 18;
            }
         }
      }
   }

   P_CalcHeight (player); // Determines view height and bobbing

   // [CG] Don't scream if predicting or spectating
   if(!clients[consoleplayer].spectating && !cl_predicting)
   {
      // haleyjd: are we falling? might need to scream :->
      if(!comp[comp_fallingdmg] && demo_version >= 329)
      {  
         if(player->mo->momz >= 0)
            player->mo->intflags &= ~MIF_SCREAMED;

         if(player->mo->momz <= -35*FRACUNIT && 
            player->mo->momz >= -40*FRACUNIT &&
            !(player->mo->intflags & MIF_SCREAMED))
         {
            player->mo->intflags |= MIF_SCREAMED;
            S_StartSound(player->mo, GameModeInfo->playerSounds[sk_plfall]);
         }
      }
   }

   // Determine if there's anything about the sector you're in that's
   // going to affect you, like painful floors.

   if(P_SectorIsSpecial(player->mo->subsector->sector))
      P_PlayerInSpecialSector(player);

   // haleyjd 08/23/05: terrain-based effects
   P_PlayerOnSpecialFlat(player);

   // haleyjd: Heretic current specials
   P_HereticCurrent(player);

   // Sprite Height problem...                                         // phares
   // Future code:                                                     //  |
   // It's possible that at this point the player is standing on top   //  V
   // of a Thing that could cause him some damage, like a torch or
   // burning barrel. We need a way to generalize Thing damage by
   // grabbing a bit in the Thing's options to indicate damage. Since
   // this is competing with other attributes we may want to add,
   // we'll put this off for future consideration when more is
   // known.

   // Future Code:                                                     //  ^
   // Check to see if the object you've been standing on has moved     //  |
   // out from underneath you.                                         // phares

   // haleyjd: burn damage is now implemented, but is handled elsewhere.
   
   // Check for weapon change.
   
   // A special event has no other buttons.

   if(cmd->buttons & BT_SPECIAL)
      cmd->buttons = 0;

   if(cmd->buttons & BT_CHANGE)
   {
      // The actual changing of the weapon is done
      //  when the weapon psprite can do it
      //  (read: not in the middle of an attack).
<<<<<<< HEAD

      newweapon = (cmd->buttons & BT_WEAPONMASK) >> BT_WEAPONSHIFT;
=======
      
      newweapon = (weapontype_t)((cmd->buttons & BT_WEAPONMASK) >> BT_WEAPONSHIFT);
>>>>>>> b7a9c6ed
      
      // killough 3/22/98: For demo compatibility we must perform the fist
      // and SSG weapons switches here, rather than in G_BuildTiccmd(). For
      // other games which rely on user preferences, we must use the latter.

      // WEAPON_FIXME: bunch of crap.

      if(demo_compatibility)
      { 
         // compatibility mode -- required for old demos -- killough
         if(newweapon == wp_fist && player->weaponowned[wp_chainsaw] &&
            (player->readyweapon != wp_chainsaw ||
             !player->powers[pw_strength]))
            newweapon = wp_chainsaw;
         if(enable_ssg &&
            newweapon == wp_shotgun &&
            player->weaponowned[wp_supershotgun] &&
            player->readyweapon != wp_supershotgun)
            newweapon = wp_supershotgun;
      }

      // killough 2/8/98, 3/22/98 -- end of weapon selection changes

      // WEAPON_FIXME: shareware availability -> weapon property

      if(player->weaponowned[newweapon] && newweapon != player->readyweapon)
      {
         // Do not go to plasma or BFG in shareware, even if cheated.
         if((newweapon != wp_plasma && newweapon != wp_bfg)
            || (GameModeInfo->id != shareware))
            player->pendingweapon = newweapon;
      }
   }

   // check for use
   
   if(cmd->buttons & BT_USE)
   {
      if(!player->usedown)
      {
         P_UseLines(player);
         player->usedown = true;
      }
   }
   else
      player->usedown = false;

   // cycle psprites

   P_MovePsprites (player);

   // Counters, time dependent power ups.

   // Strength counts up to diminish fade.

   if(player->powers[pw_strength])
      player->powers[pw_strength]++;

   // killough 1/98: Make idbeholdx toggle:

   if(player->powers[pw_invulnerability] > 0) // killough
      player->powers[pw_invulnerability]--;

   if(player->powers[pw_invisibility] > 0)
   {
      if(!--player->powers[pw_invisibility] )
         player->mo->flags &= ~MF_SHADOW;
   }

   if(player->powers[pw_infrared] > 0)        // killough
      player->powers[pw_infrared]--;

   if(player->powers[pw_ironfeet] > 0)        // killough
      player->powers[pw_ironfeet]--;

   if(player->powers[pw_ghost] > 0)        // haleyjd
   {
      if(!--player->powers[pw_ghost])
         player->mo->flags3 &= ~MF3_GHOST;
   }

   if(player->powers[pw_totalinvis] > 0) // haleyjd
   {
      player->mo->flags2 &= ~MF2_DONTDRAW; // flash   
      player->powers[pw_totalinvis]--;  
      player->mo->flags2 |=               
         player->powers[pw_totalinvis] &&
         (player->powers[pw_totalinvis] > 4*32 ||
          player->powers[pw_totalinvis] & 8)
          ? MF2_DONTDRAW : 0;
   }

   // [CG] Predict this clientside.
   if(serverside)
   {
      if(player->damagecount)
         player->damagecount--;

      if(player->bonuscount)
         player->bonuscount--;
   }

   // Handling colormaps.
   // killough 3/20/98: reformat to terse C syntax

   // sf: removed MBF beta stuff

   player->fixedcolormap = 
    (player->powers[pw_invulnerability] > 4 * 32 ||    
     player->powers[pw_invulnerability] & 8) ? INVERSECOLORMAP :
    (player->powers[pw_infrared] > 4 * 32 || player->powers[pw_infrared] & 8);

   // haleyjd 01/21/07: clear earthquake flag before running quake thinkers
   // later
   player->quake = 0;
}

#ifndef EE_NO_SMALL_SUPPORT
// Small native functions for player stuff

static cell AMX_NATIVE_CALL sm_getplayername(AMX *amx, cell *params)
{
   int err, pnum, packed;
   cell *cstr;

   pnum   = (int)params[1] - 1;
   packed = (int)params[3];

   if((err = amx_GetAddr(amx, params[2], &cstr)) != AMX_ERR_NONE)
   {
      amx_RaiseError(amx, err);
      return 0;
   }

   if(pnum < 0 || pnum >= MAXPLAYERS)
   {
      amx_RaiseError(amx, AMX_ERR_BOUNDS);
      return 0;
   }

   if(!playeringame[pnum])
      amx_SetString(cstr, "null", packed, 0);
   else
      amx_SetString(cstr, players[pnum].name, packed, 0);

   return 0;
}

AMX_NATIVE_INFO user_Natives[] =
{
   { "_GetPlayerName", sm_getplayername },
   { NULL, NULL }
};
#endif

//----------------------------------------------------------------------------
//
// $Log: p_user.c,v $
// Revision 1.14  1998/05/12  12:47:25  phares
// Removed OVER UNDER code
//
// Revision 1.13  1998/05/10  23:38:04  killough
// Add #include p_user.h to ensure consistent prototypes
//
// Revision 1.12  1998/05/05  15:35:20  phares
// Documentation and Reformatting changes
//
// Revision 1.11  1998/05/03  23:21:04  killough
// Fix #includes and remove unnecessary decls at the top, nothing else
//
// Revision 1.10  1998/03/23  15:24:50  phares
// Changed pushers to linedef control
//
// Revision 1.9  1998/03/23  03:35:24  killough
// Move weapons changes to G_BuildTiccmd, fix idclip
//
// Revision 1.8  1998/03/12  14:28:50  phares
// friction and IDCLIP changes
//
// Revision 1.7  1998/03/09  18:26:55  phares
// Fixed bug in neighboring variable friction sectors
//
// Revision 1.6  1998/02/27  08:10:08  phares
// Added optional player bobbing
//
// Revision 1.5  1998/02/24  08:46:42  phares
// Pushers, recoil, new friction, and over/under work
//
// Revision 1.4  1998/02/15  02:47:57  phares
// User-defined keys
//
// Revision 1.3  1998/02/09  03:13:20  killough
// Improve weapon control and add preferences
//
// Revision 1.2  1998/01/26  19:24:34  phares
// First rev with no ^Ms
//
// Revision 1.1.1.1  1998/01/19  14:03:01  rand
// Lee's Jan 19 sources
//
//----------------------------------------------------------------------------
<|MERGE_RESOLUTION|>--- conflicted
+++ resolved
@@ -607,13 +607,8 @@
       // The actual changing of the weapon is done
       //  when the weapon psprite can do it
       //  (read: not in the middle of an attack).
-<<<<<<< HEAD
-
-      newweapon = (cmd->buttons & BT_WEAPONMASK) >> BT_WEAPONSHIFT;
-=======
-      
+
       newweapon = (weapontype_t)((cmd->buttons & BT_WEAPONMASK) >> BT_WEAPONSHIFT);
->>>>>>> b7a9c6ed
       
       // killough 3/22/98: For demo compatibility we must perform the fist
       // and SSG weapons switches here, rather than in G_BuildTiccmd(). For
