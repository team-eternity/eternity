--- conflicted
+++ resolved
@@ -37,12 +37,9 @@
 #include "e_states.h"
 #include "g_dmflag.h" // [CG] 09/18/11
 #include "g_game.h"
-<<<<<<< HEAD
 #include "hu_frags.h"
-=======
 #include "hu_stuff.h"
 #include "p_chase.h"
->>>>>>> 58ea84be
 #include "p_map.h"
 #include "p_maputl.h"
 #include "p_skin.h"
@@ -410,7 +407,10 @@
                "%s was forced to leave the game.\n", player->name
             );
          }
-         SV_SpawnPlayer(playernum, client->spectating);
+         if(client->spectating)
+            SV_SpawnPlayer(playernum, true);
+         else
+            SV_SpawnPlayer(playernum, false);
       }
    }
 }
