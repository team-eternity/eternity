// Emacs style mode select   -*- C++ -*- vi:ts=3 sw=3:
//-----------------------------------------------------------------------------
//
// Copyright(C) 2000 James Haley
//
// This program is free software; you can redistribute it and/or modify
// it under the terms of the GNU General Public License as published by
// the Free Software Foundation; either version 2 of the License, or
// (at your option) any later version.
// 
// This program is distributed in the hope that it will be useful,
// but WITHOUT ANY WARRANTY; without even the implied warranty of
// MERCHANTABILITY or FITNESS FOR A PARTICULAR PURPOSE.  See the
// GNU General Public License for more details.
// 
// You should have received a copy of the GNU General Public License
// along with this program; if not, write to the Free Software
// Foundation, Inc., 59 Temple Place, Suite 330, Boston, MA  02111-1307  USA
//
//--------------------------------------------------------------------------
//
// DESCRIPTION:
//      Player related stuff.
//      Bobbing POV/weapon, movement.
//      Pending weapon.
//
//-----------------------------------------------------------------------------

#include "z_zone.h"

#include "a_small.h"
#include "c_net.h"
#include "doomstat.h"
#include "d_event.h"
#include "d_gi.h"
#include "e_player.h"
#include "e_states.h"
#include "g_game.h"
<<<<<<< HEAD
#include "hu_frags.h"
#include "r_main.h"
=======
>>>>>>> d9611a97
#include "p_map.h"
#include "p_maputl.h"
#include "p_skin.h"
#include "p_spec.h"
#include "p_user.h"
#include "r_defs.h"
#include "r_main.h"
#include "s_sound.h"
<<<<<<< HEAD
#include "a_small.h"
#include "e_player.h"
#include "e_states.h"
#include "d_gi.h"
#include "c_io.h"

#include "g_dmflag.h" // [CG] Added.

// [CG] Added.
#include "cs_main.h"
#include "cl_pred.h"
#include "sv_main.h"
#include "sv_queue.h"
=======
#include "sounds.h"
>>>>>>> d9611a97

//
// Movement.
//

// 16 pixels of bob

#define MAXBOB  0x100000

bool onground; // whether player is on ground or in air

//
// P_Thrust
// Moves the given origin along a given angle.
//

void P_Thrust(player_t* player,angle_t angle,fixed_t move)
{
  player->mo->momx += FixedMul(move,finecosine[angle >>= ANGLETOFINESHIFT]);
  player->mo->momy += FixedMul(move,finesine[angle]);
}

//
// P_Bob
// Same as P_Thrust, but only affects bobbing.
//
// killough 10/98: We apply thrust separately between the real physical player
// and the part which affects bobbing. This way, bobbing only comes from player
// motion, nothing external, avoiding many problems, e.g. bobbing should not
// occur on conveyors, unless the player walks on one, and bobbing should be
// reduced at a regular rate, even on ice (where the player coasts).
//
void P_Bob(player_t *player, angle_t angle, fixed_t move)
{
   // e6y
   if(demo_version < 203)
      return;

   player->momx += FixedMul(move,finecosine[angle >>= ANGLETOFINESHIFT]);
   player->momy += FixedMul(move,finesine[angle]);
}

//
// P_CalcHeight
//
// Calculate the walking / running height adjustment
//
void P_CalcHeight(player_t *player)
{
   int     angle;
   fixed_t bob;

   // Regular movement bobbing
   // (needs to be calculated for gun swing
   // even if not on ground)
   // OPTIMIZE: tablify angle
   // Note: a LUT allows for effects
   //  like a ramp with low health.
   
   // killough 10/98: Make bobbing depend only on player-applied motion.
   //
   // Note: don't reduce bobbing here if on ice: if you reduce bobbing here,
   // it causes bobbing jerkiness when the player moves from ice to non-ice,
   // and vice-versa.
   //
   // haleyjd: cph found out this can affect demo sync due to
   // differences it introduces in firing height etc. so it needs to be
   // optioned.
   // 04/11/10: refactored

   player->bob = 0;
   if(demo_version >= 203)
   {
      // [CG] Modified to support c/s DMFLAG disallowing movebob modification.
      if(player_bobbing || (clientserver &&
                            ((dmflags2 & dmf_allow_movebob_change) == 0)))
      {
         player->bob = (FixedMul(player->momx, player->momx) +
                        FixedMul(player->momy, player->momy)) >> 2;
      }
   }
   else
   {
      if(demo_compatibility || player_bobbing)
      {
         player->bob = (FixedMul(player->mo->momx, player->mo->momx) +
                        FixedMul(player->mo->momy, player->mo->momy)) >> 2;
      }
   }

   // haleyjd 04/11/10:
   // e6y
   if(demo_version == 202 && player->mo->friction > ORIG_FRICTION) // ice?
   {
      if(player->bob > (MAXBOB>>2))
         player->bob = MAXBOB>>2;
   }
   else
   {
      if(player->bob > MAXBOB)
         player->bob = MAXBOB;
   }

   if(!onground || player->cheats & CF_NOMOMENTUM)
   {
      player->viewz = player->mo->z + VIEWHEIGHT;
      
      if(player->viewz > player->mo->ceilingz - 4 * FRACUNIT)
         player->viewz = player->mo->ceilingz - 4 * FRACUNIT;

      // phares 2/25/98:
      // The following line was in the Id source and appears
      // to be a bug. player->viewz is checked in a similar
      // manner at a different exit below.
      
      // player->viewz = player->mo->z + player->viewheight;
      
      return;
   }

   angle = (FINEANGLES / 20 * leveltime) & FINEMASK;
   bob   = FixedMul(player->bob / 2, finesine[angle]);

   // move viewheight
   
   if(player->playerstate == PST_LIVE)
   {
      player->viewheight += player->deltaviewheight;
      
      if(player->viewheight > VIEWHEIGHT)
      {
         player->viewheight = VIEWHEIGHT;
         player->deltaviewheight = 0;
      }

      if(player->viewheight < VIEWHEIGHT / 2)
      {
         player->viewheight = VIEWHEIGHT / 2;
         if(player->deltaviewheight <= 0)
            player->deltaviewheight = 1;
      }

      if(player->deltaviewheight)
      {
         player->deltaviewheight += FRACUNIT / 4;
         if(!player->deltaviewheight)
            player->deltaviewheight = 1;
      }
   }

   player->viewz = player->mo->z + player->viewheight + bob;

   // haleyjd 08/07/04: new floorclip system
   if(player->mo->floorclip && player->playerstate != PST_DEAD && 
      player->mo->z <= player->mo->floorz)
      player->viewz -= player->mo->floorclip;
   
   if(player->viewz > player->mo->ceilingz - 4 * FRACUNIT)
      player->viewz = player->mo->ceilingz - 4 * FRACUNIT;
}

//
// P_MovePlayer
//
// Adds momentum if the player is not in the air
//
// killough 10/98: simplified
//
void P_MovePlayer(player_t* player)
{
   ticcmd_t *cmd = &player->cmd;
   Mobj *mo = player->mo;
   
   mo->angle += cmd->angleturn << 16;
   
   // haleyjd: OVER_UNDER
   onground = mo->z <= mo->floorz ||
      (!comp[comp_overunder] && mo->intflags & MIF_ONMOBJ);
   
   // killough 10/98:
   //
   // We must apply thrust to the player and bobbing separately, to avoid
   // anomalies. The thrust applied to bobbing is always the same strength on
   // ice, because the player still "works just as hard" to move, while the
   // thrust applied to the movement varies with 'movefactor'.
   
   if((!demo_compatibility && demo_version < 203) || 
      (cmd->forwardmove | cmd->sidemove)) // killough 10/98
   {
      if (onground || mo->flags & MF_BOUNCES) // killough 8/9/98
      {
         int friction, movefactor = P_GetMoveFactor(mo, &friction);

         // killough 11/98:
         // On sludge, make bobbing depend on efficiency.
         // On ice, make it depend on effort.
         
         int bobfactor =
            friction < ORIG_FRICTION ? movefactor : ORIG_FRICTION_FACTOR;

         if (cmd->forwardmove)
         {
            P_Bob(player,mo->angle,cmd->forwardmove*bobfactor);
            P_Thrust(player,mo->angle,cmd->forwardmove*movefactor);
         }
         
         if (cmd->sidemove)
         {
            P_Bob(player,mo->angle-ANG90,cmd->sidemove*bobfactor);
            P_Thrust(player,mo->angle-ANG90,cmd->sidemove*movefactor);
         }
      }

      if(mo->state == states[mo->info->spawnstate])
         P_SetMobjState(mo, mo->info->seestate);
   }
}

#define ANG5 (ANG90/18)

//
// P_DeathThink
//
// Fall on your face when dying.
// Decrease POV height to floor height.
//
void P_DeathThink(player_t *player)
{
   angle_t angle;
   angle_t delta;
   
   P_MovePsprites(player);
   
   // fall to the ground
   
   if(player->viewheight > 6 * FRACUNIT)
      player->viewheight -= FRACUNIT;
   
   if(player->viewheight < 6 * FRACUNIT)
      player->viewheight = 6 * FRACUNIT;
   
   player->deltaviewheight = 0;

   // haleyjd: never bob player view when dead, and always treat player like
   //          he is on the ground
   if(demo_version >= 333)
   {
      onground = true;
      player->momx = player->momy = 0;
   }
   else
   {
      onground = player->mo->z <= player->mo->floorz ||
                    (!comp[comp_overunder] &&
                     player->mo->intflags & MIF_ONMOBJ);
   }
   
   P_CalcHeight(player);
   
   // [CG] This is where the camera follows the attacker.
   if(!clientserver || dmflags2 & dmf_follow_fragger_on_death)
   {
      if(player->attacker && player->attacker != player->mo)
      {
         angle = P_PointToAngle(
            player->mo->x,
            player->mo->y,
            player->attacker->x,
            player->attacker->y
         );

         delta = angle - player->mo->angle;
         
         if(delta < ANG5 || delta > (unsigned int) - ANG5)
         {
            // Looking at killer,
            //  so fade damage flash down.
            
            player->mo->angle = angle;
            
            if(!clientserver && player->damagecount)
               player->damagecount--;
         }
         else 
         {
            if(delta < ANG180)
               player->mo->angle += ANG5;
            else
               player->mo->angle -= ANG5;
         }
      }
      else if(!clientserver && player->damagecount)
         player->damagecount--;
   }
   else if(!clientserver && player->damagecount)
      player->damagecount--;

   // [CG] Show the scoreboard when dead.
   if(clientserver && !CS_HEADLESS)
      action_frags = 1;

   // haleyjd 10/05/08:
   // handle looking slightly up when the player is attached to a non-player
   // object and is dead. This was done for the decapitation deaths in Heretic
   // and Hexen.
   if(!E_IsPlayerClassThingType(player->mo->type))
   {
      if(player->mo->z <= player->mo->floorz && player->pitch > -ANGLE_1 * 15)
         player->pitch -= 2*ANGLE_1/3;
   }
      
   // [CG] C/S mode supports a "death time limit" option where players can only
   //      remain dead for so long before they're either forcibly respawned or
   //      removed from the game.
   if(player->cmd.buttons & BT_USE)
   {
      player->playerstate = PST_REBORN;
   }
   else if(CS_SERVER && death_time_limit && GameType != gt_coop)
   {
      int playernum = player - players;
      mapthing_t *spawn_point;
      client_t *client = &clients[playernum];
      if((++client->death_time / TICRATE) > death_time_limit)
      {
         client->death_time = 0;
         if(death_time_expired_action == DEATH_LIMIT_SPECTATE)
         {
            client->spectating = true;
            player->frags[playernum]++; // [CG] Spectating costs a frag.
            SV_BroadcastPlayerArrayInfo(playernum, ci_frags, playernum);
            HU_FragsUpdate();
            SV_RemovePlayerFromQueue(playernum);
            SV_BroadcastMessage(
               "%s was forced to leave the game.\n", player->name
            );
            SV_BroadcastPlayerScalarInfo(playernum, ci_spectating);
         }
         spawn_point = CS_SpawnPlayerCorrectly(playernum, client->spectating);
         SV_BroadcastPlayerSpawned(spawn_point, playernum);
      }
   }
}

//
// P_HereticCurrent
//
// Applies Heretic current effects to the player.
//
// haleyjd 09/09/07: Rewritten to use msecnodes and eliminate the redundant 
// Mobj::floorsec field.
//
void P_HereticCurrent(player_t *player)
{
   msecnode_t *m;
   Mobj     *thing = player->mo;

   // don't affect the player if noclipping is on (pushes you through walls)
   if(thing->flags & MF_NOCLIP)
      return;
   
   // determine what touched sector the player is standing on
   for(m = thing->touching_sectorlist; m; m = m->m_tnext)
   {
      if(thing->z == m->m_sector->floorheight)
         break;
   }

   if(m)
   {
      sector_t *sec = m->m_sector;

      if(sec->hticPushType >= 20 && sec->hticPushType <= 39)
         P_Thrust(player, sec->hticPushAngle, sec->hticPushForce);
   }
}

//
// P_SectorIsSpecial
//
// haleyjd 12/28/08: Determines whether or not a sector is special.
//
<<<<<<< HEAD
d_inline boolean P_SectorIsSpecial(sector_t *sector)
=======
inline static bool P_SectorIsSpecial(sector_t *sector)
>>>>>>> d9611a97
{
   return (sector->special || sector->flags || sector->damage);
}

//
// P_PlayerThink
//
void P_PlayerThink(player_t *player)
{
   ticcmd_t*    cmd;
   weapontype_t newweapon;

   // killough 2/8/98, 3/21/98:
   // (this code is necessary despite questions raised elsewhere in a comment)

   if(player->cheats & CF_NOCLIP)
      player->mo->flags |= MF_NOCLIP;
   else
      player->mo->flags &= ~MF_NOCLIP;

   cmd = &player->cmd;

   // chain saw run forward
   if(player->mo->flags & MF_JUSTATTACKED)
   {
      cmd->angleturn = 0;
      cmd->forwardmove = 0xc800/512;
      cmd->sidemove = 0;
      player->mo->flags &= ~MF_JUSTATTACKED;
   }

   if(player->playerstate == PST_DEAD)
   {
      P_DeathThink(player);
      return;
   }

   // haleyjd 04/03/05: new yshear code
   if(!allowmlook || (clientserver && ((dmflags2 & dmf_allow_freelook) == 0)))
   {
      player->pitch = 0;
   }
   else
   {
      int look = cmd->look;

      if(look)
      {
         // test for special centerview value
         if(look == -32768)
         {
            player->pitch = 0;
         }
         else
         {
            player->pitch -= look << 16;
            // [CG] EE's normal lower look range is 32 degrees, but the range
            //      for ZDoom derivatives (Odamex, ZDaemon & Skulltag) is 56.
            //      is 56.
            if(comp[comp_mouselook])
            {
               if(player->pitch < -ANGLE_1 * 32)
                  player->pitch = -ANGLE_1 * 32;
               else if(player->pitch > ANGLE_1 * 32)
                  player->pitch = ANGLE_1 * 32;
            }
            else
            {
               if(player->pitch < -ANGLE_1 * 32)
                  player->pitch = -ANGLE_1 * 32;
               else if(player->pitch > ANGLE_1 * 56)
                  player->pitch = ANGLE_1 * 56;
            }
         }
      }
   }

   // haleyjd: count down jump timer
   if(player->jumptime)
      player->jumptime--;

   // Move around.
   // Reactiontime is used to prevent movement
   //  for a bit after a teleport.
   
   if(player->mo->reactiontime)
   {
      player->mo->reactiontime--;
   }
   else
   {
      P_MovePlayer(player);

      // Handle actions   -- joek 12/22/07
      
      if(!clientserver || ((dmflags2 & dmf_allow_jump) != 0))
      {
         if(cmd->actions & AC_JUMP)
         {
            if((player->mo->z == player->mo->floorz || 
                (player->mo->intflags & MIF_ONMOBJ)) && !player->jumptime)
            {
               // PCLASS_FIXME: make jump height pclass property
               player->mo->momz += 8 * FRACUNIT;
               player->mo->intflags &= ~MIF_ONMOBJ;
               player->jumptime = 18;
            }
         }
      }
   }

   P_CalcHeight (player); // Determines view height and bobbing

   // [CG] Don't scream if predicting or spectating
   if(!clients[consoleplayer].spectating && !cl_predicting)
   {
      // haleyjd: are we falling? might need to scream :->
      if(!comp[comp_fallingdmg] && demo_version >= 329)
      {  
         if(player->mo->momz >= 0)
            player->mo->intflags &= ~MIF_SCREAMED;

         if(player->mo->momz <= -35*FRACUNIT && 
            player->mo->momz >= -40*FRACUNIT &&
            !(player->mo->intflags & MIF_SCREAMED))
         {
            player->mo->intflags |= MIF_SCREAMED;
            S_StartSound(player->mo, GameModeInfo->playerSounds[sk_plfall]);
         }
      }
   }

   // Determine if there's anything about the sector you're in that's
   // going to affect you, like painful floors.

   if(P_SectorIsSpecial(player->mo->subsector->sector))
      P_PlayerInSpecialSector(player);

   // haleyjd 08/23/05: terrain-based effects
   P_PlayerOnSpecialFlat(player);

   // haleyjd: Heretic current specials
   P_HereticCurrent(player);

   // Sprite Height problem...                                         // phares
   // Future code:                                                     //  |
   // It's possible that at this point the player is standing on top   //  V
   // of a Thing that could cause him some damage, like a torch or
   // burning barrel. We need a way to generalize Thing damage by
   // grabbing a bit in the Thing's options to indicate damage. Since
   // this is competing with other attributes we may want to add,
   // we'll put this off for future consideration when more is
   // known.

   // Future Code:                                                     //  ^
   // Check to see if the object you've been standing on has moved     //  |
   // out from underneath you.                                         // phares

   // haleyjd: burn damage is now implemented, but is handled elsewhere.
   
   // Check for weapon change.
   
   // A special event has no other buttons.

   if(cmd->buttons & BT_SPECIAL)
      cmd->buttons = 0;

   if(cmd->buttons & BT_CHANGE)
   {
      // The actual changing of the weapon is done
      //  when the weapon psprite can do it
      //  (read: not in the middle of an attack).

      newweapon = (weapontype_t)((cmd->buttons & BT_WEAPONMASK) >> BT_WEAPONSHIFT);
      
      // killough 3/22/98: For demo compatibility we must perform the fist
      // and SSG weapons switches here, rather than in G_BuildTiccmd(). For
      // other games which rely on user preferences, we must use the latter.

      // WEAPON_FIXME: bunch of crap.

      if(demo_compatibility)
      { 
         // compatibility mode -- required for old demos -- killough
         if(newweapon == wp_fist && player->weaponowned[wp_chainsaw] &&
            (player->readyweapon != wp_chainsaw ||
             !player->powers[pw_strength]))
            newweapon = wp_chainsaw;
         if(enable_ssg &&
            newweapon == wp_shotgun &&
            player->weaponowned[wp_supershotgun] &&
            player->readyweapon != wp_supershotgun)
            newweapon = wp_supershotgun;
      }

      // killough 2/8/98, 3/22/98 -- end of weapon selection changes

      // WEAPON_FIXME: shareware availability -> weapon property

      if(player->weaponowned[newweapon] && newweapon != player->readyweapon)
      {
         // Do not go to plasma or BFG in shareware, even if cheated.
         if((newweapon != wp_plasma && newweapon != wp_bfg)
            || (GameModeInfo->id != shareware))
            player->pendingweapon = newweapon;
      }
   }

   // check for use
   
   if(cmd->buttons & BT_USE)
   {
      if(!player->usedown)
      {
         P_UseLines(player);
         player->usedown = true;
      }
   }
   else
      player->usedown = false;

   // cycle psprites

   P_MovePsprites (player);

   // Counters, time dependent power ups.

   // Strength counts up to diminish fade.

   if(player->powers[pw_strength])
      player->powers[pw_strength]++;

   // killough 1/98: Make idbeholdx toggle:

   if(player->powers[pw_invulnerability] > 0) // killough
      player->powers[pw_invulnerability]--;

   if(player->powers[pw_invisibility] > 0)
   {
      if(!--player->powers[pw_invisibility] )
         player->mo->flags &= ~MF_SHADOW;
   }

   if(player->powers[pw_infrared] > 0)        // killough
      player->powers[pw_infrared]--;

   if(player->powers[pw_ironfeet] > 0)        // killough
      player->powers[pw_ironfeet]--;

   if(player->powers[pw_ghost] > 0)        // haleyjd
   {
      if(!--player->powers[pw_ghost])
         player->mo->flags3 &= ~MF3_GHOST;
   }

   if(player->powers[pw_totalinvis] > 0) // haleyjd
   {
      player->mo->flags2 &= ~MF2_DONTDRAW; // flash   
      player->powers[pw_totalinvis]--;  
      player->mo->flags2 |=               
         player->powers[pw_totalinvis] &&
         (player->powers[pw_totalinvis] > 4*32 ||
          player->powers[pw_totalinvis] & 8)
          ? MF2_DONTDRAW : 0;
   }

   // [CG] Predict this clientside.
   if(serverside)
   {
      if(player->damagecount)
         player->damagecount--;

      if(player->bonuscount)
         player->bonuscount--;
   }

   // Handling colormaps.
   // killough 3/20/98: reformat to terse C syntax

   // sf: removed MBF beta stuff

   player->fixedcolormap = 
    (player->powers[pw_invulnerability] > 4 * 32 ||    
     player->powers[pw_invulnerability] & 8) ? INVERSECOLORMAP :
    (player->powers[pw_infrared] > 4 * 32 || player->powers[pw_infrared] & 8);

   // haleyjd 01/21/07: clear earthquake flag before running quake thinkers
   // later
   player->quake = 0;
}

#ifndef EE_NO_SMALL_SUPPORT
// Small native functions for player stuff

static cell AMX_NATIVE_CALL sm_getplayername(AMX *amx, cell *params)
{
   int err, pnum, packed;
   cell *cstr;

   pnum   = (int)params[1] - 1;
   packed = (int)params[3];

   if((err = amx_GetAddr(amx, params[2], &cstr)) != AMX_ERR_NONE)
   {
      amx_RaiseError(amx, err);
      return 0;
   }

   if(pnum < 0 || pnum >= MAXPLAYERS)
   {
      amx_RaiseError(amx, AMX_ERR_BOUNDS);
      return 0;
   }

   if(!playeringame[pnum])
      amx_SetString(cstr, "null", packed, 0);
   else
      amx_SetString(cstr, players[pnum].name, packed, 0);

   return 0;
}

AMX_NATIVE_INFO user_Natives[] =
{
   { "_GetPlayerName", sm_getplayername },
   { NULL, NULL }
};
#endif

//----------------------------------------------------------------------------
//
// $Log: p_user.c,v $
// Revision 1.14  1998/05/12  12:47:25  phares
// Removed OVER UNDER code
//
// Revision 1.13  1998/05/10  23:38:04  killough
// Add #include p_user.h to ensure consistent prototypes
//
// Revision 1.12  1998/05/05  15:35:20  phares
// Documentation and Reformatting changes
//
// Revision 1.11  1998/05/03  23:21:04  killough
// Fix #includes and remove unnecessary decls at the top, nothing else
//
// Revision 1.10  1998/03/23  15:24:50  phares
// Changed pushers to linedef control
//
// Revision 1.9  1998/03/23  03:35:24  killough
// Move weapons changes to G_BuildTiccmd, fix idclip
//
// Revision 1.8  1998/03/12  14:28:50  phares
// friction and IDCLIP changes
//
// Revision 1.7  1998/03/09  18:26:55  phares
// Fixed bug in neighboring variable friction sectors
//
// Revision 1.6  1998/02/27  08:10:08  phares
// Added optional player bobbing
//
// Revision 1.5  1998/02/24  08:46:42  phares
// Pushers, recoil, new friction, and over/under work
//
// Revision 1.4  1998/02/15  02:47:57  phares
// User-defined keys
//
// Revision 1.3  1998/02/09  03:13:20  killough
// Improve weapon control and add preferences
//
// Revision 1.2  1998/01/26  19:24:34  phares
// First rev with no ^Ms
//
// Revision 1.1.1.1  1998/01/19  14:03:01  rand
// Lee's Jan 19 sources
//
//----------------------------------------------------------------------------
<|MERGE_RESOLUTION|>--- conflicted
+++ resolved
@@ -1,4 +1,4 @@
-// Emacs style mode select   -*- C++ -*- vi:ts=3 sw=3:
+// Emacs style mode select   -*- C++ -*- vi:sw=3 ts=3:
 //-----------------------------------------------------------------------------
 //
 // Copyright(C) 2000 James Haley
@@ -35,12 +35,9 @@
 #include "d_gi.h"
 #include "e_player.h"
 #include "e_states.h"
+#include "g_dmflag.h" // [CG] 09/18/11
 #include "g_game.h"
-<<<<<<< HEAD
 #include "hu_frags.h"
-#include "r_main.h"
-=======
->>>>>>> d9611a97
 #include "p_map.h"
 #include "p_maputl.h"
 #include "p_skin.h"
@@ -49,23 +46,12 @@
 #include "r_defs.h"
 #include "r_main.h"
 #include "s_sound.h"
-<<<<<<< HEAD
-#include "a_small.h"
-#include "e_player.h"
-#include "e_states.h"
-#include "d_gi.h"
-#include "c_io.h"
-
-#include "g_dmflag.h" // [CG] Added.
-
-// [CG] Added.
-#include "cs_main.h"
-#include "cl_pred.h"
-#include "sv_main.h"
-#include "sv_queue.h"
-=======
 #include "sounds.h"
->>>>>>> d9611a97
+
+#include "cs_main.h"  // [CG] 09/18/11
+#include "cl_pred.h"  // [CG] 09/18/11
+#include "sv_main.h"  // [CG] 09/18/11
+#include "sv_queue.h" // [CG] 09/18/11
 
 //
 // Movement.
@@ -76,6 +62,8 @@
 #define MAXBOB  0x100000
 
 bool onground; // whether player is on ground or in air
+
+extern int action_frags; // [CG] 09/23/11
 
 //
 // P_Thrust
@@ -139,7 +127,6 @@
    player->bob = 0;
    if(demo_version >= 203)
    {
-      // [CG] Modified to support c/s DMFLAG disallowing movebob modification.
       if(player_bobbing || (clientserver &&
                             ((dmflags2 & dmf_allow_movebob_change) == 0)))
       {
@@ -221,7 +208,9 @@
    // haleyjd 08/07/04: new floorclip system
    if(player->mo->floorclip && player->playerstate != PST_DEAD && 
       player->mo->z <= player->mo->floorz)
+   {
       player->viewz -= player->mo->floorclip;
+   }
    
    if(player->viewz > player->mo->ceilingz - 4 * FRACUNIT)
       player->viewz = player->mo->ceilingz - 4 * FRACUNIT;
@@ -325,37 +314,32 @@
    
    P_CalcHeight(player);
    
-   // [CG] This is where the camera follows the attacker.
-   if(!clientserver || dmflags2 & dmf_follow_fragger_on_death)
+   if(!clientserver || (dmflags2 & dmf_follow_fragger_on_death))
    {
       if(player->attacker && player->attacker != player->mo)
       {
-         angle = P_PointToAngle(
-            player->mo->x,
-            player->mo->y,
-            player->attacker->x,
-            player->attacker->y
-         );
+         angle = P_PointToAngle(player->mo->x,
+                                 player->mo->y,
+                                 player->attacker->x,
+                                 player->attacker->y);
 
          delta = angle - player->mo->angle;
          
-         if(delta < ANG5 || delta > (unsigned int) - ANG5)
+         if(delta < ANG5 || delta > (unsigned int)-ANG5)
          {
             // Looking at killer,
             //  so fade damage flash down.
             
             player->mo->angle = angle;
             
-            if(!clientserver && player->damagecount)
+            if(player->damagecount)
                player->damagecount--;
          }
          else 
-         {
             if(delta < ANG180)
                player->mo->angle += ANG5;
             else
                player->mo->angle -= ANG5;
-         }
       }
       else if(!clientserver && player->damagecount)
          player->damagecount--;
@@ -363,8 +347,8 @@
    else if(!clientserver && player->damagecount)
       player->damagecount--;
 
-   // [CG] Show the scoreboard when dead.
-   if(clientserver && !CS_HEADLESS)
+   // [CG] 09/18/11: Show scoreboard when dead.
+   if(CS_CLIENT)
       action_frags = 1;
 
    // haleyjd 10/05/08:
@@ -377,32 +361,31 @@
          player->pitch -= 2*ANGLE_1/3;
    }
       
-   // [CG] C/S mode supports a "death time limit" option where players can only
-   //      remain dead for so long before they're either forcibly respawned or
-   //      removed from the game.
+   // [CG] C/S adds a "death time limit" option where players can only remain
+   //      dead for so long before they're either forcibly respawned or removed
+   //      from the game.
    if(player->cmd.buttons & BT_USE)
-   {
       player->playerstate = PST_REBORN;
-   }
    else if(CS_SERVER && death_time_limit && GameType != gt_coop)
    {
       int playernum = player - players;
       mapthing_t *spawn_point;
       client_t *client = &clients[playernum];
+
       if((++client->death_time / TICRATE) > death_time_limit)
       {
          client->death_time = 0;
+
          if(death_time_expired_action == DEATH_LIMIT_SPECTATE)
          {
             client->spectating = true;
-            player->frags[playernum]++; // [CG] Spectating costs a frag.
+            player->frags[playernum]++;
             SV_BroadcastPlayerArrayInfo(playernum, ci_frags, playernum);
             HU_FragsUpdate();
             SV_RemovePlayerFromQueue(playernum);
             SV_BroadcastMessage(
                "%s was forced to leave the game.\n", player->name
             );
-            SV_BroadcastPlayerScalarInfo(playernum, ci_spectating);
          }
          spawn_point = CS_SpawnPlayerCorrectly(playernum, client->spectating);
          SV_BroadcastPlayerSpawned(spawn_point, playernum);
@@ -448,53 +431,19 @@
 //
 // haleyjd 12/28/08: Determines whether or not a sector is special.
 //
-<<<<<<< HEAD
-d_inline boolean P_SectorIsSpecial(sector_t *sector)
-=======
 inline static bool P_SectorIsSpecial(sector_t *sector)
->>>>>>> d9611a97
 {
    return (sector->special || sector->flags || sector->damage);
 }
 
-//
-// P_PlayerThink
-//
-void P_PlayerThink(player_t *player)
-{
-   ticcmd_t*    cmd;
-   weapontype_t newweapon;
-
-   // killough 2/8/98, 3/21/98:
-   // (this code is necessary despite questions raised elsewhere in a comment)
-
-   if(player->cheats & CF_NOCLIP)
-      player->mo->flags |= MF_NOCLIP;
-   else
-      player->mo->flags &= ~MF_NOCLIP;
-
-   cmd = &player->cmd;
-
-   // chain saw run forward
-   if(player->mo->flags & MF_JUSTATTACKED)
-   {
-      cmd->angleturn = 0;
-      cmd->forwardmove = 0xc800/512;
-      cmd->sidemove = 0;
-      player->mo->flags &= ~MF_JUSTATTACKED;
-   }
-
-   if(player->playerstate == PST_DEAD)
-   {
-      P_DeathThink(player);
-      return;
-   }
+void P_RunPlayerCommand(int playernum)
+{
+   player_t *player = &players[playernum];
+   ticcmd_t *cmd = &player->cmd;
 
    // haleyjd 04/03/05: new yshear code
    if(!allowmlook || (clientserver && ((dmflags2 & dmf_allow_freelook) == 0)))
-   {
       player->pitch = 0;
-   }
    else
    {
       int look = cmd->look;
@@ -503,28 +452,26 @@
       {
          // test for special centerview value
          if(look == -32768)
-         {
             player->pitch = 0;
-         }
          else
          {
             player->pitch -= look << 16;
-            // [CG] EE's normal lower look range is 32 degrees, but the range
-            //      for ZDoom derivatives (Odamex, ZDaemon & Skulltag) is 56.
-            //      is 56.
-            if(comp[comp_mouselook])
+            // [CG] 09/18/11: Normal lower look range is 32 degrees, but ZDoom
+            //      uses 56.
+            // [CG] TODO: demoversion this somehow, at some point.
+            if(comp[comp_mouselook]) 
             {
-               if(player->pitch < -ANGLE_1 * 32)
-                  player->pitch = -ANGLE_1 * 32;
-               else if(player->pitch > ANGLE_1 * 32)
-                  player->pitch = ANGLE_1 * 32;
+               if(player->pitch < -ANGLE_1*32)
+                  player->pitch = -ANGLE_1*32;
+               else if(player->pitch > ANGLE_1*32)
+                  player->pitch = ANGLE_1*32;
             }
             else
             {
-               if(player->pitch < -ANGLE_1 * 32)
-                  player->pitch = -ANGLE_1 * 32;
-               else if(player->pitch > ANGLE_1 * 56)
-                  player->pitch = ANGLE_1 * 56;
+               if(player->pitch < -ANGLE_1*32)
+                  player->pitch = -ANGLE_1*32;
+               else if(player->pitch > ANGLE_1*56)
+                  player->pitch = ANGLE_1*56;
             }
          }
       }
@@ -539,9 +486,7 @@
    //  for a bit after a teleport.
    
    if(player->mo->reactiontime)
-   {
       player->mo->reactiontime--;
-   }
    else
    {
       P_MovePlayer(player);
@@ -555,63 +500,26 @@
             if((player->mo->z == player->mo->floorz || 
                 (player->mo->intflags & MIF_ONMOBJ)) && !player->jumptime)
             {
-               // PCLASS_FIXME: make jump height pclass property
-               player->mo->momz += 8 * FRACUNIT;
+               player->mo->momz += 8*FRACUNIT; // PCLASS_FIXME: make jump height pclass property
                player->mo->intflags &= ~MIF_ONMOBJ;
                player->jumptime = 18;
             }
          }
       }
    }
-
+  
    P_CalcHeight (player); // Determines view height and bobbing
-
-   // [CG] Don't scream if predicting or spectating
-   if(!clients[consoleplayer].spectating && !cl_predicting)
-   {
-      // haleyjd: are we falling? might need to scream :->
-      if(!comp[comp_fallingdmg] && demo_version >= 329)
-      {  
-         if(player->mo->momz >= 0)
-            player->mo->intflags &= ~MIF_SCREAMED;
-
-         if(player->mo->momz <= -35*FRACUNIT && 
-            player->mo->momz >= -40*FRACUNIT &&
-            !(player->mo->intflags & MIF_SCREAMED))
-         {
-            player->mo->intflags |= MIF_SCREAMED;
-            S_StartSound(player->mo, GameModeInfo->playerSounds[sk_plfall]);
-         }
-      }
-   }
-
-   // Determine if there's anything about the sector you're in that's
-   // going to affect you, like painful floors.
-
-   if(P_SectorIsSpecial(player->mo->subsector->sector))
-      P_PlayerInSpecialSector(player);
-
-   // haleyjd 08/23/05: terrain-based effects
-   P_PlayerOnSpecialFlat(player);
-
-   // haleyjd: Heretic current specials
-   P_HereticCurrent(player);
-
-   // Sprite Height problem...                                         // phares
-   // Future code:                                                     //  |
-   // It's possible that at this point the player is standing on top   //  V
-   // of a Thing that could cause him some damage, like a torch or
-   // burning barrel. We need a way to generalize Thing damage by
-   // grabbing a bit in the Thing's options to indicate damage. Since
-   // this is competing with other attributes we may want to add,
-   // we'll put this off for future consideration when more is
-   // known.
-
-   // Future Code:                                                     //  ^
-   // Check to see if the object you've been standing on has moved     //  |
-   // out from underneath you.                                         // phares
-
-   // haleyjd: burn damage is now implemented, but is handled elsewhere.
+}
+   
+void P_CheckPlayerButtons(int playernum)
+{
+   weapontype_t newweapon;
+   player_t *player = &players[playernum];
+   client_t *client = &clients[playernum];
+   ticcmd_t *cmd = &player->cmd;
+
+   if(cl_predicting)
+      return;
    
    // Check for weapon change.
    
@@ -625,7 +533,7 @@
       // The actual changing of the weapon is done
       //  when the weapon psprite can do it
       //  (read: not in the middle of an attack).
-
+      
       newweapon = (weapontype_t)((cmd->buttons & BT_WEAPONMASK) >> BT_WEAPONSHIFT);
       
       // killough 3/22/98: For demo compatibility we must perform the fist
@@ -657,7 +565,11 @@
          // Do not go to plasma or BFG in shareware, even if cheated.
          if((newweapon != wp_plasma && newweapon != wp_bfg)
             || (GameModeInfo->id != shareware))
+         {
             player->pendingweapon = newweapon;
+            if(CS_SERVER)
+               SV_BroadcastPlayerScalarInfo(playernum, ci_pending_weapon);
+         }
       }
    }
 
@@ -667,16 +579,138 @@
    {
       if(!player->usedown)
       {
-         P_UseLines(player);
          player->usedown = true;
+
+         if(!client->spectating)
+         {
+            P_UseLines(player);
+         }
+         else if(CS_SERVER && SV_HandleJoinRequest(playernum))
+         {
+            mapthing_t *spawn_point = CS_SpawnPlayerCorrectly(
+               player - players, false
+            );
+            SV_BroadcastPlayerSpawned(spawn_point, player - players);
+         }
       }
    }
    else
       player->usedown = false;
 
    // cycle psprites
-
-   P_MovePsprites (player);
+   if(!cl_predicting)
+      P_MovePsprites (player);
+}
+
+//
+// P_PlayerThink
+//
+void P_PlayerThink(player_t *player)
+{
+   ticcmd_t*    cmd;
+   int playernum = player - players;
+
+   // killough 2/8/98, 3/21/98:
+   // (this code is necessary despite questions raised elsewhere in a comment)
+
+   if(player->cheats & CF_NOCLIP)
+      player->mo->flags |= MF_NOCLIP;
+   else
+      player->mo->flags &= ~MF_NOCLIP;
+
+   // chain saw run forward
+
+   cmd = &player->cmd;
+   if(player->mo->flags & MF_JUSTATTACKED)
+   {
+      cmd->angleturn = 0;
+      cmd->forwardmove = 0xc800/512;
+      cmd->sidemove = 0;
+      player->mo->flags &= ~MF_JUSTATTACKED;
+   }
+
+   if(player->playerstate == PST_DEAD)
+   {
+      P_DeathThink(player);
+      if(clientserver)
+      {
+         if(CS_CLIENT)
+         {
+            cmd->forwardmove = 0;
+            cmd->sidemove = 0;
+            cmd->look = 0;
+            cmd->angleturn = 0;
+            if(cmd->buttons & BT_USE)
+               cmd->buttons = BT_USE;
+            else
+               cmd->buttons = 0;
+            cmd->actions = 0;
+         }
+         else
+            SV_RunPlayerCommands(playernum);
+         player->mo->Think();
+      }
+      return;
+   }
+
+   if(playernum == consoleplayer)
+      P_RunPlayerCommand(playernum);
+   else if(CS_SERVER)
+      SV_RunPlayerCommands(playernum); // [CG] May run more than one command.
+
+   // [CG] The player can be removed during SV_RunPlayerCommands, so check.
+   if(!playeringame[playernum])
+      return;
+
+   // [CG] 09/18/11: Don't scream if predicting or spectating (rofl).
+   if(!clientserver ||
+         (!clients[player - players].spectating && !cl_predicting))
+   {
+      // haleyjd: are we falling? might need to scream :->
+      if(!comp[comp_fallingdmg] && demo_version >= 329)
+      {  
+         if(player->mo->momz >= 0)
+            player->mo->intflags &= ~MIF_SCREAMED;
+
+         if(player->mo->momz <= -35*FRACUNIT && 
+            player->mo->momz >= -40*FRACUNIT &&
+            !(player->mo->intflags & MIF_SCREAMED))
+         {
+            player->mo->intflags |= MIF_SCREAMED;
+            S_StartSound(player->mo, GameModeInfo->playerSounds[sk_plfall]);
+         }
+      }
+   }
+
+   // Determine if there's anything about the sector you're in that's
+   // going to affect you, like painful floors.
+
+   if(P_SectorIsSpecial(player->mo->subsector->sector))
+      P_PlayerInSpecialSector(player);
+
+   // haleyjd 08/23/05: terrain-based effects
+   P_PlayerOnSpecialFlat(player);
+
+   // haleyjd: Heretic current specials
+   P_HereticCurrent(player);
+
+   // Sprite Height problem...                                         // phares
+   // Future code:                                                     //  |
+   // It's possible that at this point the player is standing on top   //  V
+   // of a Thing that could cause him some damage, like a torch or
+   // burning barrel. We need a way to generalize Thing damage by
+   // grabbing a bit in the Thing's options to indicate damage. Since
+   // this is competing with other attributes we may want to add,
+   // we'll put this off for future consideration when more is
+   // known.
+
+   // Future Code:                                                     //  ^
+   // Check to see if the object you've been standing on has moved     //  |
+   // out from underneath you.                                         // phares
+
+   // haleyjd: burn damage is now implemented, but is handled elsewhere.
+
+   P_CheckPlayerButtons(playernum);
 
    // Counters, time dependent power ups.
 
@@ -719,15 +753,11 @@
           ? MF2_DONTDRAW : 0;
    }
 
-   // [CG] Predict this clientside.
-   if(serverside)
-   {
-      if(player->damagecount)
-         player->damagecount--;
-
-      if(player->bonuscount)
-         player->bonuscount--;
-   }
+   if(player->damagecount)
+      player->damagecount--;
+
+   if(player->bonuscount)
+      player->bonuscount--;
 
    // Handling colormaps.
    // killough 3/20/98: reformat to terse C syntax
@@ -735,12 +765,11 @@
    // sf: removed MBF beta stuff
 
    player->fixedcolormap = 
-    (player->powers[pw_invulnerability] > 4 * 32 ||    
-     player->powers[pw_invulnerability] & 8) ? INVERSECOLORMAP :
-    (player->powers[pw_infrared] > 4 * 32 || player->powers[pw_infrared] & 8);
-
-   // haleyjd 01/21/07: clear earthquake flag before running quake thinkers
-   // later
+      (player->powers[pw_invulnerability] > 4*32 ||    
+       player->powers[pw_invulnerability] & 8) ? INVERSECOLORMAP :
+      (player->powers[pw_infrared] > 4*32 || player->powers[pw_infrared] & 8);
+
+   // haleyjd 01/21/07: clear earthquake flag before running quake thinkers later
    player->quake = 0;
 }
 
