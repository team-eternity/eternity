--- conflicted
+++ resolved
@@ -317,18 +317,7 @@
    
    if(!clientserver || (dmflags2 & dmf_follow_fragger_on_death))
    {
-<<<<<<< HEAD
       if(player->attacker && player->attacker != player->mo)
-=======
-      angle = P_PointToAngle(player->mo->x,
-                             player->mo->y,
-                             player->attacker->x,
-                             player->attacker->y);
-
-      delta = angle - player->mo->angle;
-      
-      if(delta < ANG5 || delta > (unsigned int)-ANG5)
->>>>>>> 4ce0c705
       {
          angle = P_PointToAngle(player->mo->x,
                                  player->mo->y,
@@ -344,7 +333,7 @@
             
             player->mo->angle = angle;
             
-            if(player->damagecount)
+            if(!CS_CLIENT && player->damagecount)
                player->damagecount--;
          }
          else 
@@ -353,10 +342,10 @@
             else
                player->mo->angle -= ANG5;
       }
-      else if(!clientserver && player->damagecount)
+      else if(!CS_CLIENT && player->damagecount)
          player->damagecount--;
    }
-   else if(!clientserver && player->damagecount)
+   else if(!CS_CLIENT && player->damagecount)
       player->damagecount--;
 
    // [CG] 09/18/11: Show scoreboard when dead.
