// Emacs style mode select   -*- C++ -*- 
//-----------------------------------------------------------------------------
//
// Copyright (C) 2013 James Haley et al.
//
// This program is free software: you can redistribute it and/or modify
// it under the terms of the GNU General Public License as published by
// the Free Software Foundation, either version 3 of the License, or
// (at your option) any later version.
//
// This program is distributed in the hope that it will be useful,
// but WITHOUT ANY WARRANTY; without even the implied warranty of
// MERCHANTABILITY or FITNESS FOR A PARTICULAR PURPOSE.  See the
// GNU General Public License for more details.
//
// You should have received a copy of the GNU General Public License
// along with this program.  If not, see http://www.gnu.org/licenses/
//
// Additional terms and conditions compatible with the GPLv3 apply. See the
// file COPYING-EE for details.
//
//-----------------------------------------------------------------------------
//
// DESCRIPTION:  
//   New dynamic TerrainTypes system. Inspired heavily by zdoom, but
//   all-original code.
//
//-----------------------------------------------------------------------------

#ifndef E_TTYPES_H__
#define E_TTYPES_H__

// Required for: byte, fixed_t
#include "doomtype.h"
#include "m_fixed.h"

class  Mobj;
struct particle_t;
struct sector_t;

#ifdef NEED_EDF_DEFINITIONS

#define EDF_SEC_SPLASH   "splash"
#define EDF_SEC_TERRAIN  "terrain"
#define EDF_SEC_FLOOR    "floor"
#define EDF_SEC_TERDELTA "terraindelta"
extern cfg_opt_t edf_splash_opts[];
extern cfg_opt_t edf_terrn_opts[];
extern cfg_opt_t edf_terdelta_opts[];
extern cfg_opt_t edf_floor_opts[];

void E_ProcessTerrainTypes(cfg_t *cfg);

#endif

typedef struct ETerrainSplash_s
{
   int smallclass;        // mobjtype used for small splash
   int smallclip;         // amount of floorclip to apply to small splash
   char smallsound[129];  // sound to play for small splash
   
   int baseclass;         // mobjtype used for normal splash
   int chunkclass;        // mobjtype used for normal splash chunk
   int chunkxvelshift;    // chunk's x velocity factor
   int chunkyvelshift;    // chunk's y velocity factor
   int chunkzvelshift;    // chunk's z velocity factor
   fixed_t chunkbasezvel; // base amount of z velocity for chunk
   char sound[129];       // sound to play for normal splash

   struct ETerrainSplash_s *next; // hash link
   char   name[129];              // hash name
} ETerrainSplash;

struct ETerrain
{
   ETerrainSplash *splash;  // pointer to splash object
   int damageamount;        // damage amount at each chance to hurt
   int damagetype;          // MOD to use for damage
   int damagetimemask;      // time mask for damage chances
   fixed_t footclip;        // footclip amount
   bool liquid;             // is liquid?
   bool splashalert;        // normal splash causes P_NoiseAlert?
   bool usepcolors;         // use particle colors?   
   byte pcolor_1;           // particle color 1
   byte pcolor_2;           // particle color 2

   int minversion;          // minimum demo version for this terrain

   struct ETerrain *next;   // hash link
   char name[129];          // hash name
};

typedef struct EFloor_s
{
   char name[9];          // flat name
   ETerrain *terrain;     // terrain definition
   struct EFloor_s *next; // hash link
} EFloor;

void      E_InitTerrainTypes(void);
ETerrain *E_TerrainForName(const char *name);
ETerrain *E_GetThingFloorType(const Mobj *thing, bool usefloorz);
ETerrain *E_GetTerrainTypeForPt(fixed_t x, fixed_t y, int pos);
fixed_t   E_SectorFloorClip(sector_t *sector);
<<<<<<< HEAD
bool      E_HitWater(Mobj *thing, const sector_t *sector);
=======
bool      E_HitWater(Mobj *thing, sector_t *sector);
void      E_ExplosionHitWater(Mobj *thing, int damage);
>>>>>>> f5f7fd40
bool      E_HitFloor(Mobj *thing);
void      E_PtclTerrainHit(particle_t *);

#endif

// EOF
<|MERGE_RESOLUTION|>--- conflicted
+++ resolved
@@ -102,12 +102,8 @@
 ETerrain *E_GetThingFloorType(const Mobj *thing, bool usefloorz);
 ETerrain *E_GetTerrainTypeForPt(fixed_t x, fixed_t y, int pos);
 fixed_t   E_SectorFloorClip(sector_t *sector);
-<<<<<<< HEAD
 bool      E_HitWater(Mobj *thing, const sector_t *sector);
-=======
-bool      E_HitWater(Mobj *thing, sector_t *sector);
 void      E_ExplosionHitWater(Mobj *thing, int damage);
->>>>>>> f5f7fd40
 bool      E_HitFloor(Mobj *thing);
 void      E_PtclTerrainHit(particle_t *);
 
