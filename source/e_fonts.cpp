// Emacs style mode select   -*- C++ -*- vi:sw=3 ts=3: 
//-----------------------------------------------------------------------------
//
// Copyright(C) 2005 James Haley
//
// This program is free software; you can redistribute it and/or modify
// it under the terms of the GNU General Public License as published by
// the Free Software Foundation; either version 2 of the License, or
// (at your option) any later version.
// 
// This program is distributed in the hope that it will be useful,
// but WITHOUT ANY WARRANTY; without even the implied warranty of
// MERCHANTABILITY or FITNESS FOR A PARTICULAR PURPOSE.  See the
// GNU General Public License for more details.
// 
// You should have received a copy of the GNU General Public License
// along with this program; if not, write to the Free Software
// Foundation, Inc., 59 Temple Place, Suite 330, Boston, MA  02111-1307  USA
//
//--------------------------------------------------------------------------
//
// DESCRIPTION:  
//    EDF Font Definitions
//
//-----------------------------------------------------------------------------

#define NEED_EDF_DEFINITIONS

#include "Confuse/confuse.h"

#include "doomtype.h"
#include "z_zone.h"
#include "i_system.h"
#include "c_io.h"
#include "d_io.h"
#include "f_finale.h"
#include "hu_over.h"
#include "hu_stuff.h"
#include "in_lude.h"
#include "mn_engin.h"
#include "v_font.h"
#include "v_misc.h"
#include "v_patch.h"
#include "v_patchfmt.h"
#include "w_wad.h"

#include "e_lib.h"
#include "e_edf.h"
#include "e_fonts.h"

//=============================================================================
//
// Data Tables
//

#define ITEM_FONT_ID     "id"
#define ITEM_FONT_START  "start"
#define ITEM_FONT_END    "end"
#define ITEM_FONT_CY     "linesize"
#define ITEM_FONT_SPACE  "spacesize"
#define ITEM_FONT_DW     "widthdelta"
#define ITEM_FONT_ABSH   "tallestchar"
#define ITEM_FONT_CW     "centerwidth"
#define ITEM_FONT_LFMT   "linearformat"
#define ITEM_FONT_LLUMP  "linearlump"
#define ITEM_FONT_FILTER "filter"
#define ITEM_FONT_COLOR  "colorable"
#define ITEM_FONT_UPPER  "uppercase"
#define ITEM_FONT_CENTER "blockcentered"
#define ITEM_FONT_POFFS  "patchnumoffset"

#define ITEM_FILTER_CHARS "chars"
#define ITEM_FILTER_START "start"
#define ITEM_FILTER_END   "end"
#define ITEM_FILTER_MASK  "mask"

static cfg_opt_t filter_opts[] =
{
   CFG_STR(ITEM_FILTER_CHARS, 0,  CFGF_LIST),
   CFG_STR(ITEM_FILTER_START, "", CFGF_NONE),
   CFG_STR(ITEM_FILTER_END,   "", CFGF_NONE),
   CFG_STR(ITEM_FILTER_MASK,  "", CFGF_NONE),
   CFG_END()
};

cfg_opt_t edf_font_opts[] =
{
   CFG_INT(ITEM_FONT_ID,     -1,          CFGF_NONE),
   CFG_STR(ITEM_FONT_START,  "",          CFGF_NONE),
   CFG_STR(ITEM_FONT_END,    "",          CFGF_NONE),
   CFG_INT(ITEM_FONT_CY,     0,           CFGF_NONE),
   CFG_INT(ITEM_FONT_SPACE,  0,           CFGF_NONE),
   CFG_INT(ITEM_FONT_DW,     0,           CFGF_NONE),
   CFG_INT(ITEM_FONT_ABSH,   0,           CFGF_NONE),
   CFG_INT(ITEM_FONT_CW,     0,           CFGF_NONE),
   CFG_STR(ITEM_FONT_LFMT,   "linear",    CFGF_NONE),
   CFG_STR(ITEM_FONT_LLUMP,  "",          CFGF_NONE),   
   CFG_INT(ITEM_FONT_POFFS,  0,           CFGF_NONE),
   CFG_SEC(ITEM_FONT_FILTER, filter_opts, CFGF_MULTI|CFGF_NOCASE),

   CFG_BOOL(ITEM_FONT_COLOR,  cfg_false,  CFGF_NONE),
   CFG_BOOL(ITEM_FONT_UPPER,  cfg_false,  CFGF_NONE),
   CFG_BOOL(ITEM_FONT_CENTER, cfg_false,  CFGF_NONE),
   
   CFG_END()
};

// linear font formats
enum
{
   FONT_FMT_LINEAR,
   FONT_FMT_PATCH,
   NUM_FONT_FMTS
};

static const char *fontfmts[] =
{
   "linear",  // a linear block of pixel data; the default format.
   "patch"    // a DOOM patch, which will be converted to linear.
};

#define NUMFONTCHAINS 31

static vfont_t              *e_font_namechains[NUMFONTCHAINS];
static DLListItem<vfont_t> *e_font_numchains[NUMFONTCHAINS];

//=============================================================================
//
// Hashing Routines
//

//
// E_AddFontToNameHash
//
// Puts the vfont_t into the name hash table.
//
static void E_AddFontToNameHash(vfont_t *font)
{
   unsigned int key = D_HashTableKey(font->name) % NUMFONTCHAINS;

   font->namenext = e_font_namechains[key];
   e_font_namechains[key] = font;
}

// need forward declaration for E_AutoAllocFontNum
static void E_AddFontToNumHash(vfont_t *font);

// allocation starts at D_MAXINT and works toward 0
static int edf_alloc_fontnum = D_MAXINT;

//
// E_AutoAllocFontNum
//
// Automatically assigns an unused font number to a font
// which was not given one by the author, to allow reference by name
// anywhere without the chore of number allocation.
//
static bool E_AutoAllocFontNum(vfont_t *font)
{
   int num;

#ifdef RANGECHECK
   if(font->num > 0)
      I_Error("E_AutoAllocFontNum: called for vfont_t with valid num\n");
#endif

   // cannot assign because we're out of dehnums?
   if(edf_alloc_fontnum < 0)
      return false;

   do
   {
      num = edf_alloc_fontnum--;
   } 
   while(num >= 0 && E_FontForNum(num));

   // ran out while looking for an unused number?
   if(num < 0)
      return false;

   // assign it!
   font->num = num;
   E_AddFontToNumHash(font);

   return true;
}

//
// E_AddFontToNumHash
//
// Puts the vfont_t into the numeric hash table.
//
static void E_AddFontToNumHash(vfont_t *font)
{
   unsigned int key = font->num % NUMFONTCHAINS;

   // Auto-assign a numeric key to all fonts which don't have
   // a valid one explicitly specified.

   if(font->num < 0)
   {
      E_AutoAllocFontNum(font);
      return;
   }

   font->numlinks.insert(font, &e_font_numchains[key]);
}

//
// E_DelFontFromNumHash
//
// Removes the given vfont_t from the numeric hash table.
// For overrides changing the numeric key of an existing font.
//
static void E_DelFontFromNumHash(vfont_t *font)
{
   font->numlinks.remove();
}

//=============================================================================
//
// Resource Disposal
//

//
// E_IsLinearLumpUsed
//
// Runs down font hash chains to see if any other linear font is
// using the resource in question, before freeing it.
// Returns true if the resource is used, and false otherwise.
//
static bool E_IsLinearLumpUsed(vfont_t *font, byte *data)
{
   int i;

   // run down all hash chains
   for(i = 0; i < NUMFONTCHAINS; ++i)
   {
      vfont_t *rover = e_font_namechains[i];

      // run down the chain
      while(rover)
      {
         if(rover != font && rover->linear && rover->data == data)
            return true; // is used
         rover = rover->namenext;
      }
   }

   // didn't find one, doc
   return false;
}

//
// E_IsPatchUsed
//
// Returns true if some other font is using the patch in question,
// to support proper disposal of shared resources.
//
static bool E_IsPatchUsed(vfont_t *font, patch_t *p)
{
   int i;

   // run down all hash chains
   for(i = 0; i < NUMFONTCHAINS; ++i)
   {
      vfont_t *rover = e_font_namechains[i];

      // run down the chain
      while(rover)
      {
         if(rover != font && rover->fontgfx)
         {
            unsigned int j;
            
            // run down the font graphics
            for(j = 0; j < font->size; ++j)
               if(font->fontgfx[j] == p)
                  return true; // got a match
         }
         rover = rover->namenext;
      }
   }

   // didn't find one, doc
   return false;
}

//
// E_DisposePatches
//
// Dumps all dumpable patches when overwriting a font.
//
static void E_DisposePatches(vfont_t *font)
{
   unsigned int i;

   if(!font->fontgfx)
      return;

   for(i = 0; i < font->size; ++i)
   {
      if(font->fontgfx[i] && !E_IsPatchUsed(font, font->fontgfx[i]))
         Z_ChangeTag(font->fontgfx[i], PU_CACHE); // make purgable
   }

   // get rid of the patch array
<<<<<<< HEAD
   // free(font->fontgfx);
=======
   efree(font->fontgfx);
>>>>>>> 45fd53e9
   font->fontgfx = NULL;
}

//=============================================================================
//
// Initialization / Resource Loading
//

//
// E_LoadLinearFont
//
// Populates a pre-allocated vfont_t with information on a linear font 
// graphic.
//
static void E_LoadLinearFont(vfont_t *font, const char *name, int fmt)
{
   int w, h, size, i, lumpnum;
   bool foundsize = false;

   // in case this font was changed from patch to block:
   E_DisposePatches(font);

   // handle disposal of previous font graphics 
   if(font->data && !E_IsLinearLumpUsed(font, font->data))
   {
<<<<<<< HEAD
      if(font->linear_font_format != FONT_FMT_LINEAR)
         free(font->data);
=======
      efree(font->data);
>>>>>>> 45fd53e9
      font->data = NULL;
   }

   lumpnum = W_GetNumForName(name);

   size = W_LumpLength(lumpnum);

   if(fmt == FONT_FMT_PATCH)
   {
      // convert patch to linear
      patch_t *p = PatchLoader::CacheNum(wGlobalDir, lumpnum, PU_STATIC);
      font->data = V_PatchToLinear(p, false, 0, &w, &h);

      // done with lump
      Z_ChangeTag(p, PU_CACHE);

      size = w * h;
   }
   else
      font->data = (byte *)(wGlobalDir.CacheLumpNum(lumpnum, PU_STATIC));

   font->linear_font_format = fmt;
   if(strncmp(font->lumpname, name, 9) != 0)
      strncpy(font->lumpname, name, 9);

   // check for proper dimensions
   for(i = 5; i <= 32; ++i)
   {
      if(i * i * 128 == size)
      {
         font->lsize = i;
         foundsize = true;
         break;
      }
   }
   
   if(!foundsize)
      E_EDFLoggedErr(2, "E_LoadLinearFont: invalid lump dimensions\n");

   font->start = 0;
   font->end   = 127;
   font->size  = 128; // full ASCII range is supported

   // set metrics - linear fonts are monospace
   font->cw    = font->lsize;
   font->cy    = font->lsize;
   font->dw    = 0;
   font->absh  = font->lsize;
   font->space = font->lsize;

   // set flags
   font->centered = false; // not block-centered
   font->color    = true;  // supports color translations
   font->linear   = true;  // is linear, obviously ;)
   font->upper    = false; // not all-caps

   // patch array is unused
   font->fontgfx = NULL;
}

//
// E_VerifyFilter
//
// Because it's exceptionally dangerous to allow the specification of format
// strings by the end user, I'm going to make sure it cannot be abused.
//
static void E_VerifyFilter(const char *str)
{
   const char *rover = str;
   bool inpct = false;
   bool foundpct = false;

   while(*rover != '\0')
   {
      if(inpct)
      {
         // formatting lengths are ok, and are indeed necessary
         if((*rover >= '0' && *rover <= '9') || *rover == '.')
         {
            ++rover;
            continue;
         }

         switch(*rover)
         {
         // allowed characters:
         case 'c': // char
         case 'i': // general int
         case 'd': // int
         case 'x': // hex
         case 'X': // upper-case hex
         case 'o': // octal
         case 'u': // unsigned
            inpct = false;
            break;
         default: // screw you, hacker boy
            E_EDFLoggedErr(2, 
               "E_VerifyFilter: '%s' has bad format specifier %c\n",
               str, *rover);
         }
      }
      
      if(*rover == '%')
      {
         if(foundpct) // already found one? dirty hackers.
         {
            E_EDFLoggedErr(2, 
               "E_VerifyFilter: '%s' has too many format specifiers\n",
               str);
         }
         foundpct = true;
         inpct = true;
      }

      ++rover; // let's not forget to do this!
   }
}

//
// E_FreeFilterData
//
static void E_FreeFilterData(vfontfilter_t *f)
{
   if(f->chars)
   {
      efree(f->chars);
      f->chars = NULL;
   }

   if(f->mask)
   {
      efree((void *)f->mask);
      f->mask = NULL;
   }
}

//
// E_FreeFontFilters
//
// Frees all the filters in a font that is being overwritten.
//
static void E_FreeFontFilters(vfont_t *font)
{
   unsigned int i;

   if(!font->filters)
      return;

   for(i = 0; i < font->numfilters; ++i)
      E_FreeFilterData(&(font->filters[i]));

   efree(font->filters);
   font->filters = NULL;
}

//
// E_ProcessFontFilter
//
// Patch fonts can specify any number of filter objects (at least one is
// required), which have two methods for specifying the lump that belongs
// to a given character or range of characters. The filters use mask strings
// that are C format strings, but the validity of these are checked at load
// by the routine above.
//
static void E_ProcessFontFilter(cfg_t *sec, vfontfilter_t *f)
{
   unsigned int numchars;
   const char *tempstr;
   char *pos = NULL;
   int tempnum = 0;
   unsigned int i;

   // the filter works in one of two ways:
   // 1. specifies a list of characters to which it applies
   // 2. specifies a range of characters from start to end

   // is it a list?
   if((numchars = cfg_size(sec, ITEM_FILTER_CHARS)) > 0)
   {
      f->chars    = ecalloc(unsigned int *, numchars, sizeof(unsigned int));
      f->numchars = numchars;

      for(i = 0; i < numchars; ++i)
      {
         pos = NULL;
         tempstr = cfg_getnstr(sec, ITEM_FILTER_CHARS, i);

         if(strlen(tempstr) > 1)
            tempnum = strtol(tempstr, &pos, 0);

         if(pos && *pos == '\0')
            f->chars[i] = tempnum;
         else
            f->chars[i] = *tempstr;
      }
   }
   else
   {
      // get fields
      pos = NULL;
      tempstr = cfg_getstr(sec, ITEM_FILTER_START);
      
      if(strlen(tempstr) > 1)
         tempnum = strtol(tempstr, &pos, 0);

      if(pos && *pos == '\0') // is it a number?
         f->start = tempnum;
      else
         f->start = *tempstr; // interpret as character

      pos = NULL;
      tempstr = cfg_getstr(sec, ITEM_FILTER_END);
      
      if(strlen(tempstr) > 1)
         tempnum = strtol(tempstr, &pos, 0);

      if(pos && *pos == '\0') // is it a number?
         f->end = tempnum;
      else
         f->end = *tempstr; // interpret as character
   }

   // get mask
   f->mask = estrdup(cfg_getstr(sec, ITEM_FILTER_MASK));

   // verify mask string to prevent hacks
   E_VerifyFilter(f->mask);
}

//
// E_LoadPatchFont
//
// Creates the fontgfx array and precaches all patches as determined via
// execution of the filter objects in the font.
// 
void E_LoadPatchFont(vfont_t *font)
{
   unsigned int i, j, k, m;
   char lumpname[9];

   // dump any pre-existing patch array
   E_DisposePatches(font);

   // in case this font was changed from block to patch:
   if(font->data && !E_IsLinearLumpUsed(font, font->data))
   {
      efree(font->data);
      font->data = NULL;
      font->linear = false;
   }

   // first calculate font size
   font->size = (font->end - font->start + 1);

   if(font->size <= 0)
      E_EDFLoggedErr(2, "E_LoadPatchFont: font %s size <= 0\n", font->name);

   // init all to NULL at beginning
<<<<<<< HEAD
   // [CG] Try PU_RENDERER here.
   // font->fontgfx = (patch_t **)(calloc(font->size, sizeof(patch_t *)));
   font->fontgfx = (patch_t **)(Z_Calloc(
      font->size, sizeof(patch_t *), PU_RENDERER, 0
   ));
=======
   font->fontgfx = ecalloc(patch_t **, font->size, sizeof(patch_t *));
>>>>>>> 45fd53e9

   for(i = 0, j = font->start; i < font->size; i++, j++)
   {
      vfontfilter_t *filter, *filtertouse = NULL;

      // run down filters until a match is found
      for(k = 0; k < font->numfilters; ++k)
      {
         filter = &(font->filters[k]);
         if(filter->numchars)
         {
            for(m = 0; m < filter->numchars; ++m)
               if(j == filter->chars[m])
                  filtertouse = filter;
         }
         else if(j >= filter->start && j <= filter->end)
            filtertouse = filter;

         if(filtertouse)
            break;
      }

      if(filtertouse)
      {
         int lnum;

         memset(lumpname, 0, sizeof(lumpname));
         psnprintf(lumpname, sizeof(lumpname), 
                   filtertouse->mask, j - font->patchnumoffset);

         if((lnum = W_CheckNumForName(lumpname)) >= 0) // no errors here.
            font->fontgfx[i] = PatchLoader::CacheNum(wGlobalDir, lnum, PU_STATIC);
      }
   }
}

//
// E_UpdateFonts
//
// [CG] Updates all fonts, used after a WAD reload.
//
void E_UpdateFonts(void)
{
   unsigned int i;
   vfont_t *font = NULL;

   for(i = 0; i < NUMFONTCHAINS; i++)
   {
      font = e_font_namechains[i];

      while(font)
      {
         if(font->linear)
            E_LoadLinearFont(font, font->lumpname, font->linear_font_format);
         else
            E_LoadPatchFont(font);
         font = font->namenext;
      }
   }
}


//=============================================================================
//
// EDF Processing
//

#define IS_SET(sec, name) (def || cfg_size(sec, name) > 0)

//
// E_ProcessFont
//
// Processes a single EDF font object.
//
static void E_ProcessFont(cfg_t *sec)
{
   vfont_t *font;
   const char *title, *tempstr;
   bool def = true;
   int num, tempnum = 0;

   title = cfg_title(sec);
   num   = cfg_getint(sec, ITEM_FONT_ID);

   // if one exists by this name already, modify it
   if((font = E_FontForName(title)))
   {
      // check numeric key
      if(font->num != num)
      {
         // remove from numeric hash
         E_DelFontFromNumHash(font);

         // change the key
         font->num = num;

         // rehash
         E_AddFontToNumHash(font);
      }

      // not a definition
      def = false;
   }
   else
   {
      font = ecalloc(vfont_t *, 1, sizeof(vfont_t));

      if(strlen(title) > 32)
         E_EDFLoggedErr(2, "E_ProcessFont: mnemonic '%s' is too long\n", title);

      strncpy(font->name, title, 33);
      font->num = num;

      // add to hash tables
      E_AddFontToNameHash(font);
      E_AddFontToNumHash(font);
   }

   // process start
   if(IS_SET(sec, ITEM_FONT_START))
   {
      char *pos = NULL;
      tempstr = cfg_getstr(sec, ITEM_FONT_START);

      if(strlen(tempstr) > 1)
         tempnum = strtol(tempstr, &pos, 0);

      if(pos && *pos == '\0') // it is a number?
         font->start = tempnum; 
      else
         font->start = *tempstr; // interpret as character
   }

   // process end
   if(IS_SET(sec, ITEM_FONT_END))
   {
      char *pos = NULL;
      tempstr = cfg_getstr(sec, ITEM_FONT_END);

      if(strlen(tempstr) > 1)
         tempnum = strtol(tempstr, &pos, 0);

      if(pos && *pos == '\0') // is it a number?
         font->end = tempnum;
      else
         font->end = *tempstr; // interpret as character
   }

   // process linebreak height
   if(IS_SET(sec, ITEM_FONT_CY))
      font->cy = cfg_getint(sec, ITEM_FONT_CY);

   // process space size
   if(IS_SET(sec, ITEM_FONT_SPACE))
      font->space = cfg_getint(sec, ITEM_FONT_SPACE);

   // process width delta
   if(IS_SET(sec, ITEM_FONT_DW))
      font->dw = cfg_getint(sec, ITEM_FONT_DW);

   // process absolute height (tallest character)
   if(IS_SET(sec, ITEM_FONT_ABSH))
      font->absh = cfg_getint(sec, ITEM_FONT_ABSH);

   // process centered width
   if(IS_SET(sec, ITEM_FONT_CW))
      font->cw = cfg_getint(sec, ITEM_FONT_CW);

   // process colorable flag
   if(IS_SET(sec, ITEM_FONT_COLOR))
      font->color = (cfg_getbool(sec, ITEM_FONT_COLOR) == cfg_true);

   // process uppercase flag
   if(IS_SET(sec, ITEM_FONT_UPPER))
      font->upper = (cfg_getbool(sec, ITEM_FONT_UPPER) == cfg_true);

   // process blockcentered flag
   if(IS_SET(sec, ITEM_FONT_CENTER))
      font->centered = (cfg_getbool(sec, ITEM_FONT_CENTER) == cfg_true);

   // process linear lump - if defined, this is a linear font automatically
   if(cfg_size(sec, ITEM_FONT_LLUMP) > 0)
   {
      int format;
      const char *fmtstr;
      tempstr = cfg_getstr(sec, ITEM_FONT_LLUMP);

      // get also the linear format
      fmtstr = cfg_getstr(sec, ITEM_FONT_LFMT);

      format = E_StrToNumLinear(fontfmts, NUM_FONT_FMTS, fmtstr);

      if(format == NUM_FONT_FMTS)
         E_EDFLoggedErr(2, "E_ProcessFont: invalid linear format '%s'\n", fmtstr);

      E_LoadLinearFont(font, tempstr, format);
   }
   else
   {
      unsigned int i;
      unsigned int numfilters;

      // handle disposal of pre-existing filters
      E_FreeFontFilters(font);

      // process font filter objects now
      if((numfilters = cfg_size(sec, ITEM_FONT_FILTER)) <= 0)
         E_EDFLoggedErr(2, "E_ProcessFont: at least one filter is required\n");

      // allocate the font filters
      font->filters    = ecalloc(vfontfilter_t *, numfilters, sizeof(vfontfilter_t));
      font->numfilters = numfilters;
      
      for(i = 0; i < numfilters; ++i)
      {
         E_ProcessFontFilter(cfg_getnsec(sec, ITEM_FONT_FILTER, i), 
                             &(font->filters[i]));
      }

      font->patchnumoffset = cfg_getint(sec, ITEM_FONT_POFFS);

      // load the font
      E_LoadPatchFont(font);
   }

   E_EDFLogPrintf("\t\t%s font %s\n", 
                  def ? "Defined" : "Modified", font->name);
}

//
// E_ProcessFontVars
//
// Processes setting of native subsystem fonts via EDF globals.
//
static void E_ProcessFontVars(cfg_t *cfg)
{
   // [CG] These need to be free'd first if applicable, otherwise WAD reloads
   //      will leak memory.
   if(hud_fontname)
      free((void *)hud_fontname);
   if(hud_overfontname)
      free((void *)hud_overfontname);
   if(mn_fontname)
      free((void *)mn_fontname);
   if(mn_bigfontname)
      free((void *)mn_bigfontname);
   if(mn_normalfontname)
      free((void *)mn_normalfontname);
   if(f_fontname)
      free((void *)f_fontname);
   if(in_fontname)
      free((void *)in_fontname);
   if(in_bigfontname)
      free((void *)in_bigfontname);
   if(in_bignumfontname)
      free((void *)in_bignumfontname);
   if(c_fontname)
      free((void *)c_fontname);

   // 02/25/09: set native module font names
   hud_fontname      = estrdup(cfg_getstr(cfg, ITEM_FONT_HUD));
   hud_overfontname  = estrdup(cfg_getstr(cfg, ITEM_FONT_HUDO));
   mn_fontname       = estrdup(cfg_getstr(cfg, ITEM_FONT_MENU));
   mn_bigfontname    = estrdup(cfg_getstr(cfg, ITEM_FONT_BMENU));
   mn_normalfontname = estrdup(cfg_getstr(cfg, ITEM_FONT_NMENU));
   f_fontname        = estrdup(cfg_getstr(cfg, ITEM_FONT_FINAL));
   in_fontname       = estrdup(cfg_getstr(cfg, ITEM_FONT_INTR));
   in_bigfontname    = estrdup(cfg_getstr(cfg, ITEM_FONT_INTRB));
   in_bignumfontname = estrdup(cfg_getstr(cfg, ITEM_FONT_INTRBN));
   c_fontname        = estrdup(cfg_getstr(cfg, ITEM_FONT_CONS));
}

//=============================================================================
//
// Global Routines
//

//
// E_ProcessFonts
//
// Adds all fonts in the given cfg_t.
//
void E_ProcessFonts(cfg_t *cfg)
{
   unsigned int i;
   unsigned int numfonts = cfg_size(cfg, EDF_SEC_FONT);

   E_EDFLogPrintf("\t* Processing fonts\n"
                  "\t\t%d fonts(s) defined\n", numfonts);

   for(i = 0; i < numfonts; ++i)
      E_ProcessFont(cfg_getnsec(cfg, EDF_SEC_FONT, i));

   E_ProcessFontVars(cfg);
}

//
// E_FontForName
//
// Finds a font for the given name. If the name does not exist,
// NULL is returned.
//
vfont_t *E_FontForName(const char *name)
{
   unsigned int key = D_HashTableKey(name) % NUMFONTCHAINS;
   vfont_t *font = e_font_namechains[key];

   while(font && strcasecmp(font->name, name))
      font = font->namenext;

   return font;
}

//
// E_FontForNum
//
// Finds a font for the given number. If the number is not found,
// NULL is returned.
//
vfont_t *E_FontForNum(int num)
{
   unsigned int key = num % NUMFONTCHAINS;
   DLListItem<vfont_t> *link = e_font_numchains[key];

   while(link && link->dllObject->num != num)
      link = link->dllNext;

   return link ? link->dllObject : NULL;
}

//
// E_FontNumForName
//
// Given a name, returns the corresponding font number, or -1 if
// the name does not exist.
//
int E_FontNumForName(const char *name)
{ 
   vfont_t *font = E_FontForName(name);

   return font ? font->num : -1;
}

// EOF
<|MERGE_RESOLUTION|>--- conflicted
+++ resolved
@@ -305,11 +305,7 @@
    }
 
    // get rid of the patch array
-<<<<<<< HEAD
-   // free(font->fontgfx);
-=======
-   efree(font->fontgfx);
->>>>>>> 45fd53e9
+   // efree(font->fontgfx);
    font->fontgfx = NULL;
 }
 
@@ -335,12 +331,8 @@
    // handle disposal of previous font graphics 
    if(font->data && !E_IsLinearLumpUsed(font, font->data))
    {
-<<<<<<< HEAD
       if(font->linear_font_format != FONT_FMT_LINEAR)
-         free(font->data);
-=======
-      efree(font->data);
->>>>>>> 45fd53e9
+         efree(font->data);
       font->data = NULL;
    }
 
@@ -599,15 +591,11 @@
       E_EDFLoggedErr(2, "E_LoadPatchFont: font %s size <= 0\n", font->name);
 
    // init all to NULL at beginning
-<<<<<<< HEAD
    // [CG] Try PU_RENDERER here.
-   // font->fontgfx = (patch_t **)(calloc(font->size, sizeof(patch_t *)));
+   // font->fontgfx = ecalloc(patch_t **, font->size, sizeof(patch_t *));
    font->fontgfx = (patch_t **)(Z_Calloc(
-      font->size, sizeof(patch_t *), PU_RENDERER, 0
+      font->size, sizeof(patch_t *), PU_RENDERER, (void **)&font->fontgfx
    ));
-=======
-   font->fontgfx = ecalloc(patch_t **, font->size, sizeof(patch_t *));
->>>>>>> 45fd53e9
 
    for(i = 0, j = font->start; i < font->size; i++, j++)
    {
@@ -847,25 +835,25 @@
    // [CG] These need to be free'd first if applicable, otherwise WAD reloads
    //      will leak memory.
    if(hud_fontname)
-      free((void *)hud_fontname);
+      efree((void *)hud_fontname);
    if(hud_overfontname)
-      free((void *)hud_overfontname);
+      efree((void *)hud_overfontname);
    if(mn_fontname)
-      free((void *)mn_fontname);
+      efree((void *)mn_fontname);
    if(mn_bigfontname)
-      free((void *)mn_bigfontname);
+      efree((void *)mn_bigfontname);
    if(mn_normalfontname)
-      free((void *)mn_normalfontname);
+      efree((void *)mn_normalfontname);
    if(f_fontname)
-      free((void *)f_fontname);
+      efree((void *)f_fontname);
    if(in_fontname)
-      free((void *)in_fontname);
+      efree((void *)in_fontname);
    if(in_bigfontname)
-      free((void *)in_bigfontname);
+      efree((void *)in_bigfontname);
    if(in_bignumfontname)
-      free((void *)in_bignumfontname);
+      efree((void *)in_bignumfontname);
    if(c_fontname)
-      free((void *)c_fontname);
+      efree((void *)c_fontname);
 
    // 02/25/09: set native module font names
    hud_fontname      = estrdup(cfg_getstr(cfg, ITEM_FONT_HUD));
