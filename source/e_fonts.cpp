--- conflicted
+++ resolved
@@ -590,15 +590,9 @@
       E_EDFLoggedErr(2, "E_LoadPatchFont: font %s size <= 0\n", font->name);
 
    // init all to NULL at beginning
-<<<<<<< HEAD
    // [CG] Try PU_RENDERER here.
-   // font->fontgfx = calloc(font->size, sizeof(patch_t *));
-   font->fontgfx = Z_Calloc(
-      font->size, sizeof(patch_t *), PU_RENDERER, &font->fontgfx
-   );
-=======
-   font->fontgfx = (patch_t **)(calloc(font->size, sizeof(patch_t *)));
->>>>>>> 1ca1c51f
+   // font->fontgfx = (patch_t **)(calloc(font->size, sizeof(patch_t *)));
+   Z_Calloc(font->size, sizeof(patch_t *), PU_RENDERER, &font->fontgfx));
 
    for(i = 0, j = font->start; i < font->size; i++, j++)
    {
