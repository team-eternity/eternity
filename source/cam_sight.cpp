// Emacs style mode select   -*- C++ -*-
//-----------------------------------------------------------------------------
//
// Copyright (C) 2013 James Haley et al.
//
// This program is free software: you can redistribute it and/or modify
// it under the terms of the GNU General Public License as published by
// the Free Software Foundation, either version 3 of the License, or
// (at your option) any later version.
//
// This program is distributed in the hope that it will be useful,
// but WITHOUT ANY WARRANTY; without even the implied warranty of
// MERCHANTABILITY or FITNESS FOR A PARTICULAR PURPOSE.  See the
// GNU General Public License for more details.
//
// You should have received a copy of the GNU General Public License
// along with this program.  If not, see http://www.gnu.org/licenses/
//
// Additional terms and conditions compatible with the GPLv3 apply. See the
// file COPYING-EE for details.
//
//--------------------------------------------------------------------------
//
// For portions of code explicitly marked as being under the 
// ZDoom Source Distribution License only:
//
// Copyright 1998-2012 Randy Heit  All rights reserved.
//
// Redistribution and use in source and binary forms, with or without
// modification, are permitted provided that the following conditions 
// are met:
//
// 1. Redistributions of source code must retain the above copyright
//    notice, this list of conditions and the following disclaimer.
//
// 2. Redistributions in binary form must reproduce the above copyright
//    notice, this list of conditions and the following disclaimer in the
//    documentation and/or other materials provided with the distribution.
//
// 3. The name of the author may not be used to endorse or promote products
//    derived from this software without specific prior written permission.
//
// THIS SOFTWARE IS PROVIDED BY THE AUTHOR "AS IS" AND ANY EXPRESS OR
// IMPLIED WARRANTIES, INCLUDING, BUT NOT LIMITED TO, THE IMPLIED WARRANTIES
// OF MERCHANTABILITY AND FITNESS FOR A PARTICULAR PURPOSE ARE DISCLAIMED.
// IN NO EVENT SHALL THE AUTHOR BE LIABLE FOR ANY DIRECT, INDIRECT,
// INCIDENTAL, SPECIAL, EXEMPLARY, OR CONSEQUENTIAL DAMAGES (INCLUDING, BUT
// NOT LIMITED TO, PROCUREMENT OF SUBSTITUTE GOODS OR SERVICES; LOSS OF USE,
// DATA, OR PROFITS; OR BUSINESS INTERRUPTION) HOWEVER CAUSED AND ON ANY
// THEORY OF LIABILITY, WHETHER IN CONTRACT, STRICT LIABILITY, OR TORT
// (INCLUDING NEGLIGENCE OR OTHERWISE) ARISING IN ANY WAY OUT OF THE USE OF
// THIS SOFTWARE, EVEN IF ADVISED OF THE POSSIBILITY OF SUCH DAMAGE.
//
//--------------------------------------------------------------------------
//
// DESCRIPTION:
//      Line of sight checking for cameras
//
//-----------------------------------------------------------------------------

#include "z_zone.h"

#include "cam_common.h"
#include "cam_sight.h"
#include "doomstat.h"   // ioanch 20160101: for bullet attacks
#include "d_gi.h"       // ioanch 20160131: for use
#include "d_player.h"   // ioanch 20151230: for autoaim
#include "m_compare.h"  // ioanch 20160103: refactor
#include "e_exdata.h"
#include "m_collection.h"
#include "m_fixed.h"
#include "p_chase.h"
#include "p_inter.h"    // ioanch 20160101: for damage
#include "p_portal.h"
#include "p_map.h"      // ioanch 20160131: for use
#include "p_maputl.h"
#include "p_setup.h"
#include "p_skin.h"     // ioanch 20160131: for use
#include "p_spec.h"     // ioanch 20160101: for bullet effects
#include "polyobj.h"
#include "r_pcheck.h"   // ioanch 20160109: for correct portal plane z
#include "r_defs.h"
#include "r_main.h"
#include "r_portal.h"
#include "r_sky.h"      // ioanch 20160101: for bullets hitting sky
#include "r_state.h"
#include "s_sound.h"    // ioanch 20160131: for use

#define RECURSION_LIMIT 64

//=============================================================================
//
// Structures
//

class CamSight
{
public:
   
   fixed_t cx;          // camera coordinates
   fixed_t cy;
   fixed_t tx;          // target coordinates
   fixed_t ty;
   fixed_t sightzstart; // eye z of looker
   fixed_t topslope;    // slope to top of target
   fixed_t bottomslope; // slope to bottom of target
   
   divline_t trace;     // for line crossing tests

   fixed_t opentop;     // top of linedef silhouette
   fixed_t openbottom;  // bottom of linedef silhouette
   fixed_t openrange;   // height of opening

   // Intercepts vector
   PODCollection<intercept_t> intercepts;

   // portal traversal information
   int  fromid;        // current source group id
   int  toid;          // group id of the target
   bool portalresult;  // result from portal recursion
   bool portalexit;    // if true, returned from portal

   // pointer to invocation parameters
   const camsightparams_t *params;

   // ioanch 20151229: added optional bottom and top slope preset
   // in case of portal continuation
   CamSight(const camsightparams_t &sp)
      : cx(sp.cx), cy(sp.cy), tx(sp.tx), ty(sp.ty),
        opentop(0), openbottom(0), openrange(0),
        intercepts(),
        fromid(sp.cgroupid), toid(sp.tgroupid), 
        portalresult(false), portalexit(false),
        params(&sp)
   {
      memset(&trace, 0, sizeof(trace));
    
      sightzstart = params->cz + params->cheight - (params->cheight >> 2);

      const linkoffset_t *link = P_GetLinkIfExists(toid, fromid);
      bottomslope = params->tz - sightzstart;
      if(link)
      {
         bottomslope += link->z; // also adjust for Z offset
      }

      topslope    = bottomslope + params->theight;

   }
};


//=============================================================================
//
// Camera Sight Parameter Methods
//

//
// camsightparams_t::setCamera
//
// Set a camera object as the camera point.
//
void camsightparams_t::setCamera(const camera_t &camera, fixed_t height)
{
   cx       = camera.x;
   cy       = camera.y;
   cz       = camera.z;
   cheight  = height;
   cgroupid = camera.groupid;
}

//
// camsightparams_t::setLookerMobj
//
// Set an Mobj as the camera point.
//
void camsightparams_t::setLookerMobj(const Mobj *mo)
{
   cx       = mo->x;
   cy       = mo->y;
   cz       = mo->z;
   cheight  = mo->height;
   cgroupid = mo->groupid;
}

//
// camsightparams_t::setTargetMobj
//
// Set an Mobj as the target point.
//
void camsightparams_t::setTargetMobj(const Mobj *mo)
{
   tx       = mo->x;
   ty       = mo->y;
   tz       = mo->z;
   theight  = mo->height;
   tgroupid = mo->groupid;
}

///////////////////////////////////////////////////////////////////////////////
//
<<<<<<< HEAD
// PTDef
//
// PathTraverser setup
//
struct PTDef
{
   enum earlyout_e
   {
      eo_no,
      eo_always,
      eo_noearlycheck,
   };

   bool (*trav)(const intercept_t *in, void *context, const divline_t &trace);
   earlyout_e earlyOut;
   uint32_t flags;
};

//
// PathTraverser
//
// Reentrant path-traverse caller
//
class PathTraverser
{
public:
   bool traverse(fixed_t cx, fixed_t cy, fixed_t tx, fixed_t ty);
   PathTraverser(const PTDef &indef, void *incontext) : 
      trace(), def(indef), context(incontext), portalguard()
   {
      VALID_ALLOC(validlines, ::numlines);
      VALID_ALLOC(validpolys, ::numPolyObjects);
   }
   ~PathTraverser()
   {
      VALID_FREE(validlines);
      VALID_FREE(validpolys);
   }

   divline_t trace;
private:
   bool checkLine(size_t linenum);
   bool blockLinesIterator(int x, int y);
   bool blockThingsIterator(int x, int y);
   bool traverseIntercepts() const;

   const PTDef def;
   void *const context;
   byte *validlines;
   byte *validpolys;
   struct
   {
      bool hitpblock;
      bool addedportal;
   } portalguard;
   PODCollection<intercept_t> intercepts;
};

//
// PathTraverser::traverseIntercepts
//
// Handles intercepts in order
//
bool PathTraverser::traverseIntercepts() const
{
   size_t    count;
   fixed_t   dist;
   divline_t dl;
   PODCollection<intercept_t>::iterator scan, end, in;

   count = intercepts.getLength();
   end   = intercepts.end();

   //
   // calculate intercept distance
   //
   for(scan = intercepts.begin(); scan < end; scan++)
   {
      if(!scan->isaline)
         continue;   // ioanch 20151230: only lines need this treatment
      P_MakeDivline(scan->d.line, &dl);
      scan->frac = P_InterceptVector(&trace, &dl);
   }
	
   //
   // go through in order
   //	
   in = NULL; // shut up compiler warning

   while(count--)
   {
      dist = D_MAXINT;

      for(scan = intercepts.begin(); scan < end; scan++)
      {
         if(scan->frac < dist)
         {
            dist = scan->frac;
            in   = scan;
         }
      }

      if(in)
      {
         if(!def.trav(in, context, trace))
            return false; // don't bother going farther

         in->frac = D_MAXINT;
      }
   }

   return true; // everything was traversed
}

//
// PathTraverser::blockThingsIterator
//
// Iterates through things
//
bool PathTraverser::blockThingsIterator(int x, int y)
{
   if(def.earlyOut != PTDef::eo_always &&
      (x < 0 || y < 0 || x >= ::bmapwidth || y >= ::bmapheight))
   {
      return true;
   }

   Mobj *thing = blocklinks[y * bmapwidth + x];
   for(; thing; thing = thing->bnext)
   {

      fixed_t   x1, y1;
      fixed_t   x2, y2;
      int       s1, s2;
      divline_t dl;
      fixed_t   frac;

      // check a corner to corner crossection for hit
      if((trace.dx ^ trace.dy) > 0)
      {
         x1 = thing->x - thing->radius;
         y1 = thing->y + thing->radius;
         x2 = thing->x + thing->radius;
         y2 = thing->y - thing->radius;
      }
      else
      {
         x1 = thing->x - thing->radius;
         y1 = thing->y - thing->radius;
         x2 = thing->x + thing->radius;
         y2 = thing->y + thing->radius;
      }

      s1 = P_PointOnDivlineSide(x1, y1, &trace);
      s2 = P_PointOnDivlineSide(x2, y2, &trace);

      if(s1 == s2)
         continue;

      dl.x  = x1;
      dl.y  = y1;
      dl.dx = x2 - x1;
      dl.dy = y2 - y1;

      frac = P_InterceptVector(&trace, &dl);

      if(frac < 0)
         continue;                // behind source

      intercept_t &inter = intercepts.addNew();
      inter.frac = frac;
      inter.isaline = false;
      inter.d.thing = thing;
   }
   return true;
}

//
// PathTraverser::checkLine
//
// Checks if a line is valid and inserts it
//
bool PathTraverser::checkLine(size_t linenum)
{
   line_t *ld = &lines[linenum];
   int s1, s2;
   divline_t dl;

   VALID_SET(validlines, linenum);

   s1 = P_PointOnDivlineSide(ld->v1->x, ld->v1->y, &trace);
   s2 = P_PointOnDivlineSide(ld->v2->x, ld->v2->y, &trace);
   if(s1 == s2)
      return true; // line isn't crossed

   P_MakeDivline(ld, &dl);
   s1 = P_PointOnDivlineSide(trace.x, trace.y, &dl);
   s2 = P_PointOnDivlineSide(trace.x + trace.dx, 
                             trace.y + trace.dy, &dl);
   if(s1 == s2)
      return true; // line isn't crossed

   // Early outs are only possible if we haven't crossed a portal block
   // ioanch 20151230: aim cams never quit
   if(def.earlyOut != PTDef::eo_no && !portalguard.hitpblock)
   {
      // try to early out the check
      if(!ld->backsector)
         return false; // stop checking

      // haleyjd: block-all lines block sight
      if(ld->extflags & EX_ML_BLOCKALL)
         return false; // can't see through it
   }

   // store the line for later intersection testing
   intercept_t &inter = intercepts.addNew();
   inter.isaline = true;
   inter.d.line = ld;

   // if this is a passable portal line, remember we just added it
   // ioanch 20151229: also check sectors
   const sector_t *fsec = ld->frontsector, *bsec = ld->backsector;
   if(ld->pflags & PS_PASSABLE 
      || (fsec && (fsec->c_pflags & PS_PASSABLE || fsec->f_pflags & PS_PASSABLE))
      || (bsec && (bsec->c_pflags & PS_PASSABLE || bsec->f_pflags & PS_PASSABLE)))
   {
      portalguard.addedportal = true;
   }

   return true;
}

//
// PathTraverser::blockLinesIterator
//
// Iterates through lines reentrantly
//
bool PathTraverser::blockLinesIterator(int x, int y)
{
   if(def.earlyOut != PTDef::eo_always &&
      (x < 0 || y < 0 || x >= ::bmapwidth || y >= ::bmapheight))
   {
      return true;
   }

   int  offset;
   int *list;
   DLListItem<polymaplink_t> *plink;

   offset = y * bmapwidth + x;

   // haleyjd 05/17/13: check portalmap; once we enter a cell with
   // a line portal in it, we can't short-circuit any further and must
   // build a full intercepts list.
   // ioanch 20151229: don't just check for line portals, also consider 
   // floor/ceiling
   if(P_BlockHasLinkedPortalLines(offset))
      portalguard.hitpblock = true;

   // Check polyobjects first
   // haleyjd 02/22/06: consider polyobject lines
   plink = polyblocklinks[offset];

   while(plink)
   {
      polyobj_t *po = (*plink)->po;
      int polynum = static_cast<int>(po - PolyObjects);

       // if polyobj hasn't been checked
      if(!VALID_ISSET(validpolys, polynum))
      {
         VALID_SET(validpolys, polynum);
         
         for(int i = 0; i < po->numLines; ++i)
         {
            int linenum = static_cast<int>(po->lines[i] - lines);

            if(VALID_ISSET(validlines, linenum))
               continue; // line has already been checked

            if (!checkLine(static_cast<int>(po->lines[i] - ::lines)))
               return false;
         }
      }
      plink = plink->dllNext;
   }


   offset = *(blockmap + offset);
   list = blockmaplump + offset;

   // skip 0 starting delimiter
   ++list;

   for(; *list != -1; list++)
   {
      int linenum = *list;
      
      if(linenum >= numlines)
         continue;

      if(VALID_ISSET(validlines, linenum))
         continue; // line has already been checked

      if(!checkLine(linenum))
         return false;
   }

   // haleyjd 08/20/13: optimization
   // we can go back to short-circuiting in future blockmap cells if we haven't 
   // actually intercepted any portal lines yet.
   if(!portalguard.addedportal)
      portalguard.hitpblock = false;

   return true; // everything was checked
}

//
// PathTraverser::traverse
//
// Does exploration from start to end
//
bool PathTraverser::traverse(fixed_t cx, fixed_t cy, fixed_t tx, fixed_t ty)
{
   fixed_t xt1, yt1, xt2, yt2;
   fixed_t xstep, ystep;
   fixed_t partialx, partialy;
   fixed_t xintercept, yintercept;
   int     mapx, mapy, mapxstep, mapystep;
		
   if(((cx - bmaporgx) & (MAPBLOCKSIZE - 1)) == 0)
      cx += FRACUNIT; // don't side exactly on a line
   
   if(((cy - bmaporgy) & (MAPBLOCKSIZE - 1)) == 0)
      cy += FRACUNIT; // don't side exactly on a line

   trace.x  = cx;
   trace.y  = cy;
   trace.dx = tx - cx;
   trace.dy = ty - cy;

   cx -= bmaporgx;
   cy -= bmaporgy;
   xt1 = cx >> MAPBLOCKSHIFT;
   yt1 = cy >> MAPBLOCKSHIFT;

   tx -= bmaporgx;
   ty -= bmaporgy;
   xt2 = tx >> MAPBLOCKSHIFT;
   yt2 = ty >> MAPBLOCKSHIFT;

   // points should never be out of bounds, but check once instead of
   // each block
   // ioanch 20151231: only for sight
   if(def.earlyOut == PTDef::eo_always &&
      (xt1 < 0 || yt1 < 0 || xt1 >= bmapwidth || yt1 >= bmapheight ||
      xt2 < 0 || yt2 < 0 || xt2 >= bmapwidth || yt2 >= bmapheight))
   {
      return false;
   }

   if(xt2 > xt1)
   {
      mapxstep = 1;
      partialx = FRACUNIT - ((cx >> MAPBTOFRAC) & (FRACUNIT - 1));
      ystep    = FixedDiv(ty - cy, abs(tx - cx));
   }
   else if(xt2 < xt1)
   {
      mapxstep = -1;
      partialx = (cx >> MAPBTOFRAC) & (FRACUNIT - 1);
      ystep    = FixedDiv(ty - cy, abs(tx - cx));
   }
   else
   {
      mapxstep = 0;
      partialx = FRACUNIT;
      ystep    = 256*FRACUNIT;
   }	

   yintercept = (cy >> MAPBTOFRAC) + FixedMul(partialx, ystep);
	
   if(yt2 > yt1)
   {
      mapystep = 1;
      partialy = FRACUNIT - ((cy >> MAPBTOFRAC) & (FRACUNIT - 1));
      xstep    = FixedDiv(tx - cx, abs(ty - cy));
   }
   else if(yt2 < yt1)
   {
      mapystep = -1;
      partialy = (cy >> MAPBTOFRAC) & (FRACUNIT - 1);
      xstep    = FixedDiv(tx - cx, abs(ty - cy));
   }
   else
   {
      mapystep = 0;
      partialy = FRACUNIT;
      xstep    = 256*FRACUNIT;
   }	

   xintercept = (cx >> MAPBTOFRAC) + FixedMul(partialy, xstep);

   // From ZDoom (usable under ZDoom code license):
   // [RH] Fix for traces that pass only through blockmap corners. In that case,
   // xintercept and yintercept can both be set ahead of mapx and mapy, so the
   // for loop would never advance anywhere.

   if(abs(xstep) == FRACUNIT && abs(ystep) == FRACUNIT)
   {
      if(ystep < 0)
         partialx = FRACUNIT - partialx;
      if(xstep < 0)
         partialy = FRACUNIT - partialy;
      if(partialx == partialy)
      {
         xintercept = xt1 << FRACBITS;
         yintercept = yt1 << FRACBITS;
      }
   }
	
   // step through map blocks
   // Count is present to prevent a round off error from skipping the break
   mapx = xt1;
   mapy = yt1;

   for(int count = 0; count < 100; count++)
   {
      // if a flag is set, only accept blocks with line portals (needed for
      // some function in the code)
      if(!(def.flags & CAM_REQUIRELINEPORTALS) || 
         P_BlockHasLinkedPortalLines(mapy * ::bmapwidth + mapx))
      {
         if(def.flags & CAM_ADDLINES && !blockLinesIterator(mapx, mapy))
            return false;	// early out (ioanch: not for aim)
         if(def.flags & CAM_ADDTHINGS && !blockThingsIterator(mapx, mapy))
            return false;  // ioanch 20151230: aim also looks for a thing
      }
      
      if((mapxstep | mapystep) == 0)
         break;

#if 1
      // From ZDoom (usable under the ZDoom code license):
      // This is the fix for the "Anywhere Moo" bug, which caused monsters to
      // occasionally see the player through an arbitrary number of walls in
      // Doom 1.2, and persisted into Heretic, Hexen, and some versions of 
      // ZDoom.
      switch((((yintercept >> FRACBITS) == mapy) << 1) | 
              ((xintercept >> FRACBITS) == mapx))
      {
      case 0: 
         // Neither xintercept nor yintercept match!
         // Continuing won't make things any better, so we might as well stop.
         count = 100;
         break;
      case 1: 
         // xintercept matches
         xintercept += xstep;
         mapy += mapystep;
         if(mapy == yt2)
            mapystep = 0;
         break;
      case 2: 
         // yintercept matches
         yintercept += ystep;
         mapx += mapxstep;
         if(mapx == xt2)
            mapxstep = 0;
         break;
      case 3: 
         // xintercept and yintercept both match
         // The trace is exiting a block through its corner. Not only does the
         // block being entered need to be checked (which will happen when this
         // loop continues), but the other two blocks adjacent to the corner
         // also need to be checked.
         if(!(def.flags & CAM_REQUIRELINEPORTALS) || 
            P_BlockHasLinkedPortalLines(mapy * ::bmapwidth + mapx))
         {
            if(def.flags & CAM_ADDLINES 
               && (!blockLinesIterator(mapx + mapxstep, mapy) 
               || !blockLinesIterator(mapx, mapy + mapystep)))
            {
               return false;
            }
            // ioanch 20151230: autoaim support
            if(def.flags & CAM_ADDTHINGS
               && (!blockThingsIterator(mapx + mapxstep, mapy)
               || !blockThingsIterator(mapx, mapy + mapystep)))
            {
               return false;
            }
         }
         xintercept += xstep;
         yintercept += ystep;
         mapx += mapxstep;
         mapy += mapystep;
         if(mapx == xt2)
            mapxstep = 0;
         if(mapy == yt2)
            mapystep = 0;
         break;
      }
#else
      // Original code - this fails to account for all cases.
      if((yintercept >> FRACBITS) == mapy)
      {
         yintercept += ystep;
         mapx += mapxstep;
      }
      else if((xintercept >> FRACBITS) == mapx)
      {
         xintercept += xstep;
         mapy += mapystep;
      }
#endif
   }

   //
   // couldn't early out, so go through the sorted list
   //
   return traverseIntercepts();
}

///////////////////////////////////////////////////////////////////////////////
//
// LineOpening
//
// Holds opening data just for the routines here
//
struct LineOpening
{
   fixed_t openrange, opentop, openbottom;
};

//
// CAM_lineOpening
//
// Stores data into a LineOpening struct
//
static void CAM_lineOpening(LineOpening &lo, const line_t *linedef)
{
   if(linedef->sidenum[1] == -1)
   {
      lo.openrange = 0;
      return;
   }

   const sector_t *front = linedef->frontsector;
   const sector_t *back = linedef->backsector;

   // no need to apply the portal hack (1024 units) here fortunately
   lo.opentop = emin(front->ceilingheight, back->ceilingheight);
   lo.openbottom = emax(front->floorheight, back->floorheight);  
   lo.openrange = lo.opentop - lo.openbottom;
}

///////////////////////////////////////////////////////////////////////////////
//
=======
>>>>>>> 65981e70
// CamContext
//
// All the data needed for sight checking
//
class CamContext
{
public:

   struct State
   {
      fixed_t originfrac, bottomslope, topslope;
      int reclevel;
   };

   static bool checkSight(const camsightparams_t &inparams, const State *state);
      
private:

   CamContext(const camsightparams_t &inparams, const State *state);
   static bool sightTraverse(const intercept_t *in, void *context, 
      const divline_t &trace);
   bool checkPortalSector(const sector_t *sector, fixed_t totalfrac, 
      fixed_t partialfrac, const divline_t &trace) const;
   bool recurse(int groupid, fixed_t x, fixed_t y, const State &state,
      bool *result, const linkdata_t &data) const;

   bool portalexit, portalresult;
   State state;
   const camsightparams_t *params;
   fixed_t sightzstart;
};

//
// CamContext::CamContext
//
// Constructs it, either from a previous state or scratch
//
CamContext::CamContext(const camsightparams_t &inparams, 
                       const State *instate) : 
portalexit(false), portalresult(false), params(&inparams)
{
   
   sightzstart = params->cz + params->cheight - (params->cheight >> 2);
   if(instate)
      state = *instate;
   else
   {
      state.originfrac = 0;
      state.bottomslope = params->tz - sightzstart;
      state.topslope = state.bottomslope + params->theight;
      state.reclevel = 0;
   }

}

//
// CamContext::sightTraverse
//
// Intercept routine for CamContext
//
bool CamContext::sightTraverse(const intercept_t *in, void *vcontext, 
      const divline_t &trace)
{
   const line_t *li = in->d.line;
   lineopening_t lo = { 0 };
   lo.calculate(li);

   CamContext &context = *static_cast<CamContext *>(vcontext);

   // avoid round-off errors if possible
   fixed_t totalfrac = context.state.originfrac ? context.state.originfrac +
      FixedMul(in->frac, FRACUNIT - context.state.originfrac) : in->frac;
   const sector_t *sector = P_PointOnLineSide(trace.x, trace.y, li) == 0 ?
      li->frontsector : li->backsector;
   if(sector && totalfrac > 0)
   {
      if(context.checkPortalSector(sector, totalfrac, in->frac, trace))
      {
         context.portalresult = context.portalexit = true;
         return false;
      }
   }

   // quick test for totally closed doors
   // ioanch 20151231: also check BLOCKALL lines
   if(lo.openrange <= 0 || li->extflags & EX_ML_BLOCKALL)
      return false;

   const sector_t *osector = sector == li->frontsector ? 
      li->backsector : li->frontsector;
   fixed_t slope;

   if(sector->floorheight != osector->floorheight ||
      (!!(sector->f_pflags & PS_PASSABLE) ^ !!(osector->f_pflags & PS_PASSABLE)))
   {
      slope = FixedDiv(lo.openbottom - context.sightzstart, totalfrac);
      if(slope > context.state.bottomslope)
         context.state.bottomslope = slope;
      
   }

   if(sector->ceilingheight != osector->ceilingheight ||
      (!!(sector->c_pflags & PS_PASSABLE) ^ !!(osector->c_pflags & PS_PASSABLE)))
   {
      slope = FixedDiv(lo.opentop - context.sightzstart, totalfrac);
      if(slope < context.state.topslope)
         context.state.topslope = slope;
   }

   if(context.state.topslope <= context.state.bottomslope)
      return false;  // stop

   // have we hit a lower edge portal
   if(li->extflags & EX_ML_LOWERPORTAL && li->backsector &&
      li->backsector->f_pflags & PS_PASSABLE &&
      context.state.bottomslope <=
      FixedDiv(li->backsector->floorheight - context.sightzstart, totalfrac) &&
      P_PointOnLineSide(trace.x, trace.y, li) == 0 && in->frac > 0)
   {
      State state(context.state);
      state.originfrac = totalfrac;
      if(context.recurse(li->backsector->f_portal->data.link.toid,
                         context.params->cx + FixedMul(trace.dx, in->frac),
                         context.params->cy + FixedMul(trace.dy, in->frac),
                         state, &context.portalresult,
                         li->backsector->f_portal->data.link))
      {
         context.portalexit = true;
         return false;
      }
   }

   if(li->extflags & EX_ML_UPPERPORTAL && li->backsector &&
      li->backsector->c_pflags & PS_PASSABLE &&
      context.state.topslope >=
      FixedDiv(li->backsector->ceilingheight - context.sightzstart, totalfrac) &&
      P_PointOnLineSide(trace.x, trace.y, li) == 0 && in->frac > 0)
   {
      State state(context.state);
      state.originfrac = totalfrac;
      if(context.recurse(li->backsector->c_portal->data.link.toid,
                         context.params->cx + FixedMul(trace.dx, in->frac),
                         context.params->cy + FixedMul(trace.dy, in->frac),
                         state, &context.portalresult,
                         li->backsector->c_portal->data.link))
      {
         context.portalexit = true;
         return false;
      }
   }

   // have we hit a portal line
   if(li->pflags & PS_PASSABLE && P_PointOnLineSide(trace.x, trace.y, li) == 0 &&
      in->frac > 0)
   {
      State state(context.state);
      state.originfrac = totalfrac;
      if(context.recurse(li->portal->data.link.toid, 
         context.params->cx + FixedMul(trace.dx, in->frac),
         context.params->cy + FixedMul(trace.dy, in->frac),
         state,
         &context.portalresult, li->portal->data.link))
      {
         context.portalexit = true;
         return false;
      }
   }

   return true;   // keep going
}

//
// CamContext::checkPortalSector
//
// ioanch 20151229: check sector if it has portals and create cameras for them
// Returns true if any branching sight check beyond a portal returned true
//
bool CamContext::checkPortalSector(const sector_t *sector, fixed_t totalfrac,
                                   fixed_t partialfrac, const divline_t &trace)
                                   const
{
   int newfromid;
   fixed_t linehitz;
   fixed_t newslope;

   fixed_t sectorfrac;
   fixed_t x, y;

   State newstate;
   bool result = false;
   
   if(state.topslope > 0 && sector->c_pflags & PS_PASSABLE &&
      (newfromid = sector->c_portal->data.link.toid) != params->cgroupid)
   {
      // ceiling portal (slope must be up)
      linehitz = sightzstart + FixedMul(state.topslope, totalfrac);
      fixed_t planez = R_CPLink(sector)->planez;
      if(linehitz > planez)
      {
         // update cam.bottomslope to be the top of the sector wall
         newslope = FixedDiv(planez - sightzstart, totalfrac);

         // if totalfrac == 0, then it will just be a very big slope
         if(newslope < state.bottomslope)
            newslope = state.bottomslope;

         // get x and y of position
         if(linehitz == sightzstart)
         {
            // handle this edge case: put point right on line
            x = trace.x + FixedMul(trace.dx, partialfrac);
            y = trace.y + FixedMul(trace.dy, partialfrac);
         }
         else
         {
            sectorfrac = FixedDiv(planez - sightzstart, linehitz - sightzstart);
            // update z frac
            totalfrac = FixedMul(sectorfrac, totalfrac);
            // retrieve the xy frac using the origin frac
            partialfrac = FixedDiv(totalfrac - state.originfrac, 
               FRACUNIT - state.originfrac);

            // HACK: add a unit just to ensure that it enters the sector
            x = trace.x + FixedMul(partialfrac + 1, trace.dx);
            y = trace.y + FixedMul(partialfrac + 1, trace.dy);
         }

         if(partialfrac + 1 > 0) // don't allow going back
         {
            newstate.bottomslope = newslope;
            newstate.topslope = state.topslope;
            newstate.originfrac = totalfrac;
            newstate.reclevel = state.reclevel + 1;

            if(recurse(newfromid, x, y, newstate, &result, *R_CPLink(sector)) &&
               result)
            {
               return true;
            }
         }
         
      }
   }

   if(state.bottomslope < 0 && sector->f_pflags & PS_PASSABLE &&
      (newfromid = sector->f_portal->data.link.toid) != params->cgroupid)
   {
      linehitz = sightzstart + FixedMul(state.bottomslope, totalfrac);
      fixed_t planez = R_FPLink(sector)->planez;
      if(linehitz < planez)
      {
         newslope = FixedDiv(planez - sightzstart, totalfrac);
         if(newslope > state.topslope)
            newslope = state.topslope;

         if(linehitz == sightzstart)
         {
            x = trace.x + FixedMul(trace.dx, partialfrac);
            y = trace.y + FixedMul(trace.dy, partialfrac);
         }
         else
         {
            sectorfrac = FixedDiv(planez - sightzstart, linehitz - sightzstart);
            totalfrac = FixedMul(sectorfrac, totalfrac);
            partialfrac = FixedDiv(totalfrac - state.originfrac, 
               FRACUNIT - state.originfrac);

            x = trace.x + FixedMul(partialfrac + 1, trace.dx);
            y = trace.y + FixedMul(partialfrac + 1, trace.dy);
         }

         if(partialfrac + 1 > 0)
         {

            newstate.bottomslope = state.bottomslope;
            newstate.topslope = newslope;
            newstate.originfrac = totalfrac;
            newstate.reclevel = state.reclevel + 1;

            if(recurse(newfromid, x, y, newstate, &result, *R_FPLink(sector)) &&
               result)
            {
               return true;
            }
         }
      }
   }
   return false;
}

//
// CamContext::recurse
//
// If valid, starts a new lookup from below
//
bool CamContext::recurse(int newfromid, fixed_t x, fixed_t y, 
                         const State &instate, bool *result, 
                         const linkdata_t &data) const
{
   if(newfromid == params->cgroupid)
      return false;   // not taking us anywhere...

   if(instate.reclevel >= RECURSION_LIMIT)
      return false;  // protection

   camsightparams_t params;
   params.cx = x + data.deltax;
   params.cy = y + data.deltay;
   params.cz = this->params->cz + data.deltaz;
   params.cheight = this->params->cheight;
   params.tx = this->params->tx;
   params.ty = this->params->ty;
   params.tz = this->params->tz;
   params.theight = this->params->theight;
   params.cgroupid = newfromid;
   params.tgroupid = this->params->tgroupid;
   params.prev = this->params;

   *result = checkSight(params, &instate);
   return true;
}

//
// CAM_CheckSight
//
// Returns true if a straight line between the camera location and a
// thing's coordinates is unobstructed.
//
// ioanch 20151229: line portal sight fix
// Also added bottomslope and topslope pre-setting
//
bool CamContext::checkSight(const camsightparams_t &params, 
                            const CamContext::State *state)
{
   const linkoffset_t *link = nullptr;
   // Camera and target are not in same group?
   if(params.cgroupid != params.tgroupid)
   {
      // is there a link between these groups?
      // if so, ignore reject
      link = P_GetLinkIfExists(params.cgroupid, params.tgroupid);
   }

   const sector_t *csec, *tsec;
   size_t s1, s2, pnum;
   //
   // check for trivial rejection
   //
   s1   = static_cast<int>((csec = R_PointInSubsector(params.cx, params.cy)->sector) - sectors);
   s2   = static_cast<int>((tsec = R_PointInSubsector(params.tx, params.ty)->sector) - sectors);
   pnum = s1 * numsectors + s2;

   bool result = false;

   if(link || !(rejectmatrix[pnum >> 3] & (1 << (pnum & 7))))
   {
      // killough 4/19/98: make fake floors and ceilings block monster view
      if((csec->heightsec != -1 &&
          ((params.cz + params.cheight <= sectors[csec->heightsec].floorheight &&
            params.tz >= sectors[csec->heightsec].floorheight) ||
           (params.cz >= sectors[csec->heightsec].ceilingheight &&
            params.tz + params.cheight <= sectors[csec->heightsec].ceilingheight)))
         ||
         (tsec->heightsec != -1 &&
          ((params.tz + params.theight <= sectors[tsec->heightsec].floorheight &&
            params.cz >= sectors[tsec->heightsec].floorheight) ||
           (params.tz >= sectors[tsec->heightsec].ceilingheight &&
            params.cz + params.theight <= sectors[tsec->heightsec].ceilingheight))))
         return false;

      //
      // check precisely
      //
      CamContext context(params, state);

      // if there is a valid portal link, adjust the target's coordinates now
      // so that we trace in the proper direction given the current link

      // ioanch 20151229: store displaced target coordinates because newCam.tx
      // and .ty will be modified internally
      fixed_t tx = params.tx;
      fixed_t ty = params.ty;
      if(link)
      {
         tx -= link->x;
         ty -= link->y;
      }
      PTDef def;
      def.flags = CAM_ADDLINES;
      def.earlyOut = link ? PTDef::eo_noearlycheck : PTDef::eo_always;
      def.trav = CamContext::sightTraverse;
      PathTraverser traverser(def, &context);
      result = traverser.traverse(params.cx, params.cy, tx, ty);

      if(context.portalexit)
         result = context.portalresult;
      else if(result && params.cgroupid != params.tgroupid)
      {
         result = false;
         if(link)
         {
            tsec = R_PointInSubsector(tx, ty)->sector;
            if(context.checkPortalSector(tsec, FRACUNIT, FRACUNIT, 
               traverser.trace))
            {
               result = true;
            }
         }
      }
   }
   return result;
}

//
// CAM_CheckSight
//
// Entry
//
bool CAM_CheckSight(const camsightparams_t &params)
{
   return CamContext::checkSight(params, nullptr);
}

// EOF
<|MERGE_RESOLUTION|>--- conflicted
+++ resolved
@@ -199,569 +199,6 @@
 
 ///////////////////////////////////////////////////////////////////////////////
 //
-<<<<<<< HEAD
-// PTDef
-//
-// PathTraverser setup
-//
-struct PTDef
-{
-   enum earlyout_e
-   {
-      eo_no,
-      eo_always,
-      eo_noearlycheck,
-   };
-
-   bool (*trav)(const intercept_t *in, void *context, const divline_t &trace);
-   earlyout_e earlyOut;
-   uint32_t flags;
-};
-
-//
-// PathTraverser
-//
-// Reentrant path-traverse caller
-//
-class PathTraverser
-{
-public:
-   bool traverse(fixed_t cx, fixed_t cy, fixed_t tx, fixed_t ty);
-   PathTraverser(const PTDef &indef, void *incontext) : 
-      trace(), def(indef), context(incontext), portalguard()
-   {
-      VALID_ALLOC(validlines, ::numlines);
-      VALID_ALLOC(validpolys, ::numPolyObjects);
-   }
-   ~PathTraverser()
-   {
-      VALID_FREE(validlines);
-      VALID_FREE(validpolys);
-   }
-
-   divline_t trace;
-private:
-   bool checkLine(size_t linenum);
-   bool blockLinesIterator(int x, int y);
-   bool blockThingsIterator(int x, int y);
-   bool traverseIntercepts() const;
-
-   const PTDef def;
-   void *const context;
-   byte *validlines;
-   byte *validpolys;
-   struct
-   {
-      bool hitpblock;
-      bool addedportal;
-   } portalguard;
-   PODCollection<intercept_t> intercepts;
-};
-
-//
-// PathTraverser::traverseIntercepts
-//
-// Handles intercepts in order
-//
-bool PathTraverser::traverseIntercepts() const
-{
-   size_t    count;
-   fixed_t   dist;
-   divline_t dl;
-   PODCollection<intercept_t>::iterator scan, end, in;
-
-   count = intercepts.getLength();
-   end   = intercepts.end();
-
-   //
-   // calculate intercept distance
-   //
-   for(scan = intercepts.begin(); scan < end; scan++)
-   {
-      if(!scan->isaline)
-         continue;   // ioanch 20151230: only lines need this treatment
-      P_MakeDivline(scan->d.line, &dl);
-      scan->frac = P_InterceptVector(&trace, &dl);
-   }
-	
-   //
-   // go through in order
-   //	
-   in = NULL; // shut up compiler warning
-
-   while(count--)
-   {
-      dist = D_MAXINT;
-
-      for(scan = intercepts.begin(); scan < end; scan++)
-      {
-         if(scan->frac < dist)
-         {
-            dist = scan->frac;
-            in   = scan;
-         }
-      }
-
-      if(in)
-      {
-         if(!def.trav(in, context, trace))
-            return false; // don't bother going farther
-
-         in->frac = D_MAXINT;
-      }
-   }
-
-   return true; // everything was traversed
-}
-
-//
-// PathTraverser::blockThingsIterator
-//
-// Iterates through things
-//
-bool PathTraverser::blockThingsIterator(int x, int y)
-{
-   if(def.earlyOut != PTDef::eo_always &&
-      (x < 0 || y < 0 || x >= ::bmapwidth || y >= ::bmapheight))
-   {
-      return true;
-   }
-
-   Mobj *thing = blocklinks[y * bmapwidth + x];
-   for(; thing; thing = thing->bnext)
-   {
-
-      fixed_t   x1, y1;
-      fixed_t   x2, y2;
-      int       s1, s2;
-      divline_t dl;
-      fixed_t   frac;
-
-      // check a corner to corner crossection for hit
-      if((trace.dx ^ trace.dy) > 0)
-      {
-         x1 = thing->x - thing->radius;
-         y1 = thing->y + thing->radius;
-         x2 = thing->x + thing->radius;
-         y2 = thing->y - thing->radius;
-      }
-      else
-      {
-         x1 = thing->x - thing->radius;
-         y1 = thing->y - thing->radius;
-         x2 = thing->x + thing->radius;
-         y2 = thing->y + thing->radius;
-      }
-
-      s1 = P_PointOnDivlineSide(x1, y1, &trace);
-      s2 = P_PointOnDivlineSide(x2, y2, &trace);
-
-      if(s1 == s2)
-         continue;
-
-      dl.x  = x1;
-      dl.y  = y1;
-      dl.dx = x2 - x1;
-      dl.dy = y2 - y1;
-
-      frac = P_InterceptVector(&trace, &dl);
-
-      if(frac < 0)
-         continue;                // behind source
-
-      intercept_t &inter = intercepts.addNew();
-      inter.frac = frac;
-      inter.isaline = false;
-      inter.d.thing = thing;
-   }
-   return true;
-}
-
-//
-// PathTraverser::checkLine
-//
-// Checks if a line is valid and inserts it
-//
-bool PathTraverser::checkLine(size_t linenum)
-{
-   line_t *ld = &lines[linenum];
-   int s1, s2;
-   divline_t dl;
-
-   VALID_SET(validlines, linenum);
-
-   s1 = P_PointOnDivlineSide(ld->v1->x, ld->v1->y, &trace);
-   s2 = P_PointOnDivlineSide(ld->v2->x, ld->v2->y, &trace);
-   if(s1 == s2)
-      return true; // line isn't crossed
-
-   P_MakeDivline(ld, &dl);
-   s1 = P_PointOnDivlineSide(trace.x, trace.y, &dl);
-   s2 = P_PointOnDivlineSide(trace.x + trace.dx, 
-                             trace.y + trace.dy, &dl);
-   if(s1 == s2)
-      return true; // line isn't crossed
-
-   // Early outs are only possible if we haven't crossed a portal block
-   // ioanch 20151230: aim cams never quit
-   if(def.earlyOut != PTDef::eo_no && !portalguard.hitpblock)
-   {
-      // try to early out the check
-      if(!ld->backsector)
-         return false; // stop checking
-
-      // haleyjd: block-all lines block sight
-      if(ld->extflags & EX_ML_BLOCKALL)
-         return false; // can't see through it
-   }
-
-   // store the line for later intersection testing
-   intercept_t &inter = intercepts.addNew();
-   inter.isaline = true;
-   inter.d.line = ld;
-
-   // if this is a passable portal line, remember we just added it
-   // ioanch 20151229: also check sectors
-   const sector_t *fsec = ld->frontsector, *bsec = ld->backsector;
-   if(ld->pflags & PS_PASSABLE 
-      || (fsec && (fsec->c_pflags & PS_PASSABLE || fsec->f_pflags & PS_PASSABLE))
-      || (bsec && (bsec->c_pflags & PS_PASSABLE || bsec->f_pflags & PS_PASSABLE)))
-   {
-      portalguard.addedportal = true;
-   }
-
-   return true;
-}
-
-//
-// PathTraverser::blockLinesIterator
-//
-// Iterates through lines reentrantly
-//
-bool PathTraverser::blockLinesIterator(int x, int y)
-{
-   if(def.earlyOut != PTDef::eo_always &&
-      (x < 0 || y < 0 || x >= ::bmapwidth || y >= ::bmapheight))
-   {
-      return true;
-   }
-
-   int  offset;
-   int *list;
-   DLListItem<polymaplink_t> *plink;
-
-   offset = y * bmapwidth + x;
-
-   // haleyjd 05/17/13: check portalmap; once we enter a cell with
-   // a line portal in it, we can't short-circuit any further and must
-   // build a full intercepts list.
-   // ioanch 20151229: don't just check for line portals, also consider 
-   // floor/ceiling
-   if(P_BlockHasLinkedPortalLines(offset))
-      portalguard.hitpblock = true;
-
-   // Check polyobjects first
-   // haleyjd 02/22/06: consider polyobject lines
-   plink = polyblocklinks[offset];
-
-   while(plink)
-   {
-      polyobj_t *po = (*plink)->po;
-      int polynum = static_cast<int>(po - PolyObjects);
-
-       // if polyobj hasn't been checked
-      if(!VALID_ISSET(validpolys, polynum))
-      {
-         VALID_SET(validpolys, polynum);
-         
-         for(int i = 0; i < po->numLines; ++i)
-         {
-            int linenum = static_cast<int>(po->lines[i] - lines);
-
-            if(VALID_ISSET(validlines, linenum))
-               continue; // line has already been checked
-
-            if (!checkLine(static_cast<int>(po->lines[i] - ::lines)))
-               return false;
-         }
-      }
-      plink = plink->dllNext;
-   }
-
-
-   offset = *(blockmap + offset);
-   list = blockmaplump + offset;
-
-   // skip 0 starting delimiter
-   ++list;
-
-   for(; *list != -1; list++)
-   {
-      int linenum = *list;
-      
-      if(linenum >= numlines)
-         continue;
-
-      if(VALID_ISSET(validlines, linenum))
-         continue; // line has already been checked
-
-      if(!checkLine(linenum))
-         return false;
-   }
-
-   // haleyjd 08/20/13: optimization
-   // we can go back to short-circuiting in future blockmap cells if we haven't 
-   // actually intercepted any portal lines yet.
-   if(!portalguard.addedportal)
-      portalguard.hitpblock = false;
-
-   return true; // everything was checked
-}
-
-//
-// PathTraverser::traverse
-//
-// Does exploration from start to end
-//
-bool PathTraverser::traverse(fixed_t cx, fixed_t cy, fixed_t tx, fixed_t ty)
-{
-   fixed_t xt1, yt1, xt2, yt2;
-   fixed_t xstep, ystep;
-   fixed_t partialx, partialy;
-   fixed_t xintercept, yintercept;
-   int     mapx, mapy, mapxstep, mapystep;
-		
-   if(((cx - bmaporgx) & (MAPBLOCKSIZE - 1)) == 0)
-      cx += FRACUNIT; // don't side exactly on a line
-   
-   if(((cy - bmaporgy) & (MAPBLOCKSIZE - 1)) == 0)
-      cy += FRACUNIT; // don't side exactly on a line
-
-   trace.x  = cx;
-   trace.y  = cy;
-   trace.dx = tx - cx;
-   trace.dy = ty - cy;
-
-   cx -= bmaporgx;
-   cy -= bmaporgy;
-   xt1 = cx >> MAPBLOCKSHIFT;
-   yt1 = cy >> MAPBLOCKSHIFT;
-
-   tx -= bmaporgx;
-   ty -= bmaporgy;
-   xt2 = tx >> MAPBLOCKSHIFT;
-   yt2 = ty >> MAPBLOCKSHIFT;
-
-   // points should never be out of bounds, but check once instead of
-   // each block
-   // ioanch 20151231: only for sight
-   if(def.earlyOut == PTDef::eo_always &&
-      (xt1 < 0 || yt1 < 0 || xt1 >= bmapwidth || yt1 >= bmapheight ||
-      xt2 < 0 || yt2 < 0 || xt2 >= bmapwidth || yt2 >= bmapheight))
-   {
-      return false;
-   }
-
-   if(xt2 > xt1)
-   {
-      mapxstep = 1;
-      partialx = FRACUNIT - ((cx >> MAPBTOFRAC) & (FRACUNIT - 1));
-      ystep    = FixedDiv(ty - cy, abs(tx - cx));
-   }
-   else if(xt2 < xt1)
-   {
-      mapxstep = -1;
-      partialx = (cx >> MAPBTOFRAC) & (FRACUNIT - 1);
-      ystep    = FixedDiv(ty - cy, abs(tx - cx));
-   }
-   else
-   {
-      mapxstep = 0;
-      partialx = FRACUNIT;
-      ystep    = 256*FRACUNIT;
-   }	
-
-   yintercept = (cy >> MAPBTOFRAC) + FixedMul(partialx, ystep);
-	
-   if(yt2 > yt1)
-   {
-      mapystep = 1;
-      partialy = FRACUNIT - ((cy >> MAPBTOFRAC) & (FRACUNIT - 1));
-      xstep    = FixedDiv(tx - cx, abs(ty - cy));
-   }
-   else if(yt2 < yt1)
-   {
-      mapystep = -1;
-      partialy = (cy >> MAPBTOFRAC) & (FRACUNIT - 1);
-      xstep    = FixedDiv(tx - cx, abs(ty - cy));
-   }
-   else
-   {
-      mapystep = 0;
-      partialy = FRACUNIT;
-      xstep    = 256*FRACUNIT;
-   }	
-
-   xintercept = (cx >> MAPBTOFRAC) + FixedMul(partialy, xstep);
-
-   // From ZDoom (usable under ZDoom code license):
-   // [RH] Fix for traces that pass only through blockmap corners. In that case,
-   // xintercept and yintercept can both be set ahead of mapx and mapy, so the
-   // for loop would never advance anywhere.
-
-   if(abs(xstep) == FRACUNIT && abs(ystep) == FRACUNIT)
-   {
-      if(ystep < 0)
-         partialx = FRACUNIT - partialx;
-      if(xstep < 0)
-         partialy = FRACUNIT - partialy;
-      if(partialx == partialy)
-      {
-         xintercept = xt1 << FRACBITS;
-         yintercept = yt1 << FRACBITS;
-      }
-   }
-	
-   // step through map blocks
-   // Count is present to prevent a round off error from skipping the break
-   mapx = xt1;
-   mapy = yt1;
-
-   for(int count = 0; count < 100; count++)
-   {
-      // if a flag is set, only accept blocks with line portals (needed for
-      // some function in the code)
-      if(!(def.flags & CAM_REQUIRELINEPORTALS) || 
-         P_BlockHasLinkedPortalLines(mapy * ::bmapwidth + mapx))
-      {
-         if(def.flags & CAM_ADDLINES && !blockLinesIterator(mapx, mapy))
-            return false;	// early out (ioanch: not for aim)
-         if(def.flags & CAM_ADDTHINGS && !blockThingsIterator(mapx, mapy))
-            return false;  // ioanch 20151230: aim also looks for a thing
-      }
-      
-      if((mapxstep | mapystep) == 0)
-         break;
-
-#if 1
-      // From ZDoom (usable under the ZDoom code license):
-      // This is the fix for the "Anywhere Moo" bug, which caused monsters to
-      // occasionally see the player through an arbitrary number of walls in
-      // Doom 1.2, and persisted into Heretic, Hexen, and some versions of 
-      // ZDoom.
-      switch((((yintercept >> FRACBITS) == mapy) << 1) | 
-              ((xintercept >> FRACBITS) == mapx))
-      {
-      case 0: 
-         // Neither xintercept nor yintercept match!
-         // Continuing won't make things any better, so we might as well stop.
-         count = 100;
-         break;
-      case 1: 
-         // xintercept matches
-         xintercept += xstep;
-         mapy += mapystep;
-         if(mapy == yt2)
-            mapystep = 0;
-         break;
-      case 2: 
-         // yintercept matches
-         yintercept += ystep;
-         mapx += mapxstep;
-         if(mapx == xt2)
-            mapxstep = 0;
-         break;
-      case 3: 
-         // xintercept and yintercept both match
-         // The trace is exiting a block through its corner. Not only does the
-         // block being entered need to be checked (which will happen when this
-         // loop continues), but the other two blocks adjacent to the corner
-         // also need to be checked.
-         if(!(def.flags & CAM_REQUIRELINEPORTALS) || 
-            P_BlockHasLinkedPortalLines(mapy * ::bmapwidth + mapx))
-         {
-            if(def.flags & CAM_ADDLINES 
-               && (!blockLinesIterator(mapx + mapxstep, mapy) 
-               || !blockLinesIterator(mapx, mapy + mapystep)))
-            {
-               return false;
-            }
-            // ioanch 20151230: autoaim support
-            if(def.flags & CAM_ADDTHINGS
-               && (!blockThingsIterator(mapx + mapxstep, mapy)
-               || !blockThingsIterator(mapx, mapy + mapystep)))
-            {
-               return false;
-            }
-         }
-         xintercept += xstep;
-         yintercept += ystep;
-         mapx += mapxstep;
-         mapy += mapystep;
-         if(mapx == xt2)
-            mapxstep = 0;
-         if(mapy == yt2)
-            mapystep = 0;
-         break;
-      }
-#else
-      // Original code - this fails to account for all cases.
-      if((yintercept >> FRACBITS) == mapy)
-      {
-         yintercept += ystep;
-         mapx += mapxstep;
-      }
-      else if((xintercept >> FRACBITS) == mapx)
-      {
-         xintercept += xstep;
-         mapy += mapystep;
-      }
-#endif
-   }
-
-   //
-   // couldn't early out, so go through the sorted list
-   //
-   return traverseIntercepts();
-}
-
-///////////////////////////////////////////////////////////////////////////////
-//
-// LineOpening
-//
-// Holds opening data just for the routines here
-//
-struct LineOpening
-{
-   fixed_t openrange, opentop, openbottom;
-};
-
-//
-// CAM_lineOpening
-//
-// Stores data into a LineOpening struct
-//
-static void CAM_lineOpening(LineOpening &lo, const line_t *linedef)
-{
-   if(linedef->sidenum[1] == -1)
-   {
-      lo.openrange = 0;
-      return;
-   }
-
-   const sector_t *front = linedef->frontsector;
-   const sector_t *back = linedef->backsector;
-
-   // no need to apply the portal hack (1024 units) here fortunately
-   lo.opentop = emin(front->ceilingheight, back->ceilingheight);
-   lo.openbottom = emax(front->floorheight, back->floorheight);  
-   lo.openrange = lo.opentop - lo.openbottom;
-}
-
-///////////////////////////////////////////////////////////////////////////////
-//
-=======
->>>>>>> 65981e70
 // CamContext
 //
 // All the data needed for sight checking
