// Emacs style mode select   -*- C++ -*-
//-----------------------------------------------------------------------------
//
// Copyright (C) 2013 James Haley et al.
//
// This program is free software: you can redistribute it and/or modify
// it under the terms of the GNU General Public License as published by
// the Free Software Foundation, either version 3 of the License, or
// (at your option) any later version.
//
// This program is distributed in the hope that it will be useful,
// but WITHOUT ANY WARRANTY; without even the implied warranty of
// MERCHANTABILITY or FITNESS FOR A PARTICULAR PURPOSE.  See the
// GNU General Public License for more details.
//
// You should have received a copy of the GNU General Public License
// along with this program.  If not, see http://www.gnu.org/licenses/
//
// Additional terms and conditions compatible with the GPLv3 apply. See the
// file COPYING-EE for details.
//
//--------------------------------------------------------------------------
//
// For portions of code explicitly marked as being under the 
// ZDoom Source Distribution License only:
//
// Copyright 1998-2012 Randy Heit  All rights reserved.
//
// Redistribution and use in source and binary forms, with or without
// modification, are permitted provided that the following conditions 
// are met:
//
// 1. Redistributions of source code must retain the above copyright
//    notice, this list of conditions and the following disclaimer.
//
// 2. Redistributions in binary form must reproduce the above copyright
//    notice, this list of conditions and the following disclaimer in the
//    documentation and/or other materials provided with the distribution.
//
// 3. The name of the author may not be used to endorse or promote products
//    derived from this software without specific prior written permission.
//
// THIS SOFTWARE IS PROVIDED BY THE AUTHOR "AS IS" AND ANY EXPRESS OR
// IMPLIED WARRANTIES, INCLUDING, BUT NOT LIMITED TO, THE IMPLIED WARRANTIES
// OF MERCHANTABILITY AND FITNESS FOR A PARTICULAR PURPOSE ARE DISCLAIMED.
// IN NO EVENT SHALL THE AUTHOR BE LIABLE FOR ANY DIRECT, INDIRECT,
// INCIDENTAL, SPECIAL, EXEMPLARY, OR CONSEQUENTIAL DAMAGES (INCLUDING, BUT
// NOT LIMITED TO, PROCUREMENT OF SUBSTITUTE GOODS OR SERVICES; LOSS OF USE,
// DATA, OR PROFITS; OR BUSINESS INTERRUPTION) HOWEVER CAUSED AND ON ANY
// THEORY OF LIABILITY, WHETHER IN CONTRACT, STRICT LIABILITY, OR TORT
// (INCLUDING NEGLIGENCE OR OTHERWISE) ARISING IN ANY WAY OUT OF THE USE OF
// THIS SOFTWARE, EVEN IF ADVISED OF THE POSSIBILITY OF SUCH DAMAGE.
//
//--------------------------------------------------------------------------
//
// DESCRIPTION:
//      Line of sight checking for cameras
//
//-----------------------------------------------------------------------------

#include "z_zone.h"

#include "cam_sight.h"
#include "doomstat.h"   // ioanch 20160101: for bullet attacks
#include "d_player.h"   // ioanch 20151230: for autoaim
#include "m_compare.h"  // ioanch 20160103: refactor
#include "e_exdata.h"
#include "m_collection.h"
#include "m_fixed.h"
#include "p_chase.h"
#include "p_inter.h"    // ioanch 20160101: for damage
#include "p_maputl.h"
#include "p_setup.h"
#include "p_spec.h"     // ioanch 20160101: for bullet effects
#include "polyobj.h"
#include "r_pcheck.h"   // ioanch 20160109: for correct portal plane z
#include "r_defs.h"
#include "r_main.h"
#include "r_portal.h"
#include "r_sky.h"      // ioanch 20160101: for bullets hitting sky
#include "r_state.h"

// ioanch 20151230: defined macros for the validcount sets here
#define VALID_ALLOC(set, n) ((set) = ecalloc(byte *, 1, (((n) + 7) & ~7) / 8))
#define VALID_FREE(set) efree(set)
#define VALID_ISSET(set, i) ((set)[(i) >> 3] & (1 << ((i) & 7)))
#define VALID_SET(set, i) ((set)[(i) >> 3] |= 1 << ((i) & 7))

//=============================================================================
//
// Structures
//

class CamSight
{
public:
   
   fixed_t cx;          // camera coordinates
   fixed_t cy;
   fixed_t tx;          // target coordinates
   fixed_t ty;
   fixed_t sightzstart; // eye z of looker
   fixed_t topslope;    // slope to top of target
   fixed_t bottomslope; // slope to bottom of target
   
   divline_t trace;     // for line crossing tests

   fixed_t opentop;     // top of linedef silhouette
   fixed_t openbottom;  // bottom of linedef silhouette
   fixed_t openrange;   // height of opening

   // Intercepts vector
   PODCollection<intercept_t> intercepts;

   // portal traversal information
   int  fromid;        // current source group id
   int  toid;          // group id of the target
   bool hitpblock;     // traversed a block with a line portal
   bool addedportal;   // added a portal line to the intercepts list in current block
   bool portalresult;  // result from portal recursion
   bool portalexit;    // if true, returned from portal

   // pointer to invocation parameters
   const camsightparams_t *params;

   // ioanch 20151229: added optional bottom and top slope preset
   // in case of portal continuation
   CamSight(const camsightparams_t &sp)
      : cx(sp.cx), cy(sp.cy), tx(sp.tx), ty(sp.ty),
        opentop(0), openbottom(0), openrange(0),
        intercepts(),
        fromid(sp.cgroupid), toid(sp.tgroupid), 
        hitpblock(false), addedportal(false), 
        portalresult(false), portalexit(false),
        params(&sp)
   {
      memset(&trace, 0, sizeof(trace));
    
      sightzstart = params->cz + params->cheight - (params->cheight >> 2);
      bottomslope = params->tz - sightzstart;
      topslope    = bottomslope + params->theight;

   }
};


//=============================================================================
//
// Camera Sight Parameter Methods
//

//
// camsightparams_t::setCamera
//
// Set a camera object as the camera point.
//
void camsightparams_t::setCamera(const camera_t &camera, fixed_t height)
{
   cx       = camera.x;
   cy       = camera.y;
   cz       = camera.z;
   cheight  = height;
   cgroupid = camera.groupid;
}

//
// camsightparams_t::setLookerMobj
//
// Set an Mobj as the camera point.
//
void camsightparams_t::setLookerMobj(const Mobj *mo)
{
   cx       = mo->x;
   cy       = mo->y;
   cz       = mo->z;
   cheight  = mo->height;
   cgroupid = mo->groupid;
}

//
// camsightparams_t::setTargetMobj
//
// Set an Mobj as the target point.
//
void camsightparams_t::setTargetMobj(const Mobj *mo)
{
   tx       = mo->x;
   ty       = mo->y;
   tz       = mo->z;
   theight  = mo->height;
   tgroupid = mo->groupid;
}

///////////////////////////////////////////////////////////////////////////////
//
// PTDef
//
// PathTraverser setup
//
struct PTDef
{
   bool (*trav)(const intercept_t *in, void *context, const divline_t &trace);
   bool earlyOut;
   bool doLines, doThings;
};

//
// PathTraverser
//
// Reentrant path-traverse caller
//
class PathTraverser
{
public:
   bool traverse(fixed_t cx, fixed_t cy, fixed_t tx, fixed_t ty);
   PathTraverser(const PTDef &indef, void *incontext) : 
      trace(), def(indef), context(incontext), portalguard()
   {
      VALID_ALLOC(validlines, ::numlines);
      VALID_ALLOC(validpolys, ::numPolyObjects);
   }
   ~PathTraverser()
   {
      VALID_FREE(validlines);
      VALID_FREE(validpolys);
   }

   divline_t trace;
private:
   bool checkLine(size_t linenum);
   bool blockLinesIterator(int x, int y);
   bool blockThingsIterator(int x, int y);
   bool traverseIntercepts() const;

   const PTDef def;
   void *const context;
   byte *validlines;
   byte *validpolys;
   struct
   {
      bool hitpblock;
      bool addedportal;
   } portalguard;
   PODCollection<intercept_t> intercepts;
};

//
// PathTraverser::traverseIntercepts
//
// Handles intercepts in order
//
bool PathTraverser::traverseIntercepts() const
{
   size_t    count;
   fixed_t   dist;
   divline_t dl;
   PODCollection<intercept_t>::iterator scan, end, in;

   count = intercepts.getLength();
   end   = intercepts.end();

   //
   // calculate intercept distance
   //
   for(scan = intercepts.begin(); scan < end; scan++)
   {
      if(!scan->isaline)
         continue;   // ioanch 20151230: only lines need this treatment
      P_MakeDivline(scan->d.line, &dl);
      scan->frac = P_InterceptVector(&trace, &dl);
   }
	
   //
   // go through in order
   //	
   in = NULL; // shut up compiler warning

   while(count--)
   {
      dist = D_MAXINT;

      for(scan = intercepts.begin(); scan < end; scan++)
      {
         if(scan->frac < dist)
         {
            dist = scan->frac;
            in   = scan;
         }
      }

      if(in)
      {
         if(!def.trav(in, context, trace))
            return false; // don't bother going farther

         in->frac = D_MAXINT;
      }
   }

   return true; // everything was traversed
}

//
// PathTraverser::blockThingsIterator
//
// Iterates through things
//
bool PathTraverser::blockThingsIterator(int x, int y)
{
   if(!def.earlyOut  && (x < 0 || y < 0 || x >= bmapwidth || y >= bmapheight))
   {
      return true;
   }

   Mobj *thing = blocklinks[y * bmapwidth + x];
   for(; thing; thing = thing->bnext)
   {

      fixed_t   x1, y1;
      fixed_t   x2, y2;
      int       s1, s2;
      divline_t dl;
      fixed_t   frac;

      // check a corner to corner crossection for hit
      if((trace.dx ^ trace.dy) > 0)
      {
         x1 = thing->x - thing->radius;
         y1 = thing->y + thing->radius;
         x2 = thing->x + thing->radius;
         y2 = thing->y - thing->radius;
      }
      else
      {
         x1 = thing->x - thing->radius;
         y1 = thing->y - thing->radius;
         x2 = thing->x + thing->radius;
         y2 = thing->y + thing->radius;
      }

      s1 = P_PointOnDivlineSide(x1, y1, &trace);
      s2 = P_PointOnDivlineSide(x2, y2, &trace);

      if(s1 == s2)
         continue;

      dl.x  = x1;
      dl.y  = y1;
      dl.dx = x2 - x1;
      dl.dy = y2 - y1;

      frac = P_InterceptVector(&trace, &dl);

      if(frac < 0)
         continue;                // behind source

      intercept_t &inter = intercepts.addNew();
      inter.frac = frac;
      inter.isaline = false;
      inter.d.thing = thing;
   }
   return true;
}

//
// PathTraverser::checkLine
//
// Checks if a line is valid and inserts it
//
bool PathTraverser::checkLine(size_t linenum)
{
   line_t *ld = &lines[linenum];
   int s1, s2;
   divline_t dl;

   VALID_SET(validlines, linenum);

   s1 = P_PointOnDivlineSide(ld->v1->x, ld->v1->y, &trace);
   s2 = P_PointOnDivlineSide(ld->v2->x, ld->v2->y, &trace);
   if(s1 == s2)
      return true; // line isn't crossed

   P_MakeDivline(ld, &dl);
   s1 = P_PointOnDivlineSide(trace.x, trace.y, &dl);
   s2 = P_PointOnDivlineSide(trace.x + trace.dx, 
                             trace.y + trace.dy, &dl);
   if(s1 == s2)
      return true; // line isn't crossed

   // Early outs are only possible if we haven't crossed a portal block
   // ioanch 20151230: aim cams never quit
   if(def.earlyOut && !portalguard.hitpblock) 
   {
      // try to early out the check
      if(!ld->backsector)
         return false; // stop checking

      // haleyjd: block-all lines block sight
      if(ld->extflags & EX_ML_BLOCKALL)
         return false; // can't see through it
   }

   // store the line for later intersection testing
   intercept_t &inter = intercepts.addNew();
   inter.isaline = true;
   inter.d.line = ld;

   // if this is a passable portal line, remember we just added it
   // ioanch 20151229: also check sectors
   const sector_t *fsec = ld->frontsector, *bsec = ld->backsector;
   if(ld->pflags & PS_PASSABLE 
      || (fsec && (fsec->c_pflags & PS_PASSABLE || fsec->f_pflags & PS_PASSABLE))
      || (bsec && (bsec->c_pflags & PS_PASSABLE || bsec->f_pflags & PS_PASSABLE)))
   {
      portalguard.addedportal = true;
   }

   return true;
}

//
// PathTraverser::blockLinesIterator
//
// Iterates through lines reentrantly
//
bool PathTraverser::blockLinesIterator(int x, int y)
{
   // ioanch 20151231: make sure to block here for aim sighting
   if(!def.earlyOut && (x < 0 || y < 0 || x >= bmapwidth || y >= bmapheight))
   {
      return true;
   }

   int  offset;
   int *list;
   DLListItem<polymaplink_t> *plink;

   offset = y * bmapwidth + x;

   // haleyjd 05/17/13: check portalmap; once we enter a cell with
   // a line portal in it, we can't short-circuit any further and must
   // build a full intercepts list.
   // ioanch 20151229: don't just check for line portals, also consider 
   // floor/ceiling
   if(::portalmap[offset])
      portalguard.hitpblock = true;

   // Check polyobjects first
   // haleyjd 02/22/06: consider polyobject lines
   plink = polyblocklinks[offset];

   while(plink)
   {
      polyobj_t *po = (*plink)->po;
      int polynum = static_cast<int>(po - PolyObjects);

       // if polyobj hasn't been checked
      if(!VALID_ISSET(validpolys, polynum))
      {
         VALID_SET(validpolys, polynum);
         
         for(int i = 0; i < po->numLines; ++i)
         {
            int linenum = static_cast<int>(po->lines[i] - lines);

            if(VALID_ISSET(validlines, linenum))
               continue; // line has already been checked

<<<<<<< HEAD
            if(!CAM_SightCheckLine(cam, static_cast<int>(po->lines[i] - lines)))
=======
            if(!checkLine(po->lines[i] - ::lines))
>>>>>>> 918ab282
               return false;
         }
      }
      plink = plink->dllNext;
   }


   offset = *(blockmap + offset);
   list = blockmaplump + offset;

   // skip 0 starting delimiter
   ++list;

   for(; *list != -1; list++)
   {
      int linenum = *list;
      
      if(linenum >= numlines)
         continue;

      if(VALID_ISSET(validlines, linenum))
         continue; // line has already been checked

      if(!checkLine(linenum))
         return false;
   }

   // haleyjd 08/20/13: optimization
   // we can go back to short-circuiting in future blockmap cells if we haven't 
   // actually intercepted any portal lines yet.
   if(!portalguard.addedportal)
      portalguard.hitpblock = false;

   return true; // everything was checked
}

//
// PathTraverser::traverse
//
// Does exploration from start to end
//
bool PathTraverser::traverse(fixed_t cx, fixed_t cy, fixed_t tx, fixed_t ty)
{
   fixed_t xt1, yt1, xt2, yt2;
   fixed_t xstep, ystep;
   fixed_t partialx, partialy;
   fixed_t xintercept, yintercept;
   int     mapx, mapy, mapxstep, mapystep;
		
   if(((cx - bmaporgx) & (MAPBLOCKSIZE - 1)) == 0)
      cx += FRACUNIT; // don't side exactly on a line
   
   if(((cy - bmaporgy) & (MAPBLOCKSIZE - 1)) == 0)
      cy += FRACUNIT; // don't side exactly on a line

   trace.x  = cx;
   trace.y  = cy;
   trace.dx = tx - cx;
   trace.dy = ty - cy;

   cx -= bmaporgx;
   cy -= bmaporgy;
   xt1 = cx >> MAPBLOCKSHIFT;
   yt1 = cy >> MAPBLOCKSHIFT;

   tx -= bmaporgx;
   ty -= bmaporgy;
   xt2 = tx >> MAPBLOCKSHIFT;
   yt2 = ty >> MAPBLOCKSHIFT;

   // points should never be out of bounds, but check once instead of
   // each block
   // ioanch 20151231: only for sight
   if(def.earlyOut &&
      (xt1 < 0 || yt1 < 0 || xt1 >= bmapwidth || yt1 >= bmapheight ||
      xt2 < 0 || yt2 < 0 || xt2 >= bmapwidth || yt2 >= bmapheight))
      return false;

   if(xt2 > xt1)
   {
      mapxstep = 1;
      partialx = FRACUNIT - ((cx >> MAPBTOFRAC) & (FRACUNIT - 1));
      ystep    = FixedDiv(ty - cy, abs(tx - cx));
   }
   else if(xt2 < xt1)
   {
      mapxstep = -1;
      partialx = (cx >> MAPBTOFRAC) & (FRACUNIT - 1);
      ystep    = FixedDiv(ty - cy, abs(tx - cx));
   }
   else
   {
      mapxstep = 0;
      partialx = FRACUNIT;
      ystep    = 256*FRACUNIT;
   }	

   yintercept = (cy >> MAPBTOFRAC) + FixedMul(partialx, ystep);
	
   if(yt2 > yt1)
   {
      mapystep = 1;
      partialy = FRACUNIT - ((cy >> MAPBTOFRAC) & (FRACUNIT - 1));
      xstep    = FixedDiv(tx - cx, abs(ty - cy));
   }
   else if(yt2 < yt1)
   {
      mapystep = -1;
      partialy = (cy >> MAPBTOFRAC) & (FRACUNIT - 1);
      xstep    = FixedDiv(tx - cx, abs(ty - cy));
   }
   else
   {
      mapystep = 0;
      partialy = FRACUNIT;
      xstep    = 256*FRACUNIT;
   }	

   xintercept = (cx >> MAPBTOFRAC) + FixedMul(partialy, xstep);

   // From ZDoom (usable under ZDoom code license):
   // [RH] Fix for traces that pass only through blockmap corners. In that case,
   // xintercept and yintercept can both be set ahead of mapx and mapy, so the
   // for loop would never advance anywhere.

   if(abs(xstep) == FRACUNIT && abs(ystep) == FRACUNIT)
   {
      if(ystep < 0)
         partialx = FRACUNIT - partialx;
      if(xstep < 0)
         partialy = FRACUNIT - partialy;
      if(partialx == partialy)
      {
         xintercept = xt1 << FRACBITS;
         yintercept = yt1 << FRACBITS;
      }
   }
	
   // step through map blocks
   // Count is present to prevent a round off error from skipping the break
   mapx = xt1;
   mapy = yt1;

   for(int count = 0; count < 100; count++)
   {
      if(def.doLines && !blockLinesIterator(mapx, mapy))
         return false;	// early out (ioanch: not for aim)
      if(def.doThings && !blockThingsIterator(mapx, mapy))
         return false;  // ioanch 20151230: aim also looks for a thing

		
      if((mapxstep | mapystep) == 0)
         break;

#if 1
      // From ZDoom (usable under the ZDoom code license):
      // This is the fix for the "Anywhere Moo" bug, which caused monsters to
      // occasionally see the player through an arbitrary number of walls in
      // Doom 1.2, and persisted into Heretic, Hexen, and some versions of 
      // ZDoom.
      switch((((yintercept >> FRACBITS) == mapy) << 1) | 
              ((xintercept >> FRACBITS) == mapx))
      {
      case 0: 
         // Neither xintercept nor yintercept match!
         // Continuing won't make things any better, so we might as well stop.
         count = 100;
         break;
      case 1: 
         // xintercept matches
         xintercept += xstep;
         mapy += mapystep;
         if(mapy == yt2)
            mapystep = 0;
         break;
      case 2: 
         // yintercept matches
         yintercept += ystep;
         mapx += mapxstep;
         if(mapx == xt2)
            mapxstep = 0;
         break;
      case 3: 
         // xintercept and yintercept both match
         // The trace is exiting a block through its corner. Not only does the
         // block being entered need to be checked (which will happen when this
         // loop continues), but the other two blocks adjacent to the corner
         // also need to be checked.
         if(def.doLines 
            && (!blockLinesIterator(mapx + mapxstep, mapy) 
            || !blockLinesIterator(mapx, mapy + mapystep)))
         {
            return false;
         }
         // ioanch 20151230: autoaim support
         if(def.doThings 
            && (!blockThingsIterator(mapx + mapxstep, mapy)
            || !blockThingsIterator(mapx, mapy + mapystep)))
         {
            return false;
         }
         xintercept += xstep;
         yintercept += ystep;
         mapx += mapxstep;
         mapy += mapystep;
         if(mapx == xt2)
            mapxstep = 0;
         if(mapy == yt2)
            mapystep = 0;
         break;
      }
#else
      // Original code - this fails to account for all cases.
      if((yintercept >> FRACBITS) == mapy)
      {
         yintercept += ystep;
         mapx += mapxstep;
      }
      else if((xintercept >> FRACBITS) == mapx)
      {
         xintercept += xstep;
         mapy += mapystep;
      }
#endif
   }

   //
   // couldn't early out, so go through the sorted list
   //
   return traverseIntercepts();
}

///////////////////////////////////////////////////////////////////////////////
//
// LineOpening
//
// Holds opening data just for the routines here
//
struct LineOpening
{
   fixed_t openrange, opentop, openbottom;
};

//
// CAM_lineOpening
//
// Stores data into a LineOpening struct
//
static void CAM_lineOpening(LineOpening &lo, const line_t *linedef)
{
   if(linedef->sidenum[1] == -1)
   {
      lo.openrange = 0;
      return;
   }

   const sector_t *front = linedef->frontsector;
   const sector_t *back = linedef->backsector;

   // no need to apply the portal hack (1024 units) here fortunately
   lo.opentop = emin(front->ceilingheight, back->ceilingheight);
   lo.openbottom = emax(front->floorheight, back->floorheight);  
   lo.openrange = lo.opentop - lo.openbottom;
}

///////////////////////////////////////////////////////////////////////////////
//
// CamContext
//
// All the data needed for sight checking
//
class CamContext
{
public:

   struct State
   {
      fixed_t originfrac, bottomslope, topslope;
   };

   static bool checkSight(const camsightparams_t &inparams, const State *state);
      
private:

   CamContext(const camsightparams_t &inparams, const State *state);
   static bool sightTraverse(const intercept_t *in, void *context, 
      const divline_t &trace);
   bool checkPortalSector(const sector_t *sector, fixed_t totalfrac, 
      fixed_t partialfrac, const divline_t &trace) const;
   bool recurse(int groupid, fixed_t x, fixed_t y, const State &state,
      bool *result) const;

   bool portalexit, portalresult;
   State state;
   const camsightparams_t *params;
   fixed_t sightzstart;
};

//
// CamContext::CamContext
//
// Constructs it, either from a previous state or scratch
//
CamContext::CamContext(const camsightparams_t &inparams, 
                       const State *instate) : 
portalexit(false), portalresult(false), params(&inparams)
{
   
   sightzstart = params->cz + params->cheight - (params->cheight >> 2);
   if(instate)
      state = *instate;
   else
   {
      state.originfrac = 0;
      state.bottomslope = params->tz - sightzstart;
      state.topslope = state.bottomslope + params->theight;
   }

}

//
// CamContext::sightTraverse
//
// Intercept routine for CamContext
//
bool CamContext::sightTraverse(const intercept_t *in, void *vcontext, 
      const divline_t &trace)
{
   const line_t *li = in->d.line;
   LineOpening lo = { 0 };
   CAM_lineOpening(lo, li);

   CamContext &context = *static_cast<CamContext *>(vcontext);

   // avoid round-off errors if possible
   fixed_t totalfrac = context.state.originfrac ? context.state.originfrac +
      FixedMul(in->frac, FRACUNIT - context.state.originfrac) : in->frac;
   const sector_t *sector = P_PointOnLineSide(trace.x, trace.y, li) == 0 ?
      li->frontsector : li->backsector;
   if(sector && totalfrac > 0)
   {
      if(context.checkPortalSector(sector, totalfrac, in->frac, trace))
      {
         context.portalresult = context.portalexit = true;
         return false;
      }
   }

   // quick test for totally closed doors
   // ioanch 20151231: also check BLOCKALL lines
   if(lo.openrange <= 0 || li->extflags & EX_ML_BLOCKALL)
      return false;

   const sector_t *osector = sector == li->frontsector ? 
      li->backsector : li->frontsector;
   fixed_t slope;

   if(sector->floorheight != osector->floorheight ||
      (!!(sector->f_pflags & PS_PASSABLE) ^ !!(osector->f_pflags & PS_PASSABLE)))
   {
      slope = FixedDiv(lo.openbottom - context.sightzstart, totalfrac);
      if(slope > context.state.bottomslope)
         context.state.bottomslope = slope;
      
   }

   if(sector->ceilingheight != osector->ceilingheight ||
      (!!(sector->c_pflags & PS_PASSABLE) ^ !!(osector->c_pflags & PS_PASSABLE)))
   {
      slope = FixedDiv(lo.opentop - context.sightzstart, totalfrac);
      if(slope < context.state.topslope)
         context.state.topslope = slope;
   }

   if(context.state.topslope <= context.state.bottomslope)
      return false;  // stop

   // have we hit a portal line
   if(li->pflags & PS_PASSABLE)
   {
      State state(context.state);
      state.originfrac = totalfrac;
      if(context.recurse(li->portal->data.link.toid, 
         context.params->cx + FixedMul(trace.dx, in->frac),
         context.params->cy + FixedMul(trace.dy, in->frac),
         state,
         &context.portalresult))
      {
         context.portalexit = true;
         return false;
      }
      return true;
   }

   return true;   // keep going
}

//
// CamContext::checkPortalSector
//
// ioanch 20151229: check sector if it has portals and create cameras for them
// Returns true if any branching sight check beyond a portal returned true
//
bool CamContext::checkPortalSector(const sector_t *sector, fixed_t totalfrac, 
                                   fixed_t partialfrac, const divline_t &trace) 
                                   const
{
   int newfromid;
   fixed_t linehitz;
   fixed_t newslope;

   fixed_t sectorfrac;
   fixed_t x, y;

   State newstate;
   bool result = false;
   
   if(state.topslope > 0 && sector->c_pflags & PS_PASSABLE &&
      (newfromid = sector->c_portal->data.link.toid) != params->cgroupid)
   {
      // ceiling portal (slope must be up)
      linehitz = sightzstart + FixedMul(state.topslope, totalfrac);
      fixed_t planez = R_CPLink(sector)->planez;
      if(linehitz > planez)
      {
         // update cam.bottomslope to be the top of the sector wall
         newslope = FixedDiv(planez - sightzstart, totalfrac);

         // if totalfrac == 0, then it will just be a very big slope
         if(newslope < state.bottomslope)
            newslope = state.bottomslope;

         // get x and y of position
         if(linehitz == sightzstart)
         {
            // handle this edge case: put point right on line
            x = trace.x + FixedMul(trace.dx, partialfrac);
            y = trace.y + FixedMul(trace.dy, partialfrac);
         }
         else
         {
            sectorfrac = FixedDiv(planez - sightzstart, linehitz - sightzstart);
            // update z frac
            totalfrac = FixedMul(sectorfrac, totalfrac);
            // retrieve the xy frac using the origin frac
            partialfrac = FixedDiv(totalfrac - state.originfrac, 
               FRACUNIT - state.originfrac);

            // HACK: add a unit just to ensure that it enters the sector
            x = trace.x + FixedMul(partialfrac + 1, trace.dx);
            y = trace.y + FixedMul(partialfrac + 1, trace.dy);
         }
         
         newstate.bottomslope = newslope;
         newstate.topslope = state.topslope;
         newstate.originfrac = totalfrac;

         if(recurse(newfromid, x, y, newstate, &result) && result)
            return true;
      }
   }

   if(state.bottomslope < 0 && sector->f_pflags & PS_PASSABLE &&
      (newfromid = sector->f_portal->data.link.toid) != params->cgroupid)
   {
      linehitz = sightzstart + FixedMul(state.bottomslope, totalfrac);
      fixed_t planez = R_FPLink(sector)->planez;
      if(linehitz < planez)
      {
         newslope = FixedDiv(planez - sightzstart, totalfrac);
         if(newslope > state.topslope)
            newslope = state.topslope;

         if(linehitz == sightzstart)
         {
            x = trace.x + FixedMul(trace.dx, partialfrac);
            y = trace.y + FixedMul(trace.dy, partialfrac);
         }
         else
         {
            sectorfrac = FixedDiv(planez - sightzstart, linehitz - sightzstart);
            totalfrac = FixedMul(sectorfrac, totalfrac);
            partialfrac = FixedDiv(totalfrac - state.originfrac, 
               FRACUNIT - state.originfrac);

            x = trace.x + FixedMul(partialfrac + 1, trace.dx);
            y = trace.y + FixedMul(partialfrac + 1, trace.dy);
         }

         newstate.bottomslope = state.bottomslope;
         newstate.topslope = newslope;
         newstate.originfrac = totalfrac;

         if(recurse(newfromid, x, y, newstate, &result) && result)
            return true;
      }
   }
   return false;
}

//
// CamContext::recurse
//
// If valid, starts a new lookup from below
//
bool CamContext::recurse(int newfromid, fixed_t x, fixed_t y, 
                         const State &instate, bool *result) const
{
   if(newfromid == params->cgroupid)
      return false;   // not taking us anywhere...

   const camsightparams_t *prev = params->prev;
   while(prev)
   {
      if(prev->cgroupid == newfromid)
         return false;
      prev = prev->prev;
   }

   const linkoffset_t *link = P_GetLinkIfExists(params->cgroupid, newfromid);

   camsightparams_t params;
   params.cx = x;
   params.cy = y;
   params.cz = this->params->cz;
   params.cheight = this->params->cheight;
   params.tx = this->params->tx;
   params.ty = this->params->ty;
   params.tz = this->params->tz;
   params.theight = this->params->theight;
   params.cgroupid = newfromid;
   params.tgroupid = this->params->tgroupid;
   params.prev = this->params;

   if(link)
   {
      params.cx += link->x;
      params.cy += link->y;
   }
   *result = checkSight(params, &instate);
   return true;
}

//
// CAM_CheckSight
//
// Returns true if a straight line between the camera location and a
// thing's coordinates is unobstructed.
//
// ioanch 20151229: line portal sight fix
// Also added bottomslope and topslope pre-setting
//
bool CamContext::checkSight(const camsightparams_t &params, 
                            const CamContext::State *state)
{
   linkoffset_t *link = nullptr;
   // Camera and target are not in same group?
   if(params.cgroupid != params.tgroupid)
   {
      // is there a link between these groups?
      // if so, ignore reject
      link = P_GetLinkIfExists(params.cgroupid, params.tgroupid);
   }

   const sector_t *csec, *tsec;
   size_t s1, s2, pnum;
   //
   // check for trivial rejection
   //
   s1   = static_cast<int>((csec = R_PointInSubsector(params.cx, params.cy)->sector) - sectors);
   s2   = static_cast<int>((tsec = R_PointInSubsector(params.tx, params.ty)->sector) - sectors);
   pnum = s1 * numsectors + s2;

   bool result = false;

   if(link || !(rejectmatrix[pnum >> 3] & (1 << (pnum & 7))))
   {
      // killough 4/19/98: make fake floors and ceilings block monster view
      if((csec->heightsec != -1 &&
          ((params.cz + params.cheight <= sectors[csec->heightsec].floorheight &&
            params.tz >= sectors[csec->heightsec].floorheight) ||
           (params.cz >= sectors[csec->heightsec].ceilingheight &&
            params.tz + params.cheight <= sectors[csec->heightsec].ceilingheight)))
         ||
         (tsec->heightsec != -1 &&
          ((params.tz + params.theight <= sectors[tsec->heightsec].floorheight &&
            params.cz >= sectors[tsec->heightsec].floorheight) ||
           (params.tz >= sectors[tsec->heightsec].ceilingheight &&
            params.cz + params.theight <= sectors[tsec->heightsec].ceilingheight))))
         return false;

      //
      // check precisely
      //
      CamContext context(params, state);

      // if there is a valid portal link, adjust the target's coordinates now
      // so that we trace in the proper direction given the current link

      // ioanch 20151229: store displaced target coordinates because newCam.tx
      // and .ty will be modified internally
      fixed_t tx = params.tx;
      fixed_t ty = params.ty;
      if(link)
      {
         tx -= link->x;
         ty -= link->y;
      }
      PTDef def;
      def.doLines = true;
      def.doThings = false;
      def.earlyOut = true;
      def.trav = CamContext::sightTraverse;
      PathTraverser traverser(def, &context);
      result = traverser.traverse(params.cx, params.cy, tx, ty);

      if(context.portalexit)
         result = context.portalresult;
      else if(result && params.cgroupid != params.tgroupid)
      {
         result = false;
         if(link)
         {
            tsec = R_PointInSubsector(tx, ty)->sector;
            if(context.checkPortalSector(tsec, FRACUNIT, FRACUNIT, 
               traverser.trace))
            {
               result = true;
            }
         }
      }
   }
   return result;
}

//
// CAM_CheckSight
//
// Entry
//
bool CAM_CheckSight(const camsightparams_t &params)
{
   return CamContext::checkSight(params, nullptr);
}

///////////////////////////////////////////////////////////////////////////////
//
// AimContext
//
// Reentrant aim attack context
//
class AimContext
{
public:
   struct State
   {
      fixed_t origindist, bottomslope, topslope, cx, cy;
      int groupid;
      const AimContext *prev;
   };

   static fixed_t aimLineAttack(const Mobj *t1, angle_t angle, fixed_t distance, 
      uint32_t mask, const State *state, Mobj **outTarget, fixed_t *outDist);

private:
   AimContext(const Mobj *t1, angle_t angle, fixed_t distance, uint32_t mask, 
      const State *state);
   static bool aimTraverse(const intercept_t *in, void *data, 
      const divline_t &trace);
   bool checkPortalSector(const sector_t *sector, fixed_t totalfrac, 
      fixed_t partialfrac, const divline_t &trace);
   fixed_t recurse(State &newstate, fixed_t partialfrac, fixed_t *outSlope, 
      Mobj **outTarget, fixed_t *outDist) const;

   const Mobj *thing;
   fixed_t attackrange;
   fixed_t sightzstart;
   uint32_t aimflagsmask;
   State state;
   fixed_t lookslope;
   fixed_t aimslope;
   Mobj *linetarget;
   fixed_t targetdist;
   angle_t angle;
};

//
// AimContext::aimLineAttack
//
fixed_t AimContext::aimLineAttack(const Mobj *t1, angle_t angle, 
                                  fixed_t distance, uint32_t mask, 
                                  const State *state, Mobj **outTarget, 
                                  fixed_t *outDist)
{
   AimContext context(t1, angle, distance, mask, state);

   PTDef def;
   def.doLines = def.doThings = true;
   def.earlyOut = false;
   def.trav = aimTraverse;
   PathTraverser traverser(def, &context);

   fixed_t tx = context.state.cx + (distance >> FRACBITS) *
      finecosine[angle >> ANGLETOFINESHIFT];
   fixed_t ty = context.state.cy + (distance >> FRACBITS) *
      finesine[angle >> ANGLETOFINESHIFT];

   if(traverser.traverse(context.state.cx, context.state.cy, tx, ty))
   {
      const sector_t *endsector = R_PointInSubsector(tx, ty)->sector;
      if(context.checkPortalSector(endsector, distance, FRACUNIT, 
         traverser.trace))
      {
         if(outTarget)
            *outTarget = context.linetarget;
         if(outDist)
            *outDist = context.targetdist;

         return context.linetarget ? context.aimslope : context.lookslope;
      }
   }

   if(outTarget)
      *outTarget = context.linetarget;
   if(outDist)
      *outDist = context.targetdist;

   return context.linetarget ? context.aimslope : context.lookslope;
}

//
// AimContext::AimContext
//
AimContext::AimContext(const Mobj *t1, angle_t inangle, fixed_t distance,
                       uint32_t mask, const State *instate) :
thing(t1), attackrange(distance), aimflagsmask(mask), aimslope(0),
   linetarget(nullptr), targetdist(D_MAXINT), angle(inangle)
{
   sightzstart = t1->z + (t1->height >> 1) + 8 * FRACUNIT;

   fixed_t pitch = t1->player ? t1->player->pitch : 0;
   lookslope = pitch ? finetangent[(ANG90 - pitch) >> ANGLETOFINESHIFT] : 0;
   
   if(instate)
      state = *instate;
   else
   {
      state.origindist = 0;
      state.cx = t1->x;
      state.cy = t1->y;
      state.groupid = t1->groupid;
      state.prev = nullptr;
      
      if(!pitch)
      {
         state.topslope = 100 * FRACUNIT / 160;
         state.bottomslope = -100 * FRACUNIT / 160;
      }
      else
      {
         fixed_t topangle, bottomangle;
         topangle = pitch - ANGLE_1 * 32;
         bottomangle = pitch + ANGLE_1 * 32;
         
         state.topslope = finetangent[(ANG90 - topangle) >> ANGLETOFINESHIFT];
         state.bottomslope = finetangent[(ANG90 - bottomangle) >> 
            ANGLETOFINESHIFT];
      }
   }

}

//
// AimContext::aimTraverse
//
// Aim traverse function
//
bool AimContext::aimTraverse(const intercept_t *in, void *vdata, 
      const divline_t &trace)
{
   auto &context = *static_cast<AimContext *>(vdata);

   fixed_t totaldist;
   if(in->isaline)
   {
      const line_t *li = in->d.line;
      totaldist = context.state.origindist + 
         FixedMul(context.attackrange, in->frac);
      const sector_t *sector =
         P_PointOnLineSide(trace.x, trace.y, li) == 0 ? li->frontsector
         : li->backsector;
      if(sector && totaldist > 0)
      {
         // Don't care about return value; data will be collected in cam's
         // fields

         context.checkPortalSector(sector, totaldist, in->frac, trace);

         // if a closer target than how we already are has been found, then exit
         if(context.linetarget && context.targetdist <= totaldist)
            return false;
      }

      if(!(li->flags & ML_TWOSIDED) || li->extflags & EX_ML_BLOCKALL)
         return false;

      LineOpening lo;
      CAM_lineOpening(lo, li);

      if(lo.openrange <= 0)
         return false;

      const sector_t *osector = sector == li->frontsector ? 
         li->backsector : li->frontsector;
      fixed_t slope;

      if(sector->floorheight != osector->floorheight || 
         (!!(sector->f_pflags & PS_PASSABLE) ^ 
         !!(osector->f_pflags & PS_PASSABLE)))
      {
         slope = FixedDiv(lo.openbottom - context.sightzstart, totaldist);
         if(slope > context.state.bottomslope)
            context.state.bottomslope = slope;
      }

      if(sector->ceilingheight != osector->ceilingheight || 
         (!!(sector->c_pflags & PS_PASSABLE) ^ 
         !!(osector->c_pflags & PS_PASSABLE)))
      {
         slope = FixedDiv(lo.opentop - context.sightzstart, totaldist);
         if(slope < context.state.topslope)
            context.state.topslope = slope;
      }

      if(context.state.topslope <= context.state.bottomslope)
         return false;

      if(li->pflags & PS_PASSABLE)
      {
         State newState(context.state);
         newState.cx = trace.x + FixedMul(trace.dx, in->frac);
         newState.cy = trace.y + FixedMul(trace.dy, in->frac);
         newState.groupid = li->portal->data.link.toid;
         newState.origindist = totaldist;
         
         return !context.recurse(newState,
            in->frac,
            &context.aimslope,
            &context.linetarget,
            nullptr);
      }

      return true;
   }
   else
   {
      Mobj *th = in->d.thing;
      fixed_t thingtopslope, thingbottomslope;
      if(!(th->flags & MF_SHOOTABLE) || th == context.thing)
         return true;
      if(th->flags & context.thing->flags & context.aimflagsmask 
         && !th->player)
      {
         return true;
      }

      totaldist = context.state.origindist + FixedMul(context.attackrange, 
         in->frac);

      // check ceiling and floor
      const sector_t *sector = th->subsector->sector;
      if(sector && totaldist > 0)
      {
         context.checkPortalSector(sector, totaldist, in->frac, trace);
         // if a closer target than how we already are has been found, then exit
         if(context.linetarget && context.targetdist <= totaldist)
            return false;
      }

      thingtopslope = FixedDiv(th->z + th->height - context.sightzstart, 
         totaldist);

      if(thingtopslope < context.state.bottomslope)
         return true; // shot over the thing

      thingbottomslope = FixedDiv(th->z - context.sightzstart, totaldist);
      if(thingbottomslope > context.state.topslope)
         return true; // shot under the thing

      // this thing can be hit!
      if(thingtopslope > context.state.topslope)
         thingtopslope = context.state.topslope;

      if(thingbottomslope < context.state.bottomslope)
         thingbottomslope = context.state.bottomslope;

      // check if this thing is closer than potentially others found beyond
      // flat portals
      if(!context.linetarget || totaldist < context.targetdist)
      {
         context.aimslope = (thingtopslope + thingbottomslope) / 2;
         context.targetdist = totaldist;
         context.linetarget = th;
      }
      return false;
   }
}

//
// AimContext::checkPortalSector
//
bool AimContext::checkPortalSector(const sector_t *sector, fixed_t totalfrac, 
                                   fixed_t partialfrac, const divline_t &trace) 
{
   fixed_t linehitz, fixedratio;
   int newfromid;

   fixed_t x, y, newslope;
   
   if(state.topslope > 0 && sector->c_pflags & PS_PASSABLE && 
      (newfromid = sector->c_portal->data.link.toid) != state.groupid)
   {
      // ceiling portal (slope must be up)
      linehitz = sightzstart + FixedMul(state.topslope, totalfrac);
      fixed_t planez = R_CPLink(sector)->planez;
      if(linehitz > planez)
      {
         // update cam.bottomslope to be the top of the sector wall
         newslope = FixedDiv(planez - sightzstart, totalfrac);
         // if totalfrac == 0, then it will just be a very big slope
         if(newslope < state.bottomslope)
            newslope = state.bottomslope;

         // get x and y of position
         if(linehitz == sightzstart)
         {
            // handle this edge case: put point right on line
            x = trace.x + FixedMul(trace.dx, partialfrac);
            y = trace.y + FixedMul(trace.dy, partialfrac);
         }
         else
         {
            // add a unit just to ensure that it enters the sector
            fixedratio = FixedDiv(planez - sightzstart, linehitz - sightzstart);
            // update z frac
            totalfrac = FixedMul(fixedratio, totalfrac);
            // retrieve the xy frac using the origin frac
            partialfrac = FixedDiv(totalfrac - state.origindist, attackrange);

            x = trace.x + FixedMul(partialfrac + 1, trace.dx);
            y = trace.y + FixedMul(partialfrac + 1, trace.dy);
               
         }
         
         fixed_t outSlope;
         Mobj *outTarget = nullptr;
         fixed_t outDist;

         State newstate(state);
         newstate.cx = x;
         newstate.cy = y;
         newstate.groupid = newfromid;
         newstate.origindist = totalfrac;
         newstate.bottomslope = newslope;

         if(recurse(newstate, partialfrac, &outSlope, &outTarget, &outDist))
         {
            if(outTarget && (!linetarget || outDist < targetdist))
            {
               linetarget = outTarget;
               targetdist = outDist;
               aimslope = outSlope;
            }
         }
      }
   }
   if(state.bottomslope < 0 && sector->f_pflags & PS_PASSABLE && 
      (newfromid = sector->f_portal->data.link.toid) != state.groupid)
   {
      linehitz = sightzstart + FixedMul(state.bottomslope, totalfrac);
      fixed_t planez = R_FPLink(sector)->planez;
      if(linehitz < planez)
      {
         newslope = FixedDiv(planez - sightzstart, totalfrac);
         if(newslope > state.topslope)
            newslope = state.topslope;

         if(linehitz == sightzstart)
         {
            x = trace.x + FixedMul(trace.dx, partialfrac);
            y = trace.y + FixedMul(trace.dy, partialfrac);
         }
         else
         {
            fixedratio = FixedDiv(planez - sightzstart, linehitz - sightzstart);
            totalfrac = FixedMul(fixedratio, totalfrac);
            partialfrac = FixedDiv(totalfrac - state.origindist, attackrange);

            x = trace.x + FixedMul(partialfrac + 1, trace.dx);
            y = trace.y + FixedMul(partialfrac + 1, trace.dy);
         }

         fixed_t outSlope;
         Mobj *outTarget = nullptr;
         fixed_t outDist;

         State newstate(state);
         newstate.cx = x;
         newstate.cy = y;
         newstate.groupid = newfromid;
         newstate.origindist = totalfrac;
         newstate.topslope = newslope;

         if(recurse(newstate, partialfrac, &outSlope, &outTarget, &outDist))
         {
            if(outTarget && (!linetarget || outDist < targetdist))
            {
               linetarget = outTarget;
               targetdist = outDist;
               aimslope = outSlope;
            }
         }
      }
   }
   return false;
}

fixed_t AimContext::recurse(State &newstate, fixed_t partialfrac, 
                            fixed_t *outSlope, Mobj **outTarget, 
                            fixed_t *outDist) const
{
   if(newstate.groupid == state.groupid)
      return false;

   const AimContext *prevC = state.prev;
   while(prevC)
   {
      if(prevC->state.groupid == newstate.groupid)
         return false;
      prevC = prevC->state.prev;
   }

   const linkoffset_t *link = P_GetLinkIfExists(state.groupid, 
      newstate.groupid);

   if(link)
   {
      newstate.cx += link->x;
      newstate.cy += link->y;
   }
   fixed_t lessdist = attackrange - FixedMul(attackrange, partialfrac);
   newstate.prev = this;
         
   fixed_t res = aimLineAttack(thing, angle, lessdist, aimflagsmask, &newstate, 
      outTarget, outDist);
   if(outSlope)
      *outSlope = res;
   return true;
}

//
// CAM_AimLineAttack
//
// Reentrant autoaim
//
fixed_t CAM_AimLineAttack(const Mobj *t1, angle_t angle, fixed_t distance, 
                          uint32_t mask, Mobj **outTarget)
{
   return AimContext::aimLineAttack(t1, angle, distance, mask, nullptr, 
      outTarget, nullptr);
}

///////////////////////////////////////////////////////////////////////////////
//
// ShootContext
//
// For bullet attacks
//
class ShootContext
{
public:
   struct State
   {
      const ShootContext *prev;
      fixed_t x, y, z;
      fixed_t origindist;
      int groupid;
   };

   static void lineAttack(Mobj *source, angle_t angle, fixed_t distance, 
      fixed_t slope, int damage, const State *state);
private:

   bool checkShootFlatPortal(const sector_t *sector, fixed_t infrac) const;
   bool shoot2SLine(line_t *li, int lineside, fixed_t dist, 
      const LineOpening &lo) const;
   bool shotCheck2SLine(line_t *li, int lineside, fixed_t frac) const;
   static bool shootTraverse(const intercept_t *in, void *data, 
      const divline_t &trace);
   ShootContext(Mobj *source, angle_t inangle, fixed_t distance, fixed_t slope,
      int indamage, const State *instate);

   Mobj *thing;
   angle_t angle;
   int damage;
   fixed_t attackrange;
   fixed_t aimslope;
   fixed_t cos, sin;
   State state;
};

//
// ShootContext::lineAttack
//
// Caller
//
void ShootContext::lineAttack(Mobj *source, angle_t angle, fixed_t distance, 
                              fixed_t slope, int damage, const State *state)
{
   ShootContext context(source, angle, distance, slope, damage, state);
   angle >>= ANGLETOFINESHIFT;
   fixed_t x2 = context.state.x + (distance >> FRACBITS) * context.cos;
   fixed_t y2 = context.state.y + (distance >> FRACBITS) * context.sin;

   PTDef def;
   def.doLines = true;
   def.doThings = true;
   def.earlyOut = false;
   def.trav = shootTraverse;
   PathTraverser traverser(def, &context);
   
   if(traverser.traverse(context.state.x, context.state.y, x2, y2))
   {
      // if 100% passed, check if the final sector was crossed
      const sector_t *endsector = R_PointInSubsector(x2, y2)->sector;
      context.checkShootFlatPortal(endsector, FRACUNIT);
   }
}

//
// ShootContext::checkShootFlatPortal
//
bool ShootContext::checkShootFlatPortal(const sector_t *sidesector, 
                                        fixed_t infrac) const
{
   bool haveportal = false;
   fixed_t pfrac = 0;
   fixed_t absratio = 0;
   int newfromid = R_NOGROUP;
   fixed_t z = state.z + FixedMul(aimslope, FixedMul(infrac, attackrange));

   if(sidesector->c_pflags & PS_PASSABLE)
   {
      // ceiling portal
      fixed_t planez = R_CPLink(sidesector)->planez;
      if(z > planez)
      {
         pfrac = FixedDiv(planez - state.z, aimslope);
         absratio = FixedDiv(planez - state.z, z - state.z);
         z = planez;
         haveportal = true;
         newfromid = sidesector->c_portal->data.link.toid;
      }
   }
   if(!haveportal && sidesector->f_pflags & PS_PASSABLE)
   {
      // floor portal
      fixed_t planez = R_FPLink(sidesector)->planez;
      if(z < planez)
      {
         pfrac = FixedDiv(planez - state.z, aimslope);
         absratio = FixedDiv(planez - state.z, z - state.z);
         z = planez;
         haveportal = true;
         newfromid = sidesector->f_portal->data.link.toid;
      }
   }
   if(haveportal)
   {
      // update x and y as well
      fixed_t x = state.x + FixedMul(cos, pfrac);
      fixed_t y = state.y + FixedMul(sin, pfrac);
      if(newfromid == state.groupid)
         return false;

      const ShootContext *prev = state.prev;
      while(prev)
      {
         if(prev->state.groupid == newfromid)
            return false;
         prev = prev->state.prev;
      }

      const linkoffset_t *link = P_GetLinkIfExists(state.groupid, newfromid);

      // NOTE: for line attacks, sightzstart also moves!
      fixed_t dist = FixedMul(FixedMul(attackrange, infrac), absratio);
      fixed_t remdist = attackrange - dist;

      if(link)
      {
         x += link->x;
         y += link->y;
         z += link->z;  // why not
      }

      State newstate(state);
      newstate.groupid = newfromid;
      newstate.origindist += dist;
      newstate.prev = this;
      newstate.x = x;
      newstate.y = y;
      newstate.z = z;

      lineAttack(thing, angle, remdist, aimslope, damage, &newstate);

      return true;
   }
   return false;
}

//
// ShootContext::shoot2SLine
//
bool ShootContext::shoot2SLine(line_t *li, int lineside, fixed_t dist,
                               const LineOpening &lo) const
{
   const sector_t *fs = li->frontsector;
   const sector_t *bs = li->backsector;

   // ioanch: no more need for demo version < 333 check. Also don't allow comp.
   if(FixedDiv(lo.openbottom - state.z, dist) <= aimslope &&
      FixedDiv(lo.opentop - state.z, dist) >= aimslope)
   {
      if(li->special)
         P_ShootSpecialLine(thing, li, lineside);
      return true;
   }
   return false;
}

//
// ShootContext::shotCheck2SLine
//
bool ShootContext::shotCheck2SLine(line_t *li, int lineside, fixed_t frac) const
{
   bool ret = false;
   if(li->extflags & EX_ML_BLOCKALL)
      return false;

   if(li->flags & ML_TWOSIDED)
   {
      LineOpening lo = { 0 };
      CAM_lineOpening(lo, li);
      fixed_t dist = FixedMul(attackrange, frac);
      if(shoot2SLine(li, lineside, dist, lo))
         ret = true;
   }
   return ret;
}

//
// ShootContext::shootTraverse
//
bool ShootContext::shootTraverse(const intercept_t *in, void *data, 
                                 const divline_t &trace)
{
   auto &context = *static_cast<ShootContext *>(data);
   if(in->isaline)
   {
      line_t *li = in->d.line;

      // ioanch 20160101: use the trace origin instead of assuming it being the
      // same as the source thing origin, as it happens in PTR_ShootTraverse
      int lineside = P_PointOnLineSide(trace.x, trace.y, li);

      if(context.shotCheck2SLine(li, lineside, in->frac))
      {
         // ioanch 20160101: line portal aware
         if(li->portal && li->pflags & PS_PASSABLE)
         {
            int newfromid = li->portal->data.link.toid;
            if(newfromid == context.state.groupid)
               return true;

            const ShootContext *prev = context.state.prev;
            while(prev)
            {
               if(prev->state.groupid == newfromid)
                  return true;
               prev = prev->state.prev;
            }

            const linkoffset_t *link = P_GetLinkIfExists(context.state.groupid, 
               newfromid);

            // NOTE: for line attacks, sightzstart also moves!
            fixed_t x = trace.x + FixedMul(trace.dx, in->frac);
            fixed_t y = trace.y + FixedMul(trace.dy, in->frac);
            fixed_t z = context.state.z + FixedMul(context.aimslope, 
               FixedMul(in->frac, context.attackrange));
            fixed_t dist =  FixedMul(context.attackrange, in->frac);
            fixed_t remdist = context.attackrange - dist;

            if(link)
            {
               x += link->x;
               y += link->y;
               z += link->z;  // why not
            }

            State newstate(context.state);
            newstate.groupid = newfromid;
            newstate.x = x;
            newstate.y = y;
            newstate.z = z;
            newstate.prev = &context;
            newstate.origindist += dist;

            lineAttack(context.thing, context.angle, remdist, context.aimslope,
               context.damage, &newstate);

            return false;
         }

         return true;
      }

      // ioanch 20160102: compensate the current range with the added one
      fixed_t frac = in->frac - FixedDiv(4 * FRACUNIT, context.attackrange +
         context.state.origindist);
      fixed_t x = trace.x + FixedMul(trace.dx, frac);
      fixed_t y = trace.y + FixedMul(trace.dy, frac);
      fixed_t z = context.state.z + FixedMul(context.aimslope, 
         FixedMul(frac, context.attackrange));

      const sector_t *sidesector = lineside ? li->backsector : li->frontsector;
      bool hitplane = false;
      int updown = 2;

      // ioanch 20160102: check for Z portals

      if(sidesector)
      {
         if(context.checkShootFlatPortal(sidesector, in->frac))
            return false;  // done here

         if(z < sidesector->floorheight)
         {
            fixed_t pfrac = FixedDiv(sidesector->floorheight 
               - context.state.z, context.aimslope);

            if(R_IsSkyFlat(sidesector->floorpic))
               return false;

            x = trace.x + FixedMul(context.cos, pfrac);
            y = trace.y + FixedMul(context.sin, pfrac);
            z = sidesector->floorheight;

            hitplane = true;
            updown = 0;
         }
         else if(z > sidesector->ceilingheight)
         {
            fixed_t pfrac = FixedDiv(sidesector->ceilingheight 
               - context.state.z, context.aimslope);
            if(sidesector->intflags & SIF_SKY)
               return false;
            x = trace.x + FixedMul(context.cos, pfrac);
            y = trace.y + FixedMul(context.sin, pfrac);
            z = sidesector->ceilingheight;

            hitplane = true;
            updown = 1;
         }
      }

      if(!hitplane && li->special)
         P_ShootSpecialLine(context.thing, li, lineside);

      if(R_IsSkyFlat(li->frontsector->ceilingpic) || li->frontsector->c_portal)
      {
         if(z > li->frontsector->ceilingheight)
            return false;
         if(li->backsector && R_IsSkyFlat(li->backsector->ceilingpic))
         {
            if(li->backsector->ceilingheight < z)
               return false;
         }
      }

      // ioanch 20160102: this doesn't make sense
//      if(!hitplane && li->portal)
//         return false;

      P_SpawnPuff(x, y, z, P_PointToAngle(0, 0, li->dx, li->dy) - ANG90, 
         updown, true);

      return false;
   }
   else
   {
      Mobj *th = in->d.thing;
      // self and shootable checks already handled. Friendliness check not
      // enabled anyway
      if(!(th->flags & MF_SHOOTABLE) || th == context.thing)
         return true;

      if(th->flags3 & MF3_GHOST && context.thing->player 
         && P_GetReadyWeapon(context.thing->player)->flags & WPF_NOHITGHOSTS)
      {
         return true;
      }

      fixed_t dist = FixedMul(context.attackrange, in->frac);
      fixed_t thingtopslope = FixedDiv(th->z + th->height - context.state.z, 
         dist);
      fixed_t thingbottomslope = FixedDiv(th->z - context.state.z, dist);

      if(thingtopslope < context.aimslope)
         return true;

      if(thingbottomslope > context.aimslope)
         return true;

      // ioanch 20160102: compensate
      fixed_t frac = in->frac - FixedDiv(10 * FRACUNIT, context.attackrange +
         context.state.origindist);
      fixed_t x = trace.x + FixedMul(trace.dx, frac);
      fixed_t y = trace.y + FixedMul(trace.dy, frac);
      fixed_t z = context.state.z + FixedMul(context.aimslope, FixedMul(frac,
         context.attackrange));

      if(th->flags & MF_NOBLOOD || 
         th->flags2 & (MF2_INVULNERABLE | MF2_DORMANT))
      {
         P_SpawnPuff(x, y, z, P_PointToAngle(0, 0, trace.dx, trace.dy)
            - ANG180, 2, true);
      }
      else
      {
         P_SpawnBlood(x, y, z, P_PointToAngle(0, 0, trace.dx, trace.dy)
            - ANG180, context.damage, th);
      }
      if(context.damage)
      {
         P_DamageMobj(th, context.thing, context.thing, context.damage,
            context.thing->info->mod);
      }

      return false;
   }
}

//
// ShootContext::ShootContext
//
ShootContext::ShootContext(Mobj *source, angle_t inangle, fixed_t distance,
                           fixed_t slope, int indamage, 
                           const State *instate) : 
   thing(source), angle(inangle), damage(indamage), attackrange(distance), 
      aimslope(slope)
{
   inangle >>= ANGLETOFINESHIFT;
   cos = finecosine[inangle];
   sin = finesine[inangle];
   if(instate)
      state = *instate;
   else
   {
      state.x = source->x;
      state.y = source->y;
      state.z = source->z - source->floorclip + (source->height >> 1) + 
         8 * FRACUNIT;
      state.groupid = source->groupid;
      state.prev = nullptr;
      state.origindist = 0;
   }
}

//
// CAM_LineAttack
//
// Portal-aware bullet attack
//
void CAM_LineAttack(Mobj *source, angle_t angle, fixed_t distance, 
                    fixed_t slope, int damage)
{
   ShootContext::lineAttack(source, angle, distance, slope, damage, nullptr);
}
// EOF
<|MERGE_RESOLUTION|>--- conflicted
+++ resolved
@@ -466,11 +466,7 @@
             if(VALID_ISSET(validlines, linenum))
                continue; // line has already been checked
 
-<<<<<<< HEAD
-            if(!CAM_SightCheckLine(cam, static_cast<int>(po->lines[i] - lines)))
-=======
-            if(!checkLine(po->lines[i] - ::lines))
->>>>>>> 918ab282
+            if (!checkLine(static_cast<int>(po->lines[i] - ::lines)))
                return false;
          }
       }
