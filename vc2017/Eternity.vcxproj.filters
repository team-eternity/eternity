<?xml version="1.0" encoding="utf-8"?>
<Project ToolsVersion="4.0" xmlns="http://schemas.microsoft.com/developer/msbuild/2003">
  <ItemGroup>
    <Filter Include="Source Files">
      <UniqueIdentifier>{b34dac91-e18f-4331-8b91-5b0bfd65aa76}</UniqueIdentifier>
    </Filter>
    <Filter Include="Source Files\ACS_">
      <UniqueIdentifier>{7f9c5b8a-17dd-4de2-bb7c-0bf06ae42d8c}</UniqueIdentifier>
    </Filter>
    <Filter Include="Source Files\AM_">
      <UniqueIdentifier>{3fed5f3f-8630-435c-8a6b-4389a396c89b}</UniqueIdentifier>
    </Filter>
    <Filter Include="Source Files\C_">
      <UniqueIdentifier>{3fb78d11-e099-4f49-9e96-b9d5672a9df3}</UniqueIdentifier>
    </Filter>
    <Filter Include="Source Files\C_\C_ Source">
      <UniqueIdentifier>{1e07c6c0-e746-453f-ac6d-d49506ecbc41}</UniqueIdentifier>
    </Filter>
    <Filter Include="Source Files\C_\C_ Headers">
      <UniqueIdentifier>{4907f721-b935-411d-a03f-09680492a019}</UniqueIdentifier>
    </Filter>
    <Filter Include="Source Files\Confuse">
      <UniqueIdentifier>{44a09bb5-936d-49cf-ae19-5dbfc3dbe9db}</UniqueIdentifier>
    </Filter>
    <Filter Include="Source Files\D_">
      <UniqueIdentifier>{f3859b1f-cc5e-491d-8112-8d25ef365851}</UniqueIdentifier>
    </Filter>
    <Filter Include="Source Files\D_\D_ Source">
      <UniqueIdentifier>{9617b967-fecd-4a7e-adc3-9b817e20cfcc}</UniqueIdentifier>
    </Filter>
    <Filter Include="Source Files\D_\D_ Headers">
      <UniqueIdentifier>{63910fc1-b753-4aaa-b49e-16ed7ee198ea}</UniqueIdentifier>
    </Filter>
    <Filter Include="Source Files\doom">
      <UniqueIdentifier>{66cf4c0b-bd1c-404f-ab88-c8cf635dd01f}</UniqueIdentifier>
    </Filter>
    <Filter Include="Source Files\E_">
      <UniqueIdentifier>{79258fc4-c949-42a1-ab7c-fed28ca36b32}</UniqueIdentifier>
    </Filter>
    <Filter Include="Source Files\E_\E_ Source">
      <UniqueIdentifier>{bbd95425-0142-407b-9744-af4a98677bbf}</UniqueIdentifier>
    </Filter>
    <Filter Include="Source Files\E_\E_ Headers">
      <UniqueIdentifier>{151926f7-2cf7-4362-a0e5-e6968f7b9aa4}</UniqueIdentifier>
    </Filter>
    <Filter Include="Source Files\F_">
      <UniqueIdentifier>{d081db3e-a274-461a-852e-f872de9e0bf3}</UniqueIdentifier>
    </Filter>
    <Filter Include="Source Files\G_">
      <UniqueIdentifier>{78541c07-b3bd-4ef6-bc61-9a8ac1ce9f13}</UniqueIdentifier>
    </Filter>
    <Filter Include="Source Files\G_\G_ Source">
      <UniqueIdentifier>{52f0fe4d-081c-4fc6-95f1-2d60801e6d40}</UniqueIdentifier>
    </Filter>
    <Filter Include="Source Files\G_\G_ Headers">
      <UniqueIdentifier>{b05fb77d-4cf7-4c32-93f6-ad442d8848f3}</UniqueIdentifier>
    </Filter>
    <Filter Include="Source Files\IN">
      <UniqueIdentifier>{ef3ee0e1-f0a4-4029-ad0c-bd280e5fc1ed}</UniqueIdentifier>
    </Filter>
    <Filter Include="Source Files\M_">
      <UniqueIdentifier>{fa4e746d-a866-4f54-8c51-f8580de29568}</UniqueIdentifier>
    </Filter>
    <Filter Include="Source Files\M_\M_ Source">
      <UniqueIdentifier>{c2a9d024-1833-481e-b489-a27c9c001c49}</UniqueIdentifier>
    </Filter>
    <Filter Include="Source Files\M_\M_ Headers">
      <UniqueIdentifier>{28596ffe-8f90-45bf-831e-a1662af257b5}</UniqueIdentifier>
    </Filter>
    <Filter Include="Source Files\Mn_">
      <UniqueIdentifier>{484d2fc2-5547-4a39-958c-91ee7e6b2866}</UniqueIdentifier>
    </Filter>
    <Filter Include="Source Files\Mn_\Mn_ Source">
      <UniqueIdentifier>{8c85c9e6-7e27-4e78-80fc-9d5a2fc4afeb}</UniqueIdentifier>
    </Filter>
    <Filter Include="Source Files\Mn_\Mn_ Headers">
      <UniqueIdentifier>{a99f61d8-9f33-4d00-8f3e-e322981ab481}</UniqueIdentifier>
    </Filter>
    <Filter Include="Source Files\P_">
      <UniqueIdentifier>{4bd0c88a-0ca5-4c70-bac5-ed5235136cb8}</UniqueIdentifier>
    </Filter>
    <Filter Include="Source Files\P_\P_ Source">
      <UniqueIdentifier>{d78f4868-cc9b-4429-9a79-4180ef42b625}</UniqueIdentifier>
      <Extensions>c</Extensions>
    </Filter>
    <Filter Include="Source Files\P_\P_ Headers">
      <UniqueIdentifier>{6418069c-4163-482f-a22f-c76acc20efd3}</UniqueIdentifier>
    </Filter>
    <Filter Include="Source Files\R_">
      <UniqueIdentifier>{5ffabea7-7dff-4d0b-9748-54a182933f13}</UniqueIdentifier>
    </Filter>
    <Filter Include="Source Files\R_\R_ Source">
      <UniqueIdentifier>{5933e208-3a23-4379-8d68-1c064bfc7633}</UniqueIdentifier>
    </Filter>
    <Filter Include="Source Files\R_\R_ Headers">
      <UniqueIdentifier>{81bd376e-85fa-4cd3-ac36-830014b7e6cd}</UniqueIdentifier>
    </Filter>
    <Filter Include="Source Files\S_">
      <UniqueIdentifier>{5bba5408-2f6a-468f-a0d1-f85bb3b7c3f6}</UniqueIdentifier>
    </Filter>
    <Filter Include="Source Files\SDL">
      <UniqueIdentifier>{4fc11c2f-050b-42b0-a14c-5d8acba56bde}</UniqueIdentifier>
    </Filter>
    <Filter Include="Source Files\SDL\SDL Source">
      <UniqueIdentifier>{50e02c1d-3541-411d-ad49-c4179e750265}</UniqueIdentifier>
    </Filter>
    <Filter Include="Source Files\SDL\SDL Headers">
      <UniqueIdentifier>{a69eaf6d-3ea8-484b-9dec-dd4dd1d9d564}</UniqueIdentifier>
    </Filter>
    <Filter Include="Source Files\SDL\midiproc">
      <UniqueIdentifier>{a66bc511-a974-4ffe-9283-9dd7349673d9}</UniqueIdentifier>
    </Filter>
    <Filter Include="Source Files\ST_">
      <UniqueIdentifier>{c49d5ae2-c23a-43ac-899c-741ebc47f03a}</UniqueIdentifier>
    </Filter>
    <Filter Include="Source Files\V_">
      <UniqueIdentifier>{bee5f6fe-4473-4305-ba5b-ef339392ef91}</UniqueIdentifier>
    </Filter>
    <Filter Include="Source Files\V_\V_ Source">
      <UniqueIdentifier>{acf85871-9101-4279-8229-0374c375108d}</UniqueIdentifier>
    </Filter>
    <Filter Include="Source Files\V_\V_ Headers">
      <UniqueIdentifier>{c301cf20-aa1a-4d16-ab7f-cbf36b6ee677}</UniqueIdentifier>
    </Filter>
    <Filter Include="Source Files\W_">
      <UniqueIdentifier>{6e7b8593-7677-4995-96db-1d76c97825ac}</UniqueIdentifier>
    </Filter>
    <Filter Include="Source Files\W_\W_ Headers">
      <UniqueIdentifier>{b901a681-e1c4-4b15-9461-09e799127121}</UniqueIdentifier>
    </Filter>
    <Filter Include="Source Files\W_\W_ Source">
      <UniqueIdentifier>{0c0ff2db-f468-4fcb-8718-96613cf48394}</UniqueIdentifier>
    </Filter>
    <Filter Include="Source Files\Z_">
      <UniqueIdentifier>{c8e666f5-454a-4370-aa49-66bdec685159}</UniqueIdentifier>
    </Filter>
    <Filter Include="Source Files\Misc">
      <UniqueIdentifier>{0022419a-ff53-44c0-8a9b-b14982d2c9e2}</UniqueIdentifier>
    </Filter>
    <Filter Include="Source Files\Misc\Misc Source">
      <UniqueIdentifier>{047a3b56-2650-42aa-8085-dbbfb64ab9c0}</UniqueIdentifier>
    </Filter>
    <Filter Include="Source Files\Misc\Misc Headers">
      <UniqueIdentifier>{01be234c-22fd-4e80-a8a2-221bd833ea5c}</UniqueIdentifier>
      <Extensions>h;hpp;hxx;hm;inl</Extensions>
    </Filter>
    <Filter Include="Source Files\TXT_">
      <UniqueIdentifier>{5eb4bb65-96a1-4111-89bf-bb165ae262e3}</UniqueIdentifier>
    </Filter>
    <Filter Include="Source Files\TXT_\TXT Source">
      <UniqueIdentifier>{c9c6d834-83a5-4361-9119-0d98aefdd2aa}</UniqueIdentifier>
    </Filter>
    <Filter Include="Source Files\TXT_\TXT Headers">
      <UniqueIdentifier>{e88cba84-cfb6-46bb-9856-f75ccde43b63}</UniqueIdentifier>
    </Filter>
    <Filter Include="Source Files\A_">
      <UniqueIdentifier>{50e7f319-f3bc-4c0b-a986-f8fae43cc38a}</UniqueIdentifier>
    </Filter>
    <Filter Include="Source Files\A_\A_ Source">
      <UniqueIdentifier>{53f1631c-0dc7-47b6-9886-624a2912a4de}</UniqueIdentifier>
    </Filter>
    <Filter Include="Source Files\A_\A_ Headers">
      <UniqueIdentifier>{6e6edf41-462d-4cd1-8eb0-83d9c2ab56dc}</UniqueIdentifier>
    </Filter>
    <Filter Include="Source Files\XL_">
      <UniqueIdentifier>{0e764506-8ff3-4044-9428-b90f12589cb8}</UniqueIdentifier>
    </Filter>
    <Filter Include="Source Files\HAL">
      <UniqueIdentifier>{77072d5a-d83b-4809-8a99-6b7d1183686a}</UniqueIdentifier>
    </Filter>
    <Filter Include="Source Files\HAL\HAL Source">
      <UniqueIdentifier>{04795ec4-d423-441a-86b8-8468927d7243}</UniqueIdentifier>
    </Filter>
    <Filter Include="Source Files\HAL\HAL Headers">
      <UniqueIdentifier>{62f666f2-09f2-4057-80c1-b511520abba4}</UniqueIdentifier>
    </Filter>
    <Filter Include="Source Files\GL">
      <UniqueIdentifier>{7eb4559d-5005-46e4-b6b3-bcf4d90629b3}</UniqueIdentifier>
    </Filter>
    <Filter Include="Source Files\GL\GL Source">
      <UniqueIdentifier>{d98fbd92-7a9b-4aec-ad2f-ed84de734afb}</UniqueIdentifier>
    </Filter>
    <Filter Include="Source Files\GL\GL Headers">
      <UniqueIdentifier>{cbfe22a5-c067-4a80-a6e1-8c56074094a0}</UniqueIdentifier>
    </Filter>
    <Filter Include="Source Files\MetaAPI">
      <UniqueIdentifier>{41a8c12a-31a1-443f-a1a0-91eefc714134}</UniqueIdentifier>
    </Filter>
    <Filter Include="Source Files\Cam">
      <UniqueIdentifier>{5c6b84ca-317a-427d-92c5-a2ecc5efc61f}</UniqueIdentifier>
    </Filter>
    <Filter Include="Source Files\EV_">
      <UniqueIdentifier>{71b085c7-443a-446e-8586-df2686087ba7}</UniqueIdentifier>
    </Filter>
    <Filter Include="Source Files\EV_\EV_ Headers">
      <UniqueIdentifier>{fb999acc-2ad3-4821-b501-c9c1ce62c6ea}</UniqueIdentifier>
    </Filter>
    <Filter Include="Source Files\EV_\EV_ Source">
      <UniqueIdentifier>{fd077837-cea0-46fa-9c73-22d3b6ab8ea2}</UniqueIdentifier>
    </Filter>
    <Filter Include="Source Files\T_">
      <UniqueIdentifier>{b98357e3-f12d-482f-a30f-4ef95ce7286e}</UniqueIdentifier>
    </Filter>
    <Filter Include="Source Files\Win32">
      <UniqueIdentifier>{a07b404e-431c-4ce0-854e-95fba127471a}</UniqueIdentifier>
    </Filter>
    <Filter Include="Source Files\Win32\Win32 Headers">
      <UniqueIdentifier>{695a993e-ed19-47ed-a6ea-6723a4a2163c}</UniqueIdentifier>
    </Filter>
    <Filter Include="Source Files\Win32\Win32 Source">
      <UniqueIdentifier>{cca953b5-48d6-4c02-9406-c15e382a3d39}</UniqueIdentifier>
    </Filter>
    <Filter Include="Resource Files">
      <UniqueIdentifier>{f508b859-c713-472e-9f57-6c830f4015f8}</UniqueIdentifier>
      <Extensions>ico;cur;bmp;dlg;rc2;rct;bin;rgs;gif;jpg;jpeg;jpe</Extensions>
    </Filter>
    <Filter Include="Source Files\HU_">
      <UniqueIdentifier>{8b988616-fb19-4f45-a018-ab8486c1f4da}</UniqueIdentifier>
    </Filter>
    <Filter Include="Source Files\HU_\HU_ Source">
      <UniqueIdentifier>{430ac966-e835-4c8f-a47f-494cc732bd59}</UniqueIdentifier>
    </Filter>
    <Filter Include="Source Files\HU_\HU_ Headers">
      <UniqueIdentifier>{adac8b7e-981e-409e-801b-fbfc2ce5243a}</UniqueIdentifier>
    </Filter>
    <Filter Include="Source Files\S_\S_ Headers">
      <UniqueIdentifier>{6f49c79b-9ba7-479b-982f-80a88a32eace}</UniqueIdentifier>
    </Filter>
    <Filter Include="Source Files\S_\S_ Source">
      <UniqueIdentifier>{db06d03f-cab2-4823-98b6-8b2bd21b98be}</UniqueIdentifier>
    </Filter>
    <Filter Include="Source Files\XL_\XL_ Headers">
      <UniqueIdentifier>{83a57dbd-d96f-4232-9c63-ed719eee9717}</UniqueIdentifier>
    </Filter>
    <Filter Include="Source Files\XL_\XL_ Source">
      <UniqueIdentifier>{09ccd1ab-91bb-4216-9ff4-c314b45f28c8}</UniqueIdentifier>
    </Filter>
    <Filter Include="Source Files\Aeon_">
      <UniqueIdentifier>{ef5058dd-7eb5-47a0-9cd1-d7e6bfb7c92c}</UniqueIdentifier>
    </Filter>
    <Filter Include="Source Files\Aeon_\Aeon_ Headers">
      <UniqueIdentifier>{6da3ef55-e9a2-4b2d-a07c-b7539b9b8d3a}</UniqueIdentifier>
    </Filter>
    <Filter Include="Source Files\Aeon_\Aeon_ Source">
      <UniqueIdentifier>{b5ad1680-5b97-420b-8188-12fc50a8a703}</UniqueIdentifier>
    </Filter>
  </ItemGroup>
  <ItemGroup>
    <ClCompile Include="..\source\acs_func.cpp">
      <Filter>Source Files\ACS_</Filter>
    </ClCompile>
    <ClCompile Include="..\source\acs_intr.cpp">
      <Filter>Source Files\ACS_</Filter>
    </ClCompile>
    <ClCompile Include="..\Source\am_color.cpp">
      <Filter>Source Files\AM_</Filter>
    </ClCompile>
    <ClCompile Include="..\Source\am_map.cpp">
      <Filter>Source Files\AM_</Filter>
    </ClCompile>
    <ClCompile Include="..\source\c_batch.cpp">
      <Filter>Source Files\C_\C_ Source</Filter>
    </ClCompile>
    <ClCompile Include="..\Source\c_cmd.cpp">
      <Filter>Source Files\C_\C_ Source</Filter>
    </ClCompile>
    <ClCompile Include="..\Source\c_io.cpp">
      <Filter>Source Files\C_\C_ Source</Filter>
    </ClCompile>
    <ClCompile Include="..\Source\c_net.cpp">
      <Filter>Source Files\C_\C_ Source</Filter>
    </ClCompile>
    <ClCompile Include="..\Source\c_runcmd.cpp">
      <Filter>Source Files\C_\C_ Source</Filter>
    </ClCompile>
    <ClCompile Include="..\Source\Confuse\confuse.cpp">
      <Filter>Source Files\Confuse</Filter>
    </ClCompile>
    <ClCompile Include="..\Source\Confuse\lexer.cpp">
      <Filter>Source Files\Confuse</Filter>
    </ClCompile>
    <ClCompile Include="..\Source\d_deh.cpp">
      <Filter>Source Files\D_\D_ Source</Filter>
    </ClCompile>
    <ClCompile Include="..\Source\d_dehtbl.cpp">
      <Filter>Source Files\D_\D_ Source</Filter>
    </ClCompile>
    <ClCompile Include="..\source\d_diskfile.cpp">
      <Filter>Source Files\D_\D_ Source</Filter>
    </ClCompile>
    <ClCompile Include="..\source\d_files.cpp">
      <Filter>Source Files\D_\D_ Source</Filter>
    </ClCompile>
    <ClCompile Include="..\source\d_findiwads.cpp">
      <Filter>Source Files\D_\D_ Source</Filter>
    </ClCompile>
    <ClCompile Include="..\Source\d_gi.cpp">
      <Filter>Source Files\D_\D_ Source</Filter>
    </ClCompile>
    <ClCompile Include="..\Source\d_io.cpp">
      <Filter>Source Files\D_\D_ Source</Filter>
    </ClCompile>
    <ClCompile Include="..\Source\d_items.cpp">
      <Filter>Source Files\D_\D_ Source</Filter>
    </ClCompile>
    <ClCompile Include="..\source\d_iwad.cpp">
      <Filter>Source Files\D_\D_ Source</Filter>
    </ClCompile>
    <ClCompile Include="..\Source\d_main.cpp">
      <Filter>Source Files\D_\D_ Source</Filter>
    </ClCompile>
    <ClCompile Include="..\Source\d_net.cpp">
      <Filter>Source Files\D_\D_ Source</Filter>
    </ClCompile>
    <ClCompile Include="..\Source\doomdef.cpp">
      <Filter>Source Files\doom</Filter>
    </ClCompile>
    <ClCompile Include="..\Source\doomstat.cpp">
      <Filter>Source Files\doom</Filter>
    </ClCompile>
    <ClCompile Include="..\Source\dstrings.cpp">
      <Filter>Source Files\doom</Filter>
    </ClCompile>
    <ClCompile Include="..\source\e_args.cpp">
      <Filter>Source Files\E_\E_ Source</Filter>
    </ClCompile>
    <ClCompile Include="..\Source\e_cmd.cpp">
      <Filter>Source Files\E_\E_ Source</Filter>
    </ClCompile>
    <ClCompile Include="..\source\e_dstate.cpp">
      <Filter>Source Files\E_\E_ Source</Filter>
    </ClCompile>
    <ClCompile Include="..\Source\e_edf.cpp">
      <Filter>Source Files\E_\E_ Source</Filter>
    </ClCompile>
    <ClCompile Include="..\Source\e_exdata.cpp">
      <Filter>Source Files\E_\E_ Source</Filter>
    </ClCompile>
    <ClCompile Include="..\source\e_fonts.cpp">
      <Filter>Source Files\E_\E_ Source</Filter>
    </ClCompile>
    <ClCompile Include="..\source\e_gameprops.cpp">
      <Filter>Source Files\E_\E_ Source</Filter>
    </ClCompile>
    <ClCompile Include="..\source\e_hash.cpp">
      <Filter>Source Files\E_\E_ Source</Filter>
    </ClCompile>
    <ClCompile Include="..\Source\e_lib.cpp">
      <Filter>Source Files\E_\E_ Source</Filter>
    </ClCompile>
    <ClCompile Include="..\source\e_mod.cpp">
      <Filter>Source Files\E_\E_ Source</Filter>
    </ClCompile>
    <ClCompile Include="..\source\e_player.cpp">
      <Filter>Source Files\E_\E_ Source</Filter>
    </ClCompile>
    <ClCompile Include="..\source\e_rtti.cpp">
      <Filter>Source Files\E_\E_ Source</Filter>
    </ClCompile>
    <ClCompile Include="..\Source\e_sound.cpp">
      <Filter>Source Files\E_\E_ Source</Filter>
    </ClCompile>
    <ClCompile Include="..\source\e_sprite.cpp">
      <Filter>Source Files\E_\E_ Source</Filter>
    </ClCompile>
    <ClCompile Include="..\Source\e_states.cpp">
      <Filter>Source Files\E_\E_ Source</Filter>
    </ClCompile>
    <ClCompile Include="..\Source\e_string.cpp">
      <Filter>Source Files\E_\E_ Source</Filter>
    </ClCompile>
    <ClCompile Include="..\Source\e_things.cpp">
      <Filter>Source Files\E_\E_ Source</Filter>
    </ClCompile>
    <ClCompile Include="..\Source\e_ttypes.cpp">
      <Filter>Source Files\E_\E_ Source</Filter>
    </ClCompile>
    <ClCompile Include="..\Source\f_finale.cpp">
      <Filter>Source Files\F_</Filter>
    </ClCompile>
    <ClCompile Include="..\Source\f_wipe.cpp">
      <Filter>Source Files\F_</Filter>
    </ClCompile>
    <ClCompile Include="..\Source\g_bind.cpp">
      <Filter>Source Files\G_\G_ Source</Filter>
    </ClCompile>
    <ClCompile Include="..\Source\g_cmd.cpp">
      <Filter>Source Files\G_\G_ Source</Filter>
    </ClCompile>
    <ClCompile Include="..\Source\g_dmflag.cpp">
      <Filter>Source Files\G_\G_ Source</Filter>
    </ClCompile>
    <ClCompile Include="..\Source\g_game.cpp">
      <Filter>Source Files\G_\G_ Source</Filter>
    </ClCompile>
    <ClCompile Include="..\Source\g_gfs.cpp">
      <Filter>Source Files\G_\G_ Source</Filter>
    </ClCompile>
    <ClCompile Include="..\source\hu_frags.cpp">
      <Filter>Source Files\HU_\HU_ Source</Filter>
    </ClCompile>
    <ClCompile Include="..\source\hu_over.cpp">
      <Filter>Source Files\HU_\HU_ Source</Filter>
    </ClCompile>
    <ClCompile Include="..\source\hu_stuff.cpp">
      <Filter>Source Files\HU_\HU_ Source</Filter>
    </ClCompile>
    <ClCompile Include="..\Source\hi_stuff.cpp">
      <Filter>Source Files\IN</Filter>
    </ClCompile>
    <ClCompile Include="..\Source\in_lude.cpp">
      <Filter>Source Files\IN</Filter>
    </ClCompile>
    <ClCompile Include="..\Source\wi_stuff.cpp">
      <Filter>Source Files\IN</Filter>
    </ClCompile>
    <ClCompile Include="..\Source\m_argv.cpp">
      <Filter>Source Files\M_\M_ Source</Filter>
    </ClCompile>
    <ClCompile Include="..\Source\m_bbox.cpp">
      <Filter>Source Files\M_\M_ Source</Filter>
    </ClCompile>
    <ClCompile Include="..\source\m_buffer.cpp">
      <Filter>Source Files\M_\M_ Source</Filter>
    </ClCompile>
    <ClCompile Include="..\Source\m_cheat.cpp">
      <Filter>Source Files\M_\M_ Source</Filter>
    </ClCompile>
    <ClCompile Include="..\Source\m_fcvt.cpp">
      <Filter>Source Files\M_\M_ Source</Filter>
    </ClCompile>
    <ClCompile Include="..\source\m_hash.cpp">
      <Filter>Source Files\M_\M_ Source</Filter>
    </ClCompile>
    <ClCompile Include="..\Source\m_misc.cpp">
      <Filter>Source Files\M_\M_ Source</Filter>
    </ClCompile>
    <ClCompile Include="..\Source\m_qstr.cpp">
      <Filter>Source Files\M_\M_ Source</Filter>
    </ClCompile>
    <ClCompile Include="..\Source\m_queue.cpp">
      <Filter>Source Files\M_\M_ Source</Filter>
    </ClCompile>
    <ClCompile Include="..\Source\m_random.cpp">
      <Filter>Source Files\M_\M_ Source</Filter>
    </ClCompile>
    <ClCompile Include="..\source\m_shots.cpp">
      <Filter>Source Files\M_\M_ Source</Filter>
    </ClCompile>
    <ClCompile Include="..\source\m_strcasestr.cpp">
      <Filter>Source Files\M_\M_ Source</Filter>
    </ClCompile>
    <ClCompile Include="..\source\m_syscfg.cpp">
      <Filter>Source Files\M_\M_ Source</Filter>
    </ClCompile>
    <ClCompile Include="..\source\m_vector.cpp">
      <Filter>Source Files\M_\M_ Source</Filter>
    </ClCompile>
    <ClCompile Include="..\source\mn_emenu.cpp">
      <Filter>Source Files\Mn_\Mn_ Source</Filter>
    </ClCompile>
    <ClCompile Include="..\Source\mn_engin.cpp">
      <Filter>Source Files\Mn_\Mn_ Source</Filter>
    </ClCompile>
    <ClCompile Include="..\source\mn_files.cpp">
      <Filter>Source Files\Mn_\Mn_ Source</Filter>
    </ClCompile>
    <ClCompile Include="..\Source\mn_htic.cpp">
      <Filter>Source Files\Mn_\Mn_ Source</Filter>
    </ClCompile>
    <ClCompile Include="..\Source\mn_menus.cpp">
      <Filter>Source Files\Mn_\Mn_ Source</Filter>
    </ClCompile>
    <ClCompile Include="..\Source\mn_misc.cpp">
      <Filter>Source Files\Mn_\Mn_ Source</Filter>
    </ClCompile>
    <ClCompile Include="..\Source\mn_skinv.cpp">
      <Filter>Source Files\Mn_\Mn_ Source</Filter>
    </ClCompile>
    <ClCompile Include="..\Source\p_anim.cpp">
      <Filter>Source Files\P_\P_ Source</Filter>
    </ClCompile>
    <ClCompile Include="..\Source\p_ceilng.cpp">
      <Filter>Source Files\P_\P_ Source</Filter>
    </ClCompile>
    <ClCompile Include="..\Source\p_chase.cpp">
      <Filter>Source Files\P_\P_ Source</Filter>
    </ClCompile>
    <ClCompile Include="..\Source\p_cmd.cpp">
      <Filter>Source Files\P_\P_ Source</Filter>
    </ClCompile>
    <ClCompile Include="..\Source\p_doors.cpp">
      <Filter>Source Files\P_\P_ Source</Filter>
    </ClCompile>
    <ClCompile Include="..\Source\p_enemy.cpp">
      <Filter>Source Files\P_\P_ Source</Filter>
    </ClCompile>
    <ClCompile Include="..\Source\p_floor.cpp">
      <Filter>Source Files\P_\P_ Source</Filter>
    </ClCompile>
    <ClCompile Include="..\Source\p_genlin.cpp">
      <Filter>Source Files\P_\P_ Source</Filter>
    </ClCompile>
    <ClCompile Include="..\Source\p_hubs.cpp">
      <Filter>Source Files\P_\P_ Source</Filter>
    </ClCompile>
    <ClCompile Include="..\Source\p_info.cpp">
      <Filter>Source Files\P_\P_ Source</Filter>
    </ClCompile>
    <ClCompile Include="..\Source\p_inter.cpp">
      <Filter>Source Files\P_\P_ Source</Filter>
    </ClCompile>
    <ClCompile Include="..\Source\p_lights.cpp">
      <Filter>Source Files\P_\P_ Source</Filter>
    </ClCompile>
    <ClCompile Include="..\Source\p_map.cpp">
      <Filter>Source Files\P_\P_ Source</Filter>
    </ClCompile>
    <ClCompile Include="..\source\p_map3d.cpp">
      <Filter>Source Files\P_\P_ Source</Filter>
    </ClCompile>
    <ClCompile Include="..\Source\p_maputl.cpp">
      <Filter>Source Files\P_\P_ Source</Filter>
    </ClCompile>
    <ClCompile Include="..\Source\p_mobj.cpp">
      <Filter>Source Files\P_\P_ Source</Filter>
    </ClCompile>
    <ClCompile Include="..\source\p_mobjcol.cpp">
      <Filter>Source Files\P_\P_ Source</Filter>
    </ClCompile>
    <ClCompile Include="..\Source\p_partcl.cpp">
      <Filter>Source Files\P_\P_ Source</Filter>
    </ClCompile>
    <ClCompile Include="..\Source\p_plats.cpp">
      <Filter>Source Files\P_\P_ Source</Filter>
    </ClCompile>
    <ClCompile Include="..\source\p_portal.cpp">
      <Filter>Source Files\P_\P_ Source</Filter>
    </ClCompile>
    <ClCompile Include="..\Source\p_pspr.cpp">
      <Filter>Source Files\P_\P_ Source</Filter>
    </ClCompile>
    <ClCompile Include="..\source\p_pushers.cpp">
      <Filter>Source Files\P_\P_ Source</Filter>
    </ClCompile>
    <ClCompile Include="..\Source\p_saveg.cpp">
      <Filter>Source Files\P_\P_ Source</Filter>
    </ClCompile>
    <ClCompile Include="..\source\p_scroll.cpp">
      <Filter>Source Files\P_\P_ Source</Filter>
    </ClCompile>
    <ClCompile Include="..\source\p_sector.cpp">
      <Filter>Source Files\P_\P_ Source</Filter>
    </ClCompile>
    <ClCompile Include="..\Source\p_setup.cpp">
      <Filter>Source Files\P_\P_ Source</Filter>
    </ClCompile>
    <ClCompile Include="..\Source\p_sight.cpp">
      <Filter>Source Files\P_\P_ Source</Filter>
    </ClCompile>
    <ClCompile Include="..\Source\p_skin.cpp">
      <Filter>Source Files\P_\P_ Source</Filter>
    </ClCompile>
    <ClCompile Include="..\source\p_slopes.cpp">
      <Filter>Source Files\P_\P_ Source</Filter>
    </ClCompile>
    <ClCompile Include="..\Source\p_spec.cpp">
      <Filter>Source Files\P_\P_ Source</Filter>
    </ClCompile>
    <ClCompile Include="..\Source\p_switch.cpp">
      <Filter>Source Files\P_\P_ Source</Filter>
    </ClCompile>
    <ClCompile Include="..\Source\p_telept.cpp">
      <Filter>Source Files\P_\P_ Source</Filter>
    </ClCompile>
    <ClCompile Include="..\source\p_things.cpp">
      <Filter>Source Files\P_\P_ Source</Filter>
    </ClCompile>
    <ClCompile Include="..\Source\p_tick.cpp">
      <Filter>Source Files\P_\P_ Source</Filter>
    </ClCompile>
    <ClCompile Include="..\source\p_trace.cpp">
      <Filter>Source Files\P_\P_ Source</Filter>
    </ClCompile>
    <ClCompile Include="..\Source\p_user.cpp">
      <Filter>Source Files\P_\P_ Source</Filter>
    </ClCompile>
    <ClCompile Include="..\source\p_xenemy.cpp">
      <Filter>Source Files\P_\P_ Source</Filter>
    </ClCompile>
    <ClCompile Include="..\source\polyobj.cpp">
      <Filter>Source Files\P_\P_ Source</Filter>
    </ClCompile>
    <ClCompile Include="..\Source\r_bsp.cpp">
      <Filter>Source Files\R_\R_ Source</Filter>
    </ClCompile>
    <ClCompile Include="..\Source\r_data.cpp">
      <Filter>Source Files\R_\R_ Source</Filter>
    </ClCompile>
    <ClCompile Include="..\Source\r_draw.cpp">
      <Filter>Source Files\R_\R_ Source</Filter>
    </ClCompile>
    <ClCompile Include="..\source\r_drawq.cpp">
      <Filter>Source Files\R_\R_ Source</Filter>
    </ClCompile>
    <ClCompile Include="..\source\r_dynabsp.cpp">
      <Filter>Source Files\R_\R_ Source</Filter>
    </ClCompile>
    <ClCompile Include="..\source\r_dynseg.cpp">
      <Filter>Source Files\R_\R_ Source</Filter>
    </ClCompile>
    <ClCompile Include="..\Source\r_main.cpp">
      <Filter>Source Files\R_\R_ Source</Filter>
    </ClCompile>
    <ClCompile Include="..\Source\r_plane.cpp">
      <Filter>Source Files\R_\R_ Source</Filter>
    </ClCompile>
    <ClCompile Include="..\Source\r_portal.cpp">
      <Filter>Source Files\R_\R_ Source</Filter>
    </ClCompile>
    <ClCompile Include="..\Source\r_ripple.cpp">
      <Filter>Source Files\R_\R_ Source</Filter>
    </ClCompile>
    <ClCompile Include="..\Source\r_segs.cpp">
      <Filter>Source Files\R_\R_ Source</Filter>
    </ClCompile>
    <ClCompile Include="..\Source\r_sky.cpp">
      <Filter>Source Files\R_\R_ Source</Filter>
    </ClCompile>
    <ClCompile Include="..\source\r_span.cpp">
      <Filter>Source Files\R_\R_ Source</Filter>
    </ClCompile>
    <ClCompile Include="..\source\r_textur.cpp">
      <Filter>Source Files\R_\R_ Source</Filter>
    </ClCompile>
    <ClCompile Include="..\Source\r_things.cpp">
      <Filter>Source Files\R_\R_ Source</Filter>
    </ClCompile>
    <ClCompile Include="..\source\r_voxels.cpp">
      <Filter>Source Files\R_\R_ Source</Filter>
    </ClCompile>
    <ClCompile Include="..\source\sdl\i_input.cpp">
      <Filter>Source Files\SDL\SDL Source</Filter>
    </ClCompile>
    <ClCompile Include="..\Source\sdl\i_main.cpp">
      <Filter>Source Files\SDL\SDL Source</Filter>
    </ClCompile>
    <ClCompile Include="..\source\sdl\i_midirpc.cpp">
      <Filter>Source Files\SDL\SDL Source</Filter>
    </ClCompile>
    <ClCompile Include="..\Source\sdl\i_net.cpp">
      <Filter>Source Files\SDL\SDL Source</Filter>
    </ClCompile>
    <ClCompile Include="..\source\sdl\i_pcsound.cpp">
      <Filter>Source Files\SDL\SDL Source</Filter>
    </ClCompile>
    <ClCompile Include="..\source\sdl\i_picker.cpp">
      <Filter>Source Files\SDL\SDL Source</Filter>
    </ClCompile>
    <ClCompile Include="..\source\sdl\i_sdlgamepads.cpp">
      <Filter>Source Files\SDL\SDL Source</Filter>
    </ClCompile>
    <ClCompile Include="..\source\sdl\i_sdlgl2d.cpp">
      <Filter>Source Files\SDL\SDL Source</Filter>
    </ClCompile>
    <ClCompile Include="..\source\sdl\i_sdlmusic.cpp">
      <Filter>Source Files\SDL\SDL Source</Filter>
    </ClCompile>
    <ClCompile Include="..\source\sdl\i_sdlsound.cpp">
      <Filter>Source Files\SDL\SDL Source</Filter>
    </ClCompile>
    <ClCompile Include="..\source\sdl\i_sdlvideo.cpp">
      <Filter>Source Files\SDL\SDL Source</Filter>
    </ClCompile>
    <ClCompile Include="..\Source\sdl\i_sound.cpp">
      <Filter>Source Files\SDL\SDL Source</Filter>
    </ClCompile>
    <ClCompile Include="..\Source\sdl\i_system.cpp">
      <Filter>Source Files\SDL\SDL Source</Filter>
    </ClCompile>
    <ClCompile Include="..\Source\sdl\mmus2mid.cpp">
      <Filter>Source Files\SDL\SDL Source</Filter>
    </ClCompile>
    <ClCompile Include="..\Source\sdl\ser_main.cpp">
      <Filter>Source Files\SDL\SDL Source</Filter>
    </ClCompile>
    <ClCompile Include="..\midiproc\midiproc_c.c">
      <Filter>Source Files\SDL\midiproc</Filter>
    </ClCompile>
    <ClCompile Include="..\Source\st_hbar.cpp">
      <Filter>Source Files\ST_</Filter>
    </ClCompile>
    <ClCompile Include="..\Source\st_lib.cpp">
      <Filter>Source Files\ST_</Filter>
    </ClCompile>
    <ClCompile Include="..\Source\st_stuff.cpp">
      <Filter>Source Files\ST_</Filter>
    </ClCompile>
    <ClCompile Include="..\source\v_alloc.cpp">
      <Filter>Source Files\V_\V_ Source</Filter>
    </ClCompile>
    <ClCompile Include="..\Source\v_block.cpp">
      <Filter>Source Files\V_\V_ Source</Filter>
    </ClCompile>
    <ClCompile Include="..\source\v_buffer.cpp">
      <Filter>Source Files\V_\V_ Source</Filter>
    </ClCompile>
    <ClCompile Include="..\Source\v_font.cpp">
      <Filter>Source Files\V_\V_ Source</Filter>
    </ClCompile>
    <ClCompile Include="..\Source\v_misc.cpp">
      <Filter>Source Files\V_\V_ Source</Filter>
    </ClCompile>
    <ClCompile Include="..\Source\v_patch.cpp">
      <Filter>Source Files\V_\V_ Source</Filter>
    </ClCompile>
    <ClCompile Include="..\source\v_patchfmt.cpp">
      <Filter>Source Files\V_\V_ Source</Filter>
    </ClCompile>
    <ClCompile Include="..\source\v_png.cpp">
      <Filter>Source Files\V_\V_ Source</Filter>
    </ClCompile>
    <ClCompile Include="..\Source\v_video.cpp">
      <Filter>Source Files\V_\V_ Source</Filter>
    </ClCompile>
    <ClCompile Include="..\source\w_formats.cpp">
      <Filter>Source Files\W_\W_ Source</Filter>
    </ClCompile>
    <ClCompile Include="..\source\w_hacks.cpp">
      <Filter>Source Files\W_\W_ Source</Filter>
    </ClCompile>
    <ClCompile Include="..\source\w_levels.cpp">
      <Filter>Source Files\W_\W_ Source</Filter>
    </ClCompile>
    <ClCompile Include="..\Source\w_wad.cpp">
      <Filter>Source Files\W_\W_ Source</Filter>
    </ClCompile>
    <ClCompile Include="..\source\w_zip.cpp">
      <Filter>Source Files\W_\W_ Source</Filter>
    </ClCompile>
    <ClCompile Include="..\source\z_native.cpp">
      <Filter>Source Files\Z_</Filter>
    </ClCompile>
    <ClCompile Include="..\Source\info.cpp">
      <Filter>Source Files\Misc\Misc Source</Filter>
    </ClCompile>
    <ClCompile Include="..\Source\psnprntf.cpp">
      <Filter>Source Files\Misc\Misc Source</Filter>
    </ClCompile>
    <ClCompile Include="..\Source\tables.cpp">
      <Filter>Source Files\Misc\Misc Source</Filter>
    </ClCompile>
    <ClCompile Include="..\Source\version.cpp">
      <Filter>Source Files\Misc\Misc Source</Filter>
    </ClCompile>
    <ClCompile Include="..\source\a_common.cpp">
      <Filter>Source Files\A_\A_ Source</Filter>
    </ClCompile>
    <ClCompile Include="..\source\a_counters.cpp">
      <Filter>Source Files\A_\A_ Source</Filter>
    </ClCompile>
    <ClCompile Include="..\source\a_decorate.cpp">
      <Filter>Source Files\A_\A_ Source</Filter>
    </ClCompile>
    <ClCompile Include="..\source\a_doom.cpp">
      <Filter>Source Files\A_\A_ Source</Filter>
    </ClCompile>
    <ClCompile Include="..\source\a_general.cpp">
      <Filter>Source Files\A_\A_ Source</Filter>
    </ClCompile>
    <ClCompile Include="..\source\a_heretic.cpp">
      <Filter>Source Files\A_\A_ Source</Filter>
    </ClCompile>
    <ClCompile Include="..\source\a_hexen.cpp">
      <Filter>Source Files\A_\A_ Source</Filter>
    </ClCompile>
    <ClCompile Include="..\source\hal\i_gamepads.cpp">
      <Filter>Source Files\HAL\HAL Source</Filter>
    </ClCompile>
    <ClCompile Include="..\source\hal\i_platform.cpp">
      <Filter>Source Files\HAL\HAL Source</Filter>
    </ClCompile>
    <ClCompile Include="..\source\hal\i_video.cpp">
      <Filter>Source Files\HAL\HAL Source</Filter>
    </ClCompile>
    <ClCompile Include="..\source\gl\gl_init.cpp">
      <Filter>Source Files\GL\GL Source</Filter>
    </ClCompile>
    <ClCompile Include="..\source\gl\gl_primitives.cpp">
      <Filter>Source Files\GL\GL Source</Filter>
    </ClCompile>
    <ClCompile Include="..\source\gl\gl_projection.cpp">
      <Filter>Source Files\GL\GL Source</Filter>
    </ClCompile>
    <ClCompile Include="..\source\gl\gl_texture.cpp">
      <Filter>Source Files\GL\GL Source</Filter>
    </ClCompile>
    <ClCompile Include="..\source\gl\gl_vars.cpp">
      <Filter>Source Files\GL\GL Source</Filter>
    </ClCompile>
    <ClCompile Include="..\source\metaapi.cpp">
      <Filter>Source Files\MetaAPI</Filter>
    </ClCompile>
    <ClCompile Include="..\source\metaqstring.cpp">
      <Filter>Source Files\MetaAPI</Filter>
    </ClCompile>
    <ClCompile Include="..\source\cam_sight.cpp">
      <Filter>Source Files\Cam</Filter>
    </ClCompile>
    <ClCompile Include="..\source\ev_actions.cpp">
      <Filter>Source Files\EV_\EV_ Source</Filter>
    </ClCompile>
    <ClCompile Include="..\source\ev_bindings.cpp">
      <Filter>Source Files\EV_\EV_ Source</Filter>
    </ClCompile>
    <ClCompile Include="..\source\ev_specials.cpp">
      <Filter>Source Files\EV_\EV_ Source</Filter>
    </ClCompile>
    <ClCompile Include="..\source\ev_static.cpp">
      <Filter>Source Files\EV_\EV_ Source</Filter>
    </ClCompile>
    <ClCompile Include="..\source\t_plane.cpp">
      <Filter>Source Files\T_</Filter>
    </ClCompile>
    <ClCompile Include="..\source\Win32\i_xinput.cpp">
      <Filter>Source Files\Win32\Win32 Source</Filter>
    </ClCompile>
    <ClCompile Include="..\source\hal\i_directory.cpp">
      <Filter>Source Files\HAL\HAL Source</Filter>
    </ClCompile>
    <ClCompile Include="..\source\e_weapons.cpp">
      <Filter>Source Files\E_\E_ Source</Filter>
    </ClCompile>
    <ClCompile Include="..\source\e_inventory.cpp">
      <Filter>Source Files\E_\E_ Source</Filter>
    </ClCompile>
    <ClCompile Include="..\source\mn_items.cpp">
      <Filter>Source Files\Mn_\Mn_ Source</Filter>
    </ClCompile>
    <ClCompile Include="..\source\Win32\i_w32main.cpp">
      <Filter>Source Files\Win32\Win32 Source</Filter>
    </ClCompile>
    <ClCompile Include="..\source\Win32\i_exception.cpp">
      <Filter>Source Files\Win32\Win32 Source</Filter>
    </ClCompile>
    <ClCompile Include="..\Source\Win32\i_fnames.cpp">
      <Filter>Source Files\Win32\Win32 Source</Filter>
    </ClCompile>
    <ClCompile Include="..\source\v_image.cpp">
      <Filter>Source Files\V_\V_ Source</Filter>
    </ClCompile>
    <ClCompile Include="..\source\s_sndseq.cpp">
      <Filter>Source Files\S_\S_ Source</Filter>
    </ClCompile>
    <ClCompile Include="..\Source\s_sound.cpp">
      <Filter>Source Files\S_\S_ Source</Filter>
    </ClCompile>
    <ClCompile Include="..\Source\sounds.cpp">
      <Filter>Source Files\S_\S_ Source</Filter>
    </ClCompile>
    <ClCompile Include="..\source\s_reverb.cpp">
      <Filter>Source Files\S_\S_ Source</Filter>
    </ClCompile>
    <ClCompile Include="..\source\e_reverbs.cpp">
      <Filter>Source Files\E_\E_ Source</Filter>
    </ClCompile>
    <ClCompile Include="..\source\s_formats.cpp">
      <Filter>Source Files\S_\S_ Source</Filter>
    </ClCompile>
    <ClCompile Include="..\source\hal\i_timer.cpp">
      <Filter>Source Files\HAL\HAL Source</Filter>
    </ClCompile>
    <ClCompile Include="..\source\sdl\i_sdltimer.cpp">
      <Filter>Source Files\SDL\SDL Source</Filter>
    </ClCompile>
    <ClCompile Include="..\source\xl_scripts.cpp">
      <Filter>Source Files\XL_\XL_ Source</Filter>
    </ClCompile>
    <ClCompile Include="..\source\xl_musinfo.cpp">
      <Filter>Source Files\XL_\XL_ Source</Filter>
    </ClCompile>
    <ClCompile Include="..\source\xl_sndinfo.cpp">
      <Filter>Source Files\XL_\XL_ Source</Filter>
    </ClCompile>
    <ClCompile Include="..\source\xl_mapinfo.cpp">
      <Filter>Source Files\XL_\XL_ Source</Filter>
    </ClCompile>
    <ClCompile Include="..\source\xl_emapinfo.cpp">
      <Filter>Source Files\XL_\XL_ Source</Filter>
    </ClCompile>
    <ClCompile Include="..\source\ev_sectors.cpp">
      <Filter>Source Files\EV_\EV_ Source</Filter>
    </ClCompile>
    <ClCompile Include="..\source\e_udmf.cpp">
      <Filter>Source Files\E_\E_ Source</Filter>
    </ClCompile>
    <ClCompile Include="..\source\p_portalclip.cpp">
      <Filter>Source Files\P_\P_ Source</Filter>
    </ClCompile>
    <ClCompile Include="..\source\m_utils.cpp">
      <Filter>Source Files\M_\M_ Source</Filter>
    </ClCompile>
    <ClCompile Include="..\source\cam_aim.cpp">
      <Filter>Source Files\Cam</Filter>
    </ClCompile>
    <ClCompile Include="..\source\cam_common.cpp">
      <Filter>Source Files\Cam</Filter>
    </ClCompile>
    <ClCompile Include="..\source\cam_shoot.cpp">
      <Filter>Source Files\Cam</Filter>
    </ClCompile>
    <ClCompile Include="..\source\cam_use.cpp">
      <Filter>Source Files\Cam</Filter>
    </ClCompile>
    <ClCompile Include="..\source\p_portalcross.cpp">
      <Filter>Source Files\P_\P_ Source</Filter>
    </ClCompile>
    <ClCompile Include="..\source\s_musinfo.cpp">
      <Filter>Source Files\S_\S_ Source</Filter>
    </ClCompile>
    <ClCompile Include="..\source\xl_umapinfo.cpp">
      <Filter>Source Files\XL_\XL_ Source</Filter>
    </ClCompile>
    <ClCompile Include="..\source\xl_animdefs.cpp">
      <Filter>Source Files\XL_\XL_ Source</Filter>
    </ClCompile>
    <ClCompile Include="..\source\textscreen\txt_button.c">
      <Filter>Source Files\TXT_\TXT Source</Filter>
    </ClCompile>
    <ClCompile Include="..\source\textscreen\txt_checkbox.c">
      <Filter>Source Files\TXT_\TXT Source</Filter>
    </ClCompile>
    <ClCompile Include="..\source\textscreen\txt_conditional.c">
      <Filter>Source Files\TXT_\TXT Source</Filter>
    </ClCompile>
    <ClCompile Include="..\source\textscreen\txt_desktop.c">
      <Filter>Source Files\TXT_\TXT Source</Filter>
    </ClCompile>
    <ClCompile Include="..\source\textscreen\txt_dropdown.c">
      <Filter>Source Files\TXT_\TXT Source</Filter>
    </ClCompile>
    <ClCompile Include="..\source\textscreen\txt_fileselect.c">
      <Filter>Source Files\TXT_\TXT Source</Filter>
    </ClCompile>
    <ClCompile Include="..\source\textscreen\txt_gui.c">
      <Filter>Source Files\TXT_\TXT Source</Filter>
    </ClCompile>
    <ClCompile Include="..\source\textscreen\txt_inputbox.c">
      <Filter>Source Files\TXT_\TXT Source</Filter>
    </ClCompile>
    <ClCompile Include="..\source\textscreen\txt_io.c">
      <Filter>Source Files\TXT_\TXT Source</Filter>
    </ClCompile>
    <ClCompile Include="..\source\textscreen\txt_label.c">
      <Filter>Source Files\TXT_\TXT Source</Filter>
    </ClCompile>
    <ClCompile Include="..\source\textscreen\txt_radiobutton.c">
      <Filter>Source Files\TXT_\TXT Source</Filter>
    </ClCompile>
    <ClCompile Include="..\source\textscreen\txt_scrollpane.c">
      <Filter>Source Files\TXT_\TXT Source</Filter>
    </ClCompile>
    <ClCompile Include="..\source\textscreen\txt_sdl.c">
      <Filter>Source Files\TXT_\TXT Source</Filter>
    </ClCompile>
    <ClCompile Include="..\source\textscreen\txt_separator.c">
      <Filter>Source Files\TXT_\TXT Source</Filter>
    </ClCompile>
    <ClCompile Include="..\source\textscreen\txt_spinctrl.c">
      <Filter>Source Files\TXT_\TXT Source</Filter>
    </ClCompile>
    <ClCompile Include="..\source\textscreen\txt_strut.c">
      <Filter>Source Files\TXT_\TXT Source</Filter>
    </ClCompile>
    <ClCompile Include="..\source\textscreen\txt_table.c">
      <Filter>Source Files\TXT_\TXT Source</Filter>
    </ClCompile>
    <ClCompile Include="..\source\textscreen\txt_utf8.c">
      <Filter>Source Files\TXT_\TXT Source</Filter>
    </ClCompile>
    <ClCompile Include="..\source\textscreen\txt_widget.c">
      <Filter>Source Files\TXT_\TXT Source</Filter>
    </ClCompile>
    <ClCompile Include="..\source\textscreen\txt_window.c">
      <Filter>Source Files\TXT_\TXT Source</Filter>
    </ClCompile>
    <ClCompile Include="..\source\textscreen\txt_window_action.c">
      <Filter>Source Files\TXT_\TXT Source</Filter>
    </ClCompile>
    <ClCompile Include="..\source\e_anim.cpp">
      <Filter>Source Files\E_\E_ Source</Filter>
    </ClCompile>
    <ClCompile Include="..\source\e_switch.cpp">
      <Filter>Source Files\E_\E_ Source</Filter>
    </ClCompile>
    <ClCompile Include="..\source\g_demolog.cpp">
      <Filter>Source Files\G_\G_ Source</Filter>
    </ClCompile>
    <ClCompile Include="..\source\p_portalblockmap.cpp">
      <Filter>Source Files\P_\P_ Source</Filter>
    </ClCompile>
    <ClCompile Include="..\source\a_weaponsheretic.cpp">
      <Filter>Source Files\A_\A_ Source</Filter>
    </ClCompile>
    <ClCompile Include="..\source\a_weaponsdoom.cpp">
      <Filter>Source Files\A_\A_ Source</Filter>
    </ClCompile>
    <ClCompile Include="..\source\e_puff.cpp">
      <Filter>Source Files\E_\E_ Source</Filter>
    </ClCompile>
    <ClCompile Include="..\source\e_edfmetatable.cpp">
      <Filter>Source Files\E_\E_ Source</Filter>
    </ClCompile>
    <ClCompile Include="..\source\hu_boom.cpp">
      <Filter>Source Files\HU_\HU_ Source</Filter>
    </ClCompile>
    <ClCompile Include="..\source\hu_modern.cpp">
      <Filter>Source Files\HU_\HU_ Source</Filter>
    </ClCompile>
    <ClCompile Include="..\source\m_debug.cpp">
      <Filter>Source Files\M_\M_ Source</Filter>
    </ClCompile>
<<<<<<< HEAD
    <ClCompile Include="..\source\aeon_string.cpp">
      <Filter>Source Files\Aeon_\Aeon_ Source</Filter>
    </ClCompile>
    <ClCompile Include="..\source\aeon_system.cpp">
      <Filter>Source Files\Aeon_\Aeon_ Source</Filter>
    </ClCompile>
    <ClCompile Include="..\source\aeon_mobj.cpp">
      <Filter>Source Files\Aeon_\Aeon_ Source</Filter>
    </ClCompile>
    <ClCompile Include="..\source\e_actions.cpp">
      <Filter>Source Files\E_\E_ Source</Filter>
    </ClCompile>
    <ClCompile Include="..\source\aeon_math.cpp">
      <Filter>Source Files\Aeon_\Aeon_ Source</Filter>
    </ClCompile>
    <ClCompile Include="..\source\aeon_acs.cpp">
      <Filter>Source Files\Aeon_\Aeon_ Source</Filter>
    </ClCompile>
    <ClCompile Include="..\source\aeon_action.cpp">
      <Filter>Source Files\Aeon_\Aeon_ Source</Filter>
    </ClCompile>
    <ClCompile Include="..\source\aeon_player.cpp">
      <Filter>Source Files\Aeon_\Aeon_ Source</Filter>
=======
    <ClCompile Include="..\source\hu_inventory.cpp">
      <Filter>Source Files\HU_\HU_ Source</Filter>
    </ClCompile>
    <ClCompile Include="..\source\e_compatibility.cpp">
      <Filter>Source Files\E_\E_ Source</Filter>
    </ClCompile>
    <ClCompile Include="..\source\Win32\i_w32gui.cpp">
      <Filter>Source Files\Win32\Win32 Source</Filter>
>>>>>>> fbe14c69
    </ClCompile>
  </ItemGroup>
  <ItemGroup>
    <ClInclude Include="..\source\acs_intr.h">
      <Filter>Source Files\ACS_</Filter>
    </ClInclude>
    <ClInclude Include="..\Source\am_map.h">
      <Filter>Source Files\AM_</Filter>
    </ClInclude>
    <ClInclude Include="..\source\c_batch.h">
      <Filter>Source Files\C_\C_ Headers</Filter>
    </ClInclude>
    <ClInclude Include="..\Source\c_io.h">
      <Filter>Source Files\C_\C_ Headers</Filter>
    </ClInclude>
    <ClInclude Include="..\Source\c_net.h">
      <Filter>Source Files\C_\C_ Headers</Filter>
    </ClInclude>
    <ClInclude Include="..\Source\c_runcmd.h">
      <Filter>Source Files\C_\C_ Headers</Filter>
    </ClInclude>
    <ClInclude Include="..\Source\Confuse\confuse.h">
      <Filter>Source Files\Confuse</Filter>
    </ClInclude>
    <ClInclude Include="..\source\Confuse\lexer.h">
      <Filter>Source Files\Confuse</Filter>
    </ClInclude>
    <ClInclude Include="..\Source\d_deh.h">
      <Filter>Source Files\D_\D_ Headers</Filter>
    </ClInclude>
    <ClInclude Include="..\Source\d_dehtbl.h">
      <Filter>Source Files\D_\D_ Headers</Filter>
    </ClInclude>
    <ClInclude Include="..\source\d_diskfile.h">
      <Filter>Source Files\D_\D_ Headers</Filter>
    </ClInclude>
    <ClInclude Include="..\source\d_dwfile.h">
      <Filter>Source Files\D_\D_ Headers</Filter>
    </ClInclude>
    <ClInclude Include="..\Source\d_englsh.h">
      <Filter>Source Files\D_\D_ Headers</Filter>
    </ClInclude>
    <ClInclude Include="..\Source\d_event.h">
      <Filter>Source Files\D_\D_ Headers</Filter>
    </ClInclude>
    <ClInclude Include="..\source\d_files.h">
      <Filter>Source Files\D_\D_ Headers</Filter>
    </ClInclude>
    <ClInclude Include="..\source\d_findiwads.h">
      <Filter>Source Files\D_\D_ Headers</Filter>
    </ClInclude>
    <ClInclude Include="..\Source\d_french.h">
      <Filter>Source Files\D_\D_ Headers</Filter>
    </ClInclude>
    <ClInclude Include="..\Source\d_gi.h">
      <Filter>Source Files\D_\D_ Headers</Filter>
    </ClInclude>
    <ClInclude Include="..\Source\d_io.h">
      <Filter>Source Files\D_\D_ Headers</Filter>
    </ClInclude>
    <ClInclude Include="..\Source\d_items.h">
      <Filter>Source Files\D_\D_ Headers</Filter>
    </ClInclude>
    <ClInclude Include="..\source\d_iwad.h">
      <Filter>Source Files\D_\D_ Headers</Filter>
    </ClInclude>
    <ClInclude Include="..\Source\d_keywds.h">
      <Filter>Source Files\D_\D_ Headers</Filter>
    </ClInclude>
    <ClInclude Include="..\Source\d_main.h">
      <Filter>Source Files\D_\D_ Headers</Filter>
    </ClInclude>
    <ClInclude Include="..\Source\d_mod.h">
      <Filter>Source Files\D_\D_ Headers</Filter>
    </ClInclude>
    <ClInclude Include="..\Source\d_net.h">
      <Filter>Source Files\D_\D_ Headers</Filter>
    </ClInclude>
    <ClInclude Include="..\Source\d_player.h">
      <Filter>Source Files\D_\D_ Headers</Filter>
    </ClInclude>
    <ClInclude Include="..\Source\d_textur.h">
      <Filter>Source Files\D_\D_ Headers</Filter>
    </ClInclude>
    <ClInclude Include="..\Source\d_think.h">
      <Filter>Source Files\D_\D_ Headers</Filter>
    </ClInclude>
    <ClInclude Include="..\Source\d_ticcmd.h">
      <Filter>Source Files\D_\D_ Headers</Filter>
    </ClInclude>
    <ClInclude Include="..\Source\dhticstr.h">
      <Filter>Source Files\doom</Filter>
    </ClInclude>
    <ClInclude Include="..\Source\doomdata.h">
      <Filter>Source Files\doom</Filter>
    </ClInclude>
    <ClInclude Include="..\Source\doomdef.h">
      <Filter>Source Files\doom</Filter>
    </ClInclude>
    <ClInclude Include="..\Source\doomstat.h">
      <Filter>Source Files\doom</Filter>
    </ClInclude>
    <ClInclude Include="..\Source\doomtype.h">
      <Filter>Source Files\doom</Filter>
    </ClInclude>
    <ClInclude Include="..\Source\dstrings.h">
      <Filter>Source Files\doom</Filter>
    </ClInclude>
    <ClInclude Include="..\source\e_args.h">
      <Filter>Source Files\E_\E_ Headers</Filter>
    </ClInclude>
    <ClInclude Include="..\source\e_dstate.h">
      <Filter>Source Files\E_\E_ Headers</Filter>
    </ClInclude>
    <ClInclude Include="..\Source\e_edf.h">
      <Filter>Source Files\E_\E_ Headers</Filter>
    </ClInclude>
    <ClInclude Include="..\Source\e_exdata.h">
      <Filter>Source Files\E_\E_ Headers</Filter>
    </ClInclude>
    <ClInclude Include="..\source\e_fonts.h">
      <Filter>Source Files\E_\E_ Headers</Filter>
    </ClInclude>
    <ClInclude Include="..\source\e_gameprops.h">
      <Filter>Source Files\E_\E_ Headers</Filter>
    </ClInclude>
    <ClInclude Include="..\source\e_hash.h">
      <Filter>Source Files\E_\E_ Headers</Filter>
    </ClInclude>
    <ClInclude Include="..\source\e_hashkeys.h">
      <Filter>Source Files\E_\E_ Headers</Filter>
    </ClInclude>
    <ClInclude Include="..\Source\e_lib.h">
      <Filter>Source Files\E_\E_ Headers</Filter>
    </ClInclude>
    <ClInclude Include="..\source\e_metastate.h">
      <Filter>Source Files\E_\E_ Headers</Filter>
    </ClInclude>
    <ClInclude Include="..\source\e_mod.h">
      <Filter>Source Files\E_\E_ Headers</Filter>
    </ClInclude>
    <ClInclude Include="..\source\e_player.h">
      <Filter>Source Files\E_\E_ Headers</Filter>
    </ClInclude>
    <ClInclude Include="..\source\e_rtti.h">
      <Filter>Source Files\E_\E_ Headers</Filter>
    </ClInclude>
    <ClInclude Include="..\Source\e_sound.h">
      <Filter>Source Files\E_\E_ Headers</Filter>
    </ClInclude>
    <ClInclude Include="..\source\e_sprite.h">
      <Filter>Source Files\E_\E_ Headers</Filter>
    </ClInclude>
    <ClInclude Include="..\Source\e_states.h">
      <Filter>Source Files\E_\E_ Headers</Filter>
    </ClInclude>
    <ClInclude Include="..\Source\e_string.h">
      <Filter>Source Files\E_\E_ Headers</Filter>
    </ClInclude>
    <ClInclude Include="..\Source\e_things.h">
      <Filter>Source Files\E_\E_ Headers</Filter>
    </ClInclude>
    <ClInclude Include="..\Source\e_ttypes.h">
      <Filter>Source Files\E_\E_ Headers</Filter>
    </ClInclude>
    <ClInclude Include="..\Source\f_finale.h">
      <Filter>Source Files\F_</Filter>
    </ClInclude>
    <ClInclude Include="..\Source\f_wipe.h">
      <Filter>Source Files\F_</Filter>
    </ClInclude>
    <ClInclude Include="..\Source\g_bind.h">
      <Filter>Source Files\G_\G_ Headers</Filter>
    </ClInclude>
    <ClInclude Include="..\Source\g_dmflag.h">
      <Filter>Source Files\G_\G_ Headers</Filter>
    </ClInclude>
    <ClInclude Include="..\Source\g_game.h">
      <Filter>Source Files\G_\G_ Headers</Filter>
    </ClInclude>
    <ClInclude Include="..\Source\g_gfs.h">
      <Filter>Source Files\G_\G_ Headers</Filter>
    </ClInclude>
    <ClInclude Include="..\source\hu_frags.h">
      <Filter>Source Files\HU_\HU_ Headers</Filter>
    </ClInclude>
    <ClInclude Include="..\source\hu_over.h">
      <Filter>Source Files\HU_\HU_ Headers</Filter>
    </ClInclude>
    <ClInclude Include="..\source\hu_stuff.h">
      <Filter>Source Files\HU_\HU_ Headers</Filter>
    </ClInclude>
    <ClInclude Include="..\Source\hi_stuff.h">
      <Filter>Source Files\IN</Filter>
    </ClInclude>
    <ClInclude Include="..\Source\in_lude.h">
      <Filter>Source Files\IN</Filter>
    </ClInclude>
    <ClInclude Include="..\Source\wi_stuff.h">
      <Filter>Source Files\IN</Filter>
    </ClInclude>
    <ClInclude Include="..\Source\m_argv.h">
      <Filter>Source Files\M_\M_ Headers</Filter>
    </ClInclude>
    <ClInclude Include="..\Source\m_bbox.h">
      <Filter>Source Files\M_\M_ Headers</Filter>
    </ClInclude>
    <ClInclude Include="..\source\m_bdlist.h">
      <Filter>Source Files\M_\M_ Headers</Filter>
    </ClInclude>
    <ClInclude Include="..\source\m_buffer.h">
      <Filter>Source Files\M_\M_ Headers</Filter>
    </ClInclude>
    <ClInclude Include="..\Source\m_cheat.h">
      <Filter>Source Files\M_\M_ Headers</Filter>
    </ClInclude>
    <ClInclude Include="..\source\m_collection.h">
      <Filter>Source Files\M_\M_ Headers</Filter>
    </ClInclude>
    <ClInclude Include="..\Source\m_dllist.h">
      <Filter>Source Files\M_\M_ Headers</Filter>
    </ClInclude>
    <ClInclude Include="..\Source\m_fcvt.h">
      <Filter>Source Files\M_\M_ Headers</Filter>
    </ClInclude>
    <ClInclude Include="..\Source\m_fixed.h">
      <Filter>Source Files\M_\M_ Headers</Filter>
    </ClInclude>
    <ClInclude Include="..\source\m_hash.h">
      <Filter>Source Files\M_\M_ Headers</Filter>
    </ClInclude>
    <ClInclude Include="..\Source\m_misc.h">
      <Filter>Source Files\M_\M_ Headers</Filter>
    </ClInclude>
    <ClInclude Include="..\Source\m_qstr.h">
      <Filter>Source Files\M_\M_ Headers</Filter>
    </ClInclude>
    <ClInclude Include="..\source\m_qstrkeys.h">
      <Filter>Source Files\M_\M_ Headers</Filter>
    </ClInclude>
    <ClInclude Include="..\Source\m_queue.h">
      <Filter>Source Files\M_\M_ Headers</Filter>
    </ClInclude>
    <ClInclude Include="..\Source\m_random.h">
      <Filter>Source Files\M_\M_ Headers</Filter>
    </ClInclude>
    <ClInclude Include="..\source\m_shots.h">
      <Filter>Source Files\M_\M_ Headers</Filter>
    </ClInclude>
    <ClInclude Include="..\source\m_strcasestr.h">
      <Filter>Source Files\M_\M_ Headers</Filter>
    </ClInclude>
    <ClInclude Include="..\source\m_structio.h">
      <Filter>Source Files\M_\M_ Headers</Filter>
    </ClInclude>
    <ClInclude Include="..\Source\m_swap.h">
      <Filter>Source Files\M_\M_ Headers</Filter>
    </ClInclude>
    <ClInclude Include="..\source\m_syscfg.h">
      <Filter>Source Files\M_\M_ Headers</Filter>
    </ClInclude>
    <ClInclude Include="..\source\m_vector.h">
      <Filter>Source Files\M_\M_ Headers</Filter>
    </ClInclude>
    <ClInclude Include="..\source\mn_emenu.h">
      <Filter>Source Files\Mn_\Mn_ Headers</Filter>
    </ClInclude>
    <ClInclude Include="..\Source\mn_engin.h">
      <Filter>Source Files\Mn_\Mn_ Headers</Filter>
    </ClInclude>
    <ClInclude Include="..\source\mn_files.h">
      <Filter>Source Files\Mn_\Mn_ Headers</Filter>
    </ClInclude>
    <ClInclude Include="..\Source\mn_htic.h">
      <Filter>Source Files\Mn_\Mn_ Headers</Filter>
    </ClInclude>
    <ClInclude Include="..\Source\mn_menus.h">
      <Filter>Source Files\Mn_\Mn_ Headers</Filter>
    </ClInclude>
    <ClInclude Include="..\Source\mn_misc.h">
      <Filter>Source Files\Mn_\Mn_ Headers</Filter>
    </ClInclude>
    <ClInclude Include="..\source\linkoffs.h">
      <Filter>Source Files\P_\P_ Headers</Filter>
    </ClInclude>
    <ClInclude Include="..\Source\p_anim.h">
      <Filter>Source Files\P_\P_ Headers</Filter>
    </ClInclude>
    <ClInclude Include="..\Source\p_chase.h">
      <Filter>Source Files\P_\P_ Headers</Filter>
    </ClInclude>
    <ClInclude Include="..\Source\p_enemy.h">
      <Filter>Source Files\P_\P_ Headers</Filter>
    </ClInclude>
    <ClInclude Include="..\Source\p_hubs.h">
      <Filter>Source Files\P_\P_ Headers</Filter>
    </ClInclude>
    <ClInclude Include="..\Source\p_info.h">
      <Filter>Source Files\P_\P_ Headers</Filter>
    </ClInclude>
    <ClInclude Include="..\Source\p_inter.h">
      <Filter>Source Files\P_\P_ Headers</Filter>
    </ClInclude>
    <ClInclude Include="..\Source\p_map.h">
      <Filter>Source Files\P_\P_ Headers</Filter>
    </ClInclude>
    <ClInclude Include="..\source\p_map3d.h">
      <Filter>Source Files\P_\P_ Headers</Filter>
    </ClInclude>
    <ClInclude Include="..\Source\p_maputl.h">
      <Filter>Source Files\P_\P_ Headers</Filter>
    </ClInclude>
    <ClInclude Include="..\Source\p_mobj.h">
      <Filter>Source Files\P_\P_ Headers</Filter>
    </ClInclude>
    <ClInclude Include="..\source\p_mobjcol.h">
      <Filter>Source Files\P_\P_ Headers</Filter>
    </ClInclude>
    <ClInclude Include="..\Source\p_partcl.h">
      <Filter>Source Files\P_\P_ Headers</Filter>
    </ClInclude>
    <ClInclude Include="..\source\p_portal.h">
      <Filter>Source Files\P_\P_ Headers</Filter>
    </ClInclude>
    <ClInclude Include="..\Source\p_pspr.h">
      <Filter>Source Files\P_\P_ Headers</Filter>
    </ClInclude>
    <ClInclude Include="..\source\p_pushers.h">
      <Filter>Source Files\P_\P_ Headers</Filter>
    </ClInclude>
    <ClInclude Include="..\Source\p_saveg.h">
      <Filter>Source Files\P_\P_ Headers</Filter>
    </ClInclude>
    <ClInclude Include="..\source\p_scroll.h">
      <Filter>Source Files\P_\P_ Headers</Filter>
    </ClInclude>
    <ClInclude Include="..\Source\p_setup.h">
      <Filter>Source Files\P_\P_ Headers</Filter>
    </ClInclude>
    <ClInclude Include="..\Source\p_skin.h">
      <Filter>Source Files\P_\P_ Headers</Filter>
    </ClInclude>
    <ClInclude Include="..\source\p_slopes.h">
      <Filter>Source Files\P_\P_ Headers</Filter>
    </ClInclude>
    <ClInclude Include="..\Source\p_spec.h">
      <Filter>Source Files\P_\P_ Headers</Filter>
    </ClInclude>
    <ClInclude Include="..\Source\p_tick.h">
      <Filter>Source Files\P_\P_ Headers</Filter>
    </ClInclude>
    <ClInclude Include="..\Source\p_user.h">
      <Filter>Source Files\P_\P_ Headers</Filter>
    </ClInclude>
    <ClInclude Include="..\source\p_xenemy.h">
      <Filter>Source Files\P_\P_ Headers</Filter>
    </ClInclude>
    <ClInclude Include="..\source\polyobj.h">
      <Filter>Source Files\P_\P_ Headers</Filter>
    </ClInclude>
    <ClInclude Include="..\Source\r_bsp.h">
      <Filter>Source Files\R_\R_ Headers</Filter>
    </ClInclude>
    <ClInclude Include="..\Source\r_data.h">
      <Filter>Source Files\R_\R_ Headers</Filter>
    </ClInclude>
    <ClInclude Include="..\Source\r_defs.h">
      <Filter>Source Files\R_\R_ Headers</Filter>
    </ClInclude>
    <ClInclude Include="..\Source\r_draw.h">
      <Filter>Source Files\R_\R_ Headers</Filter>
    </ClInclude>
    <ClInclude Include="..\source\r_drawq.h">
      <Filter>Source Files\R_\R_ Headers</Filter>
    </ClInclude>
    <ClInclude Include="..\source\r_dynabsp.h">
      <Filter>Source Files\R_\R_ Headers</Filter>
    </ClInclude>
    <ClInclude Include="..\source\r_dynseg.h">
      <Filter>Source Files\R_\R_ Headers</Filter>
    </ClInclude>
    <ClInclude Include="..\source\r_lighting.h">
      <Filter>Source Files\R_\R_ Headers</Filter>
    </ClInclude>
    <ClInclude Include="..\Source\r_main.h">
      <Filter>Source Files\R_\R_ Headers</Filter>
    </ClInclude>
    <ClInclude Include="..\source\r_patch.h">
      <Filter>Source Files\R_\R_ Headers</Filter>
    </ClInclude>
    <ClInclude Include="..\source\r_pcheck.h">
      <Filter>Source Files\R_\R_ Headers</Filter>
    </ClInclude>
    <ClInclude Include="..\Source\r_plane.h">
      <Filter>Source Files\R_\R_ Headers</Filter>
    </ClInclude>
    <ClInclude Include="..\Source\r_portal.h">
      <Filter>Source Files\R_\R_ Headers</Filter>
    </ClInclude>
    <ClInclude Include="..\Source\r_ripple.h">
      <Filter>Source Files\R_\R_ Headers</Filter>
    </ClInclude>
    <ClInclude Include="..\Source\r_segs.h">
      <Filter>Source Files\R_\R_ Headers</Filter>
    </ClInclude>
    <ClInclude Include="..\Source\r_sky.h">
      <Filter>Source Files\R_\R_ Headers</Filter>
    </ClInclude>
    <ClInclude Include="..\Source\r_state.h">
      <Filter>Source Files\R_\R_ Headers</Filter>
    </ClInclude>
    <ClInclude Include="..\Source\r_things.h">
      <Filter>Source Files\R_\R_ Headers</Filter>
    </ClInclude>
    <ClInclude Include="..\source\r_voxels.h">
      <Filter>Source Files\R_\R_ Headers</Filter>
    </ClInclude>
    <ClInclude Include="..\source\sdl\i_midirpc.h">
      <Filter>Source Files\SDL\SDL Headers</Filter>
    </ClInclude>
    <ClInclude Include="..\Source\i_net.h">
      <Filter>Source Files\SDL\SDL Headers</Filter>
    </ClInclude>
    <ClInclude Include="..\source\sdl\i_sdlgamepads.h">
      <Filter>Source Files\SDL\SDL Headers</Filter>
    </ClInclude>
    <ClInclude Include="..\source\sdl\i_sdlgl2d.h">
      <Filter>Source Files\SDL\SDL Headers</Filter>
    </ClInclude>
    <ClInclude Include="..\source\sdl\i_sdlvideo.h">
      <Filter>Source Files\SDL\SDL Headers</Filter>
    </ClInclude>
    <ClInclude Include="..\Source\i_sound.h">
      <Filter>Source Files\SDL\SDL Headers</Filter>
    </ClInclude>
    <ClInclude Include="..\Source\i_system.h">
      <Filter>Source Files\SDL\SDL Headers</Filter>
    </ClInclude>
    <ClInclude Include="..\Source\sdl\mmus2mid.h">
      <Filter>Source Files\SDL\SDL Headers</Filter>
    </ClInclude>
    <ClInclude Include="..\Source\st_lib.h">
      <Filter>Source Files\ST_</Filter>
    </ClInclude>
    <ClInclude Include="..\Source\st_stuff.h">
      <Filter>Source Files\ST_</Filter>
    </ClInclude>
    <ClInclude Include="..\source\v_alloc.h">
      <Filter>Source Files\V_\V_ Headers</Filter>
    </ClInclude>
    <ClInclude Include="..\Source\v_block.h">
      <Filter>Source Files\V_\V_ Headers</Filter>
    </ClInclude>
    <ClInclude Include="..\source\v_buffer.h">
      <Filter>Source Files\V_\V_ Headers</Filter>
    </ClInclude>
    <ClInclude Include="..\Source\v_font.h">
      <Filter>Source Files\V_\V_ Headers</Filter>
    </ClInclude>
    <ClInclude Include="..\Source\v_misc.h">
      <Filter>Source Files\V_\V_ Headers</Filter>
    </ClInclude>
    <ClInclude Include="..\Source\v_patch.h">
      <Filter>Source Files\V_\V_ Headers</Filter>
    </ClInclude>
    <ClInclude Include="..\source\v_patchfmt.h">
      <Filter>Source Files\V_\V_ Headers</Filter>
    </ClInclude>
    <ClInclude Include="..\source\v_png.h">
      <Filter>Source Files\V_\V_ Headers</Filter>
    </ClInclude>
    <ClInclude Include="..\Source\v_video.h">
      <Filter>Source Files\V_\V_ Headers</Filter>
    </ClInclude>
    <ClInclude Include="..\source\w_formats.h">
      <Filter>Source Files\W_\W_ Headers</Filter>
    </ClInclude>
    <ClInclude Include="..\source\w_hacks.h">
      <Filter>Source Files\W_\W_ Headers</Filter>
    </ClInclude>
    <ClInclude Include="..\source\w_iterator.h">
      <Filter>Source Files\W_\W_ Headers</Filter>
    </ClInclude>
    <ClInclude Include="..\source\w_levels.h">
      <Filter>Source Files\W_\W_ Headers</Filter>
    </ClInclude>
    <ClInclude Include="..\Source\w_wad.h">
      <Filter>Source Files\W_\W_ Headers</Filter>
    </ClInclude>
    <ClInclude Include="..\source\w_zip.h">
      <Filter>Source Files\W_\W_ Headers</Filter>
    </ClInclude>
    <ClInclude Include="..\source\z_auto.h">
      <Filter>Source Files\Z_</Filter>
    </ClInclude>
    <ClInclude Include="..\Source\z_zone.h">
      <Filter>Source Files\Z_</Filter>
    </ClInclude>
    <ClInclude Include="..\source\autopalette.h">
      <Filter>Source Files\Misc\Misc Headers</Filter>
    </ClInclude>
    <ClInclude Include="..\Source\info.h">
      <Filter>Source Files\Misc\Misc Headers</Filter>
    </ClInclude>
    <ClInclude Include="..\Source\psnprntf.h">
      <Filter>Source Files\Misc\Misc Headers</Filter>
    </ClInclude>
    <ClInclude Include="resource.h">
      <Filter>Source Files\Misc\Misc Headers</Filter>
    </ClInclude>
    <ClInclude Include="..\Source\tables.h">
      <Filter>Source Files\Misc\Misc Headers</Filter>
    </ClInclude>
    <ClInclude Include="..\Source\version.h">
      <Filter>Source Files\Misc\Misc Headers</Filter>
    </ClInclude>
    <ClInclude Include="..\source\a_common.h">
      <Filter>Source Files\A_\A_ Headers</Filter>
    </ClInclude>
    <ClInclude Include="..\source\a_doom.h">
      <Filter>Source Files\A_\A_ Headers</Filter>
    </ClInclude>
    <ClInclude Include="..\source\hal\i_gamepads.h">
      <Filter>Source Files\HAL\HAL Headers</Filter>
    </ClInclude>
    <ClInclude Include="..\source\hal\i_picker.h">
      <Filter>Source Files\HAL\HAL Headers</Filter>
    </ClInclude>
    <ClInclude Include="..\source\hal\i_platform.h">
      <Filter>Source Files\HAL\HAL Headers</Filter>
    </ClInclude>
    <ClInclude Include="..\source\i_video.h">
      <Filter>Source Files\HAL\HAL Headers</Filter>
    </ClInclude>
    <ClInclude Include="..\source\gl\gl_includes.h">
      <Filter>Source Files\GL\GL Headers</Filter>
    </ClInclude>
    <ClInclude Include="..\source\gl\gl_init.h">
      <Filter>Source Files\GL\GL Headers</Filter>
    </ClInclude>
    <ClInclude Include="..\source\gl\gl_primitives.h">
      <Filter>Source Files\GL\GL Headers</Filter>
    </ClInclude>
    <ClInclude Include="..\source\gl\gl_projection.h">
      <Filter>Source Files\GL\GL Headers</Filter>
    </ClInclude>
    <ClInclude Include="..\source\gl\gl_texture.h">
      <Filter>Source Files\GL\GL Headers</Filter>
    </ClInclude>
    <ClInclude Include="..\source\gl\gl_vars.h">
      <Filter>Source Files\GL\GL Headers</Filter>
    </ClInclude>
    <ClInclude Include="..\source\metaapi.h">
      <Filter>Source Files\MetaAPI</Filter>
    </ClInclude>
    <ClInclude Include="..\source\metaqstring.h">
      <Filter>Source Files\MetaAPI</Filter>
    </ClInclude>
    <ClInclude Include="..\source\cam_sight.h">
      <Filter>Source Files\Cam</Filter>
    </ClInclude>
    <ClInclude Include="..\source\ev_actions.h">
      <Filter>Source Files\EV_\EV_ Headers</Filter>
    </ClInclude>
    <ClInclude Include="..\source\ev_bindings.h">
      <Filter>Source Files\EV_\EV_ Headers</Filter>
    </ClInclude>
    <ClInclude Include="..\source\ev_macros.h">
      <Filter>Source Files\EV_\EV_ Headers</Filter>
    </ClInclude>
    <ClInclude Include="..\source\ev_specials.h">
      <Filter>Source Files\EV_\EV_ Headers</Filter>
    </ClInclude>
    <ClInclude Include="..\source\t_plane.h">
      <Filter>Source Files\T_</Filter>
    </ClInclude>
    <ClInclude Include="..\source\Win32\i_xinput.h">
      <Filter>Source Files\Win32\Win32 Headers</Filter>
    </ClInclude>
    <ClInclude Include="..\source\hal\i_directory.h">
      <Filter>Source Files\HAL\HAL Headers</Filter>
    </ClInclude>
    <ClInclude Include="..\source\a_args.h">
      <Filter>Source Files\A_\A_ Headers</Filter>
    </ClInclude>
    <ClInclude Include="..\source\e_weapons.h">
      <Filter>Source Files\E_\E_ Headers</Filter>
    </ClInclude>
    <ClInclude Include="..\source\e_inventory.h">
      <Filter>Source Files\E_\E_ Headers</Filter>
    </ClInclude>
    <ClInclude Include="..\source\metaspawn.h">
      <Filter>Source Files\MetaAPI</Filter>
    </ClInclude>
    <ClInclude Include="..\source\m_compare.h">
      <Filter>Source Files\M_\M_ Headers</Filter>
    </ClInclude>
    <ClInclude Include="..\source\mn_items.h">
      <Filter>Source Files\Mn_\Mn_ Headers</Filter>
    </ClInclude>
    <ClInclude Include="..\Source\Win32\i_fnames.h">
      <Filter>Source Files\Win32\Win32 Headers</Filter>
    </ClInclude>
    <ClInclude Include="..\source\m_ctype.h">
      <Filter>Source Files\M_\M_ Headers</Filter>
    </ClInclude>
    <ClInclude Include="..\source\v_image.h">
      <Filter>Source Files\V_\V_ Headers</Filter>
    </ClInclude>
    <ClInclude Include="..\source\m_binary.h">
      <Filter>Source Files\M_\M_ Headers</Filter>
    </ClInclude>
    <ClInclude Include="..\source\s_sndseq.h">
      <Filter>Source Files\S_\S_ Headers</Filter>
    </ClInclude>
    <ClInclude Include="..\Source\s_sound.h">
      <Filter>Source Files\S_\S_ Headers</Filter>
    </ClInclude>
    <ClInclude Include="..\Source\sounds.h">
      <Filter>Source Files\S_\S_ Headers</Filter>
    </ClInclude>
    <ClInclude Include="..\source\s_reverb.h">
      <Filter>Source Files\S_\S_ Headers</Filter>
    </ClInclude>
    <ClInclude Include="..\source\e_reverbs.h">
      <Filter>Source Files\E_\E_ Headers</Filter>
    </ClInclude>
    <ClInclude Include="..\source\s_formats.h">
      <Filter>Source Files\S_\S_ Headers</Filter>
    </ClInclude>
    <ClInclude Include="..\source\r_interpolate.h">
      <Filter>Source Files\R_\R_ Headers</Filter>
    </ClInclude>
    <ClInclude Include="..\source\p_sector.h">
      <Filter>Source Files\P_\P_ Headers</Filter>
    </ClInclude>
    <ClInclude Include="..\source\hal\i_timer.h">
      <Filter>Source Files\HAL\HAL Headers</Filter>
    </ClInclude>
    <ClInclude Include="..\source\sdl\i_sdltimer.h">
      <Filter>Source Files\SDL\SDL Headers</Filter>
    </ClInclude>
    <ClInclude Include="..\source\r_textur.h">
      <Filter>Source Files\R_\R_ Headers</Filter>
    </ClInclude>
    <ClInclude Include="..\source\xl_scripts.h">
      <Filter>Source Files\XL_\XL_ Headers</Filter>
    </ClInclude>
    <ClInclude Include="..\source\xl_musinfo.h">
      <Filter>Source Files\XL_\XL_ Headers</Filter>
    </ClInclude>
    <ClInclude Include="..\source\xl_sndinfo.h">
      <Filter>Source Files\XL_\XL_ Headers</Filter>
    </ClInclude>
    <ClInclude Include="..\source\xl_mapinfo.h">
      <Filter>Source Files\XL_\XL_ Headers</Filter>
    </ClInclude>
    <ClInclude Include="..\source\xl_emapinfo.h">
      <Filter>Source Files\XL_\XL_ Headers</Filter>
    </ClInclude>
    <ClInclude Include="..\source\p_things.h">
      <Filter>Source Files\P_\P_ Headers</Filter>
    </ClInclude>
    <ClInclude Include="..\source\ev_sectors.h">
      <Filter>Source Files\EV_\EV_ Headers</Filter>
    </ClInclude>
    <ClInclude Include="..\source\e_udmf.h">
      <Filter>Source Files\E_\E_ Headers</Filter>
    </ClInclude>
    <ClInclude Include="..\source\p_portalclip.h">
      <Filter>Source Files\P_\P_ Headers</Filter>
    </ClInclude>
    <ClInclude Include="..\source\m_utils.h">
      <Filter>Source Files\M_\M_ Headers</Filter>
    </ClInclude>
    <ClInclude Include="..\source\cam_common.h">
      <Filter>Source Files\Cam</Filter>
    </ClInclude>
    <ClInclude Include="..\source\p_portalcross.h">
      <Filter>Source Files\P_\P_ Headers</Filter>
    </ClInclude>
    <ClInclude Include="..\source\s_musinfo.h">
      <Filter>Source Files\S_\S_ Headers</Filter>
    </ClInclude>
    <ClInclude Include="..\source\xl_umapinfo.h">
      <Filter>Source Files\XL_\XL_ Headers</Filter>
    </ClInclude>
    <ClInclude Include="..\source\xl_animdefs.h">
      <Filter>Source Files\XL_\XL_ Headers</Filter>
    </ClInclude>
    <ClInclude Include="..\source\textscreen\textscreen.h">
      <Filter>Source Files\TXT_\TXT Headers</Filter>
    </ClInclude>
    <ClInclude Include="..\source\textscreen\txt_button.h">
      <Filter>Source Files\TXT_\TXT Headers</Filter>
    </ClInclude>
    <ClInclude Include="..\source\textscreen\txt_checkbox.h">
      <Filter>Source Files\TXT_\TXT Headers</Filter>
    </ClInclude>
    <ClInclude Include="..\source\textscreen\txt_conditional.h">
      <Filter>Source Files\TXT_\TXT Headers</Filter>
    </ClInclude>
    <ClInclude Include="..\source\textscreen\txt_desktop.h">
      <Filter>Source Files\TXT_\TXT Headers</Filter>
    </ClInclude>
    <ClInclude Include="..\source\textscreen\txt_dropdown.h">
      <Filter>Source Files\TXT_\TXT Headers</Filter>
    </ClInclude>
    <ClInclude Include="..\source\textscreen\txt_fileselect.h">
      <Filter>Source Files\TXT_\TXT Headers</Filter>
    </ClInclude>
    <ClInclude Include="..\source\textscreen\txt_gui.h">
      <Filter>Source Files\TXT_\TXT Headers</Filter>
    </ClInclude>
    <ClInclude Include="..\source\textscreen\txt_inputbox.h">
      <Filter>Source Files\TXT_\TXT Headers</Filter>
    </ClInclude>
    <ClInclude Include="..\source\textscreen\txt_io.h">
      <Filter>Source Files\TXT_\TXT Headers</Filter>
    </ClInclude>
    <ClInclude Include="..\source\textscreen\txt_label.h">
      <Filter>Source Files\TXT_\TXT Headers</Filter>
    </ClInclude>
    <ClInclude Include="..\source\textscreen\txt_main.h">
      <Filter>Source Files\TXT_\TXT Headers</Filter>
    </ClInclude>
    <ClInclude Include="..\source\textscreen\txt_radiobutton.h">
      <Filter>Source Files\TXT_\TXT Headers</Filter>
    </ClInclude>
    <ClInclude Include="..\source\textscreen\txt_scrollpane.h">
      <Filter>Source Files\TXT_\TXT Headers</Filter>
    </ClInclude>
    <ClInclude Include="..\source\textscreen\txt_sdl.h">
      <Filter>Source Files\TXT_\TXT Headers</Filter>
    </ClInclude>
    <ClInclude Include="..\source\textscreen\txt_separator.h">
      <Filter>Source Files\TXT_\TXT Headers</Filter>
    </ClInclude>
    <ClInclude Include="..\source\textscreen\txt_spinctrl.h">
      <Filter>Source Files\TXT_\TXT Headers</Filter>
    </ClInclude>
    <ClInclude Include="..\source\textscreen\txt_strut.h">
      <Filter>Source Files\TXT_\TXT Headers</Filter>
    </ClInclude>
    <ClInclude Include="..\source\textscreen\txt_table.h">
      <Filter>Source Files\TXT_\TXT Headers</Filter>
    </ClInclude>
    <ClInclude Include="..\source\textscreen\txt_utf8.h">
      <Filter>Source Files\TXT_\TXT Headers</Filter>
    </ClInclude>
    <ClInclude Include="..\source\textscreen\txt_widget.h">
      <Filter>Source Files\TXT_\TXT Headers</Filter>
    </ClInclude>
    <ClInclude Include="..\source\textscreen\txt_window.h">
      <Filter>Source Files\TXT_\TXT Headers</Filter>
    </ClInclude>
    <ClInclude Include="..\source\textscreen\txt_window_action.h">
      <Filter>Source Files\TXT_\TXT Headers</Filter>
    </ClInclude>
    <ClInclude Include="..\source\e_anim.h">
      <Filter>Source Files\E_\E_ Headers</Filter>
    </ClInclude>
    <ClInclude Include="..\source\e_switch.h">
      <Filter>Source Files\E_\E_ Headers</Filter>
    </ClInclude>
    <ClInclude Include="..\source\g_demolog.h">
      <Filter>Source Files\G_\G_ Headers</Filter>
    </ClInclude>
    <ClInclude Include="..\source\p_portalblockmap.h">
      <Filter>Source Files\P_\P_ Headers</Filter>
    </ClInclude>
    <ClInclude Include="..\source\m_avltree.h">
      <Filter>Source Files\M_\M_ Headers</Filter>
    </ClInclude>
    <ClInclude Include="..\source\e_puff.h">
      <Filter>Source Files\E_\E_ Headers</Filter>
    </ClInclude>
    <ClInclude Include="..\source\e_edfmetatable.h">
      <Filter>Source Files\E_\E_ Headers</Filter>
    </ClInclude>
    <ClInclude Include="..\source\hu_boom.h">
      <Filter>Source Files\HU_\HU_ Headers</Filter>
    </ClInclude>
    <ClInclude Include="..\source\hu_modern.h">
      <Filter>Source Files\HU_\HU_ Headers</Filter>
    </ClInclude>
    <ClInclude Include="..\source\Win32\i_winversion.h">
      <Filter>Source Files\Win32\Win32 Headers</Filter>
    </ClInclude>
    <ClInclude Include="..\source\m_debug.h">
      <Filter>Source Files\M_\M_ Headers</Filter>
    </ClInclude>
<<<<<<< HEAD
    <ClInclude Include="..\source\aeon_string.h">
      <Filter>Source Files\Aeon_\Aeon_ Headers</Filter>
    </ClInclude>
    <ClInclude Include="..\source\aeon_common.h">
      <Filter>Source Files\Aeon_\Aeon_ Headers</Filter>
    </ClInclude>
    <ClInclude Include="..\source\aeon_system.h">
      <Filter>Source Files\Aeon_\Aeon_ Headers</Filter>
    </ClInclude>
    <ClInclude Include="..\source\aeon_mobj.h">
      <Filter>Source Files\Aeon_\Aeon_ Headers</Filter>
    </ClInclude>
    <ClInclude Include="..\source\e_actions.h">
      <Filter>Source Files\E_\E_ Headers</Filter>
    </ClInclude>
    <ClInclude Include="..\source\aeon_math.h">
      <Filter>Source Files\Aeon_\Aeon_ Headers</Filter>
    </ClInclude>
    <ClInclude Include="..\source\aeon_acs.h">
      <Filter>Source Files\Aeon_\Aeon_ Headers</Filter>
    </ClInclude>
    <ClInclude Include="..\source\aeon_action.h">
      <Filter>Source Files\Aeon_\Aeon_ Headers</Filter>
    </ClInclude>
    <ClInclude Include="..\source\aeon_player.h">
      <Filter>Source Files\Aeon_\Aeon_ Headers</Filter>
    </ClInclude>
=======
    <ClInclude Include="..\source\hu_inventory.h">
      <Filter>Source Files\HU_\HU_ Headers</Filter>
    </ClInclude>
    <ClInclude Include="..\source\e_compatibility.h">
      <Filter>Source Files\E_\E_ Headers</Filter>
    </ClInclude>
>>>>>>> fbe14c69
  </ItemGroup>
  <ItemGroup>
    <None Include="res\ee.ico">
      <Filter>Resource Files</Filter>
    </None>
  </ItemGroup>
  <ItemGroup>
    <ResourceCompile Include="Eternity.rc" />
  </ItemGroup>
  <ItemGroup>
    <Midl Include="..\midiproc\midiproc.idl">
      <Filter>Resource Files</Filter>
    </Midl>
  </ItemGroup>
</Project><|MERGE_RESOLUTION|>--- conflicted
+++ resolved
@@ -1020,7 +1020,15 @@
     <ClCompile Include="..\source\m_debug.cpp">
       <Filter>Source Files\M_\M_ Source</Filter>
     </ClCompile>
-<<<<<<< HEAD
+    <ClCompile Include="..\source\hu_inventory.cpp">
+      <Filter>Source Files\HU_\HU_ Source</Filter>
+    </ClCompile>
+    <ClCompile Include="..\source\e_compatibility.cpp">
+      <Filter>Source Files\E_\E_ Source</Filter>
+    </ClCompile>
+    <ClCompile Include="..\source\Win32\i_w32gui.cpp">
+      <Filter>Source Files\Win32\Win32 Source</Filter>
+    </ClCompile>
     <ClCompile Include="..\source\aeon_string.cpp">
       <Filter>Source Files\Aeon_\Aeon_ Source</Filter>
     </ClCompile>
@@ -1044,16 +1052,6 @@
     </ClCompile>
     <ClCompile Include="..\source\aeon_player.cpp">
       <Filter>Source Files\Aeon_\Aeon_ Source</Filter>
-=======
-    <ClCompile Include="..\source\hu_inventory.cpp">
-      <Filter>Source Files\HU_\HU_ Source</Filter>
-    </ClCompile>
-    <ClCompile Include="..\source\e_compatibility.cpp">
-      <Filter>Source Files\E_\E_ Source</Filter>
-    </ClCompile>
-    <ClCompile Include="..\source\Win32\i_w32gui.cpp">
-      <Filter>Source Files\Win32\Win32 Source</Filter>
->>>>>>> fbe14c69
     </ClCompile>
   </ItemGroup>
   <ItemGroup>
@@ -1846,7 +1844,12 @@
     <ClInclude Include="..\source\m_debug.h">
       <Filter>Source Files\M_\M_ Headers</Filter>
     </ClInclude>
-<<<<<<< HEAD
+    <ClInclude Include="..\source\hu_inventory.h">
+      <Filter>Source Files\HU_\HU_ Headers</Filter>
+    </ClInclude>
+    <ClInclude Include="..\source\e_compatibility.h">
+      <Filter>Source Files\E_\E_ Headers</Filter>
+    </ClInclude>
     <ClInclude Include="..\source\aeon_string.h">
       <Filter>Source Files\Aeon_\Aeon_ Headers</Filter>
     </ClInclude>
@@ -1874,14 +1877,6 @@
     <ClInclude Include="..\source\aeon_player.h">
       <Filter>Source Files\Aeon_\Aeon_ Headers</Filter>
     </ClInclude>
-=======
-    <ClInclude Include="..\source\hu_inventory.h">
-      <Filter>Source Files\HU_\HU_ Headers</Filter>
-    </ClInclude>
-    <ClInclude Include="..\source\e_compatibility.h">
-      <Filter>Source Files\E_\E_ Headers</Filter>
-    </ClInclude>
->>>>>>> fbe14c69
   </ItemGroup>
   <ItemGroup>
     <None Include="res\ee.ico">
