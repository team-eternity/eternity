<?xml version="1.0" encoding="utf-8"?>
<Project ToolsVersion="4.0" xmlns="http://schemas.microsoft.com/developer/msbuild/2003">
  <ItemGroup>
    <Filter Include="Source Files">
      <UniqueIdentifier>{b34dac91-e18f-4331-8b91-5b0bfd65aa76}</UniqueIdentifier>
    </Filter>
    <Filter Include="Source Files\ACS_">
      <UniqueIdentifier>{7f9c5b8a-17dd-4de2-bb7c-0bf06ae42d8c}</UniqueIdentifier>
    </Filter>
    <Filter Include="Source Files\AM_">
      <UniqueIdentifier>{3fed5f3f-8630-435c-8a6b-4389a396c89b}</UniqueIdentifier>
    </Filter>
    <Filter Include="Source Files\C_">
      <UniqueIdentifier>{3fb78d11-e099-4f49-9e96-b9d5672a9df3}</UniqueIdentifier>
    </Filter>
    <Filter Include="Source Files\C_\C_ Source">
      <UniqueIdentifier>{1e07c6c0-e746-453f-ac6d-d49506ecbc41}</UniqueIdentifier>
    </Filter>
    <Filter Include="Source Files\C_\C_ Headers">
      <UniqueIdentifier>{4907f721-b935-411d-a03f-09680492a019}</UniqueIdentifier>
    </Filter>
    <Filter Include="Source Files\Confuse">
      <UniqueIdentifier>{44a09bb5-936d-49cf-ae19-5dbfc3dbe9db}</UniqueIdentifier>
    </Filter>
    <Filter Include="Source Files\D_">
      <UniqueIdentifier>{f3859b1f-cc5e-491d-8112-8d25ef365851}</UniqueIdentifier>
    </Filter>
    <Filter Include="Source Files\D_\D_ Source">
      <UniqueIdentifier>{9617b967-fecd-4a7e-adc3-9b817e20cfcc}</UniqueIdentifier>
    </Filter>
    <Filter Include="Source Files\D_\D_ Headers">
      <UniqueIdentifier>{63910fc1-b753-4aaa-b49e-16ed7ee198ea}</UniqueIdentifier>
    </Filter>
    <Filter Include="Source Files\doom">
      <UniqueIdentifier>{66cf4c0b-bd1c-404f-ab88-c8cf635dd01f}</UniqueIdentifier>
    </Filter>
    <Filter Include="Source Files\E_">
      <UniqueIdentifier>{79258fc4-c949-42a1-ab7c-fed28ca36b32}</UniqueIdentifier>
    </Filter>
    <Filter Include="Source Files\E_\E_ Source">
      <UniqueIdentifier>{bbd95425-0142-407b-9744-af4a98677bbf}</UniqueIdentifier>
    </Filter>
    <Filter Include="Source Files\E_\E_ Headers">
      <UniqueIdentifier>{151926f7-2cf7-4362-a0e5-e6968f7b9aa4}</UniqueIdentifier>
    </Filter>
    <Filter Include="Source Files\F_">
      <UniqueIdentifier>{d081db3e-a274-461a-852e-f872de9e0bf3}</UniqueIdentifier>
    </Filter>
    <Filter Include="Source Files\G_">
      <UniqueIdentifier>{78541c07-b3bd-4ef6-bc61-9a8ac1ce9f13}</UniqueIdentifier>
    </Filter>
    <Filter Include="Source Files\G_\G_ Source">
      <UniqueIdentifier>{52f0fe4d-081c-4fc6-95f1-2d60801e6d40}</UniqueIdentifier>
    </Filter>
    <Filter Include="Source Files\G_\G_ Headers">
      <UniqueIdentifier>{b05fb77d-4cf7-4c32-93f6-ad442d8848f3}</UniqueIdentifier>
    </Filter>
    <Filter Include="Source Files\IN">
      <UniqueIdentifier>{ef3ee0e1-f0a4-4029-ad0c-bd280e5fc1ed}</UniqueIdentifier>
    </Filter>
    <Filter Include="Source Files\M_">
      <UniqueIdentifier>{fa4e746d-a866-4f54-8c51-f8580de29568}</UniqueIdentifier>
    </Filter>
    <Filter Include="Source Files\M_\M_ Source">
      <UniqueIdentifier>{c2a9d024-1833-481e-b489-a27c9c001c49}</UniqueIdentifier>
    </Filter>
    <Filter Include="Source Files\M_\M_ Headers">
      <UniqueIdentifier>{28596ffe-8f90-45bf-831e-a1662af257b5}</UniqueIdentifier>
    </Filter>
    <Filter Include="Source Files\Mn_">
      <UniqueIdentifier>{484d2fc2-5547-4a39-958c-91ee7e6b2866}</UniqueIdentifier>
    </Filter>
    <Filter Include="Source Files\Mn_\Mn_ Source">
      <UniqueIdentifier>{8c85c9e6-7e27-4e78-80fc-9d5a2fc4afeb}</UniqueIdentifier>
    </Filter>
    <Filter Include="Source Files\Mn_\Mn_ Headers">
      <UniqueIdentifier>{a99f61d8-9f33-4d00-8f3e-e322981ab481}</UniqueIdentifier>
    </Filter>
    <Filter Include="Source Files\P_">
      <UniqueIdentifier>{4bd0c88a-0ca5-4c70-bac5-ed5235136cb8}</UniqueIdentifier>
    </Filter>
    <Filter Include="Source Files\P_\P_ Source">
      <UniqueIdentifier>{d78f4868-cc9b-4429-9a79-4180ef42b625}</UniqueIdentifier>
      <Extensions>c</Extensions>
    </Filter>
    <Filter Include="Source Files\P_\P_ Headers">
      <UniqueIdentifier>{6418069c-4163-482f-a22f-c76acc20efd3}</UniqueIdentifier>
    </Filter>
    <Filter Include="Source Files\R_">
      <UniqueIdentifier>{5ffabea7-7dff-4d0b-9748-54a182933f13}</UniqueIdentifier>
    </Filter>
    <Filter Include="Source Files\R_\R_ Source">
      <UniqueIdentifier>{5933e208-3a23-4379-8d68-1c064bfc7633}</UniqueIdentifier>
    </Filter>
    <Filter Include="Source Files\R_\R_ Headers">
      <UniqueIdentifier>{81bd376e-85fa-4cd3-ac36-830014b7e6cd}</UniqueIdentifier>
    </Filter>
    <Filter Include="Source Files\S_">
      <UniqueIdentifier>{5bba5408-2f6a-468f-a0d1-f85bb3b7c3f6}</UniqueIdentifier>
    </Filter>
    <Filter Include="Source Files\SDL">
      <UniqueIdentifier>{4fc11c2f-050b-42b0-a14c-5d8acba56bde}</UniqueIdentifier>
    </Filter>
    <Filter Include="Source Files\SDL\SDL Source">
      <UniqueIdentifier>{50e02c1d-3541-411d-ad49-c4179e750265}</UniqueIdentifier>
    </Filter>
    <Filter Include="Source Files\SDL\SDL Headers">
      <UniqueIdentifier>{a69eaf6d-3ea8-484b-9dec-dd4dd1d9d564}</UniqueIdentifier>
    </Filter>
    <Filter Include="Source Files\SDL\midiproc">
      <UniqueIdentifier>{a66bc511-a974-4ffe-9283-9dd7349673d9}</UniqueIdentifier>
    </Filter>
    <Filter Include="Source Files\ST_">
      <UniqueIdentifier>{c49d5ae2-c23a-43ac-899c-741ebc47f03a}</UniqueIdentifier>
    </Filter>
    <Filter Include="Source Files\V_">
      <UniqueIdentifier>{bee5f6fe-4473-4305-ba5b-ef339392ef91}</UniqueIdentifier>
    </Filter>
    <Filter Include="Source Files\V_\V_ Source">
      <UniqueIdentifier>{acf85871-9101-4279-8229-0374c375108d}</UniqueIdentifier>
    </Filter>
    <Filter Include="Source Files\V_\V_ Headers">
      <UniqueIdentifier>{c301cf20-aa1a-4d16-ab7f-cbf36b6ee677}</UniqueIdentifier>
    </Filter>
    <Filter Include="Source Files\W_">
      <UniqueIdentifier>{6e7b8593-7677-4995-96db-1d76c97825ac}</UniqueIdentifier>
    </Filter>
    <Filter Include="Source Files\W_\W_ Headers">
      <UniqueIdentifier>{b901a681-e1c4-4b15-9461-09e799127121}</UniqueIdentifier>
    </Filter>
    <Filter Include="Source Files\W_\W_ Source">
      <UniqueIdentifier>{0c0ff2db-f468-4fcb-8718-96613cf48394}</UniqueIdentifier>
    </Filter>
    <Filter Include="Source Files\Z_">
      <UniqueIdentifier>{c8e666f5-454a-4370-aa49-66bdec685159}</UniqueIdentifier>
    </Filter>
    <Filter Include="Source Files\Misc">
      <UniqueIdentifier>{0022419a-ff53-44c0-8a9b-b14982d2c9e2}</UniqueIdentifier>
    </Filter>
    <Filter Include="Source Files\Misc\Misc Source">
      <UniqueIdentifier>{047a3b56-2650-42aa-8085-dbbfb64ab9c0}</UniqueIdentifier>
    </Filter>
    <Filter Include="Source Files\Misc\Misc Headers">
      <UniqueIdentifier>{01be234c-22fd-4e80-a8a2-221bd833ea5c}</UniqueIdentifier>
      <Extensions>h;hpp;hxx;hm;inl</Extensions>
    </Filter>
    <Filter Include="Source Files\TXT_">
      <UniqueIdentifier>{5eb4bb65-96a1-4111-89bf-bb165ae262e3}</UniqueIdentifier>
    </Filter>
    <Filter Include="Source Files\TXT_\TXT Source">
      <UniqueIdentifier>{c9c6d834-83a5-4361-9119-0d98aefdd2aa}</UniqueIdentifier>
    </Filter>
    <Filter Include="Source Files\TXT_\TXT Headers">
      <UniqueIdentifier>{e88cba84-cfb6-46bb-9856-f75ccde43b63}</UniqueIdentifier>
    </Filter>
    <Filter Include="Source Files\A_">
      <UniqueIdentifier>{50e7f319-f3bc-4c0b-a986-f8fae43cc38a}</UniqueIdentifier>
    </Filter>
    <Filter Include="Source Files\A_\A_ Source">
      <UniqueIdentifier>{53f1631c-0dc7-47b6-9886-624a2912a4de}</UniqueIdentifier>
    </Filter>
    <Filter Include="Source Files\A_\A_ Headers">
      <UniqueIdentifier>{6e6edf41-462d-4cd1-8eb0-83d9c2ab56dc}</UniqueIdentifier>
    </Filter>
    <Filter Include="Source Files\XL_">
      <UniqueIdentifier>{0e764506-8ff3-4044-9428-b90f12589cb8}</UniqueIdentifier>
    </Filter>
    <Filter Include="Source Files\HAL">
      <UniqueIdentifier>{77072d5a-d83b-4809-8a99-6b7d1183686a}</UniqueIdentifier>
    </Filter>
    <Filter Include="Source Files\HAL\HAL Source">
      <UniqueIdentifier>{04795ec4-d423-441a-86b8-8468927d7243}</UniqueIdentifier>
    </Filter>
    <Filter Include="Source Files\HAL\HAL Headers">
      <UniqueIdentifier>{62f666f2-09f2-4057-80c1-b511520abba4}</UniqueIdentifier>
    </Filter>
    <Filter Include="Source Files\GL">
      <UniqueIdentifier>{7eb4559d-5005-46e4-b6b3-bcf4d90629b3}</UniqueIdentifier>
    </Filter>
    <Filter Include="Source Files\GL\GL Source">
      <UniqueIdentifier>{d98fbd92-7a9b-4aec-ad2f-ed84de734afb}</UniqueIdentifier>
    </Filter>
    <Filter Include="Source Files\GL\GL Headers">
      <UniqueIdentifier>{cbfe22a5-c067-4a80-a6e1-8c56074094a0}</UniqueIdentifier>
    </Filter>
    <Filter Include="Source Files\MetaAPI">
      <UniqueIdentifier>{41a8c12a-31a1-443f-a1a0-91eefc714134}</UniqueIdentifier>
    </Filter>
    <Filter Include="Source Files\Cam">
      <UniqueIdentifier>{5c6b84ca-317a-427d-92c5-a2ecc5efc61f}</UniqueIdentifier>
    </Filter>
    <Filter Include="Source Files\EV_">
      <UniqueIdentifier>{71b085c7-443a-446e-8586-df2686087ba7}</UniqueIdentifier>
    </Filter>
    <Filter Include="Source Files\EV_\EV_ Headers">
      <UniqueIdentifier>{fb999acc-2ad3-4821-b501-c9c1ce62c6ea}</UniqueIdentifier>
    </Filter>
    <Filter Include="Source Files\EV_\EV_ Source">
      <UniqueIdentifier>{fd077837-cea0-46fa-9c73-22d3b6ab8ea2}</UniqueIdentifier>
    </Filter>
    <Filter Include="Source Files\T_">
      <UniqueIdentifier>{b98357e3-f12d-482f-a30f-4ef95ce7286e}</UniqueIdentifier>
    </Filter>
    <Filter Include="Source Files\Win32">
      <UniqueIdentifier>{a07b404e-431c-4ce0-854e-95fba127471a}</UniqueIdentifier>
    </Filter>
    <Filter Include="Source Files\Win32\Win32 Headers">
      <UniqueIdentifier>{695a993e-ed19-47ed-a6ea-6723a4a2163c}</UniqueIdentifier>
    </Filter>
    <Filter Include="Source Files\Win32\Win32 Source">
      <UniqueIdentifier>{cca953b5-48d6-4c02-9406-c15e382a3d39}</UniqueIdentifier>
    </Filter>
    <Filter Include="Resource Files">
      <UniqueIdentifier>{f508b859-c713-472e-9f57-6c830f4015f8}</UniqueIdentifier>
      <Extensions>ico;cur;bmp;dlg;rc2;rct;bin;rgs;gif;jpg;jpeg;jpe</Extensions>
    </Filter>
    <Filter Include="Source Files\HU_">
      <UniqueIdentifier>{8b988616-fb19-4f45-a018-ab8486c1f4da}</UniqueIdentifier>
    </Filter>
    <Filter Include="Source Files\HU_\HU_ Source">
      <UniqueIdentifier>{430ac966-e835-4c8f-a47f-494cc732bd59}</UniqueIdentifier>
    </Filter>
    <Filter Include="Source Files\HU_\HU_ Headers">
      <UniqueIdentifier>{adac8b7e-981e-409e-801b-fbfc2ce5243a}</UniqueIdentifier>
    </Filter>
    <Filter Include="Source Files\S_\S_ Headers">
      <UniqueIdentifier>{6f49c79b-9ba7-479b-982f-80a88a32eace}</UniqueIdentifier>
    </Filter>
    <Filter Include="Source Files\S_\S_ Source">
      <UniqueIdentifier>{db06d03f-cab2-4823-98b6-8b2bd21b98be}</UniqueIdentifier>
    </Filter>
    <Filter Include="Source Files\XL_\XL_ Headers">
      <UniqueIdentifier>{83a57dbd-d96f-4232-9c63-ed719eee9717}</UniqueIdentifier>
    </Filter>
    <Filter Include="Source Files\XL_\XL_ Source">
      <UniqueIdentifier>{09ccd1ab-91bb-4216-9ff4-c314b45f28c8}</UniqueIdentifier>
    </Filter>
  </ItemGroup>
  <ItemGroup>
    <ClCompile Include="..\source\acs_func.cpp">
      <Filter>Source Files\ACS_</Filter>
    </ClCompile>
    <ClCompile Include="..\source\acs_intr.cpp">
      <Filter>Source Files\ACS_</Filter>
    </ClCompile>
    <ClCompile Include="..\Source\am_color.cpp">
      <Filter>Source Files\AM_</Filter>
    </ClCompile>
    <ClCompile Include="..\Source\am_map.cpp">
      <Filter>Source Files\AM_</Filter>
    </ClCompile>
    <ClCompile Include="..\source\c_batch.cpp">
      <Filter>Source Files\C_\C_ Source</Filter>
    </ClCompile>
    <ClCompile Include="..\Source\c_cmd.cpp">
      <Filter>Source Files\C_\C_ Source</Filter>
    </ClCompile>
    <ClCompile Include="..\Source\c_io.cpp">
      <Filter>Source Files\C_\C_ Source</Filter>
    </ClCompile>
    <ClCompile Include="..\Source\c_net.cpp">
      <Filter>Source Files\C_\C_ Source</Filter>
    </ClCompile>
    <ClCompile Include="..\Source\c_runcmd.cpp">
      <Filter>Source Files\C_\C_ Source</Filter>
    </ClCompile>
    <ClCompile Include="..\Source\Confuse\confuse.cpp">
      <Filter>Source Files\Confuse</Filter>
    </ClCompile>
    <ClCompile Include="..\Source\Confuse\lexer.cpp">
      <Filter>Source Files\Confuse</Filter>
    </ClCompile>
    <ClCompile Include="..\Source\d_deh.cpp">
      <Filter>Source Files\D_\D_ Source</Filter>
    </ClCompile>
    <ClCompile Include="..\Source\d_dehtbl.cpp">
      <Filter>Source Files\D_\D_ Source</Filter>
    </ClCompile>
    <ClCompile Include="..\source\d_diskfile.cpp">
      <Filter>Source Files\D_\D_ Source</Filter>
    </ClCompile>
    <ClCompile Include="..\source\d_files.cpp">
      <Filter>Source Files\D_\D_ Source</Filter>
    </ClCompile>
    <ClCompile Include="..\source\d_findiwads.cpp">
      <Filter>Source Files\D_\D_ Source</Filter>
    </ClCompile>
    <ClCompile Include="..\Source\d_gi.cpp">
      <Filter>Source Files\D_\D_ Source</Filter>
    </ClCompile>
    <ClCompile Include="..\Source\d_io.cpp">
      <Filter>Source Files\D_\D_ Source</Filter>
    </ClCompile>
    <ClCompile Include="..\Source\d_items.cpp">
      <Filter>Source Files\D_\D_ Source</Filter>
    </ClCompile>
    <ClCompile Include="..\source\d_iwad.cpp">
      <Filter>Source Files\D_\D_ Source</Filter>
    </ClCompile>
    <ClCompile Include="..\Source\d_main.cpp">
      <Filter>Source Files\D_\D_ Source</Filter>
    </ClCompile>
    <ClCompile Include="..\Source\d_net.cpp">
      <Filter>Source Files\D_\D_ Source</Filter>
    </ClCompile>
    <ClCompile Include="..\Source\doomdef.cpp">
      <Filter>Source Files\doom</Filter>
    </ClCompile>
    <ClCompile Include="..\Source\doomstat.cpp">
      <Filter>Source Files\doom</Filter>
    </ClCompile>
    <ClCompile Include="..\Source\dstrings.cpp">
      <Filter>Source Files\doom</Filter>
    </ClCompile>
    <ClCompile Include="..\source\e_args.cpp">
      <Filter>Source Files\E_\E_ Source</Filter>
    </ClCompile>
    <ClCompile Include="..\Source\e_cmd.cpp">
      <Filter>Source Files\E_\E_ Source</Filter>
    </ClCompile>
    <ClCompile Include="..\source\e_dstate.cpp">
      <Filter>Source Files\E_\E_ Source</Filter>
    </ClCompile>
    <ClCompile Include="..\Source\e_edf.cpp">
      <Filter>Source Files\E_\E_ Source</Filter>
    </ClCompile>
    <ClCompile Include="..\Source\e_exdata.cpp">
      <Filter>Source Files\E_\E_ Source</Filter>
    </ClCompile>
    <ClCompile Include="..\source\e_fonts.cpp">
      <Filter>Source Files\E_\E_ Source</Filter>
    </ClCompile>
    <ClCompile Include="..\source\e_gameprops.cpp">
      <Filter>Source Files\E_\E_ Source</Filter>
    </ClCompile>
    <ClCompile Include="..\source\e_hash.cpp">
      <Filter>Source Files\E_\E_ Source</Filter>
    </ClCompile>
    <ClCompile Include="..\Source\e_lib.cpp">
      <Filter>Source Files\E_\E_ Source</Filter>
    </ClCompile>
    <ClCompile Include="..\source\e_mod.cpp">
      <Filter>Source Files\E_\E_ Source</Filter>
    </ClCompile>
    <ClCompile Include="..\source\e_player.cpp">
      <Filter>Source Files\E_\E_ Source</Filter>
    </ClCompile>
    <ClCompile Include="..\source\e_rtti.cpp">
      <Filter>Source Files\E_\E_ Source</Filter>
    </ClCompile>
    <ClCompile Include="..\Source\e_sound.cpp">
      <Filter>Source Files\E_\E_ Source</Filter>
    </ClCompile>
    <ClCompile Include="..\source\e_sprite.cpp">
      <Filter>Source Files\E_\E_ Source</Filter>
    </ClCompile>
    <ClCompile Include="..\Source\e_states.cpp">
      <Filter>Source Files\E_\E_ Source</Filter>
    </ClCompile>
    <ClCompile Include="..\Source\e_string.cpp">
      <Filter>Source Files\E_\E_ Source</Filter>
    </ClCompile>
    <ClCompile Include="..\Source\e_things.cpp">
      <Filter>Source Files\E_\E_ Source</Filter>
    </ClCompile>
    <ClCompile Include="..\Source\e_ttypes.cpp">
      <Filter>Source Files\E_\E_ Source</Filter>
    </ClCompile>
    <ClCompile Include="..\Source\f_finale.cpp">
      <Filter>Source Files\F_</Filter>
    </ClCompile>
    <ClCompile Include="..\Source\f_wipe.cpp">
      <Filter>Source Files\F_</Filter>
    </ClCompile>
    <ClCompile Include="..\Source\g_bind.cpp">
      <Filter>Source Files\G_\G_ Source</Filter>
    </ClCompile>
    <ClCompile Include="..\Source\g_cmd.cpp">
      <Filter>Source Files\G_\G_ Source</Filter>
    </ClCompile>
    <ClCompile Include="..\Source\g_dmflag.cpp">
      <Filter>Source Files\G_\G_ Source</Filter>
    </ClCompile>
    <ClCompile Include="..\Source\g_game.cpp">
      <Filter>Source Files\G_\G_ Source</Filter>
    </ClCompile>
    <ClCompile Include="..\Source\g_gfs.cpp">
      <Filter>Source Files\G_\G_ Source</Filter>
    </ClCompile>
    <ClCompile Include="..\Source\hu_frags.cpp">
      <Filter>Source Files\HU_\HU_ Source</Filter>
    </ClCompile>
    <ClCompile Include="..\Source\hu_over.cpp">
      <Filter>Source Files\HU_\HU_ Source</Filter>
    </ClCompile>
    <ClCompile Include="..\Source\hu_stuff.cpp">
      <Filter>Source Files\HU_\HU_ Source</Filter>
    </ClCompile>
    <ClCompile Include="..\Source\hi_stuff.cpp">
      <Filter>Source Files\IN</Filter>
    </ClCompile>
    <ClCompile Include="..\Source\in_lude.cpp">
      <Filter>Source Files\IN</Filter>
    </ClCompile>
    <ClCompile Include="..\Source\wi_stuff.cpp">
      <Filter>Source Files\IN</Filter>
    </ClCompile>
    <ClCompile Include="..\Source\m_argv.cpp">
      <Filter>Source Files\M_\M_ Source</Filter>
    </ClCompile>
    <ClCompile Include="..\Source\m_bbox.cpp">
      <Filter>Source Files\M_\M_ Source</Filter>
    </ClCompile>
    <ClCompile Include="..\source\m_buffer.cpp">
      <Filter>Source Files\M_\M_ Source</Filter>
    </ClCompile>
    <ClCompile Include="..\Source\m_cheat.cpp">
      <Filter>Source Files\M_\M_ Source</Filter>
    </ClCompile>
    <ClCompile Include="..\Source\m_fcvt.cpp">
      <Filter>Source Files\M_\M_ Source</Filter>
    </ClCompile>
    <ClCompile Include="..\source\m_hash.cpp">
      <Filter>Source Files\M_\M_ Source</Filter>
    </ClCompile>
    <ClCompile Include="..\Source\m_misc.cpp">
      <Filter>Source Files\M_\M_ Source</Filter>
    </ClCompile>
    <ClCompile Include="..\Source\m_qstr.cpp">
      <Filter>Source Files\M_\M_ Source</Filter>
    </ClCompile>
    <ClCompile Include="..\Source\m_queue.cpp">
      <Filter>Source Files\M_\M_ Source</Filter>
    </ClCompile>
    <ClCompile Include="..\Source\m_random.cpp">
      <Filter>Source Files\M_\M_ Source</Filter>
    </ClCompile>
    <ClCompile Include="..\source\m_shots.cpp">
      <Filter>Source Files\M_\M_ Source</Filter>
    </ClCompile>
    <ClCompile Include="..\source\m_strcasestr.cpp">
      <Filter>Source Files\M_\M_ Source</Filter>
    </ClCompile>
    <ClCompile Include="..\source\m_syscfg.cpp">
      <Filter>Source Files\M_\M_ Source</Filter>
    </ClCompile>
    <ClCompile Include="..\source\m_vector.cpp">
      <Filter>Source Files\M_\M_ Source</Filter>
    </ClCompile>
    <ClCompile Include="..\source\mn_emenu.cpp">
      <Filter>Source Files\Mn_\Mn_ Source</Filter>
    </ClCompile>
    <ClCompile Include="..\Source\mn_engin.cpp">
      <Filter>Source Files\Mn_\Mn_ Source</Filter>
    </ClCompile>
    <ClCompile Include="..\source\mn_files.cpp">
      <Filter>Source Files\Mn_\Mn_ Source</Filter>
    </ClCompile>
    <ClCompile Include="..\Source\mn_htic.cpp">
      <Filter>Source Files\Mn_\Mn_ Source</Filter>
    </ClCompile>
    <ClCompile Include="..\Source\mn_menus.cpp">
      <Filter>Source Files\Mn_\Mn_ Source</Filter>
    </ClCompile>
    <ClCompile Include="..\Source\mn_misc.cpp">
      <Filter>Source Files\Mn_\Mn_ Source</Filter>
    </ClCompile>
    <ClCompile Include="..\Source\mn_skinv.cpp">
      <Filter>Source Files\Mn_\Mn_ Source</Filter>
    </ClCompile>
    <ClCompile Include="..\Source\p_anim.cpp">
      <Filter>Source Files\P_\P_ Source</Filter>
    </ClCompile>
    <ClCompile Include="..\Source\p_ceilng.cpp">
      <Filter>Source Files\P_\P_ Source</Filter>
    </ClCompile>
    <ClCompile Include="..\Source\p_chase.cpp">
      <Filter>Source Files\P_\P_ Source</Filter>
    </ClCompile>
    <ClCompile Include="..\Source\p_cmd.cpp">
      <Filter>Source Files\P_\P_ Source</Filter>
    </ClCompile>
    <ClCompile Include="..\Source\p_doors.cpp">
      <Filter>Source Files\P_\P_ Source</Filter>
    </ClCompile>
    <ClCompile Include="..\Source\p_enemy.cpp">
      <Filter>Source Files\P_\P_ Source</Filter>
    </ClCompile>
    <ClCompile Include="..\Source\p_floor.cpp">
      <Filter>Source Files\P_\P_ Source</Filter>
    </ClCompile>
    <ClCompile Include="..\Source\p_genlin.cpp">
      <Filter>Source Files\P_\P_ Source</Filter>
    </ClCompile>
    <ClCompile Include="..\Source\p_hubs.cpp">
      <Filter>Source Files\P_\P_ Source</Filter>
    </ClCompile>
    <ClCompile Include="..\Source\p_info.cpp">
      <Filter>Source Files\P_\P_ Source</Filter>
    </ClCompile>
    <ClCompile Include="..\Source\p_inter.cpp">
      <Filter>Source Files\P_\P_ Source</Filter>
    </ClCompile>
    <ClCompile Include="..\Source\p_lights.cpp">
      <Filter>Source Files\P_\P_ Source</Filter>
    </ClCompile>
    <ClCompile Include="..\Source\p_map.cpp">
      <Filter>Source Files\P_\P_ Source</Filter>
    </ClCompile>
    <ClCompile Include="..\source\p_map3d.cpp">
      <Filter>Source Files\P_\P_ Source</Filter>
    </ClCompile>
    <ClCompile Include="..\Source\p_maputl.cpp">
      <Filter>Source Files\P_\P_ Source</Filter>
    </ClCompile>
    <ClCompile Include="..\Source\p_mobj.cpp">
      <Filter>Source Files\P_\P_ Source</Filter>
    </ClCompile>
    <ClCompile Include="..\source\p_mobjcol.cpp">
      <Filter>Source Files\P_\P_ Source</Filter>
    </ClCompile>
    <ClCompile Include="..\Source\p_partcl.cpp">
      <Filter>Source Files\P_\P_ Source</Filter>
    </ClCompile>
    <ClCompile Include="..\Source\p_plats.cpp">
      <Filter>Source Files\P_\P_ Source</Filter>
    </ClCompile>
    <ClCompile Include="..\source\p_portal.cpp">
      <Filter>Source Files\P_\P_ Source</Filter>
    </ClCompile>
    <ClCompile Include="..\Source\p_pspr.cpp">
      <Filter>Source Files\P_\P_ Source</Filter>
    </ClCompile>
    <ClCompile Include="..\source\p_pushers.cpp">
      <Filter>Source Files\P_\P_ Source</Filter>
    </ClCompile>
    <ClCompile Include="..\Source\p_saveg.cpp">
      <Filter>Source Files\P_\P_ Source</Filter>
    </ClCompile>
    <ClCompile Include="..\source\p_scroll.cpp">
      <Filter>Source Files\P_\P_ Source</Filter>
    </ClCompile>
    <ClCompile Include="..\source\p_sector.cpp">
      <Filter>Source Files\P_\P_ Source</Filter>
    </ClCompile>
    <ClCompile Include="..\Source\p_setup.cpp">
      <Filter>Source Files\P_\P_ Source</Filter>
    </ClCompile>
    <ClCompile Include="..\Source\p_sight.cpp">
      <Filter>Source Files\P_\P_ Source</Filter>
    </ClCompile>
    <ClCompile Include="..\Source\p_skin.cpp">
      <Filter>Source Files\P_\P_ Source</Filter>
    </ClCompile>
    <ClCompile Include="..\source\p_slopes.cpp">
      <Filter>Source Files\P_\P_ Source</Filter>
    </ClCompile>
    <ClCompile Include="..\Source\p_spec.cpp">
      <Filter>Source Files\P_\P_ Source</Filter>
    </ClCompile>
    <ClCompile Include="..\Source\p_switch.cpp">
      <Filter>Source Files\P_\P_ Source</Filter>
    </ClCompile>
    <ClCompile Include="..\Source\p_telept.cpp">
      <Filter>Source Files\P_\P_ Source</Filter>
    </ClCompile>
    <ClCompile Include="..\source\p_things.cpp">
      <Filter>Source Files\P_\P_ Source</Filter>
    </ClCompile>
    <ClCompile Include="..\Source\p_tick.cpp">
      <Filter>Source Files\P_\P_ Source</Filter>
    </ClCompile>
    <ClCompile Include="..\source\p_trace.cpp">
      <Filter>Source Files\P_\P_ Source</Filter>
    </ClCompile>
    <ClCompile Include="..\Source\p_user.cpp">
      <Filter>Source Files\P_\P_ Source</Filter>
    </ClCompile>
    <ClCompile Include="..\source\p_xenemy.cpp">
      <Filter>Source Files\P_\P_ Source</Filter>
    </ClCompile>
    <ClCompile Include="..\source\polyobj.cpp">
      <Filter>Source Files\P_\P_ Source</Filter>
    </ClCompile>
    <ClCompile Include="..\Source\r_bsp.cpp">
      <Filter>Source Files\R_\R_ Source</Filter>
    </ClCompile>
    <ClCompile Include="..\Source\r_data.cpp">
      <Filter>Source Files\R_\R_ Source</Filter>
    </ClCompile>
    <ClCompile Include="..\Source\r_draw.cpp">
      <Filter>Source Files\R_\R_ Source</Filter>
    </ClCompile>
    <ClCompile Include="..\source\r_drawq.cpp">
      <Filter>Source Files\R_\R_ Source</Filter>
    </ClCompile>
    <ClCompile Include="..\source\r_dynabsp.cpp">
      <Filter>Source Files\R_\R_ Source</Filter>
    </ClCompile>
    <ClCompile Include="..\source\r_dynseg.cpp">
      <Filter>Source Files\R_\R_ Source</Filter>
    </ClCompile>
    <ClCompile Include="..\Source\r_main.cpp">
      <Filter>Source Files\R_\R_ Source</Filter>
    </ClCompile>
    <ClCompile Include="..\Source\r_plane.cpp">
      <Filter>Source Files\R_\R_ Source</Filter>
    </ClCompile>
    <ClCompile Include="..\Source\r_portal.cpp">
      <Filter>Source Files\R_\R_ Source</Filter>
    </ClCompile>
    <ClCompile Include="..\Source\r_ripple.cpp">
      <Filter>Source Files\R_\R_ Source</Filter>
    </ClCompile>
    <ClCompile Include="..\Source\r_segs.cpp">
      <Filter>Source Files\R_\R_ Source</Filter>
    </ClCompile>
    <ClCompile Include="..\Source\r_sky.cpp">
      <Filter>Source Files\R_\R_ Source</Filter>
    </ClCompile>
    <ClCompile Include="..\source\r_span.cpp">
      <Filter>Source Files\R_\R_ Source</Filter>
    </ClCompile>
    <ClCompile Include="..\source\r_textur.cpp">
      <Filter>Source Files\R_\R_ Source</Filter>
    </ClCompile>
    <ClCompile Include="..\Source\r_things.cpp">
      <Filter>Source Files\R_\R_ Source</Filter>
    </ClCompile>
    <ClCompile Include="..\source\r_voxels.cpp">
      <Filter>Source Files\R_\R_ Source</Filter>
    </ClCompile>
    <ClCompile Include="..\source\sdl\i_input.cpp">
      <Filter>Source Files\SDL\SDL Source</Filter>
    </ClCompile>
    <ClCompile Include="..\Source\sdl\i_main.cpp">
      <Filter>Source Files\SDL\SDL Source</Filter>
    </ClCompile>
    <ClCompile Include="..\source\sdl\i_midirpc.cpp">
      <Filter>Source Files\SDL\SDL Source</Filter>
    </ClCompile>
    <ClCompile Include="..\Source\sdl\i_net.cpp">
      <Filter>Source Files\SDL\SDL Source</Filter>
    </ClCompile>
    <ClCompile Include="..\source\sdl\i_pcsound.cpp">
      <Filter>Source Files\SDL\SDL Source</Filter>
    </ClCompile>
    <ClCompile Include="..\source\sdl\i_picker.cpp">
      <Filter>Source Files\SDL\SDL Source</Filter>
    </ClCompile>
    <ClCompile Include="..\source\sdl\i_sdlgamepads.cpp">
      <Filter>Source Files\SDL\SDL Source</Filter>
    </ClCompile>
    <ClCompile Include="..\source\sdl\i_sdlgl2d.cpp">
      <Filter>Source Files\SDL\SDL Source</Filter>
    </ClCompile>
    <ClCompile Include="..\source\sdl\i_sdlmusic.cpp">
      <Filter>Source Files\SDL\SDL Source</Filter>
    </ClCompile>
    <ClCompile Include="..\source\sdl\i_sdlsound.cpp">
      <Filter>Source Files\SDL\SDL Source</Filter>
    </ClCompile>
    <ClCompile Include="..\source\sdl\i_sdlvideo.cpp">
      <Filter>Source Files\SDL\SDL Source</Filter>
    </ClCompile>
    <ClCompile Include="..\Source\sdl\i_sound.cpp">
      <Filter>Source Files\SDL\SDL Source</Filter>
    </ClCompile>
    <ClCompile Include="..\Source\sdl\i_system.cpp">
      <Filter>Source Files\SDL\SDL Source</Filter>
    </ClCompile>
    <ClCompile Include="..\Source\sdl\mmus2mid.cpp">
      <Filter>Source Files\SDL\SDL Source</Filter>
    </ClCompile>
    <ClCompile Include="..\Source\sdl\ser_main.cpp">
      <Filter>Source Files\SDL\SDL Source</Filter>
    </ClCompile>
    <ClCompile Include="..\midiproc\midiproc_c.c">
      <Filter>Source Files\SDL\midiproc</Filter>
    </ClCompile>
    <ClCompile Include="..\Source\st_hbar.cpp">
      <Filter>Source Files\ST_</Filter>
    </ClCompile>
    <ClCompile Include="..\Source\st_lib.cpp">
      <Filter>Source Files\ST_</Filter>
    </ClCompile>
    <ClCompile Include="..\Source\st_stuff.cpp">
      <Filter>Source Files\ST_</Filter>
    </ClCompile>
    <ClCompile Include="..\source\v_alloc.cpp">
      <Filter>Source Files\V_\V_ Source</Filter>
    </ClCompile>
    <ClCompile Include="..\Source\v_block.cpp">
      <Filter>Source Files\V_\V_ Source</Filter>
    </ClCompile>
    <ClCompile Include="..\source\v_buffer.cpp">
      <Filter>Source Files\V_\V_ Source</Filter>
    </ClCompile>
    <ClCompile Include="..\Source\v_font.cpp">
      <Filter>Source Files\V_\V_ Source</Filter>
    </ClCompile>
    <ClCompile Include="..\Source\v_misc.cpp">
      <Filter>Source Files\V_\V_ Source</Filter>
    </ClCompile>
    <ClCompile Include="..\Source\v_patch.cpp">
      <Filter>Source Files\V_\V_ Source</Filter>
    </ClCompile>
    <ClCompile Include="..\source\v_patchfmt.cpp">
      <Filter>Source Files\V_\V_ Source</Filter>
    </ClCompile>
    <ClCompile Include="..\source\v_png.cpp">
      <Filter>Source Files\V_\V_ Source</Filter>
    </ClCompile>
    <ClCompile Include="..\Source\v_video.cpp">
      <Filter>Source Files\V_\V_ Source</Filter>
    </ClCompile>
    <ClCompile Include="..\source\w_formats.cpp">
      <Filter>Source Files\W_\W_ Source</Filter>
    </ClCompile>
    <ClCompile Include="..\source\w_hacks.cpp">
      <Filter>Source Files\W_\W_ Source</Filter>
    </ClCompile>
    <ClCompile Include="..\source\w_levels.cpp">
      <Filter>Source Files\W_\W_ Source</Filter>
    </ClCompile>
    <ClCompile Include="..\Source\w_wad.cpp">
      <Filter>Source Files\W_\W_ Source</Filter>
    </ClCompile>
    <ClCompile Include="..\source\w_zip.cpp">
      <Filter>Source Files\W_\W_ Source</Filter>
    </ClCompile>
    <ClCompile Include="..\source\z_native.cpp">
      <Filter>Source Files\Z_</Filter>
    </ClCompile>
    <ClCompile Include="..\Source\info.cpp">
      <Filter>Source Files\Misc\Misc Source</Filter>
    </ClCompile>
    <ClCompile Include="..\Source\psnprntf.cpp">
      <Filter>Source Files\Misc\Misc Source</Filter>
    </ClCompile>
    <ClCompile Include="..\Source\tables.cpp">
      <Filter>Source Files\Misc\Misc Source</Filter>
    </ClCompile>
    <ClCompile Include="..\Source\version.cpp">
      <Filter>Source Files\Misc\Misc Source</Filter>
    </ClCompile>
    <ClCompile Include="..\source\a_common.cpp">
      <Filter>Source Files\A_\A_ Source</Filter>
    </ClCompile>
    <ClCompile Include="..\source\a_counters.cpp">
      <Filter>Source Files\A_\A_ Source</Filter>
    </ClCompile>
    <ClCompile Include="..\source\a_decorate.cpp">
      <Filter>Source Files\A_\A_ Source</Filter>
    </ClCompile>
    <ClCompile Include="..\source\a_doom.cpp">
      <Filter>Source Files\A_\A_ Source</Filter>
    </ClCompile>
    <ClCompile Include="..\source\a_general.cpp">
      <Filter>Source Files\A_\A_ Source</Filter>
    </ClCompile>
    <ClCompile Include="..\source\a_heretic.cpp">
      <Filter>Source Files\A_\A_ Source</Filter>
    </ClCompile>
    <ClCompile Include="..\source\a_hexen.cpp">
      <Filter>Source Files\A_\A_ Source</Filter>
    </ClCompile>
    <ClCompile Include="..\source\hal\i_gamepads.cpp">
      <Filter>Source Files\HAL\HAL Source</Filter>
    </ClCompile>
    <ClCompile Include="..\source\hal\i_platform.cpp">
      <Filter>Source Files\HAL\HAL Source</Filter>
    </ClCompile>
    <ClCompile Include="..\source\hal\i_video.cpp">
      <Filter>Source Files\HAL\HAL Source</Filter>
    </ClCompile>
    <ClCompile Include="..\source\gl\gl_init.cpp">
      <Filter>Source Files\GL\GL Source</Filter>
    </ClCompile>
    <ClCompile Include="..\source\gl\gl_primitives.cpp">
      <Filter>Source Files\GL\GL Source</Filter>
    </ClCompile>
    <ClCompile Include="..\source\gl\gl_projection.cpp">
      <Filter>Source Files\GL\GL Source</Filter>
    </ClCompile>
    <ClCompile Include="..\source\gl\gl_texture.cpp">
      <Filter>Source Files\GL\GL Source</Filter>
    </ClCompile>
    <ClCompile Include="..\source\gl\gl_vars.cpp">
      <Filter>Source Files\GL\GL Source</Filter>
    </ClCompile>
    <ClCompile Include="..\source\metaapi.cpp">
      <Filter>Source Files\MetaAPI</Filter>
    </ClCompile>
    <ClCompile Include="..\source\metaqstring.cpp">
      <Filter>Source Files\MetaAPI</Filter>
    </ClCompile>
    <ClCompile Include="..\source\cam_sight.cpp">
      <Filter>Source Files\Cam</Filter>
    </ClCompile>
    <ClCompile Include="..\source\ev_actions.cpp">
      <Filter>Source Files\EV_\EV_ Source</Filter>
    </ClCompile>
    <ClCompile Include="..\source\ev_bindings.cpp">
      <Filter>Source Files\EV_\EV_ Source</Filter>
    </ClCompile>
    <ClCompile Include="..\source\ev_specials.cpp">
      <Filter>Source Files\EV_\EV_ Source</Filter>
    </ClCompile>
    <ClCompile Include="..\source\ev_static.cpp">
      <Filter>Source Files\EV_\EV_ Source</Filter>
    </ClCompile>
    <ClCompile Include="..\source\t_plane.cpp">
      <Filter>Source Files\T_</Filter>
    </ClCompile>
    <ClCompile Include="..\source\Win32\i_xinput.cpp">
      <Filter>Source Files\Win32\Win32 Source</Filter>
    </ClCompile>
    <ClCompile Include="..\source\hal\i_directory.cpp">
      <Filter>Source Files\HAL\HAL Source</Filter>
    </ClCompile>
    <ClCompile Include="..\source\e_weapons.cpp">
      <Filter>Source Files\E_\E_ Source</Filter>
    </ClCompile>
    <ClCompile Include="..\source\e_inventory.cpp">
      <Filter>Source Files\E_\E_ Source</Filter>
    </ClCompile>
    <ClCompile Include="..\source\mn_items.cpp">
      <Filter>Source Files\Mn_\Mn_ Source</Filter>
    </ClCompile>
    <ClCompile Include="..\source\Win32\i_w32main.cpp">
      <Filter>Source Files\Win32\Win32 Source</Filter>
    </ClCompile>
    <ClCompile Include="..\source\Win32\i_exception.cpp">
      <Filter>Source Files\Win32\Win32 Source</Filter>
    </ClCompile>
    <ClCompile Include="..\Source\Win32\i_fnames.cpp">
      <Filter>Source Files\Win32\Win32 Source</Filter>
    </ClCompile>
    <ClCompile Include="..\source\Win32\i_opndir.cpp">
      <Filter>Source Files\Win32\Win32 Source</Filter>
    </ClCompile>
    <ClCompile Include="..\source\v_image.cpp">
      <Filter>Source Files\V_\V_ Source</Filter>
    </ClCompile>
    <ClCompile Include="..\source\s_sndseq.cpp">
      <Filter>Source Files\S_\S_ Source</Filter>
    </ClCompile>
    <ClCompile Include="..\Source\s_sound.cpp">
      <Filter>Source Files\S_\S_ Source</Filter>
    </ClCompile>
    <ClCompile Include="..\Source\sounds.cpp">
      <Filter>Source Files\S_\S_ Source</Filter>
    </ClCompile>
    <ClCompile Include="..\source\s_reverb.cpp">
      <Filter>Source Files\S_\S_ Source</Filter>
    </ClCompile>
    <ClCompile Include="..\source\e_reverbs.cpp">
      <Filter>Source Files\E_\E_ Source</Filter>
    </ClCompile>
    <ClCompile Include="..\source\s_formats.cpp">
      <Filter>Source Files\S_\S_ Source</Filter>
    </ClCompile>
    <ClCompile Include="..\source\hal\i_timer.cpp">
      <Filter>Source Files\HAL\HAL Source</Filter>
    </ClCompile>
    <ClCompile Include="..\source\sdl\i_sdltimer.cpp">
      <Filter>Source Files\SDL\SDL Source</Filter>
    </ClCompile>
    <ClCompile Include="..\source\xl_scripts.cpp">
      <Filter>Source Files\XL_\XL_ Source</Filter>
    </ClCompile>
    <ClCompile Include="..\source\xl_musinfo.cpp">
      <Filter>Source Files\XL_\XL_ Source</Filter>
    </ClCompile>
    <ClCompile Include="..\source\xl_sndinfo.cpp">
      <Filter>Source Files\XL_\XL_ Source</Filter>
    </ClCompile>
    <ClCompile Include="..\source\xl_mapinfo.cpp">
      <Filter>Source Files\XL_\XL_ Source</Filter>
    </ClCompile>
    <ClCompile Include="..\source\xl_emapinfo.cpp">
      <Filter>Source Files\XL_\XL_ Source</Filter>
    </ClCompile>
    <ClCompile Include="..\source\ev_sectors.cpp">
      <Filter>Source Files\EV_\EV_ Source</Filter>
    </ClCompile>
    <ClCompile Include="..\source\e_udmf.cpp">
      <Filter>Source Files\E_\E_ Source</Filter>
    </ClCompile>
    <ClCompile Include="..\source\p_portalclip.cpp">
      <Filter>Source Files\P_\P_ Source</Filter>
    </ClCompile>
    <ClCompile Include="..\source\m_utils.cpp">
      <Filter>Source Files\M_\M_ Source</Filter>
    </ClCompile>
    <ClCompile Include="..\source\cam_aim.cpp">
      <Filter>Source Files\Cam</Filter>
    </ClCompile>
    <ClCompile Include="..\source\cam_common.cpp">
      <Filter>Source Files\Cam</Filter>
    </ClCompile>
    <ClCompile Include="..\source\cam_shoot.cpp">
      <Filter>Source Files\Cam</Filter>
    </ClCompile>
    <ClCompile Include="..\source\cam_use.cpp">
      <Filter>Source Files\Cam</Filter>
    </ClCompile>
    <ClCompile Include="..\source\p_portalcross.cpp">
      <Filter>Source Files\P_\P_ Source</Filter>
    </ClCompile>
    <ClCompile Include="..\source\s_musinfo.cpp">
      <Filter>Source Files\S_\S_ Source</Filter>
    </ClCompile>
    <ClCompile Include="..\source\xl_umapinfo.cpp">
      <Filter>Source Files\XL_\XL_ Source</Filter>
    </ClCompile>
    <ClCompile Include="..\source\xl_animdefs.cpp">
      <Filter>Source Files\XL_\XL_ Source</Filter>
    </ClCompile>
    <ClCompile Include="..\source\textscreen\txt_button.c">
      <Filter>Source Files\TXT_\TXT Source</Filter>
    </ClCompile>
    <ClCompile Include="..\source\textscreen\txt_checkbox.c">
      <Filter>Source Files\TXT_\TXT Source</Filter>
    </ClCompile>
    <ClCompile Include="..\source\textscreen\txt_conditional.c">
      <Filter>Source Files\TXT_\TXT Source</Filter>
    </ClCompile>
    <ClCompile Include="..\source\textscreen\txt_desktop.c">
      <Filter>Source Files\TXT_\TXT Source</Filter>
    </ClCompile>
    <ClCompile Include="..\source\textscreen\txt_dropdown.c">
      <Filter>Source Files\TXT_\TXT Source</Filter>
    </ClCompile>
    <ClCompile Include="..\source\textscreen\txt_fileselect.c">
      <Filter>Source Files\TXT_\TXT Source</Filter>
    </ClCompile>
    <ClCompile Include="..\source\textscreen\txt_gui.c">
      <Filter>Source Files\TXT_\TXT Source</Filter>
    </ClCompile>
    <ClCompile Include="..\source\textscreen\txt_inputbox.c">
      <Filter>Source Files\TXT_\TXT Source</Filter>
    </ClCompile>
    <ClCompile Include="..\source\textscreen\txt_io.c">
      <Filter>Source Files\TXT_\TXT Source</Filter>
    </ClCompile>
    <ClCompile Include="..\source\textscreen\txt_label.c">
      <Filter>Source Files\TXT_\TXT Source</Filter>
    </ClCompile>
    <ClCompile Include="..\source\textscreen\txt_radiobutton.c">
      <Filter>Source Files\TXT_\TXT Source</Filter>
    </ClCompile>
    <ClCompile Include="..\source\textscreen\txt_scrollpane.c">
      <Filter>Source Files\TXT_\TXT Source</Filter>
    </ClCompile>
    <ClCompile Include="..\source\textscreen\txt_sdl.c">
      <Filter>Source Files\TXT_\TXT Source</Filter>
    </ClCompile>
    <ClCompile Include="..\source\textscreen\txt_separator.c">
      <Filter>Source Files\TXT_\TXT Source</Filter>
    </ClCompile>
    <ClCompile Include="..\source\textscreen\txt_spinctrl.c">
      <Filter>Source Files\TXT_\TXT Source</Filter>
    </ClCompile>
    <ClCompile Include="..\source\textscreen\txt_strut.c">
      <Filter>Source Files\TXT_\TXT Source</Filter>
    </ClCompile>
    <ClCompile Include="..\source\textscreen\txt_table.c">
      <Filter>Source Files\TXT_\TXT Source</Filter>
    </ClCompile>
    <ClCompile Include="..\source\textscreen\txt_utf8.c">
      <Filter>Source Files\TXT_\TXT Source</Filter>
    </ClCompile>
    <ClCompile Include="..\source\textscreen\txt_widget.c">
      <Filter>Source Files\TXT_\TXT Source</Filter>
    </ClCompile>
    <ClCompile Include="..\source\textscreen\txt_window.c">
      <Filter>Source Files\TXT_\TXT Source</Filter>
    </ClCompile>
    <ClCompile Include="..\source\textscreen\txt_window_action.c">
      <Filter>Source Files\TXT_\TXT Source</Filter>
    </ClCompile>
    <ClCompile Include="..\source\e_anim.cpp">
      <Filter>Source Files\E_\E_ Source</Filter>
    </ClCompile>
    <ClCompile Include="..\source\e_switch.cpp">
      <Filter>Source Files\E_\E_ Source</Filter>
    </ClCompile>
    <ClCompile Include="..\source\g_demolog.cpp">
      <Filter>Source Files\G_\G_ Source</Filter>
    </ClCompile>
<<<<<<< HEAD
    <ClCompile Include="..\source\a_weaponsheretic.cpp">
      <Filter>Source Files\A_\A_ Source</Filter>
    </ClCompile>
    <ClCompile Include="..\source\a_weaponsdoom.cpp">
      <Filter>Source Files\A_\A_ Source</Filter>
=======
    <ClCompile Include="..\source\p_portalblockmap.cpp">
      <Filter>Source Files\P_\P_ Source</Filter>
>>>>>>> 5085c141
    </ClCompile>
  </ItemGroup>
  <ItemGroup>
    <ClInclude Include="..\source\acs_intr.h">
      <Filter>Source Files\ACS_</Filter>
    </ClInclude>
    <ClInclude Include="..\Source\am_map.h">
      <Filter>Source Files\AM_</Filter>
    </ClInclude>
    <ClInclude Include="..\source\c_batch.h">
      <Filter>Source Files\C_\C_ Headers</Filter>
    </ClInclude>
    <ClInclude Include="..\Source\c_io.h">
      <Filter>Source Files\C_\C_ Headers</Filter>
    </ClInclude>
    <ClInclude Include="..\Source\c_net.h">
      <Filter>Source Files\C_\C_ Headers</Filter>
    </ClInclude>
    <ClInclude Include="..\Source\c_runcmd.h">
      <Filter>Source Files\C_\C_ Headers</Filter>
    </ClInclude>
    <ClInclude Include="..\Source\Confuse\confuse.h">
      <Filter>Source Files\Confuse</Filter>
    </ClInclude>
    <ClInclude Include="..\source\Confuse\lexer.h">
      <Filter>Source Files\Confuse</Filter>
    </ClInclude>
    <ClInclude Include="..\Source\d_deh.h">
      <Filter>Source Files\D_\D_ Headers</Filter>
    </ClInclude>
    <ClInclude Include="..\Source\d_dehtbl.h">
      <Filter>Source Files\D_\D_ Headers</Filter>
    </ClInclude>
    <ClInclude Include="..\source\d_diskfile.h">
      <Filter>Source Files\D_\D_ Headers</Filter>
    </ClInclude>
    <ClInclude Include="..\source\d_dwfile.h">
      <Filter>Source Files\D_\D_ Headers</Filter>
    </ClInclude>
    <ClInclude Include="..\Source\d_englsh.h">
      <Filter>Source Files\D_\D_ Headers</Filter>
    </ClInclude>
    <ClInclude Include="..\Source\d_event.h">
      <Filter>Source Files\D_\D_ Headers</Filter>
    </ClInclude>
    <ClInclude Include="..\source\d_files.h">
      <Filter>Source Files\D_\D_ Headers</Filter>
    </ClInclude>
    <ClInclude Include="..\source\d_findiwads.h">
      <Filter>Source Files\D_\D_ Headers</Filter>
    </ClInclude>
    <ClInclude Include="..\Source\d_french.h">
      <Filter>Source Files\D_\D_ Headers</Filter>
    </ClInclude>
    <ClInclude Include="..\Source\d_gi.h">
      <Filter>Source Files\D_\D_ Headers</Filter>
    </ClInclude>
    <ClInclude Include="..\Source\d_io.h">
      <Filter>Source Files\D_\D_ Headers</Filter>
    </ClInclude>
    <ClInclude Include="..\Source\d_items.h">
      <Filter>Source Files\D_\D_ Headers</Filter>
    </ClInclude>
    <ClInclude Include="..\source\d_iwad.h">
      <Filter>Source Files\D_\D_ Headers</Filter>
    </ClInclude>
    <ClInclude Include="..\Source\d_keywds.h">
      <Filter>Source Files\D_\D_ Headers</Filter>
    </ClInclude>
    <ClInclude Include="..\Source\d_main.h">
      <Filter>Source Files\D_\D_ Headers</Filter>
    </ClInclude>
    <ClInclude Include="..\Source\d_mod.h">
      <Filter>Source Files\D_\D_ Headers</Filter>
    </ClInclude>
    <ClInclude Include="..\Source\d_net.h">
      <Filter>Source Files\D_\D_ Headers</Filter>
    </ClInclude>
    <ClInclude Include="..\Source\d_player.h">
      <Filter>Source Files\D_\D_ Headers</Filter>
    </ClInclude>
    <ClInclude Include="..\Source\d_textur.h">
      <Filter>Source Files\D_\D_ Headers</Filter>
    </ClInclude>
    <ClInclude Include="..\Source\d_think.h">
      <Filter>Source Files\D_\D_ Headers</Filter>
    </ClInclude>
    <ClInclude Include="..\Source\d_ticcmd.h">
      <Filter>Source Files\D_\D_ Headers</Filter>
    </ClInclude>
    <ClInclude Include="..\Source\dhticstr.h">
      <Filter>Source Files\doom</Filter>
    </ClInclude>
    <ClInclude Include="..\Source\doomdata.h">
      <Filter>Source Files\doom</Filter>
    </ClInclude>
    <ClInclude Include="..\Source\doomdef.h">
      <Filter>Source Files\doom</Filter>
    </ClInclude>
    <ClInclude Include="..\Source\doomstat.h">
      <Filter>Source Files\doom</Filter>
    </ClInclude>
    <ClInclude Include="..\Source\doomtype.h">
      <Filter>Source Files\doom</Filter>
    </ClInclude>
    <ClInclude Include="..\Source\dstrings.h">
      <Filter>Source Files\doom</Filter>
    </ClInclude>
    <ClInclude Include="..\source\e_args.h">
      <Filter>Source Files\E_\E_ Headers</Filter>
    </ClInclude>
    <ClInclude Include="..\source\e_dstate.h">
      <Filter>Source Files\E_\E_ Headers</Filter>
    </ClInclude>
    <ClInclude Include="..\Source\e_edf.h">
      <Filter>Source Files\E_\E_ Headers</Filter>
    </ClInclude>
    <ClInclude Include="..\Source\e_exdata.h">
      <Filter>Source Files\E_\E_ Headers</Filter>
    </ClInclude>
    <ClInclude Include="..\source\e_fonts.h">
      <Filter>Source Files\E_\E_ Headers</Filter>
    </ClInclude>
    <ClInclude Include="..\source\e_gameprops.h">
      <Filter>Source Files\E_\E_ Headers</Filter>
    </ClInclude>
    <ClInclude Include="..\source\e_hash.h">
      <Filter>Source Files\E_\E_ Headers</Filter>
    </ClInclude>
    <ClInclude Include="..\source\e_hashkeys.h">
      <Filter>Source Files\E_\E_ Headers</Filter>
    </ClInclude>
    <ClInclude Include="..\Source\e_lib.h">
      <Filter>Source Files\E_\E_ Headers</Filter>
    </ClInclude>
    <ClInclude Include="..\source\e_metastate.h">
      <Filter>Source Files\E_\E_ Headers</Filter>
    </ClInclude>
    <ClInclude Include="..\source\e_mod.h">
      <Filter>Source Files\E_\E_ Headers</Filter>
    </ClInclude>
    <ClInclude Include="..\source\e_player.h">
      <Filter>Source Files\E_\E_ Headers</Filter>
    </ClInclude>
    <ClInclude Include="..\source\e_rtti.h">
      <Filter>Source Files\E_\E_ Headers</Filter>
    </ClInclude>
    <ClInclude Include="..\Source\e_sound.h">
      <Filter>Source Files\E_\E_ Headers</Filter>
    </ClInclude>
    <ClInclude Include="..\source\e_sprite.h">
      <Filter>Source Files\E_\E_ Headers</Filter>
    </ClInclude>
    <ClInclude Include="..\Source\e_states.h">
      <Filter>Source Files\E_\E_ Headers</Filter>
    </ClInclude>
    <ClInclude Include="..\Source\e_string.h">
      <Filter>Source Files\E_\E_ Headers</Filter>
    </ClInclude>
    <ClInclude Include="..\Source\e_things.h">
      <Filter>Source Files\E_\E_ Headers</Filter>
    </ClInclude>
    <ClInclude Include="..\Source\e_ttypes.h">
      <Filter>Source Files\E_\E_ Headers</Filter>
    </ClInclude>
    <ClInclude Include="..\Source\f_finale.h">
      <Filter>Source Files\F_</Filter>
    </ClInclude>
    <ClInclude Include="..\Source\f_wipe.h">
      <Filter>Source Files\F_</Filter>
    </ClInclude>
    <ClInclude Include="..\Source\g_bind.h">
      <Filter>Source Files\G_\G_ Headers</Filter>
    </ClInclude>
    <ClInclude Include="..\Source\g_dmflag.h">
      <Filter>Source Files\G_\G_ Headers</Filter>
    </ClInclude>
    <ClInclude Include="..\Source\g_game.h">
      <Filter>Source Files\G_\G_ Headers</Filter>
    </ClInclude>
    <ClInclude Include="..\Source\g_gfs.h">
      <Filter>Source Files\G_\G_ Headers</Filter>
    </ClInclude>
    <ClInclude Include="..\Source\Hu_frags.h">
      <Filter>Source Files\HU_\HU_ Headers</Filter>
    </ClInclude>
    <ClInclude Include="..\Source\Hu_over.h">
      <Filter>Source Files\HU_\HU_ Headers</Filter>
    </ClInclude>
    <ClInclude Include="..\Source\Hu_stuff.h">
      <Filter>Source Files\HU_\HU_ Headers</Filter>
    </ClInclude>
    <ClInclude Include="..\Source\hi_stuff.h">
      <Filter>Source Files\IN</Filter>
    </ClInclude>
    <ClInclude Include="..\Source\in_lude.h">
      <Filter>Source Files\IN</Filter>
    </ClInclude>
    <ClInclude Include="..\Source\wi_stuff.h">
      <Filter>Source Files\IN</Filter>
    </ClInclude>
    <ClInclude Include="..\Source\m_argv.h">
      <Filter>Source Files\M_\M_ Headers</Filter>
    </ClInclude>
    <ClInclude Include="..\Source\m_bbox.h">
      <Filter>Source Files\M_\M_ Headers</Filter>
    </ClInclude>
    <ClInclude Include="..\source\m_bdlist.h">
      <Filter>Source Files\M_\M_ Headers</Filter>
    </ClInclude>
    <ClInclude Include="..\source\m_buffer.h">
      <Filter>Source Files\M_\M_ Headers</Filter>
    </ClInclude>
    <ClInclude Include="..\Source\m_cheat.h">
      <Filter>Source Files\M_\M_ Headers</Filter>
    </ClInclude>
    <ClInclude Include="..\source\m_collection.h">
      <Filter>Source Files\M_\M_ Headers</Filter>
    </ClInclude>
    <ClInclude Include="..\Source\m_dllist.h">
      <Filter>Source Files\M_\M_ Headers</Filter>
    </ClInclude>
    <ClInclude Include="..\Source\m_fcvt.h">
      <Filter>Source Files\M_\M_ Headers</Filter>
    </ClInclude>
    <ClInclude Include="..\Source\m_fixed.h">
      <Filter>Source Files\M_\M_ Headers</Filter>
    </ClInclude>
    <ClInclude Include="..\source\m_hash.h">
      <Filter>Source Files\M_\M_ Headers</Filter>
    </ClInclude>
    <ClInclude Include="..\Source\m_misc.h">
      <Filter>Source Files\M_\M_ Headers</Filter>
    </ClInclude>
    <ClInclude Include="..\Source\m_qstr.h">
      <Filter>Source Files\M_\M_ Headers</Filter>
    </ClInclude>
    <ClInclude Include="..\source\m_qstrkeys.h">
      <Filter>Source Files\M_\M_ Headers</Filter>
    </ClInclude>
    <ClInclude Include="..\Source\m_queue.h">
      <Filter>Source Files\M_\M_ Headers</Filter>
    </ClInclude>
    <ClInclude Include="..\Source\m_random.h">
      <Filter>Source Files\M_\M_ Headers</Filter>
    </ClInclude>
    <ClInclude Include="..\source\m_shots.h">
      <Filter>Source Files\M_\M_ Headers</Filter>
    </ClInclude>
    <ClInclude Include="..\source\m_strcasestr.h">
      <Filter>Source Files\M_\M_ Headers</Filter>
    </ClInclude>
    <ClInclude Include="..\source\m_structio.h">
      <Filter>Source Files\M_\M_ Headers</Filter>
    </ClInclude>
    <ClInclude Include="..\Source\m_swap.h">
      <Filter>Source Files\M_\M_ Headers</Filter>
    </ClInclude>
    <ClInclude Include="..\source\m_syscfg.h">
      <Filter>Source Files\M_\M_ Headers</Filter>
    </ClInclude>
    <ClInclude Include="..\source\m_vector.h">
      <Filter>Source Files\M_\M_ Headers</Filter>
    </ClInclude>
    <ClInclude Include="..\source\mn_emenu.h">
      <Filter>Source Files\Mn_\Mn_ Headers</Filter>
    </ClInclude>
    <ClInclude Include="..\Source\mn_engin.h">
      <Filter>Source Files\Mn_\Mn_ Headers</Filter>
    </ClInclude>
    <ClInclude Include="..\source\mn_files.h">
      <Filter>Source Files\Mn_\Mn_ Headers</Filter>
    </ClInclude>
    <ClInclude Include="..\Source\mn_htic.h">
      <Filter>Source Files\Mn_\Mn_ Headers</Filter>
    </ClInclude>
    <ClInclude Include="..\Source\mn_menus.h">
      <Filter>Source Files\Mn_\Mn_ Headers</Filter>
    </ClInclude>
    <ClInclude Include="..\Source\mn_misc.h">
      <Filter>Source Files\Mn_\Mn_ Headers</Filter>
    </ClInclude>
    <ClInclude Include="..\source\linkoffs.h">
      <Filter>Source Files\P_\P_ Headers</Filter>
    </ClInclude>
    <ClInclude Include="..\Source\p_anim.h">
      <Filter>Source Files\P_\P_ Headers</Filter>
    </ClInclude>
    <ClInclude Include="..\Source\p_chase.h">
      <Filter>Source Files\P_\P_ Headers</Filter>
    </ClInclude>
    <ClInclude Include="..\Source\p_enemy.h">
      <Filter>Source Files\P_\P_ Headers</Filter>
    </ClInclude>
    <ClInclude Include="..\Source\p_hubs.h">
      <Filter>Source Files\P_\P_ Headers</Filter>
    </ClInclude>
    <ClInclude Include="..\Source\p_info.h">
      <Filter>Source Files\P_\P_ Headers</Filter>
    </ClInclude>
    <ClInclude Include="..\Source\p_inter.h">
      <Filter>Source Files\P_\P_ Headers</Filter>
    </ClInclude>
    <ClInclude Include="..\Source\p_map.h">
      <Filter>Source Files\P_\P_ Headers</Filter>
    </ClInclude>
    <ClInclude Include="..\source\p_map3d.h">
      <Filter>Source Files\P_\P_ Headers</Filter>
    </ClInclude>
    <ClInclude Include="..\Source\p_maputl.h">
      <Filter>Source Files\P_\P_ Headers</Filter>
    </ClInclude>
    <ClInclude Include="..\Source\p_mobj.h">
      <Filter>Source Files\P_\P_ Headers</Filter>
    </ClInclude>
    <ClInclude Include="..\source\p_mobjcol.h">
      <Filter>Source Files\P_\P_ Headers</Filter>
    </ClInclude>
    <ClInclude Include="..\Source\p_partcl.h">
      <Filter>Source Files\P_\P_ Headers</Filter>
    </ClInclude>
    <ClInclude Include="..\source\p_portal.h">
      <Filter>Source Files\P_\P_ Headers</Filter>
    </ClInclude>
    <ClInclude Include="..\Source\p_pspr.h">
      <Filter>Source Files\P_\P_ Headers</Filter>
    </ClInclude>
    <ClInclude Include="..\source\p_pushers.h">
      <Filter>Source Files\P_\P_ Headers</Filter>
    </ClInclude>
    <ClInclude Include="..\Source\p_saveg.h">
      <Filter>Source Files\P_\P_ Headers</Filter>
    </ClInclude>
    <ClInclude Include="..\source\p_scroll.h">
      <Filter>Source Files\P_\P_ Headers</Filter>
    </ClInclude>
    <ClInclude Include="..\Source\p_setup.h">
      <Filter>Source Files\P_\P_ Headers</Filter>
    </ClInclude>
    <ClInclude Include="..\Source\p_skin.h">
      <Filter>Source Files\P_\P_ Headers</Filter>
    </ClInclude>
    <ClInclude Include="..\source\p_slopes.h">
      <Filter>Source Files\P_\P_ Headers</Filter>
    </ClInclude>
    <ClInclude Include="..\Source\p_spec.h">
      <Filter>Source Files\P_\P_ Headers</Filter>
    </ClInclude>
    <ClInclude Include="..\Source\p_tick.h">
      <Filter>Source Files\P_\P_ Headers</Filter>
    </ClInclude>
    <ClInclude Include="..\Source\p_user.h">
      <Filter>Source Files\P_\P_ Headers</Filter>
    </ClInclude>
    <ClInclude Include="..\source\p_xenemy.h">
      <Filter>Source Files\P_\P_ Headers</Filter>
    </ClInclude>
    <ClInclude Include="..\source\polyobj.h">
      <Filter>Source Files\P_\P_ Headers</Filter>
    </ClInclude>
    <ClInclude Include="..\Source\r_bsp.h">
      <Filter>Source Files\R_\R_ Headers</Filter>
    </ClInclude>
    <ClInclude Include="..\Source\r_data.h">
      <Filter>Source Files\R_\R_ Headers</Filter>
    </ClInclude>
    <ClInclude Include="..\Source\r_defs.h">
      <Filter>Source Files\R_\R_ Headers</Filter>
    </ClInclude>
    <ClInclude Include="..\Source\r_draw.h">
      <Filter>Source Files\R_\R_ Headers</Filter>
    </ClInclude>
    <ClInclude Include="..\source\r_drawq.h">
      <Filter>Source Files\R_\R_ Headers</Filter>
    </ClInclude>
    <ClInclude Include="..\source\r_dynabsp.h">
      <Filter>Source Files\R_\R_ Headers</Filter>
    </ClInclude>
    <ClInclude Include="..\source\r_dynseg.h">
      <Filter>Source Files\R_\R_ Headers</Filter>
    </ClInclude>
    <ClInclude Include="..\source\r_lighting.h">
      <Filter>Source Files\R_\R_ Headers</Filter>
    </ClInclude>
    <ClInclude Include="..\Source\r_main.h">
      <Filter>Source Files\R_\R_ Headers</Filter>
    </ClInclude>
    <ClInclude Include="..\source\r_patch.h">
      <Filter>Source Files\R_\R_ Headers</Filter>
    </ClInclude>
    <ClInclude Include="..\source\r_pcheck.h">
      <Filter>Source Files\R_\R_ Headers</Filter>
    </ClInclude>
    <ClInclude Include="..\Source\r_plane.h">
      <Filter>Source Files\R_\R_ Headers</Filter>
    </ClInclude>
    <ClInclude Include="..\Source\r_portal.h">
      <Filter>Source Files\R_\R_ Headers</Filter>
    </ClInclude>
    <ClInclude Include="..\Source\r_ripple.h">
      <Filter>Source Files\R_\R_ Headers</Filter>
    </ClInclude>
    <ClInclude Include="..\Source\r_segs.h">
      <Filter>Source Files\R_\R_ Headers</Filter>
    </ClInclude>
    <ClInclude Include="..\Source\r_sky.h">
      <Filter>Source Files\R_\R_ Headers</Filter>
    </ClInclude>
    <ClInclude Include="..\Source\r_state.h">
      <Filter>Source Files\R_\R_ Headers</Filter>
    </ClInclude>
    <ClInclude Include="..\Source\r_things.h">
      <Filter>Source Files\R_\R_ Headers</Filter>
    </ClInclude>
    <ClInclude Include="..\source\r_voxels.h">
      <Filter>Source Files\R_\R_ Headers</Filter>
    </ClInclude>
    <ClInclude Include="..\source\sdl\i_midirpc.h">
      <Filter>Source Files\SDL\SDL Headers</Filter>
    </ClInclude>
    <ClInclude Include="..\Source\i_net.h">
      <Filter>Source Files\SDL\SDL Headers</Filter>
    </ClInclude>
    <ClInclude Include="..\source\sdl\i_sdlgamepads.h">
      <Filter>Source Files\SDL\SDL Headers</Filter>
    </ClInclude>
    <ClInclude Include="..\source\sdl\i_sdlgl2d.h">
      <Filter>Source Files\SDL\SDL Headers</Filter>
    </ClInclude>
    <ClInclude Include="..\source\sdl\i_sdlvideo.h">
      <Filter>Source Files\SDL\SDL Headers</Filter>
    </ClInclude>
    <ClInclude Include="..\Source\i_sound.h">
      <Filter>Source Files\SDL\SDL Headers</Filter>
    </ClInclude>
    <ClInclude Include="..\Source\i_system.h">
      <Filter>Source Files\SDL\SDL Headers</Filter>
    </ClInclude>
    <ClInclude Include="..\Source\sdl\mmus2mid.h">
      <Filter>Source Files\SDL\SDL Headers</Filter>
    </ClInclude>
    <ClInclude Include="..\Source\st_lib.h">
      <Filter>Source Files\ST_</Filter>
    </ClInclude>
    <ClInclude Include="..\Source\st_stuff.h">
      <Filter>Source Files\ST_</Filter>
    </ClInclude>
    <ClInclude Include="..\source\v_alloc.h">
      <Filter>Source Files\V_\V_ Headers</Filter>
    </ClInclude>
    <ClInclude Include="..\Source\v_block.h">
      <Filter>Source Files\V_\V_ Headers</Filter>
    </ClInclude>
    <ClInclude Include="..\source\v_buffer.h">
      <Filter>Source Files\V_\V_ Headers</Filter>
    </ClInclude>
    <ClInclude Include="..\Source\v_font.h">
      <Filter>Source Files\V_\V_ Headers</Filter>
    </ClInclude>
    <ClInclude Include="..\Source\v_misc.h">
      <Filter>Source Files\V_\V_ Headers</Filter>
    </ClInclude>
    <ClInclude Include="..\Source\v_patch.h">
      <Filter>Source Files\V_\V_ Headers</Filter>
    </ClInclude>
    <ClInclude Include="..\source\v_patchfmt.h">
      <Filter>Source Files\V_\V_ Headers</Filter>
    </ClInclude>
    <ClInclude Include="..\source\v_png.h">
      <Filter>Source Files\V_\V_ Headers</Filter>
    </ClInclude>
    <ClInclude Include="..\Source\v_video.h">
      <Filter>Source Files\V_\V_ Headers</Filter>
    </ClInclude>
    <ClInclude Include="..\source\w_formats.h">
      <Filter>Source Files\W_\W_ Headers</Filter>
    </ClInclude>
    <ClInclude Include="..\source\w_hacks.h">
      <Filter>Source Files\W_\W_ Headers</Filter>
    </ClInclude>
    <ClInclude Include="..\source\w_iterator.h">
      <Filter>Source Files\W_\W_ Headers</Filter>
    </ClInclude>
    <ClInclude Include="..\source\w_levels.h">
      <Filter>Source Files\W_\W_ Headers</Filter>
    </ClInclude>
    <ClInclude Include="..\Source\w_wad.h">
      <Filter>Source Files\W_\W_ Headers</Filter>
    </ClInclude>
    <ClInclude Include="..\source\w_zip.h">
      <Filter>Source Files\W_\W_ Headers</Filter>
    </ClInclude>
    <ClInclude Include="..\source\z_auto.h">
      <Filter>Source Files\Z_</Filter>
    </ClInclude>
    <ClInclude Include="..\Source\z_zone.h">
      <Filter>Source Files\Z_</Filter>
    </ClInclude>
    <ClInclude Include="..\source\autopalette.h">
      <Filter>Source Files\Misc\Misc Headers</Filter>
    </ClInclude>
    <ClInclude Include="..\Source\info.h">
      <Filter>Source Files\Misc\Misc Headers</Filter>
    </ClInclude>
    <ClInclude Include="..\Source\psnprntf.h">
      <Filter>Source Files\Misc\Misc Headers</Filter>
    </ClInclude>
    <ClInclude Include="resource.h">
      <Filter>Source Files\Misc\Misc Headers</Filter>
    </ClInclude>
    <ClInclude Include="..\Source\tables.h">
      <Filter>Source Files\Misc\Misc Headers</Filter>
    </ClInclude>
    <ClInclude Include="..\Source\version.h">
      <Filter>Source Files\Misc\Misc Headers</Filter>
    </ClInclude>
    <ClInclude Include="..\source\a_common.h">
      <Filter>Source Files\A_\A_ Headers</Filter>
    </ClInclude>
    <ClInclude Include="..\source\a_doom.h">
      <Filter>Source Files\A_\A_ Headers</Filter>
    </ClInclude>
    <ClInclude Include="..\source\hal\i_gamepads.h">
      <Filter>Source Files\HAL\HAL Headers</Filter>
    </ClInclude>
    <ClInclude Include="..\source\hal\i_picker.h">
      <Filter>Source Files\HAL\HAL Headers</Filter>
    </ClInclude>
    <ClInclude Include="..\source\hal\i_platform.h">
      <Filter>Source Files\HAL\HAL Headers</Filter>
    </ClInclude>
    <ClInclude Include="..\source\i_video.h">
      <Filter>Source Files\HAL\HAL Headers</Filter>
    </ClInclude>
    <ClInclude Include="..\source\gl\gl_includes.h">
      <Filter>Source Files\GL\GL Headers</Filter>
    </ClInclude>
    <ClInclude Include="..\source\gl\gl_init.h">
      <Filter>Source Files\GL\GL Headers</Filter>
    </ClInclude>
    <ClInclude Include="..\source\gl\gl_primitives.h">
      <Filter>Source Files\GL\GL Headers</Filter>
    </ClInclude>
    <ClInclude Include="..\source\gl\gl_projection.h">
      <Filter>Source Files\GL\GL Headers</Filter>
    </ClInclude>
    <ClInclude Include="..\source\gl\gl_texture.h">
      <Filter>Source Files\GL\GL Headers</Filter>
    </ClInclude>
    <ClInclude Include="..\source\gl\gl_vars.h">
      <Filter>Source Files\GL\GL Headers</Filter>
    </ClInclude>
    <ClInclude Include="..\source\metaapi.h">
      <Filter>Source Files\MetaAPI</Filter>
    </ClInclude>
    <ClInclude Include="..\source\metaqstring.h">
      <Filter>Source Files\MetaAPI</Filter>
    </ClInclude>
    <ClInclude Include="..\source\cam_sight.h">
      <Filter>Source Files\Cam</Filter>
    </ClInclude>
    <ClInclude Include="..\source\ev_actions.h">
      <Filter>Source Files\EV_\EV_ Headers</Filter>
    </ClInclude>
    <ClInclude Include="..\source\ev_bindings.h">
      <Filter>Source Files\EV_\EV_ Headers</Filter>
    </ClInclude>
    <ClInclude Include="..\source\ev_macros.h">
      <Filter>Source Files\EV_\EV_ Headers</Filter>
    </ClInclude>
    <ClInclude Include="..\source\ev_specials.h">
      <Filter>Source Files\EV_\EV_ Headers</Filter>
    </ClInclude>
    <ClInclude Include="..\source\t_plane.h">
      <Filter>Source Files\T_</Filter>
    </ClInclude>
    <ClInclude Include="..\source\Win32\i_xinput.h">
      <Filter>Source Files\Win32\Win32 Headers</Filter>
    </ClInclude>
    <ClInclude Include="..\source\hal\i_directory.h">
      <Filter>Source Files\HAL\HAL Headers</Filter>
    </ClInclude>
    <ClInclude Include="..\source\a_args.h">
      <Filter>Source Files\A_\A_ Headers</Filter>
    </ClInclude>
    <ClInclude Include="..\source\e_weapons.h">
      <Filter>Source Files\E_\E_ Headers</Filter>
    </ClInclude>
    <ClInclude Include="..\source\e_inventory.h">
      <Filter>Source Files\E_\E_ Headers</Filter>
    </ClInclude>
    <ClInclude Include="..\source\metaspawn.h">
      <Filter>Source Files\MetaAPI</Filter>
    </ClInclude>
    <ClInclude Include="..\source\m_compare.h">
      <Filter>Source Files\M_\M_ Headers</Filter>
    </ClInclude>
    <ClInclude Include="..\source\mn_items.h">
      <Filter>Source Files\Mn_\Mn_ Headers</Filter>
    </ClInclude>
    <ClInclude Include="..\Source\Win32\i_fnames.h">
      <Filter>Source Files\Win32\Win32 Headers</Filter>
    </ClInclude>
    <ClInclude Include="..\source\Win32\i_opndir.h">
      <Filter>Source Files\Win32\Win32 Headers</Filter>
    </ClInclude>
    <ClInclude Include="..\source\m_ctype.h">
      <Filter>Source Files\M_\M_ Headers</Filter>
    </ClInclude>
    <ClInclude Include="..\source\v_image.h">
      <Filter>Source Files\V_\V_ Headers</Filter>
    </ClInclude>
    <ClInclude Include="..\source\m_binary.h">
      <Filter>Source Files\M_\M_ Headers</Filter>
    </ClInclude>
    <ClInclude Include="..\source\s_sndseq.h">
      <Filter>Source Files\S_\S_ Headers</Filter>
    </ClInclude>
    <ClInclude Include="..\Source\s_sound.h">
      <Filter>Source Files\S_\S_ Headers</Filter>
    </ClInclude>
    <ClInclude Include="..\Source\sounds.h">
      <Filter>Source Files\S_\S_ Headers</Filter>
    </ClInclude>
    <ClInclude Include="..\source\s_reverb.h">
      <Filter>Source Files\S_\S_ Headers</Filter>
    </ClInclude>
    <ClInclude Include="..\source\e_reverbs.h">
      <Filter>Source Files\E_\E_ Headers</Filter>
    </ClInclude>
    <ClInclude Include="..\source\s_formats.h">
      <Filter>Source Files\S_\S_ Headers</Filter>
    </ClInclude>
    <ClInclude Include="..\source\r_interpolate.h">
      <Filter>Source Files\R_\R_ Headers</Filter>
    </ClInclude>
    <ClInclude Include="..\source\p_sector.h">
      <Filter>Source Files\P_\P_ Headers</Filter>
    </ClInclude>
    <ClInclude Include="..\source\hal\i_timer.h">
      <Filter>Source Files\HAL\HAL Headers</Filter>
    </ClInclude>
    <ClInclude Include="..\source\sdl\i_sdltimer.h">
      <Filter>Source Files\SDL\SDL Headers</Filter>
    </ClInclude>
    <ClInclude Include="..\source\r_textur.h">
      <Filter>Source Files\R_\R_ Headers</Filter>
    </ClInclude>
    <ClInclude Include="..\source\xl_scripts.h">
      <Filter>Source Files\XL_\XL_ Headers</Filter>
    </ClInclude>
    <ClInclude Include="..\source\xl_musinfo.h">
      <Filter>Source Files\XL_\XL_ Headers</Filter>
    </ClInclude>
    <ClInclude Include="..\source\xl_sndinfo.h">
      <Filter>Source Files\XL_\XL_ Headers</Filter>
    </ClInclude>
    <ClInclude Include="..\source\xl_mapinfo.h">
      <Filter>Source Files\XL_\XL_ Headers</Filter>
    </ClInclude>
    <ClInclude Include="..\source\xl_emapinfo.h">
      <Filter>Source Files\XL_\XL_ Headers</Filter>
    </ClInclude>
    <ClInclude Include="..\source\p_things.h">
      <Filter>Source Files\P_\P_ Headers</Filter>
    </ClInclude>
    <ClInclude Include="..\source\ev_sectors.h">
      <Filter>Source Files\EV_\EV_ Headers</Filter>
    </ClInclude>
    <ClInclude Include="..\source\e_udmf.h">
      <Filter>Source Files\E_\E_ Headers</Filter>
    </ClInclude>
    <ClInclude Include="..\source\p_portalclip.h">
      <Filter>Source Files\P_\P_ Headers</Filter>
    </ClInclude>
    <ClInclude Include="..\source\m_utils.h">
      <Filter>Source Files\M_\M_ Headers</Filter>
    </ClInclude>
    <ClInclude Include="..\source\cam_common.h">
      <Filter>Source Files\Cam</Filter>
    </ClInclude>
    <ClInclude Include="..\source\p_portalcross.h">
      <Filter>Source Files\P_\P_ Headers</Filter>
    </ClInclude>
    <ClInclude Include="..\source\s_musinfo.h">
      <Filter>Source Files\S_\S_ Headers</Filter>
    </ClInclude>
    <ClInclude Include="..\source\xl_umapinfo.h">
      <Filter>Source Files\XL_\XL_ Headers</Filter>
    </ClInclude>
    <ClInclude Include="..\source\xl_animdefs.h">
      <Filter>Source Files\XL_\XL_ Headers</Filter>
    </ClInclude>
    <ClInclude Include="..\source\textscreen\textscreen.h">
      <Filter>Source Files\TXT_\TXT Headers</Filter>
    </ClInclude>
    <ClInclude Include="..\source\textscreen\txt_button.h">
      <Filter>Source Files\TXT_\TXT Headers</Filter>
    </ClInclude>
    <ClInclude Include="..\source\textscreen\txt_checkbox.h">
      <Filter>Source Files\TXT_\TXT Headers</Filter>
    </ClInclude>
    <ClInclude Include="..\source\textscreen\txt_conditional.h">
      <Filter>Source Files\TXT_\TXT Headers</Filter>
    </ClInclude>
    <ClInclude Include="..\source\textscreen\txt_desktop.h">
      <Filter>Source Files\TXT_\TXT Headers</Filter>
    </ClInclude>
    <ClInclude Include="..\source\textscreen\txt_dropdown.h">
      <Filter>Source Files\TXT_\TXT Headers</Filter>
    </ClInclude>
    <ClInclude Include="..\source\textscreen\txt_fileselect.h">
      <Filter>Source Files\TXT_\TXT Headers</Filter>
    </ClInclude>
    <ClInclude Include="..\source\textscreen\txt_gui.h">
      <Filter>Source Files\TXT_\TXT Headers</Filter>
    </ClInclude>
    <ClInclude Include="..\source\textscreen\txt_inputbox.h">
      <Filter>Source Files\TXT_\TXT Headers</Filter>
    </ClInclude>
    <ClInclude Include="..\source\textscreen\txt_io.h">
      <Filter>Source Files\TXT_\TXT Headers</Filter>
    </ClInclude>
    <ClInclude Include="..\source\textscreen\txt_label.h">
      <Filter>Source Files\TXT_\TXT Headers</Filter>
    </ClInclude>
    <ClInclude Include="..\source\textscreen\txt_main.h">
      <Filter>Source Files\TXT_\TXT Headers</Filter>
    </ClInclude>
    <ClInclude Include="..\source\textscreen\txt_radiobutton.h">
      <Filter>Source Files\TXT_\TXT Headers</Filter>
    </ClInclude>
    <ClInclude Include="..\source\textscreen\txt_scrollpane.h">
      <Filter>Source Files\TXT_\TXT Headers</Filter>
    </ClInclude>
    <ClInclude Include="..\source\textscreen\txt_sdl.h">
      <Filter>Source Files\TXT_\TXT Headers</Filter>
    </ClInclude>
    <ClInclude Include="..\source\textscreen\txt_separator.h">
      <Filter>Source Files\TXT_\TXT Headers</Filter>
    </ClInclude>
    <ClInclude Include="..\source\textscreen\txt_spinctrl.h">
      <Filter>Source Files\TXT_\TXT Headers</Filter>
    </ClInclude>
    <ClInclude Include="..\source\textscreen\txt_strut.h">
      <Filter>Source Files\TXT_\TXT Headers</Filter>
    </ClInclude>
    <ClInclude Include="..\source\textscreen\txt_table.h">
      <Filter>Source Files\TXT_\TXT Headers</Filter>
    </ClInclude>
    <ClInclude Include="..\source\textscreen\txt_utf8.h">
      <Filter>Source Files\TXT_\TXT Headers</Filter>
    </ClInclude>
    <ClInclude Include="..\source\textscreen\txt_widget.h">
      <Filter>Source Files\TXT_\TXT Headers</Filter>
    </ClInclude>
    <ClInclude Include="..\source\textscreen\txt_window.h">
      <Filter>Source Files\TXT_\TXT Headers</Filter>
    </ClInclude>
    <ClInclude Include="..\source\textscreen\txt_window_action.h">
      <Filter>Source Files\TXT_\TXT Headers</Filter>
    </ClInclude>
    <ClInclude Include="..\source\e_anim.h">
      <Filter>Source Files\E_\E_ Headers</Filter>
    </ClInclude>
    <ClInclude Include="..\source\e_switch.h">
      <Filter>Source Files\E_\E_ Headers</Filter>
    </ClInclude>
    <ClInclude Include="..\source\g_demolog.h">
      <Filter>Source Files\G_\G_ Headers</Filter>
    </ClInclude>
<<<<<<< HEAD
    <ClInclude Include="..\source\m_avltree.h">
      <Filter>Source Files\M_\M_ Headers</Filter>
=======
    <ClInclude Include="..\source\p_portalblockmap.h">
      <Filter>Source Files\P_\P_ Headers</Filter>
>>>>>>> 5085c141
    </ClInclude>
  </ItemGroup>
  <ItemGroup>
    <None Include="res\ee.ico">
      <Filter>Resource Files</Filter>
    </None>
  </ItemGroup>
  <ItemGroup>
    <ResourceCompile Include="Eternity.rc" />
  </ItemGroup>
  <ItemGroup>
    <Midl Include="..\midiproc\midiproc.idl">
      <Filter>Resource Files</Filter>
    </Midl>
  </ItemGroup>
</Project><|MERGE_RESOLUTION|>--- conflicted
+++ resolved
@@ -990,16 +990,14 @@
     <ClCompile Include="..\source\g_demolog.cpp">
       <Filter>Source Files\G_\G_ Source</Filter>
     </ClCompile>
-<<<<<<< HEAD
+    <ClCompile Include="..\source\p_portalblockmap.cpp">
+      <Filter>Source Files\P_\P_ Source</Filter>
+    </ClCompile>
     <ClCompile Include="..\source\a_weaponsheretic.cpp">
       <Filter>Source Files\A_\A_ Source</Filter>
     </ClCompile>
     <ClCompile Include="..\source\a_weaponsdoom.cpp">
       <Filter>Source Files\A_\A_ Source</Filter>
-=======
-    <ClCompile Include="..\source\p_portalblockmap.cpp">
-      <Filter>Source Files\P_\P_ Source</Filter>
->>>>>>> 5085c141
     </ClCompile>
   </ItemGroup>
   <ItemGroup>
@@ -1771,13 +1769,11 @@
     <ClInclude Include="..\source\g_demolog.h">
       <Filter>Source Files\G_\G_ Headers</Filter>
     </ClInclude>
-<<<<<<< HEAD
+    <ClInclude Include="..\source\p_portalblockmap.h">
+      <Filter>Source Files\P_\P_ Headers</Filter>
+    </ClInclude>
     <ClInclude Include="..\source\m_avltree.h">
       <Filter>Source Files\M_\M_ Headers</Filter>
-=======
-    <ClInclude Include="..\source\p_portalblockmap.h">
-      <Filter>Source Files\P_\P_ Headers</Filter>
->>>>>>> 5085c141
     </ClInclude>
   </ItemGroup>
   <ItemGroup>
