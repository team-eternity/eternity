﻿<?xml version="1.0" encoding="utf-8"?>
<Project ToolsVersion="4.0" xmlns="http://schemas.microsoft.com/developer/msbuild/2003">
  <ItemGroup>
    <Filter Include="Source Files">
      <UniqueIdentifier>{b34dac91-e18f-4331-8b91-5b0bfd65aa76}</UniqueIdentifier>
    </Filter>
    <Filter Include="Source Files\ACS_">
      <UniqueIdentifier>{7f9c5b8a-17dd-4de2-bb7c-0bf06ae42d8c}</UniqueIdentifier>
    </Filter>
    <Filter Include="Source Files\AM_">
      <UniqueIdentifier>{3fed5f3f-8630-435c-8a6b-4389a396c89b}</UniqueIdentifier>
    </Filter>
    <Filter Include="Source Files\C_">
      <UniqueIdentifier>{3fb78d11-e099-4f49-9e96-b9d5672a9df3}</UniqueIdentifier>
    </Filter>
    <Filter Include="Source Files\C_\C_ Source">
      <UniqueIdentifier>{1e07c6c0-e746-453f-ac6d-d49506ecbc41}</UniqueIdentifier>
    </Filter>
    <Filter Include="Source Files\C_\C_ Headers">
      <UniqueIdentifier>{4907f721-b935-411d-a03f-09680492a019}</UniqueIdentifier>
    </Filter>
    <Filter Include="Source Files\Confuse">
      <UniqueIdentifier>{44a09bb5-936d-49cf-ae19-5dbfc3dbe9db}</UniqueIdentifier>
    </Filter>
    <Filter Include="Source Files\D_">
      <UniqueIdentifier>{f3859b1f-cc5e-491d-8112-8d25ef365851}</UniqueIdentifier>
    </Filter>
    <Filter Include="Source Files\D_\D_ Source">
      <UniqueIdentifier>{9617b967-fecd-4a7e-adc3-9b817e20cfcc}</UniqueIdentifier>
    </Filter>
    <Filter Include="Source Files\D_\D_ Headers">
      <UniqueIdentifier>{63910fc1-b753-4aaa-b49e-16ed7ee198ea}</UniqueIdentifier>
    </Filter>
    <Filter Include="Source Files\doom">
      <UniqueIdentifier>{66cf4c0b-bd1c-404f-ab88-c8cf635dd01f}</UniqueIdentifier>
    </Filter>
    <Filter Include="Source Files\E_">
      <UniqueIdentifier>{79258fc4-c949-42a1-ab7c-fed28ca36b32}</UniqueIdentifier>
    </Filter>
    <Filter Include="Source Files\E_\E_ Source">
      <UniqueIdentifier>{bbd95425-0142-407b-9744-af4a98677bbf}</UniqueIdentifier>
    </Filter>
    <Filter Include="Source Files\E_\E_ Headers">
      <UniqueIdentifier>{151926f7-2cf7-4362-a0e5-e6968f7b9aa4}</UniqueIdentifier>
    </Filter>
    <Filter Include="Source Files\F_">
      <UniqueIdentifier>{d081db3e-a274-461a-852e-f872de9e0bf3}</UniqueIdentifier>
    </Filter>
    <Filter Include="Source Files\G_">
      <UniqueIdentifier>{78541c07-b3bd-4ef6-bc61-9a8ac1ce9f13}</UniqueIdentifier>
    </Filter>
    <Filter Include="Source Files\G_\G_ Source">
      <UniqueIdentifier>{52f0fe4d-081c-4fc6-95f1-2d60801e6d40}</UniqueIdentifier>
    </Filter>
    <Filter Include="Source Files\G_\G_ Headers">
      <UniqueIdentifier>{b05fb77d-4cf7-4c32-93f6-ad442d8848f3}</UniqueIdentifier>
    </Filter>
    <Filter Include="Source Files\IN">
      <UniqueIdentifier>{ef3ee0e1-f0a4-4029-ad0c-bd280e5fc1ed}</UniqueIdentifier>
    </Filter>
    <Filter Include="Source Files\M_">
      <UniqueIdentifier>{fa4e746d-a866-4f54-8c51-f8580de29568}</UniqueIdentifier>
    </Filter>
    <Filter Include="Source Files\M_\M_ Source">
      <UniqueIdentifier>{c2a9d024-1833-481e-b489-a27c9c001c49}</UniqueIdentifier>
    </Filter>
    <Filter Include="Source Files\M_\M_ Headers">
      <UniqueIdentifier>{28596ffe-8f90-45bf-831e-a1662af257b5}</UniqueIdentifier>
    </Filter>
    <Filter Include="Source Files\Mn_">
      <UniqueIdentifier>{484d2fc2-5547-4a39-958c-91ee7e6b2866}</UniqueIdentifier>
    </Filter>
    <Filter Include="Source Files\Mn_\Mn_ Source">
      <UniqueIdentifier>{8c85c9e6-7e27-4e78-80fc-9d5a2fc4afeb}</UniqueIdentifier>
    </Filter>
    <Filter Include="Source Files\Mn_\Mn_ Headers">
      <UniqueIdentifier>{a99f61d8-9f33-4d00-8f3e-e322981ab481}</UniqueIdentifier>
    </Filter>
    <Filter Include="Source Files\P_">
      <UniqueIdentifier>{4bd0c88a-0ca5-4c70-bac5-ed5235136cb8}</UniqueIdentifier>
    </Filter>
    <Filter Include="Source Files\P_\P_ Source">
      <UniqueIdentifier>{d78f4868-cc9b-4429-9a79-4180ef42b625}</UniqueIdentifier>
      <Extensions>c</Extensions>
    </Filter>
    <Filter Include="Source Files\P_\P_ Headers">
      <UniqueIdentifier>{6418069c-4163-482f-a22f-c76acc20efd3}</UniqueIdentifier>
    </Filter>
    <Filter Include="Source Files\R_">
      <UniqueIdentifier>{5ffabea7-7dff-4d0b-9748-54a182933f13}</UniqueIdentifier>
    </Filter>
    <Filter Include="Source Files\R_\R_ Source">
      <UniqueIdentifier>{5933e208-3a23-4379-8d68-1c064bfc7633}</UniqueIdentifier>
    </Filter>
    <Filter Include="Source Files\R_\R_ Headers">
      <UniqueIdentifier>{81bd376e-85fa-4cd3-ac36-830014b7e6cd}</UniqueIdentifier>
    </Filter>
    <Filter Include="Source Files\S_">
      <UniqueIdentifier>{5bba5408-2f6a-468f-a0d1-f85bb3b7c3f6}</UniqueIdentifier>
    </Filter>
    <Filter Include="Source Files\SDL">
      <UniqueIdentifier>{4fc11c2f-050b-42b0-a14c-5d8acba56bde}</UniqueIdentifier>
    </Filter>
    <Filter Include="Source Files\SDL\SDL Source">
      <UniqueIdentifier>{50e02c1d-3541-411d-ad49-c4179e750265}</UniqueIdentifier>
    </Filter>
    <Filter Include="Source Files\SDL\SDL Headers">
      <UniqueIdentifier>{a69eaf6d-3ea8-484b-9dec-dd4dd1d9d564}</UniqueIdentifier>
    </Filter>
    <Filter Include="Source Files\SDL\midiproc">
      <UniqueIdentifier>{a66bc511-a974-4ffe-9283-9dd7349673d9}</UniqueIdentifier>
    </Filter>
    <Filter Include="Source Files\ST_">
      <UniqueIdentifier>{c49d5ae2-c23a-43ac-899c-741ebc47f03a}</UniqueIdentifier>
    </Filter>
    <Filter Include="Source Files\V_">
      <UniqueIdentifier>{bee5f6fe-4473-4305-ba5b-ef339392ef91}</UniqueIdentifier>
    </Filter>
    <Filter Include="Source Files\V_\V_ Source">
      <UniqueIdentifier>{acf85871-9101-4279-8229-0374c375108d}</UniqueIdentifier>
    </Filter>
    <Filter Include="Source Files\V_\V_ Headers">
      <UniqueIdentifier>{c301cf20-aa1a-4d16-ab7f-cbf36b6ee677}</UniqueIdentifier>
    </Filter>
    <Filter Include="Source Files\W_">
      <UniqueIdentifier>{6e7b8593-7677-4995-96db-1d76c97825ac}</UniqueIdentifier>
    </Filter>
    <Filter Include="Source Files\W_\W_ Headers">
      <UniqueIdentifier>{b901a681-e1c4-4b15-9461-09e799127121}</UniqueIdentifier>
    </Filter>
    <Filter Include="Source Files\W_\W_ Source">
      <UniqueIdentifier>{0c0ff2db-f468-4fcb-8718-96613cf48394}</UniqueIdentifier>
    </Filter>
    <Filter Include="Source Files\Z_">
      <UniqueIdentifier>{c8e666f5-454a-4370-aa49-66bdec685159}</UniqueIdentifier>
    </Filter>
    <Filter Include="Source Files\Misc">
      <UniqueIdentifier>{0022419a-ff53-44c0-8a9b-b14982d2c9e2}</UniqueIdentifier>
    </Filter>
    <Filter Include="Source Files\Misc\Misc Source">
      <UniqueIdentifier>{047a3b56-2650-42aa-8085-dbbfb64ab9c0}</UniqueIdentifier>
    </Filter>
    <Filter Include="Source Files\Misc\Misc Headers">
      <UniqueIdentifier>{01be234c-22fd-4e80-a8a2-221bd833ea5c}</UniqueIdentifier>
      <Extensions>h;hpp;hxx;hm;inl</Extensions>
    </Filter>
    <Filter Include="Source Files\TXT_">
      <UniqueIdentifier>{5eb4bb65-96a1-4111-89bf-bb165ae262e3}</UniqueIdentifier>
    </Filter>
    <Filter Include="Source Files\TXT_\TXT Source">
      <UniqueIdentifier>{c9c6d834-83a5-4361-9119-0d98aefdd2aa}</UniqueIdentifier>
    </Filter>
    <Filter Include="Source Files\TXT_\TXT Headers">
      <UniqueIdentifier>{e88cba84-cfb6-46bb-9856-f75ccde43b63}</UniqueIdentifier>
    </Filter>
    <Filter Include="Source Files\A_">
      <UniqueIdentifier>{50e7f319-f3bc-4c0b-a986-f8fae43cc38a}</UniqueIdentifier>
    </Filter>
    <Filter Include="Source Files\A_\A_ Source">
      <UniqueIdentifier>{53f1631c-0dc7-47b6-9886-624a2912a4de}</UniqueIdentifier>
    </Filter>
    <Filter Include="Source Files\A_\A_ Headers">
      <UniqueIdentifier>{6e6edf41-462d-4cd1-8eb0-83d9c2ab56dc}</UniqueIdentifier>
    </Filter>
    <Filter Include="Source Files\XL_">
      <UniqueIdentifier>{0e764506-8ff3-4044-9428-b90f12589cb8}</UniqueIdentifier>
    </Filter>
    <Filter Include="Source Files\HAL">
      <UniqueIdentifier>{77072d5a-d83b-4809-8a99-6b7d1183686a}</UniqueIdentifier>
    </Filter>
    <Filter Include="Source Files\HAL\HAL Source">
      <UniqueIdentifier>{04795ec4-d423-441a-86b8-8468927d7243}</UniqueIdentifier>
    </Filter>
    <Filter Include="Source Files\HAL\HAL Headers">
      <UniqueIdentifier>{62f666f2-09f2-4057-80c1-b511520abba4}</UniqueIdentifier>
    </Filter>
    <Filter Include="Source Files\GL">
      <UniqueIdentifier>{7eb4559d-5005-46e4-b6b3-bcf4d90629b3}</UniqueIdentifier>
    </Filter>
    <Filter Include="Source Files\GL\GL Source">
      <UniqueIdentifier>{d98fbd92-7a9b-4aec-ad2f-ed84de734afb}</UniqueIdentifier>
    </Filter>
    <Filter Include="Source Files\GL\GL Headers">
      <UniqueIdentifier>{cbfe22a5-c067-4a80-a6e1-8c56074094a0}</UniqueIdentifier>
    </Filter>
    <Filter Include="Source Files\MetaAPI">
      <UniqueIdentifier>{41a8c12a-31a1-443f-a1a0-91eefc714134}</UniqueIdentifier>
    </Filter>
    <Filter Include="Source Files\Cam">
      <UniqueIdentifier>{5c6b84ca-317a-427d-92c5-a2ecc5efc61f}</UniqueIdentifier>
    </Filter>
    <Filter Include="Source Files\EV_">
      <UniqueIdentifier>{71b085c7-443a-446e-8586-df2686087ba7}</UniqueIdentifier>
    </Filter>
    <Filter Include="Source Files\EV_\EV_ Headers">
      <UniqueIdentifier>{fb999acc-2ad3-4821-b501-c9c1ce62c6ea}</UniqueIdentifier>
    </Filter>
    <Filter Include="Source Files\EV_\EV_ Source">
      <UniqueIdentifier>{fd077837-cea0-46fa-9c73-22d3b6ab8ea2}</UniqueIdentifier>
    </Filter>
    <Filter Include="Source Files\T_">
      <UniqueIdentifier>{b98357e3-f12d-482f-a30f-4ef95ce7286e}</UniqueIdentifier>
    </Filter>
    <Filter Include="Source Files\Win32">
      <UniqueIdentifier>{a07b404e-431c-4ce0-854e-95fba127471a}</UniqueIdentifier>
    </Filter>
    <Filter Include="Source Files\Win32\Win32 Headers">
      <UniqueIdentifier>{695a993e-ed19-47ed-a6ea-6723a4a2163c}</UniqueIdentifier>
    </Filter>
    <Filter Include="Source Files\Win32\Win32 Source">
      <UniqueIdentifier>{cca953b5-48d6-4c02-9406-c15e382a3d39}</UniqueIdentifier>
    </Filter>
    <Filter Include="Resource Files">
      <UniqueIdentifier>{f508b859-c713-472e-9f57-6c830f4015f8}</UniqueIdentifier>
      <Extensions>ico;cur;bmp;dlg;rc2;rct;bin;rgs;gif;jpg;jpeg;jpe</Extensions>
    </Filter>
    <Filter Include="Source Files\HU_">
      <UniqueIdentifier>{8b988616-fb19-4f45-a018-ab8486c1f4da}</UniqueIdentifier>
    </Filter>
    <Filter Include="Source Files\HU_\HU_ Source">
      <UniqueIdentifier>{430ac966-e835-4c8f-a47f-494cc732bd59}</UniqueIdentifier>
    </Filter>
    <Filter Include="Source Files\HU_\HU_ Headers">
      <UniqueIdentifier>{adac8b7e-981e-409e-801b-fbfc2ce5243a}</UniqueIdentifier>
    </Filter>
    <Filter Include="Source Files\S_\S_ Headers">
      <UniqueIdentifier>{6f49c79b-9ba7-479b-982f-80a88a32eace}</UniqueIdentifier>
    </Filter>
    <Filter Include="Source Files\S_\S_ Source">
      <UniqueIdentifier>{db06d03f-cab2-4823-98b6-8b2bd21b98be}</UniqueIdentifier>
    </Filter>
    <Filter Include="Source Files\XL_\XL_ Headers">
      <UniqueIdentifier>{83a57dbd-d96f-4232-9c63-ed719eee9717}</UniqueIdentifier>
    </Filter>
    <Filter Include="Source Files\XL_\XL_ Source">
      <UniqueIdentifier>{09ccd1ab-91bb-4216-9ff4-c314b45f28c8}</UniqueIdentifier>
    </Filter>
    <Filter Include="Source Files\Aeon_">
      <UniqueIdentifier>{4dd0c182-ceed-4dd8-9e1f-800f59a8eaa2}</UniqueIdentifier>
    </Filter>
    <Filter Include="Source Files\Aeon_\Aeon_ Source">
      <UniqueIdentifier>{6b6e15b0-7dec-4b9d-af05-26ee7cf884d5}</UniqueIdentifier>
    </Filter>
    <Filter Include="Source Files\Aeon_\Aeon_ Headers">
      <UniqueIdentifier>{31eb45ba-a9b4-4902-b6d7-78bfdc0bc0f9}</UniqueIdentifier>
    </Filter>
  </ItemGroup>
  <ItemGroup>
    <ClCompile Include="..\source\acs_func.cpp">
      <Filter>Source Files\ACS_</Filter>
    </ClCompile>
    <ClCompile Include="..\source\acs_intr.cpp">
      <Filter>Source Files\ACS_</Filter>
    </ClCompile>
    <ClCompile Include="..\Source\am_color.cpp">
      <Filter>Source Files\AM_</Filter>
    </ClCompile>
    <ClCompile Include="..\Source\am_map.cpp">
      <Filter>Source Files\AM_</Filter>
    </ClCompile>
    <ClCompile Include="..\source\c_batch.cpp">
      <Filter>Source Files\C_\C_ Source</Filter>
    </ClCompile>
    <ClCompile Include="..\Source\c_cmd.cpp">
      <Filter>Source Files\C_\C_ Source</Filter>
    </ClCompile>
    <ClCompile Include="..\Source\c_io.cpp">
      <Filter>Source Files\C_\C_ Source</Filter>
    </ClCompile>
    <ClCompile Include="..\Source\c_net.cpp">
      <Filter>Source Files\C_\C_ Source</Filter>
    </ClCompile>
    <ClCompile Include="..\Source\c_runcmd.cpp">
      <Filter>Source Files\C_\C_ Source</Filter>
    </ClCompile>
    <ClCompile Include="..\Source\Confuse\confuse.cpp">
      <Filter>Source Files\Confuse</Filter>
    </ClCompile>
    <ClCompile Include="..\Source\Confuse\lexer.cpp">
      <Filter>Source Files\Confuse</Filter>
    </ClCompile>
    <ClCompile Include="..\Source\d_deh.cpp">
      <Filter>Source Files\D_\D_ Source</Filter>
    </ClCompile>
    <ClCompile Include="..\Source\d_dehtbl.cpp">
      <Filter>Source Files\D_\D_ Source</Filter>
    </ClCompile>
    <ClCompile Include="..\source\d_diskfile.cpp">
      <Filter>Source Files\D_\D_ Source</Filter>
    </ClCompile>
    <ClCompile Include="..\source\d_files.cpp">
      <Filter>Source Files\D_\D_ Source</Filter>
    </ClCompile>
    <ClCompile Include="..\source\d_findiwads.cpp">
      <Filter>Source Files\D_\D_ Source</Filter>
    </ClCompile>
    <ClCompile Include="..\Source\d_gi.cpp">
      <Filter>Source Files\D_\D_ Source</Filter>
    </ClCompile>
    <ClCompile Include="..\Source\d_io.cpp">
      <Filter>Source Files\D_\D_ Source</Filter>
    </ClCompile>
    <ClCompile Include="..\Source\d_items.cpp">
      <Filter>Source Files\D_\D_ Source</Filter>
    </ClCompile>
    <ClCompile Include="..\source\d_iwad.cpp">
      <Filter>Source Files\D_\D_ Source</Filter>
    </ClCompile>
    <ClCompile Include="..\Source\d_main.cpp">
      <Filter>Source Files\D_\D_ Source</Filter>
    </ClCompile>
    <ClCompile Include="..\Source\d_net.cpp">
      <Filter>Source Files\D_\D_ Source</Filter>
    </ClCompile>
    <ClCompile Include="..\Source\doomdef.cpp">
      <Filter>Source Files\doom</Filter>
    </ClCompile>
    <ClCompile Include="..\Source\doomstat.cpp">
      <Filter>Source Files\doom</Filter>
    </ClCompile>
    <ClCompile Include="..\Source\dstrings.cpp">
      <Filter>Source Files\doom</Filter>
    </ClCompile>
    <ClCompile Include="..\source\e_args.cpp">
      <Filter>Source Files\E_\E_ Source</Filter>
    </ClCompile>
    <ClCompile Include="..\Source\e_cmd.cpp">
      <Filter>Source Files\E_\E_ Source</Filter>
    </ClCompile>
    <ClCompile Include="..\source\e_dstate.cpp">
      <Filter>Source Files\E_\E_ Source</Filter>
    </ClCompile>
    <ClCompile Include="..\Source\e_edf.cpp">
      <Filter>Source Files\E_\E_ Source</Filter>
    </ClCompile>
    <ClCompile Include="..\Source\e_exdata.cpp">
      <Filter>Source Files\E_\E_ Source</Filter>
    </ClCompile>
    <ClCompile Include="..\source\e_fonts.cpp">
      <Filter>Source Files\E_\E_ Source</Filter>
    </ClCompile>
    <ClCompile Include="..\source\e_gameprops.cpp">
      <Filter>Source Files\E_\E_ Source</Filter>
    </ClCompile>
    <ClCompile Include="..\source\e_hash.cpp">
      <Filter>Source Files\E_\E_ Source</Filter>
    </ClCompile>
    <ClCompile Include="..\Source\e_lib.cpp">
      <Filter>Source Files\E_\E_ Source</Filter>
    </ClCompile>
    <ClCompile Include="..\source\e_mod.cpp">
      <Filter>Source Files\E_\E_ Source</Filter>
    </ClCompile>
    <ClCompile Include="..\source\e_player.cpp">
      <Filter>Source Files\E_\E_ Source</Filter>
    </ClCompile>
    <ClCompile Include="..\source\e_rtti.cpp">
      <Filter>Source Files\E_\E_ Source</Filter>
    </ClCompile>
    <ClCompile Include="..\Source\e_sound.cpp">
      <Filter>Source Files\E_\E_ Source</Filter>
    </ClCompile>
    <ClCompile Include="..\source\e_sprite.cpp">
      <Filter>Source Files\E_\E_ Source</Filter>
    </ClCompile>
    <ClCompile Include="..\Source\e_states.cpp">
      <Filter>Source Files\E_\E_ Source</Filter>
    </ClCompile>
    <ClCompile Include="..\Source\e_string.cpp">
      <Filter>Source Files\E_\E_ Source</Filter>
    </ClCompile>
    <ClCompile Include="..\Source\e_things.cpp">
      <Filter>Source Files\E_\E_ Source</Filter>
    </ClCompile>
    <ClCompile Include="..\Source\e_ttypes.cpp">
      <Filter>Source Files\E_\E_ Source</Filter>
    </ClCompile>
    <ClCompile Include="..\Source\f_finale.cpp">
      <Filter>Source Files\F_</Filter>
    </ClCompile>
    <ClCompile Include="..\Source\f_wipe.cpp">
      <Filter>Source Files\F_</Filter>
    </ClCompile>
    <ClCompile Include="..\Source\g_bind.cpp">
      <Filter>Source Files\G_\G_ Source</Filter>
    </ClCompile>
    <ClCompile Include="..\Source\g_cmd.cpp">
      <Filter>Source Files\G_\G_ Source</Filter>
    </ClCompile>
    <ClCompile Include="..\Source\g_dmflag.cpp">
      <Filter>Source Files\G_\G_ Source</Filter>
    </ClCompile>
    <ClCompile Include="..\Source\g_game.cpp">
      <Filter>Source Files\G_\G_ Source</Filter>
    </ClCompile>
    <ClCompile Include="..\Source\g_gfs.cpp">
      <Filter>Source Files\G_\G_ Source</Filter>
    </ClCompile>
    <ClCompile Include="..\Source\hu_frags.cpp">
      <Filter>Source Files\HU_\HU_ Source</Filter>
    </ClCompile>
    <ClCompile Include="..\Source\hu_over.cpp">
      <Filter>Source Files\HU_\HU_ Source</Filter>
    </ClCompile>
    <ClCompile Include="..\Source\hu_stuff.cpp">
      <Filter>Source Files\HU_\HU_ Source</Filter>
    </ClCompile>
    <ClCompile Include="..\Source\hi_stuff.cpp">
      <Filter>Source Files\IN</Filter>
    </ClCompile>
    <ClCompile Include="..\Source\in_lude.cpp">
      <Filter>Source Files\IN</Filter>
    </ClCompile>
    <ClCompile Include="..\Source\wi_stuff.cpp">
      <Filter>Source Files\IN</Filter>
    </ClCompile>
    <ClCompile Include="..\Source\m_argv.cpp">
      <Filter>Source Files\M_\M_ Source</Filter>
    </ClCompile>
    <ClCompile Include="..\Source\m_bbox.cpp">
      <Filter>Source Files\M_\M_ Source</Filter>
    </ClCompile>
    <ClCompile Include="..\source\m_buffer.cpp">
      <Filter>Source Files\M_\M_ Source</Filter>
    </ClCompile>
    <ClCompile Include="..\Source\m_cheat.cpp">
      <Filter>Source Files\M_\M_ Source</Filter>
    </ClCompile>
    <ClCompile Include="..\Source\m_fcvt.cpp">
      <Filter>Source Files\M_\M_ Source</Filter>
    </ClCompile>
    <ClCompile Include="..\source\m_hash.cpp">
      <Filter>Source Files\M_\M_ Source</Filter>
    </ClCompile>
    <ClCompile Include="..\Source\m_misc.cpp">
      <Filter>Source Files\M_\M_ Source</Filter>
    </ClCompile>
    <ClCompile Include="..\Source\m_qstr.cpp">
      <Filter>Source Files\M_\M_ Source</Filter>
    </ClCompile>
    <ClCompile Include="..\Source\m_queue.cpp">
      <Filter>Source Files\M_\M_ Source</Filter>
    </ClCompile>
    <ClCompile Include="..\Source\m_random.cpp">
      <Filter>Source Files\M_\M_ Source</Filter>
    </ClCompile>
    <ClCompile Include="..\source\m_shots.cpp">
      <Filter>Source Files\M_\M_ Source</Filter>
    </ClCompile>
    <ClCompile Include="..\source\m_strcasestr.cpp">
      <Filter>Source Files\M_\M_ Source</Filter>
    </ClCompile>
    <ClCompile Include="..\source\m_syscfg.cpp">
      <Filter>Source Files\M_\M_ Source</Filter>
    </ClCompile>
    <ClCompile Include="..\source\m_vector.cpp">
      <Filter>Source Files\M_\M_ Source</Filter>
    </ClCompile>
    <ClCompile Include="..\source\mn_emenu.cpp">
      <Filter>Source Files\Mn_\Mn_ Source</Filter>
    </ClCompile>
    <ClCompile Include="..\Source\mn_engin.cpp">
      <Filter>Source Files\Mn_\Mn_ Source</Filter>
    </ClCompile>
    <ClCompile Include="..\source\mn_files.cpp">
      <Filter>Source Files\Mn_\Mn_ Source</Filter>
    </ClCompile>
    <ClCompile Include="..\Source\mn_htic.cpp">
      <Filter>Source Files\Mn_\Mn_ Source</Filter>
    </ClCompile>
    <ClCompile Include="..\Source\mn_menus.cpp">
      <Filter>Source Files\Mn_\Mn_ Source</Filter>
    </ClCompile>
    <ClCompile Include="..\Source\mn_misc.cpp">
      <Filter>Source Files\Mn_\Mn_ Source</Filter>
    </ClCompile>
    <ClCompile Include="..\Source\mn_skinv.cpp">
      <Filter>Source Files\Mn_\Mn_ Source</Filter>
    </ClCompile>
    <ClCompile Include="..\Source\p_anim.cpp">
      <Filter>Source Files\P_\P_ Source</Filter>
    </ClCompile>
    <ClCompile Include="..\Source\p_ceilng.cpp">
      <Filter>Source Files\P_\P_ Source</Filter>
    </ClCompile>
    <ClCompile Include="..\Source\p_chase.cpp">
      <Filter>Source Files\P_\P_ Source</Filter>
    </ClCompile>
    <ClCompile Include="..\Source\p_cmd.cpp">
      <Filter>Source Files\P_\P_ Source</Filter>
    </ClCompile>
    <ClCompile Include="..\Source\p_doors.cpp">
      <Filter>Source Files\P_\P_ Source</Filter>
    </ClCompile>
    <ClCompile Include="..\Source\p_enemy.cpp">
      <Filter>Source Files\P_\P_ Source</Filter>
    </ClCompile>
    <ClCompile Include="..\Source\p_floor.cpp">
      <Filter>Source Files\P_\P_ Source</Filter>
    </ClCompile>
    <ClCompile Include="..\Source\p_genlin.cpp">
      <Filter>Source Files\P_\P_ Source</Filter>
    </ClCompile>
    <ClCompile Include="..\Source\p_hubs.cpp">
      <Filter>Source Files\P_\P_ Source</Filter>
    </ClCompile>
    <ClCompile Include="..\Source\p_info.cpp">
      <Filter>Source Files\P_\P_ Source</Filter>
    </ClCompile>
    <ClCompile Include="..\Source\p_inter.cpp">
      <Filter>Source Files\P_\P_ Source</Filter>
    </ClCompile>
    <ClCompile Include="..\Source\p_lights.cpp">
      <Filter>Source Files\P_\P_ Source</Filter>
    </ClCompile>
    <ClCompile Include="..\Source\p_map.cpp">
      <Filter>Source Files\P_\P_ Source</Filter>
    </ClCompile>
    <ClCompile Include="..\source\p_map3d.cpp">
      <Filter>Source Files\P_\P_ Source</Filter>
    </ClCompile>
    <ClCompile Include="..\Source\p_maputl.cpp">
      <Filter>Source Files\P_\P_ Source</Filter>
    </ClCompile>
    <ClCompile Include="..\Source\p_mobj.cpp">
      <Filter>Source Files\P_\P_ Source</Filter>
    </ClCompile>
    <ClCompile Include="..\source\p_mobjcol.cpp">
      <Filter>Source Files\P_\P_ Source</Filter>
    </ClCompile>
    <ClCompile Include="..\Source\p_partcl.cpp">
      <Filter>Source Files\P_\P_ Source</Filter>
    </ClCompile>
    <ClCompile Include="..\Source\p_plats.cpp">
      <Filter>Source Files\P_\P_ Source</Filter>
    </ClCompile>
    <ClCompile Include="..\source\p_portal.cpp">
      <Filter>Source Files\P_\P_ Source</Filter>
    </ClCompile>
    <ClCompile Include="..\Source\p_pspr.cpp">
      <Filter>Source Files\P_\P_ Source</Filter>
    </ClCompile>
    <ClCompile Include="..\source\p_pushers.cpp">
      <Filter>Source Files\P_\P_ Source</Filter>
    </ClCompile>
    <ClCompile Include="..\Source\p_saveg.cpp">
      <Filter>Source Files\P_\P_ Source</Filter>
    </ClCompile>
    <ClCompile Include="..\source\p_scroll.cpp">
      <Filter>Source Files\P_\P_ Source</Filter>
    </ClCompile>
    <ClCompile Include="..\source\p_sector.cpp">
      <Filter>Source Files\P_\P_ Source</Filter>
    </ClCompile>
    <ClCompile Include="..\Source\p_setup.cpp">
      <Filter>Source Files\P_\P_ Source</Filter>
    </ClCompile>
    <ClCompile Include="..\Source\p_sight.cpp">
      <Filter>Source Files\P_\P_ Source</Filter>
    </ClCompile>
    <ClCompile Include="..\Source\p_skin.cpp">
      <Filter>Source Files\P_\P_ Source</Filter>
    </ClCompile>
    <ClCompile Include="..\source\p_slopes.cpp">
      <Filter>Source Files\P_\P_ Source</Filter>
    </ClCompile>
    <ClCompile Include="..\Source\p_spec.cpp">
      <Filter>Source Files\P_\P_ Source</Filter>
    </ClCompile>
    <ClCompile Include="..\Source\p_switch.cpp">
      <Filter>Source Files\P_\P_ Source</Filter>
    </ClCompile>
    <ClCompile Include="..\Source\p_telept.cpp">
      <Filter>Source Files\P_\P_ Source</Filter>
    </ClCompile>
    <ClCompile Include="..\source\p_things.cpp">
      <Filter>Source Files\P_\P_ Source</Filter>
    </ClCompile>
    <ClCompile Include="..\Source\p_tick.cpp">
      <Filter>Source Files\P_\P_ Source</Filter>
    </ClCompile>
    <ClCompile Include="..\source\p_trace.cpp">
      <Filter>Source Files\P_\P_ Source</Filter>
    </ClCompile>
    <ClCompile Include="..\Source\p_user.cpp">
      <Filter>Source Files\P_\P_ Source</Filter>
    </ClCompile>
    <ClCompile Include="..\source\p_xenemy.cpp">
      <Filter>Source Files\P_\P_ Source</Filter>
    </ClCompile>
    <ClCompile Include="..\source\polyobj.cpp">
      <Filter>Source Files\P_\P_ Source</Filter>
    </ClCompile>
    <ClCompile Include="..\Source\r_bsp.cpp">
      <Filter>Source Files\R_\R_ Source</Filter>
    </ClCompile>
    <ClCompile Include="..\Source\r_data.cpp">
      <Filter>Source Files\R_\R_ Source</Filter>
    </ClCompile>
    <ClCompile Include="..\Source\r_draw.cpp">
      <Filter>Source Files\R_\R_ Source</Filter>
    </ClCompile>
    <ClCompile Include="..\source\r_drawq.cpp">
      <Filter>Source Files\R_\R_ Source</Filter>
    </ClCompile>
    <ClCompile Include="..\source\r_dynabsp.cpp">
      <Filter>Source Files\R_\R_ Source</Filter>
    </ClCompile>
    <ClCompile Include="..\source\r_dynseg.cpp">
      <Filter>Source Files\R_\R_ Source</Filter>
    </ClCompile>
    <ClCompile Include="..\Source\r_main.cpp">
      <Filter>Source Files\R_\R_ Source</Filter>
    </ClCompile>
    <ClCompile Include="..\Source\r_plane.cpp">
      <Filter>Source Files\R_\R_ Source</Filter>
    </ClCompile>
    <ClCompile Include="..\Source\r_portal.cpp">
      <Filter>Source Files\R_\R_ Source</Filter>
    </ClCompile>
    <ClCompile Include="..\Source\r_ripple.cpp">
      <Filter>Source Files\R_\R_ Source</Filter>
    </ClCompile>
    <ClCompile Include="..\Source\r_segs.cpp">
      <Filter>Source Files\R_\R_ Source</Filter>
    </ClCompile>
    <ClCompile Include="..\Source\r_sky.cpp">
      <Filter>Source Files\R_\R_ Source</Filter>
    </ClCompile>
    <ClCompile Include="..\source\r_span.cpp">
      <Filter>Source Files\R_\R_ Source</Filter>
    </ClCompile>
    <ClCompile Include="..\source\r_textur.cpp">
      <Filter>Source Files\R_\R_ Source</Filter>
    </ClCompile>
    <ClCompile Include="..\Source\r_things.cpp">
      <Filter>Source Files\R_\R_ Source</Filter>
    </ClCompile>
    <ClCompile Include="..\source\r_voxels.cpp">
      <Filter>Source Files\R_\R_ Source</Filter>
    </ClCompile>
    <ClCompile Include="..\source\sdl\i_input.cpp">
      <Filter>Source Files\SDL\SDL Source</Filter>
    </ClCompile>
    <ClCompile Include="..\Source\sdl\i_main.cpp">
      <Filter>Source Files\SDL\SDL Source</Filter>
    </ClCompile>
    <ClCompile Include="..\source\sdl\i_midirpc.cpp">
      <Filter>Source Files\SDL\SDL Source</Filter>
    </ClCompile>
    <ClCompile Include="..\Source\sdl\i_net.cpp">
      <Filter>Source Files\SDL\SDL Source</Filter>
    </ClCompile>
    <ClCompile Include="..\source\sdl\i_pcsound.cpp">
      <Filter>Source Files\SDL\SDL Source</Filter>
    </ClCompile>
    <ClCompile Include="..\source\sdl\i_picker.cpp">
      <Filter>Source Files\SDL\SDL Source</Filter>
    </ClCompile>
    <ClCompile Include="..\source\sdl\i_sdlgamepads.cpp">
      <Filter>Source Files\SDL\SDL Source</Filter>
    </ClCompile>
    <ClCompile Include="..\source\sdl\i_sdlgl2d.cpp">
      <Filter>Source Files\SDL\SDL Source</Filter>
    </ClCompile>
    <ClCompile Include="..\source\sdl\i_sdlmusic.cpp">
      <Filter>Source Files\SDL\SDL Source</Filter>
    </ClCompile>
    <ClCompile Include="..\source\sdl\i_sdlsound.cpp">
      <Filter>Source Files\SDL\SDL Source</Filter>
    </ClCompile>
    <ClCompile Include="..\source\sdl\i_sdlvideo.cpp">
      <Filter>Source Files\SDL\SDL Source</Filter>
    </ClCompile>
    <ClCompile Include="..\Source\sdl\i_sound.cpp">
      <Filter>Source Files\SDL\SDL Source</Filter>
    </ClCompile>
    <ClCompile Include="..\Source\sdl\i_system.cpp">
      <Filter>Source Files\SDL\SDL Source</Filter>
    </ClCompile>
    <ClCompile Include="..\Source\sdl\mmus2mid.cpp">
      <Filter>Source Files\SDL\SDL Source</Filter>
    </ClCompile>
    <ClCompile Include="..\Source\sdl\ser_main.cpp">
      <Filter>Source Files\SDL\SDL Source</Filter>
    </ClCompile>
    <ClCompile Include="..\midiproc\midiproc_c.c">
      <Filter>Source Files\SDL\midiproc</Filter>
    </ClCompile>
    <ClCompile Include="..\Source\st_hbar.cpp">
      <Filter>Source Files\ST_</Filter>
    </ClCompile>
    <ClCompile Include="..\Source\st_lib.cpp">
      <Filter>Source Files\ST_</Filter>
    </ClCompile>
    <ClCompile Include="..\Source\st_stuff.cpp">
      <Filter>Source Files\ST_</Filter>
    </ClCompile>
    <ClCompile Include="..\source\v_alloc.cpp">
      <Filter>Source Files\V_\V_ Source</Filter>
    </ClCompile>
    <ClCompile Include="..\Source\v_block.cpp">
      <Filter>Source Files\V_\V_ Source</Filter>
    </ClCompile>
    <ClCompile Include="..\source\v_buffer.cpp">
      <Filter>Source Files\V_\V_ Source</Filter>
    </ClCompile>
    <ClCompile Include="..\Source\v_font.cpp">
      <Filter>Source Files\V_\V_ Source</Filter>
    </ClCompile>
    <ClCompile Include="..\Source\v_misc.cpp">
      <Filter>Source Files\V_\V_ Source</Filter>
    </ClCompile>
    <ClCompile Include="..\Source\v_patch.cpp">
      <Filter>Source Files\V_\V_ Source</Filter>
    </ClCompile>
    <ClCompile Include="..\source\v_patchfmt.cpp">
      <Filter>Source Files\V_\V_ Source</Filter>
    </ClCompile>
    <ClCompile Include="..\source\v_png.cpp">
      <Filter>Source Files\V_\V_ Source</Filter>
    </ClCompile>
    <ClCompile Include="..\Source\v_video.cpp">
      <Filter>Source Files\V_\V_ Source</Filter>
    </ClCompile>
    <ClCompile Include="..\source\w_formats.cpp">
      <Filter>Source Files\W_\W_ Source</Filter>
    </ClCompile>
    <ClCompile Include="..\source\w_hacks.cpp">
      <Filter>Source Files\W_\W_ Source</Filter>
    </ClCompile>
    <ClCompile Include="..\source\w_levels.cpp">
      <Filter>Source Files\W_\W_ Source</Filter>
    </ClCompile>
    <ClCompile Include="..\Source\w_wad.cpp">
      <Filter>Source Files\W_\W_ Source</Filter>
    </ClCompile>
    <ClCompile Include="..\source\w_zip.cpp">
      <Filter>Source Files\W_\W_ Source</Filter>
    </ClCompile>
    <ClCompile Include="..\source\z_native.cpp">
      <Filter>Source Files\Z_</Filter>
    </ClCompile>
    <ClCompile Include="..\Source\info.cpp">
      <Filter>Source Files\Misc\Misc Source</Filter>
    </ClCompile>
    <ClCompile Include="..\Source\psnprntf.cpp">
      <Filter>Source Files\Misc\Misc Source</Filter>
    </ClCompile>
    <ClCompile Include="..\Source\tables.cpp">
      <Filter>Source Files\Misc\Misc Source</Filter>
    </ClCompile>
    <ClCompile Include="..\Source\version.cpp">
      <Filter>Source Files\Misc\Misc Source</Filter>
    </ClCompile>
    <ClCompile Include="..\source\a_common.cpp">
      <Filter>Source Files\A_\A_ Source</Filter>
    </ClCompile>
    <ClCompile Include="..\source\a_counters.cpp">
      <Filter>Source Files\A_\A_ Source</Filter>
    </ClCompile>
    <ClCompile Include="..\source\a_decorate.cpp">
      <Filter>Source Files\A_\A_ Source</Filter>
    </ClCompile>
    <ClCompile Include="..\source\a_doom.cpp">
      <Filter>Source Files\A_\A_ Source</Filter>
    </ClCompile>
    <ClCompile Include="..\source\a_general.cpp">
      <Filter>Source Files\A_\A_ Source</Filter>
    </ClCompile>
    <ClCompile Include="..\source\a_heretic.cpp">
      <Filter>Source Files\A_\A_ Source</Filter>
    </ClCompile>
    <ClCompile Include="..\source\a_hexen.cpp">
      <Filter>Source Files\A_\A_ Source</Filter>
    </ClCompile>
    <ClCompile Include="..\source\hal\i_gamepads.cpp">
      <Filter>Source Files\HAL\HAL Source</Filter>
    </ClCompile>
    <ClCompile Include="..\source\hal\i_platform.cpp">
      <Filter>Source Files\HAL\HAL Source</Filter>
    </ClCompile>
    <ClCompile Include="..\source\hal\i_video.cpp">
      <Filter>Source Files\HAL\HAL Source</Filter>
    </ClCompile>
    <ClCompile Include="..\source\gl\gl_init.cpp">
      <Filter>Source Files\GL\GL Source</Filter>
    </ClCompile>
    <ClCompile Include="..\source\gl\gl_primitives.cpp">
      <Filter>Source Files\GL\GL Source</Filter>
    </ClCompile>
    <ClCompile Include="..\source\gl\gl_projection.cpp">
      <Filter>Source Files\GL\GL Source</Filter>
    </ClCompile>
    <ClCompile Include="..\source\gl\gl_texture.cpp">
      <Filter>Source Files\GL\GL Source</Filter>
    </ClCompile>
    <ClCompile Include="..\source\gl\gl_vars.cpp">
      <Filter>Source Files\GL\GL Source</Filter>
    </ClCompile>
    <ClCompile Include="..\source\metaapi.cpp">
      <Filter>Source Files\MetaAPI</Filter>
    </ClCompile>
    <ClCompile Include="..\source\metaqstring.cpp">
      <Filter>Source Files\MetaAPI</Filter>
    </ClCompile>
    <ClCompile Include="..\source\cam_sight.cpp">
      <Filter>Source Files\Cam</Filter>
    </ClCompile>
    <ClCompile Include="..\source\ev_actions.cpp">
      <Filter>Source Files\EV_\EV_ Source</Filter>
    </ClCompile>
    <ClCompile Include="..\source\ev_bindings.cpp">
      <Filter>Source Files\EV_\EV_ Source</Filter>
    </ClCompile>
    <ClCompile Include="..\source\ev_specials.cpp">
      <Filter>Source Files\EV_\EV_ Source</Filter>
    </ClCompile>
    <ClCompile Include="..\source\ev_static.cpp">
      <Filter>Source Files\EV_\EV_ Source</Filter>
    </ClCompile>
    <ClCompile Include="..\source\t_plane.cpp">
      <Filter>Source Files\T_</Filter>
    </ClCompile>
    <ClCompile Include="..\source\Win32\i_xinput.cpp">
      <Filter>Source Files\Win32\Win32 Source</Filter>
    </ClCompile>
    <ClCompile Include="..\source\hal\i_directory.cpp">
      <Filter>Source Files\HAL\HAL Source</Filter>
    </ClCompile>
    <ClCompile Include="..\source\e_weapons.cpp">
      <Filter>Source Files\E_\E_ Source</Filter>
    </ClCompile>
    <ClCompile Include="..\source\e_inventory.cpp">
      <Filter>Source Files\E_\E_ Source</Filter>
    </ClCompile>
    <ClCompile Include="..\source\mn_items.cpp">
      <Filter>Source Files\Mn_\Mn_ Source</Filter>
    </ClCompile>
    <ClCompile Include="..\source\Win32\i_w32main.cpp">
      <Filter>Source Files\Win32\Win32 Source</Filter>
    </ClCompile>
    <ClCompile Include="..\source\Win32\i_exception.cpp">
      <Filter>Source Files\Win32\Win32 Source</Filter>
    </ClCompile>
    <ClCompile Include="..\Source\Win32\i_fnames.cpp">
      <Filter>Source Files\Win32\Win32 Source</Filter>
    </ClCompile>
    <ClCompile Include="..\source\Win32\i_opndir.cpp">
      <Filter>Source Files\Win32\Win32 Source</Filter>
    </ClCompile>
    <ClCompile Include="..\source\v_image.cpp">
      <Filter>Source Files\V_\V_ Source</Filter>
    </ClCompile>
    <ClCompile Include="..\source\s_sndseq.cpp">
      <Filter>Source Files\S_\S_ Source</Filter>
    </ClCompile>
    <ClCompile Include="..\Source\s_sound.cpp">
      <Filter>Source Files\S_\S_ Source</Filter>
    </ClCompile>
    <ClCompile Include="..\Source\sounds.cpp">
      <Filter>Source Files\S_\S_ Source</Filter>
    </ClCompile>
    <ClCompile Include="..\source\s_reverb.cpp">
      <Filter>Source Files\S_\S_ Source</Filter>
    </ClCompile>
    <ClCompile Include="..\source\e_reverbs.cpp">
      <Filter>Source Files\E_\E_ Source</Filter>
    </ClCompile>
    <ClCompile Include="..\source\s_formats.cpp">
      <Filter>Source Files\S_\S_ Source</Filter>
    </ClCompile>
    <ClCompile Include="..\source\hal\i_timer.cpp">
      <Filter>Source Files\HAL\HAL Source</Filter>
    </ClCompile>
    <ClCompile Include="..\source\sdl\i_sdltimer.cpp">
      <Filter>Source Files\SDL\SDL Source</Filter>
    </ClCompile>
    <ClCompile Include="..\source\xl_scripts.cpp">
      <Filter>Source Files\XL_\XL_ Source</Filter>
    </ClCompile>
    <ClCompile Include="..\source\xl_musinfo.cpp">
      <Filter>Source Files\XL_\XL_ Source</Filter>
    </ClCompile>
    <ClCompile Include="..\source\xl_sndinfo.cpp">
      <Filter>Source Files\XL_\XL_ Source</Filter>
    </ClCompile>
    <ClCompile Include="..\source\xl_mapinfo.cpp">
      <Filter>Source Files\XL_\XL_ Source</Filter>
    </ClCompile>
    <ClCompile Include="..\source\xl_emapinfo.cpp">
      <Filter>Source Files\XL_\XL_ Source</Filter>
    </ClCompile>
    <ClCompile Include="..\source\ev_sectors.cpp">
      <Filter>Source Files\EV_\EV_ Source</Filter>
    </ClCompile>
    <ClCompile Include="..\source\e_udmf.cpp">
      <Filter>Source Files\E_\E_ Source</Filter>
    </ClCompile>
    <ClCompile Include="..\source\p_portalclip.cpp">
      <Filter>Source Files\P_\P_ Source</Filter>
    </ClCompile>
    <ClCompile Include="..\source\m_utils.cpp">
      <Filter>Source Files\M_\M_ Source</Filter>
    </ClCompile>
    <ClCompile Include="..\source\cam_aim.cpp">
      <Filter>Source Files\Cam</Filter>
    </ClCompile>
    <ClCompile Include="..\source\cam_common.cpp">
      <Filter>Source Files\Cam</Filter>
    </ClCompile>
    <ClCompile Include="..\source\cam_shoot.cpp">
      <Filter>Source Files\Cam</Filter>
    </ClCompile>
    <ClCompile Include="..\source\cam_use.cpp">
      <Filter>Source Files\Cam</Filter>
    </ClCompile>
    <ClCompile Include="..\source\p_portalcross.cpp">
      <Filter>Source Files\P_\P_ Source</Filter>
    </ClCompile>
    <ClCompile Include="..\source\s_musinfo.cpp">
      <Filter>Source Files\S_\S_ Source</Filter>
    </ClCompile>
    <ClCompile Include="..\source\xl_umapinfo.cpp">
      <Filter>Source Files\XL_\XL_ Source</Filter>
    </ClCompile>
    <ClCompile Include="..\source\xl_animdefs.cpp">
      <Filter>Source Files\XL_\XL_ Source</Filter>
    </ClCompile>
    <ClCompile Include="..\source\textscreen\txt_button.c">
      <Filter>Source Files\TXT_\TXT Source</Filter>
    </ClCompile>
    <ClCompile Include="..\source\textscreen\txt_checkbox.c">
      <Filter>Source Files\TXT_\TXT Source</Filter>
    </ClCompile>
    <ClCompile Include="..\source\textscreen\txt_conditional.c">
      <Filter>Source Files\TXT_\TXT Source</Filter>
    </ClCompile>
    <ClCompile Include="..\source\textscreen\txt_desktop.c">
      <Filter>Source Files\TXT_\TXT Source</Filter>
    </ClCompile>
    <ClCompile Include="..\source\textscreen\txt_dropdown.c">
      <Filter>Source Files\TXT_\TXT Source</Filter>
    </ClCompile>
    <ClCompile Include="..\source\textscreen\txt_fileselect.c">
      <Filter>Source Files\TXT_\TXT Source</Filter>
    </ClCompile>
    <ClCompile Include="..\source\textscreen\txt_gui.c">
      <Filter>Source Files\TXT_\TXT Source</Filter>
    </ClCompile>
    <ClCompile Include="..\source\textscreen\txt_inputbox.c">
      <Filter>Source Files\TXT_\TXT Source</Filter>
    </ClCompile>
    <ClCompile Include="..\source\textscreen\txt_io.c">
      <Filter>Source Files\TXT_\TXT Source</Filter>
    </ClCompile>
    <ClCompile Include="..\source\textscreen\txt_label.c">
      <Filter>Source Files\TXT_\TXT Source</Filter>
    </ClCompile>
    <ClCompile Include="..\source\textscreen\txt_radiobutton.c">
      <Filter>Source Files\TXT_\TXT Source</Filter>
    </ClCompile>
    <ClCompile Include="..\source\textscreen\txt_scrollpane.c">
      <Filter>Source Files\TXT_\TXT Source</Filter>
    </ClCompile>
    <ClCompile Include="..\source\textscreen\txt_sdl.c">
      <Filter>Source Files\TXT_\TXT Source</Filter>
    </ClCompile>
    <ClCompile Include="..\source\textscreen\txt_separator.c">
      <Filter>Source Files\TXT_\TXT Source</Filter>
    </ClCompile>
    <ClCompile Include="..\source\textscreen\txt_spinctrl.c">
      <Filter>Source Files\TXT_\TXT Source</Filter>
    </ClCompile>
    <ClCompile Include="..\source\textscreen\txt_strut.c">
      <Filter>Source Files\TXT_\TXT Source</Filter>
    </ClCompile>
    <ClCompile Include="..\source\textscreen\txt_table.c">
      <Filter>Source Files\TXT_\TXT Source</Filter>
    </ClCompile>
    <ClCompile Include="..\source\textscreen\txt_utf8.c">
      <Filter>Source Files\TXT_\TXT Source</Filter>
    </ClCompile>
    <ClCompile Include="..\source\textscreen\txt_widget.c">
      <Filter>Source Files\TXT_\TXT Source</Filter>
    </ClCompile>
    <ClCompile Include="..\source\textscreen\txt_window.c">
      <Filter>Source Files\TXT_\TXT Source</Filter>
    </ClCompile>
    <ClCompile Include="..\source\textscreen\txt_window_action.c">
      <Filter>Source Files\TXT_\TXT Source</Filter>
    </ClCompile>
    <ClCompile Include="..\source\e_switch.cpp">
      <Filter>Source Files\E_\E_ Source</Filter>
    </ClCompile>
    <ClCompile Include="..\source\e_anim.cpp">
      <Filter>Source Files\E_\E_ Source</Filter>
    </ClCompile>
    <ClCompile Include="..\source\g_demolog.cpp">
      <Filter>Source Files\G_\G_ Source</Filter>
    </ClCompile>
    <ClCompile Include="..\source\p_portalblockmap.cpp">
      <Filter>Source Files\P_\P_ Source</Filter>
    </ClCompile>
    <ClCompile Include="..\source\a_weaponsheretic.cpp">
      <Filter>Source Files\A_\A_ Source</Filter>
    </ClCompile>
    <ClCompile Include="..\source\a_weaponsdoom.cpp">
      <Filter>Source Files\A_\A_ Source</Filter>
    </ClCompile>
    <ClCompile Include="..\source\e_puff.cpp">
      <Filter>Source Files\E_\E_ Source</Filter>
    </ClCompile>
    <ClCompile Include="..\source\e_edfmetatable.cpp">
      <Filter>Source Files\E_\E_ Source</Filter>
    </ClCompile>
<<<<<<< HEAD
    <ClCompile Include="..\source\aeon_string.cpp">
      <Filter>Source Files\Aeon_\Aeon_ Source</Filter>
    </ClCompile>
    <ClCompile Include="..\source\aeon_system.cpp">
      <Filter>Source Files\Aeon_\Aeon_ Source</Filter>
    </ClCompile>
    <ClCompile Include="..\source\aeon_mobj.cpp">
      <Filter>Source Files\Aeon_\Aeon_ Source</Filter>
    </ClCompile>
    <ClCompile Include="..\source\e_actions.cpp">
      <Filter>Source Files\E_\E_ Source</Filter>
    </ClCompile>
    <ClCompile Include="..\source\aeon_math.cpp">
      <Filter>Source Files\Aeon_\Aeon_ Source</Filter>
    </ClCompile>
    <ClCompile Include="..\source\aeon_acs.cpp">
      <Filter>Source Files\Aeon_\Aeon_ Source</Filter>
    </ClCompile>
    <ClCompile Include="..\source\aeon_action.cpp">
      <Filter>Source Files\Aeon_\Aeon_ Source</Filter>
=======
    <ClCompile Include="..\source\m_debug.cpp">
      <Filter>Source Files\M_\M_ Source</Filter>
>>>>>>> ad165e6b
    </ClCompile>
  </ItemGroup>
  <ItemGroup>
    <ClInclude Include="..\source\acs_intr.h">
      <Filter>Source Files\ACS_</Filter>
    </ClInclude>
    <ClInclude Include="..\Source\am_map.h">
      <Filter>Source Files\AM_</Filter>
    </ClInclude>
    <ClInclude Include="..\source\c_batch.h">
      <Filter>Source Files\C_\C_ Headers</Filter>
    </ClInclude>
    <ClInclude Include="..\Source\c_io.h">
      <Filter>Source Files\C_\C_ Headers</Filter>
    </ClInclude>
    <ClInclude Include="..\Source\c_net.h">
      <Filter>Source Files\C_\C_ Headers</Filter>
    </ClInclude>
    <ClInclude Include="..\Source\c_runcmd.h">
      <Filter>Source Files\C_\C_ Headers</Filter>
    </ClInclude>
    <ClInclude Include="..\Source\Confuse\confuse.h">
      <Filter>Source Files\Confuse</Filter>
    </ClInclude>
    <ClInclude Include="..\source\Confuse\lexer.h">
      <Filter>Source Files\Confuse</Filter>
    </ClInclude>
    <ClInclude Include="..\Source\d_deh.h">
      <Filter>Source Files\D_\D_ Headers</Filter>
    </ClInclude>
    <ClInclude Include="..\Source\d_dehtbl.h">
      <Filter>Source Files\D_\D_ Headers</Filter>
    </ClInclude>
    <ClInclude Include="..\source\d_diskfile.h">
      <Filter>Source Files\D_\D_ Headers</Filter>
    </ClInclude>
    <ClInclude Include="..\source\d_dwfile.h">
      <Filter>Source Files\D_\D_ Headers</Filter>
    </ClInclude>
    <ClInclude Include="..\Source\d_englsh.h">
      <Filter>Source Files\D_\D_ Headers</Filter>
    </ClInclude>
    <ClInclude Include="..\Source\d_event.h">
      <Filter>Source Files\D_\D_ Headers</Filter>
    </ClInclude>
    <ClInclude Include="..\source\d_files.h">
      <Filter>Source Files\D_\D_ Headers</Filter>
    </ClInclude>
    <ClInclude Include="..\source\d_findiwads.h">
      <Filter>Source Files\D_\D_ Headers</Filter>
    </ClInclude>
    <ClInclude Include="..\Source\d_french.h">
      <Filter>Source Files\D_\D_ Headers</Filter>
    </ClInclude>
    <ClInclude Include="..\Source\d_gi.h">
      <Filter>Source Files\D_\D_ Headers</Filter>
    </ClInclude>
    <ClInclude Include="..\Source\d_io.h">
      <Filter>Source Files\D_\D_ Headers</Filter>
    </ClInclude>
    <ClInclude Include="..\Source\d_items.h">
      <Filter>Source Files\D_\D_ Headers</Filter>
    </ClInclude>
    <ClInclude Include="..\source\d_iwad.h">
      <Filter>Source Files\D_\D_ Headers</Filter>
    </ClInclude>
    <ClInclude Include="..\Source\d_keywds.h">
      <Filter>Source Files\D_\D_ Headers</Filter>
    </ClInclude>
    <ClInclude Include="..\Source\d_main.h">
      <Filter>Source Files\D_\D_ Headers</Filter>
    </ClInclude>
    <ClInclude Include="..\Source\d_mod.h">
      <Filter>Source Files\D_\D_ Headers</Filter>
    </ClInclude>
    <ClInclude Include="..\Source\d_net.h">
      <Filter>Source Files\D_\D_ Headers</Filter>
    </ClInclude>
    <ClInclude Include="..\Source\d_player.h">
      <Filter>Source Files\D_\D_ Headers</Filter>
    </ClInclude>
    <ClInclude Include="..\Source\d_textur.h">
      <Filter>Source Files\D_\D_ Headers</Filter>
    </ClInclude>
    <ClInclude Include="..\Source\d_think.h">
      <Filter>Source Files\D_\D_ Headers</Filter>
    </ClInclude>
    <ClInclude Include="..\Source\d_ticcmd.h">
      <Filter>Source Files\D_\D_ Headers</Filter>
    </ClInclude>
    <ClInclude Include="..\Source\dhticstr.h">
      <Filter>Source Files\doom</Filter>
    </ClInclude>
    <ClInclude Include="..\Source\doomdata.h">
      <Filter>Source Files\doom</Filter>
    </ClInclude>
    <ClInclude Include="..\Source\doomdef.h">
      <Filter>Source Files\doom</Filter>
    </ClInclude>
    <ClInclude Include="..\Source\doomstat.h">
      <Filter>Source Files\doom</Filter>
    </ClInclude>
    <ClInclude Include="..\Source\doomtype.h">
      <Filter>Source Files\doom</Filter>
    </ClInclude>
    <ClInclude Include="..\Source\dstrings.h">
      <Filter>Source Files\doom</Filter>
    </ClInclude>
    <ClInclude Include="..\source\e_args.h">
      <Filter>Source Files\E_\E_ Headers</Filter>
    </ClInclude>
    <ClInclude Include="..\source\e_dstate.h">
      <Filter>Source Files\E_\E_ Headers</Filter>
    </ClInclude>
    <ClInclude Include="..\Source\e_edf.h">
      <Filter>Source Files\E_\E_ Headers</Filter>
    </ClInclude>
    <ClInclude Include="..\Source\e_exdata.h">
      <Filter>Source Files\E_\E_ Headers</Filter>
    </ClInclude>
    <ClInclude Include="..\source\e_fonts.h">
      <Filter>Source Files\E_\E_ Headers</Filter>
    </ClInclude>
    <ClInclude Include="..\source\e_gameprops.h">
      <Filter>Source Files\E_\E_ Headers</Filter>
    </ClInclude>
    <ClInclude Include="..\source\e_hash.h">
      <Filter>Source Files\E_\E_ Headers</Filter>
    </ClInclude>
    <ClInclude Include="..\source\e_hashkeys.h">
      <Filter>Source Files\E_\E_ Headers</Filter>
    </ClInclude>
    <ClInclude Include="..\Source\e_lib.h">
      <Filter>Source Files\E_\E_ Headers</Filter>
    </ClInclude>
    <ClInclude Include="..\source\e_metastate.h">
      <Filter>Source Files\E_\E_ Headers</Filter>
    </ClInclude>
    <ClInclude Include="..\source\e_mod.h">
      <Filter>Source Files\E_\E_ Headers</Filter>
    </ClInclude>
    <ClInclude Include="..\source\e_player.h">
      <Filter>Source Files\E_\E_ Headers</Filter>
    </ClInclude>
    <ClInclude Include="..\source\e_rtti.h">
      <Filter>Source Files\E_\E_ Headers</Filter>
    </ClInclude>
    <ClInclude Include="..\Source\e_sound.h">
      <Filter>Source Files\E_\E_ Headers</Filter>
    </ClInclude>
    <ClInclude Include="..\source\e_sprite.h">
      <Filter>Source Files\E_\E_ Headers</Filter>
    </ClInclude>
    <ClInclude Include="..\Source\e_states.h">
      <Filter>Source Files\E_\E_ Headers</Filter>
    </ClInclude>
    <ClInclude Include="..\Source\e_string.h">
      <Filter>Source Files\E_\E_ Headers</Filter>
    </ClInclude>
    <ClInclude Include="..\Source\e_things.h">
      <Filter>Source Files\E_\E_ Headers</Filter>
    </ClInclude>
    <ClInclude Include="..\Source\e_ttypes.h">
      <Filter>Source Files\E_\E_ Headers</Filter>
    </ClInclude>
    <ClInclude Include="..\Source\f_finale.h">
      <Filter>Source Files\F_</Filter>
    </ClInclude>
    <ClInclude Include="..\Source\f_wipe.h">
      <Filter>Source Files\F_</Filter>
    </ClInclude>
    <ClInclude Include="..\Source\g_bind.h">
      <Filter>Source Files\G_\G_ Headers</Filter>
    </ClInclude>
    <ClInclude Include="..\Source\g_dmflag.h">
      <Filter>Source Files\G_\G_ Headers</Filter>
    </ClInclude>
    <ClInclude Include="..\Source\g_game.h">
      <Filter>Source Files\G_\G_ Headers</Filter>
    </ClInclude>
    <ClInclude Include="..\Source\g_gfs.h">
      <Filter>Source Files\G_\G_ Headers</Filter>
    </ClInclude>
    <ClInclude Include="..\Source\Hu_frags.h">
      <Filter>Source Files\HU_\HU_ Headers</Filter>
    </ClInclude>
    <ClInclude Include="..\Source\Hu_over.h">
      <Filter>Source Files\HU_\HU_ Headers</Filter>
    </ClInclude>
    <ClInclude Include="..\Source\Hu_stuff.h">
      <Filter>Source Files\HU_\HU_ Headers</Filter>
    </ClInclude>
    <ClInclude Include="..\Source\hi_stuff.h">
      <Filter>Source Files\IN</Filter>
    </ClInclude>
    <ClInclude Include="..\Source\in_lude.h">
      <Filter>Source Files\IN</Filter>
    </ClInclude>
    <ClInclude Include="..\Source\wi_stuff.h">
      <Filter>Source Files\IN</Filter>
    </ClInclude>
    <ClInclude Include="..\Source\m_argv.h">
      <Filter>Source Files\M_\M_ Headers</Filter>
    </ClInclude>
    <ClInclude Include="..\Source\m_bbox.h">
      <Filter>Source Files\M_\M_ Headers</Filter>
    </ClInclude>
    <ClInclude Include="..\source\m_bdlist.h">
      <Filter>Source Files\M_\M_ Headers</Filter>
    </ClInclude>
    <ClInclude Include="..\source\m_buffer.h">
      <Filter>Source Files\M_\M_ Headers</Filter>
    </ClInclude>
    <ClInclude Include="..\Source\m_cheat.h">
      <Filter>Source Files\M_\M_ Headers</Filter>
    </ClInclude>
    <ClInclude Include="..\source\m_collection.h">
      <Filter>Source Files\M_\M_ Headers</Filter>
    </ClInclude>
    <ClInclude Include="..\Source\m_dllist.h">
      <Filter>Source Files\M_\M_ Headers</Filter>
    </ClInclude>
    <ClInclude Include="..\Source\m_fcvt.h">
      <Filter>Source Files\M_\M_ Headers</Filter>
    </ClInclude>
    <ClInclude Include="..\Source\m_fixed.h">
      <Filter>Source Files\M_\M_ Headers</Filter>
    </ClInclude>
    <ClInclude Include="..\source\m_hash.h">
      <Filter>Source Files\M_\M_ Headers</Filter>
    </ClInclude>
    <ClInclude Include="..\Source\m_misc.h">
      <Filter>Source Files\M_\M_ Headers</Filter>
    </ClInclude>
    <ClInclude Include="..\Source\m_qstr.h">
      <Filter>Source Files\M_\M_ Headers</Filter>
    </ClInclude>
    <ClInclude Include="..\source\m_qstrkeys.h">
      <Filter>Source Files\M_\M_ Headers</Filter>
    </ClInclude>
    <ClInclude Include="..\Source\m_queue.h">
      <Filter>Source Files\M_\M_ Headers</Filter>
    </ClInclude>
    <ClInclude Include="..\Source\m_random.h">
      <Filter>Source Files\M_\M_ Headers</Filter>
    </ClInclude>
    <ClInclude Include="..\source\m_shots.h">
      <Filter>Source Files\M_\M_ Headers</Filter>
    </ClInclude>
    <ClInclude Include="..\source\m_strcasestr.h">
      <Filter>Source Files\M_\M_ Headers</Filter>
    </ClInclude>
    <ClInclude Include="..\source\m_structio.h">
      <Filter>Source Files\M_\M_ Headers</Filter>
    </ClInclude>
    <ClInclude Include="..\Source\m_swap.h">
      <Filter>Source Files\M_\M_ Headers</Filter>
    </ClInclude>
    <ClInclude Include="..\source\m_syscfg.h">
      <Filter>Source Files\M_\M_ Headers</Filter>
    </ClInclude>
    <ClInclude Include="..\source\m_vector.h">
      <Filter>Source Files\M_\M_ Headers</Filter>
    </ClInclude>
    <ClInclude Include="..\source\mn_emenu.h">
      <Filter>Source Files\Mn_\Mn_ Headers</Filter>
    </ClInclude>
    <ClInclude Include="..\Source\mn_engin.h">
      <Filter>Source Files\Mn_\Mn_ Headers</Filter>
    </ClInclude>
    <ClInclude Include="..\source\mn_files.h">
      <Filter>Source Files\Mn_\Mn_ Headers</Filter>
    </ClInclude>
    <ClInclude Include="..\Source\mn_htic.h">
      <Filter>Source Files\Mn_\Mn_ Headers</Filter>
    </ClInclude>
    <ClInclude Include="..\Source\mn_menus.h">
      <Filter>Source Files\Mn_\Mn_ Headers</Filter>
    </ClInclude>
    <ClInclude Include="..\Source\mn_misc.h">
      <Filter>Source Files\Mn_\Mn_ Headers</Filter>
    </ClInclude>
    <ClInclude Include="..\source\linkoffs.h">
      <Filter>Source Files\P_\P_ Headers</Filter>
    </ClInclude>
    <ClInclude Include="..\Source\p_anim.h">
      <Filter>Source Files\P_\P_ Headers</Filter>
    </ClInclude>
    <ClInclude Include="..\Source\p_chase.h">
      <Filter>Source Files\P_\P_ Headers</Filter>
    </ClInclude>
    <ClInclude Include="..\Source\p_enemy.h">
      <Filter>Source Files\P_\P_ Headers</Filter>
    </ClInclude>
    <ClInclude Include="..\Source\p_hubs.h">
      <Filter>Source Files\P_\P_ Headers</Filter>
    </ClInclude>
    <ClInclude Include="..\Source\p_info.h">
      <Filter>Source Files\P_\P_ Headers</Filter>
    </ClInclude>
    <ClInclude Include="..\Source\p_inter.h">
      <Filter>Source Files\P_\P_ Headers</Filter>
    </ClInclude>
    <ClInclude Include="..\Source\p_map.h">
      <Filter>Source Files\P_\P_ Headers</Filter>
    </ClInclude>
    <ClInclude Include="..\source\p_map3d.h">
      <Filter>Source Files\P_\P_ Headers</Filter>
    </ClInclude>
    <ClInclude Include="..\Source\p_maputl.h">
      <Filter>Source Files\P_\P_ Headers</Filter>
    </ClInclude>
    <ClInclude Include="..\Source\p_mobj.h">
      <Filter>Source Files\P_\P_ Headers</Filter>
    </ClInclude>
    <ClInclude Include="..\source\p_mobjcol.h">
      <Filter>Source Files\P_\P_ Headers</Filter>
    </ClInclude>
    <ClInclude Include="..\Source\p_partcl.h">
      <Filter>Source Files\P_\P_ Headers</Filter>
    </ClInclude>
    <ClInclude Include="..\source\p_portal.h">
      <Filter>Source Files\P_\P_ Headers</Filter>
    </ClInclude>
    <ClInclude Include="..\Source\p_pspr.h">
      <Filter>Source Files\P_\P_ Headers</Filter>
    </ClInclude>
    <ClInclude Include="..\source\p_pushers.h">
      <Filter>Source Files\P_\P_ Headers</Filter>
    </ClInclude>
    <ClInclude Include="..\Source\p_saveg.h">
      <Filter>Source Files\P_\P_ Headers</Filter>
    </ClInclude>
    <ClInclude Include="..\source\p_scroll.h">
      <Filter>Source Files\P_\P_ Headers</Filter>
    </ClInclude>
    <ClInclude Include="..\Source\p_setup.h">
      <Filter>Source Files\P_\P_ Headers</Filter>
    </ClInclude>
    <ClInclude Include="..\Source\p_skin.h">
      <Filter>Source Files\P_\P_ Headers</Filter>
    </ClInclude>
    <ClInclude Include="..\source\p_slopes.h">
      <Filter>Source Files\P_\P_ Headers</Filter>
    </ClInclude>
    <ClInclude Include="..\Source\p_spec.h">
      <Filter>Source Files\P_\P_ Headers</Filter>
    </ClInclude>
    <ClInclude Include="..\Source\p_tick.h">
      <Filter>Source Files\P_\P_ Headers</Filter>
    </ClInclude>
    <ClInclude Include="..\Source\p_user.h">
      <Filter>Source Files\P_\P_ Headers</Filter>
    </ClInclude>
    <ClInclude Include="..\source\p_xenemy.h">
      <Filter>Source Files\P_\P_ Headers</Filter>
    </ClInclude>
    <ClInclude Include="..\source\polyobj.h">
      <Filter>Source Files\P_\P_ Headers</Filter>
    </ClInclude>
    <ClInclude Include="..\Source\r_bsp.h">
      <Filter>Source Files\R_\R_ Headers</Filter>
    </ClInclude>
    <ClInclude Include="..\Source\r_data.h">
      <Filter>Source Files\R_\R_ Headers</Filter>
    </ClInclude>
    <ClInclude Include="..\Source\r_defs.h">
      <Filter>Source Files\R_\R_ Headers</Filter>
    </ClInclude>
    <ClInclude Include="..\Source\r_draw.h">
      <Filter>Source Files\R_\R_ Headers</Filter>
    </ClInclude>
    <ClInclude Include="..\source\r_drawq.h">
      <Filter>Source Files\R_\R_ Headers</Filter>
    </ClInclude>
    <ClInclude Include="..\source\r_dynabsp.h">
      <Filter>Source Files\R_\R_ Headers</Filter>
    </ClInclude>
    <ClInclude Include="..\source\r_dynseg.h">
      <Filter>Source Files\R_\R_ Headers</Filter>
    </ClInclude>
    <ClInclude Include="..\source\r_lighting.h">
      <Filter>Source Files\R_\R_ Headers</Filter>
    </ClInclude>
    <ClInclude Include="..\Source\r_main.h">
      <Filter>Source Files\R_\R_ Headers</Filter>
    </ClInclude>
    <ClInclude Include="..\source\r_patch.h">
      <Filter>Source Files\R_\R_ Headers</Filter>
    </ClInclude>
    <ClInclude Include="..\source\r_pcheck.h">
      <Filter>Source Files\R_\R_ Headers</Filter>
    </ClInclude>
    <ClInclude Include="..\Source\r_plane.h">
      <Filter>Source Files\R_\R_ Headers</Filter>
    </ClInclude>
    <ClInclude Include="..\Source\r_portal.h">
      <Filter>Source Files\R_\R_ Headers</Filter>
    </ClInclude>
    <ClInclude Include="..\Source\r_ripple.h">
      <Filter>Source Files\R_\R_ Headers</Filter>
    </ClInclude>
    <ClInclude Include="..\Source\r_segs.h">
      <Filter>Source Files\R_\R_ Headers</Filter>
    </ClInclude>
    <ClInclude Include="..\Source\r_sky.h">
      <Filter>Source Files\R_\R_ Headers</Filter>
    </ClInclude>
    <ClInclude Include="..\Source\r_state.h">
      <Filter>Source Files\R_\R_ Headers</Filter>
    </ClInclude>
    <ClInclude Include="..\Source\r_things.h">
      <Filter>Source Files\R_\R_ Headers</Filter>
    </ClInclude>
    <ClInclude Include="..\source\r_voxels.h">
      <Filter>Source Files\R_\R_ Headers</Filter>
    </ClInclude>
    <ClInclude Include="..\source\sdl\i_midirpc.h">
      <Filter>Source Files\SDL\SDL Headers</Filter>
    </ClInclude>
    <ClInclude Include="..\Source\i_net.h">
      <Filter>Source Files\SDL\SDL Headers</Filter>
    </ClInclude>
    <ClInclude Include="..\source\sdl\i_sdlgamepads.h">
      <Filter>Source Files\SDL\SDL Headers</Filter>
    </ClInclude>
    <ClInclude Include="..\source\sdl\i_sdlgl2d.h">
      <Filter>Source Files\SDL\SDL Headers</Filter>
    </ClInclude>
    <ClInclude Include="..\source\sdl\i_sdlvideo.h">
      <Filter>Source Files\SDL\SDL Headers</Filter>
    </ClInclude>
    <ClInclude Include="..\Source\i_sound.h">
      <Filter>Source Files\SDL\SDL Headers</Filter>
    </ClInclude>
    <ClInclude Include="..\Source\i_system.h">
      <Filter>Source Files\SDL\SDL Headers</Filter>
    </ClInclude>
    <ClInclude Include="..\Source\sdl\mmus2mid.h">
      <Filter>Source Files\SDL\SDL Headers</Filter>
    </ClInclude>
    <ClInclude Include="..\Source\st_lib.h">
      <Filter>Source Files\ST_</Filter>
    </ClInclude>
    <ClInclude Include="..\Source\st_stuff.h">
      <Filter>Source Files\ST_</Filter>
    </ClInclude>
    <ClInclude Include="..\source\v_alloc.h">
      <Filter>Source Files\V_\V_ Headers</Filter>
    </ClInclude>
    <ClInclude Include="..\Source\v_block.h">
      <Filter>Source Files\V_\V_ Headers</Filter>
    </ClInclude>
    <ClInclude Include="..\source\v_buffer.h">
      <Filter>Source Files\V_\V_ Headers</Filter>
    </ClInclude>
    <ClInclude Include="..\Source\v_font.h">
      <Filter>Source Files\V_\V_ Headers</Filter>
    </ClInclude>
    <ClInclude Include="..\Source\v_misc.h">
      <Filter>Source Files\V_\V_ Headers</Filter>
    </ClInclude>
    <ClInclude Include="..\Source\v_patch.h">
      <Filter>Source Files\V_\V_ Headers</Filter>
    </ClInclude>
    <ClInclude Include="..\source\v_patchfmt.h">
      <Filter>Source Files\V_\V_ Headers</Filter>
    </ClInclude>
    <ClInclude Include="..\source\v_png.h">
      <Filter>Source Files\V_\V_ Headers</Filter>
    </ClInclude>
    <ClInclude Include="..\Source\v_video.h">
      <Filter>Source Files\V_\V_ Headers</Filter>
    </ClInclude>
    <ClInclude Include="..\source\w_formats.h">
      <Filter>Source Files\W_\W_ Headers</Filter>
    </ClInclude>
    <ClInclude Include="..\source\w_hacks.h">
      <Filter>Source Files\W_\W_ Headers</Filter>
    </ClInclude>
    <ClInclude Include="..\source\w_iterator.h">
      <Filter>Source Files\W_\W_ Headers</Filter>
    </ClInclude>
    <ClInclude Include="..\source\w_levels.h">
      <Filter>Source Files\W_\W_ Headers</Filter>
    </ClInclude>
    <ClInclude Include="..\Source\w_wad.h">
      <Filter>Source Files\W_\W_ Headers</Filter>
    </ClInclude>
    <ClInclude Include="..\source\w_zip.h">
      <Filter>Source Files\W_\W_ Headers</Filter>
    </ClInclude>
    <ClInclude Include="..\source\z_auto.h">
      <Filter>Source Files\Z_</Filter>
    </ClInclude>
    <ClInclude Include="..\Source\z_zone.h">
      <Filter>Source Files\Z_</Filter>
    </ClInclude>
    <ClInclude Include="..\source\autopalette.h">
      <Filter>Source Files\Misc\Misc Headers</Filter>
    </ClInclude>
    <ClInclude Include="..\Source\info.h">
      <Filter>Source Files\Misc\Misc Headers</Filter>
    </ClInclude>
    <ClInclude Include="..\Source\psnprntf.h">
      <Filter>Source Files\Misc\Misc Headers</Filter>
    </ClInclude>
    <ClInclude Include="resource.h">
      <Filter>Source Files\Misc\Misc Headers</Filter>
    </ClInclude>
    <ClInclude Include="..\Source\tables.h">
      <Filter>Source Files\Misc\Misc Headers</Filter>
    </ClInclude>
    <ClInclude Include="..\Source\version.h">
      <Filter>Source Files\Misc\Misc Headers</Filter>
    </ClInclude>
    <ClInclude Include="..\source\a_common.h">
      <Filter>Source Files\A_\A_ Headers</Filter>
    </ClInclude>
    <ClInclude Include="..\source\a_doom.h">
      <Filter>Source Files\A_\A_ Headers</Filter>
    </ClInclude>
    <ClInclude Include="..\source\hal\i_gamepads.h">
      <Filter>Source Files\HAL\HAL Headers</Filter>
    </ClInclude>
    <ClInclude Include="..\source\hal\i_picker.h">
      <Filter>Source Files\HAL\HAL Headers</Filter>
    </ClInclude>
    <ClInclude Include="..\source\hal\i_platform.h">
      <Filter>Source Files\HAL\HAL Headers</Filter>
    </ClInclude>
    <ClInclude Include="..\source\i_video.h">
      <Filter>Source Files\HAL\HAL Headers</Filter>
    </ClInclude>
    <ClInclude Include="..\source\gl\gl_includes.h">
      <Filter>Source Files\GL\GL Headers</Filter>
    </ClInclude>
    <ClInclude Include="..\source\gl\gl_init.h">
      <Filter>Source Files\GL\GL Headers</Filter>
    </ClInclude>
    <ClInclude Include="..\source\gl\gl_primitives.h">
      <Filter>Source Files\GL\GL Headers</Filter>
    </ClInclude>
    <ClInclude Include="..\source\gl\gl_projection.h">
      <Filter>Source Files\GL\GL Headers</Filter>
    </ClInclude>
    <ClInclude Include="..\source\gl\gl_texture.h">
      <Filter>Source Files\GL\GL Headers</Filter>
    </ClInclude>
    <ClInclude Include="..\source\gl\gl_vars.h">
      <Filter>Source Files\GL\GL Headers</Filter>
    </ClInclude>
    <ClInclude Include="..\source\metaapi.h">
      <Filter>Source Files\MetaAPI</Filter>
    </ClInclude>
    <ClInclude Include="..\source\metaqstring.h">
      <Filter>Source Files\MetaAPI</Filter>
    </ClInclude>
    <ClInclude Include="..\source\cam_sight.h">
      <Filter>Source Files\Cam</Filter>
    </ClInclude>
    <ClInclude Include="..\source\ev_actions.h">
      <Filter>Source Files\EV_\EV_ Headers</Filter>
    </ClInclude>
    <ClInclude Include="..\source\ev_bindings.h">
      <Filter>Source Files\EV_\EV_ Headers</Filter>
    </ClInclude>
    <ClInclude Include="..\source\ev_macros.h">
      <Filter>Source Files\EV_\EV_ Headers</Filter>
    </ClInclude>
    <ClInclude Include="..\source\ev_specials.h">
      <Filter>Source Files\EV_\EV_ Headers</Filter>
    </ClInclude>
    <ClInclude Include="..\source\t_plane.h">
      <Filter>Source Files\T_</Filter>
    </ClInclude>
    <ClInclude Include="..\source\Win32\i_xinput.h">
      <Filter>Source Files\Win32\Win32 Headers</Filter>
    </ClInclude>
    <ClInclude Include="..\source\hal\i_directory.h">
      <Filter>Source Files\HAL\HAL Headers</Filter>
    </ClInclude>
    <ClInclude Include="..\source\a_args.h">
      <Filter>Source Files\A_\A_ Headers</Filter>
    </ClInclude>
    <ClInclude Include="..\source\e_weapons.h">
      <Filter>Source Files\E_\E_ Headers</Filter>
    </ClInclude>
    <ClInclude Include="..\source\e_inventory.h">
      <Filter>Source Files\E_\E_ Headers</Filter>
    </ClInclude>
    <ClInclude Include="..\source\metaspawn.h">
      <Filter>Source Files\MetaAPI</Filter>
    </ClInclude>
    <ClInclude Include="..\source\m_compare.h">
      <Filter>Source Files\M_\M_ Headers</Filter>
    </ClInclude>
    <ClInclude Include="..\source\mn_items.h">
      <Filter>Source Files\Mn_\Mn_ Headers</Filter>
    </ClInclude>
    <ClInclude Include="..\Source\Win32\i_fnames.h">
      <Filter>Source Files\Win32\Win32 Headers</Filter>
    </ClInclude>
    <ClInclude Include="..\source\Win32\i_opndir.h">
      <Filter>Source Files\Win32\Win32 Headers</Filter>
    </ClInclude>
    <ClInclude Include="..\source\m_ctype.h">
      <Filter>Source Files\M_\M_ Headers</Filter>
    </ClInclude>
    <ClInclude Include="..\source\v_image.h">
      <Filter>Source Files\V_\V_ Headers</Filter>
    </ClInclude>
    <ClInclude Include="..\source\m_binary.h">
      <Filter>Source Files\M_\M_ Headers</Filter>
    </ClInclude>
    <ClInclude Include="..\source\s_sndseq.h">
      <Filter>Source Files\S_\S_ Headers</Filter>
    </ClInclude>
    <ClInclude Include="..\Source\s_sound.h">
      <Filter>Source Files\S_\S_ Headers</Filter>
    </ClInclude>
    <ClInclude Include="..\Source\sounds.h">
      <Filter>Source Files\S_\S_ Headers</Filter>
    </ClInclude>
    <ClInclude Include="..\source\s_reverb.h">
      <Filter>Source Files\S_\S_ Headers</Filter>
    </ClInclude>
    <ClInclude Include="..\source\e_reverbs.h">
      <Filter>Source Files\E_\E_ Headers</Filter>
    </ClInclude>
    <ClInclude Include="..\source\s_formats.h">
      <Filter>Source Files\S_\S_ Headers</Filter>
    </ClInclude>
    <ClInclude Include="..\source\r_interpolate.h">
      <Filter>Source Files\R_\R_ Headers</Filter>
    </ClInclude>
    <ClInclude Include="..\source\p_sector.h">
      <Filter>Source Files\P_\P_ Headers</Filter>
    </ClInclude>
    <ClInclude Include="..\source\hal\i_timer.h">
      <Filter>Source Files\HAL\HAL Headers</Filter>
    </ClInclude>
    <ClInclude Include="..\source\sdl\i_sdltimer.h">
      <Filter>Source Files\SDL\SDL Headers</Filter>
    </ClInclude>
    <ClInclude Include="..\source\r_textur.h">
      <Filter>Source Files\R_\R_ Headers</Filter>
    </ClInclude>
    <ClInclude Include="..\source\xl_scripts.h">
      <Filter>Source Files\XL_\XL_ Headers</Filter>
    </ClInclude>
    <ClInclude Include="..\source\xl_musinfo.h">
      <Filter>Source Files\XL_\XL_ Headers</Filter>
    </ClInclude>
    <ClInclude Include="..\source\xl_sndinfo.h">
      <Filter>Source Files\XL_\XL_ Headers</Filter>
    </ClInclude>
    <ClInclude Include="..\source\xl_mapinfo.h">
      <Filter>Source Files\XL_\XL_ Headers</Filter>
    </ClInclude>
    <ClInclude Include="..\source\xl_emapinfo.h">
      <Filter>Source Files\XL_\XL_ Headers</Filter>
    </ClInclude>
    <ClInclude Include="..\source\p_things.h">
      <Filter>Source Files\P_\P_ Headers</Filter>
    </ClInclude>
    <ClInclude Include="..\source\ev_sectors.h">
      <Filter>Source Files\EV_\EV_ Headers</Filter>
    </ClInclude>
    <ClInclude Include="..\source\e_udmf.h">
      <Filter>Source Files\E_\E_ Headers</Filter>
    </ClInclude>
    <ClInclude Include="..\source\p_portalclip.h">
      <Filter>Source Files\P_\P_ Headers</Filter>
    </ClInclude>
    <ClInclude Include="..\source\m_utils.h">
      <Filter>Source Files\M_\M_ Headers</Filter>
    </ClInclude>
    <ClInclude Include="..\source\cam_common.h">
      <Filter>Source Files\Cam</Filter>
    </ClInclude>
    <ClInclude Include="..\source\p_portalcross.h">
      <Filter>Source Files\P_\P_ Headers</Filter>
    </ClInclude>
    <ClInclude Include="..\source\s_musinfo.h">
      <Filter>Source Files\S_\S_ Headers</Filter>
    </ClInclude>
    <ClInclude Include="..\source\xl_umapinfo.h">
      <Filter>Source Files\XL_\XL_ Headers</Filter>
    </ClInclude>
    <ClInclude Include="..\source\xl_animdefs.h">
      <Filter>Source Files\XL_\XL_ Headers</Filter>
    </ClInclude>
    <ClInclude Include="..\source\textscreen\textscreen.h">
      <Filter>Source Files\TXT_\TXT Headers</Filter>
    </ClInclude>
    <ClInclude Include="..\source\textscreen\txt_button.h">
      <Filter>Source Files\TXT_\TXT Headers</Filter>
    </ClInclude>
    <ClInclude Include="..\source\textscreen\txt_checkbox.h">
      <Filter>Source Files\TXT_\TXT Headers</Filter>
    </ClInclude>
    <ClInclude Include="..\source\textscreen\txt_conditional.h">
      <Filter>Source Files\TXT_\TXT Headers</Filter>
    </ClInclude>
    <ClInclude Include="..\source\textscreen\txt_desktop.h">
      <Filter>Source Files\TXT_\TXT Headers</Filter>
    </ClInclude>
    <ClInclude Include="..\source\textscreen\txt_dropdown.h">
      <Filter>Source Files\TXT_\TXT Headers</Filter>
    </ClInclude>
    <ClInclude Include="..\source\textscreen\txt_fileselect.h">
      <Filter>Source Files\TXT_\TXT Headers</Filter>
    </ClInclude>
    <ClInclude Include="..\source\textscreen\txt_gui.h">
      <Filter>Source Files\TXT_\TXT Headers</Filter>
    </ClInclude>
    <ClInclude Include="..\source\textscreen\txt_inputbox.h">
      <Filter>Source Files\TXT_\TXT Headers</Filter>
    </ClInclude>
    <ClInclude Include="..\source\textscreen\txt_io.h">
      <Filter>Source Files\TXT_\TXT Headers</Filter>
    </ClInclude>
    <ClInclude Include="..\source\textscreen\txt_label.h">
      <Filter>Source Files\TXT_\TXT Headers</Filter>
    </ClInclude>
    <ClInclude Include="..\source\textscreen\txt_main.h">
      <Filter>Source Files\TXT_\TXT Headers</Filter>
    </ClInclude>
    <ClInclude Include="..\source\textscreen\txt_radiobutton.h">
      <Filter>Source Files\TXT_\TXT Headers</Filter>
    </ClInclude>
    <ClInclude Include="..\source\textscreen\txt_scrollpane.h">
      <Filter>Source Files\TXT_\TXT Headers</Filter>
    </ClInclude>
    <ClInclude Include="..\source\textscreen\txt_sdl.h">
      <Filter>Source Files\TXT_\TXT Headers</Filter>
    </ClInclude>
    <ClInclude Include="..\source\textscreen\txt_separator.h">
      <Filter>Source Files\TXT_\TXT Headers</Filter>
    </ClInclude>
    <ClInclude Include="..\source\textscreen\txt_spinctrl.h">
      <Filter>Source Files\TXT_\TXT Headers</Filter>
    </ClInclude>
    <ClInclude Include="..\source\textscreen\txt_strut.h">
      <Filter>Source Files\TXT_\TXT Headers</Filter>
    </ClInclude>
    <ClInclude Include="..\source\textscreen\txt_table.h">
      <Filter>Source Files\TXT_\TXT Headers</Filter>
    </ClInclude>
    <ClInclude Include="..\source\textscreen\txt_utf8.h">
      <Filter>Source Files\TXT_\TXT Headers</Filter>
    </ClInclude>
    <ClInclude Include="..\source\textscreen\txt_widget.h">
      <Filter>Source Files\TXT_\TXT Headers</Filter>
    </ClInclude>
    <ClInclude Include="..\source\textscreen\txt_window.h">
      <Filter>Source Files\TXT_\TXT Headers</Filter>
    </ClInclude>
    <ClInclude Include="..\source\textscreen\txt_window_action.h">
      <Filter>Source Files\TXT_\TXT Headers</Filter>
    </ClInclude>
    <ClInclude Include="..\source\e_switch.h">
      <Filter>Source Files\E_\E_ Headers</Filter>
    </ClInclude>
    <ClInclude Include="..\source\e_anim.h">
      <Filter>Source Files\E_\E_ Headers</Filter>
    </ClInclude>
    <ClInclude Include="..\source\g_demolog.h">
      <Filter>Source Files\G_\G_ Headers</Filter>
    </ClInclude>
    <ClInclude Include="..\source\p_portalblockmap.h">
      <Filter>Source Files\P_\P_ Headers</Filter>
    </ClInclude>
    <ClInclude Include="..\source\m_avltree.h">
      <Filter>Source Files\M_\M_ Headers</Filter>
    </ClInclude>
    <ClInclude Include="..\source\e_puff.h">
      <Filter>Source Files\E_\E_ Headers</Filter>
    </ClInclude>
    <ClInclude Include="..\source\e_edfmetatable.h">
      <Filter>Source Files\E_\E_ Headers</Filter>
    </ClInclude>
    <ClInclude Include="..\source\Win32\i_winversion.h">
      <Filter>Source Files\Win32\Win32 Headers</Filter>
    </ClInclude>
<<<<<<< HEAD
    <ClInclude Include="..\source\aeon_common.h">
      <Filter>Source Files\Aeon_\Aeon_ Headers</Filter>
    </ClInclude>
    <ClInclude Include="..\source\aeon_string.h">
      <Filter>Source Files\Aeon_\Aeon_ Headers</Filter>
    </ClInclude>
    <ClInclude Include="..\source\aeon_system.h">
      <Filter>Source Files\Aeon_\Aeon_ Headers</Filter>
    </ClInclude>
    <ClInclude Include="..\source\aeon_mobj.h">
      <Filter>Source Files\Aeon_\Aeon_ Headers</Filter>
    </ClInclude>
    <ClInclude Include="..\source\e_actions.h">
      <Filter>Source Files\E_\E_ Headers</Filter>
    </ClInclude>
    <ClInclude Include="..\source\aeon_math.h">
      <Filter>Source Files\Aeon_\Aeon_ Headers</Filter>
    </ClInclude>
    <ClInclude Include="..\source\aeon_acs.h">
      <Filter>Source Files\Aeon_\Aeon_ Headers</Filter>
    </ClInclude>
    <ClInclude Include="..\source\aeon_action.h">
      <Filter>Source Files\Aeon_\Aeon_ Headers</Filter>
=======
    <ClInclude Include="..\source\m_debug.h">
      <Filter>Source Files\M_\M_ Headers</Filter>
>>>>>>> ad165e6b
    </ClInclude>
  </ItemGroup>
  <ItemGroup>
    <None Include="res\ee.ico">
      <Filter>Resource Files</Filter>
    </None>
  </ItemGroup>
  <ItemGroup>
    <ResourceCompile Include="Eternity.rc" />
  </ItemGroup>
  <ItemGroup>
    <Midl Include="..\midiproc\midiproc.idl">
      <Filter>Resource Files</Filter>
    </Midl>
  </ItemGroup>
</Project><|MERGE_RESOLUTION|>--- conflicted
+++ resolved
@@ -1014,7 +1014,9 @@
     <ClCompile Include="..\source\e_edfmetatable.cpp">
       <Filter>Source Files\E_\E_ Source</Filter>
     </ClCompile>
-<<<<<<< HEAD
+    <ClCompile Include="..\source\m_debug.cpp">
+      <Filter>Source Files\M_\M_ Source</Filter>
+    </ClCompile>
     <ClCompile Include="..\source\aeon_string.cpp">
       <Filter>Source Files\Aeon_\Aeon_ Source</Filter>
     </ClCompile>
@@ -1035,10 +1037,6 @@
     </ClCompile>
     <ClCompile Include="..\source\aeon_action.cpp">
       <Filter>Source Files\Aeon_\Aeon_ Source</Filter>
-=======
-    <ClCompile Include="..\source\m_debug.cpp">
-      <Filter>Source Files\M_\M_ Source</Filter>
->>>>>>> ad165e6b
     </ClCompile>
   </ItemGroup>
   <ItemGroup>
@@ -1825,7 +1823,9 @@
     <ClInclude Include="..\source\Win32\i_winversion.h">
       <Filter>Source Files\Win32\Win32 Headers</Filter>
     </ClInclude>
-<<<<<<< HEAD
+    <ClInclude Include="..\source\m_debug.h">
+      <Filter>Source Files\M_\M_ Headers</Filter>
+    </ClInclude>
     <ClInclude Include="..\source\aeon_common.h">
       <Filter>Source Files\Aeon_\Aeon_ Headers</Filter>
     </ClInclude>
@@ -1849,10 +1849,6 @@
     </ClInclude>
     <ClInclude Include="..\source\aeon_action.h">
       <Filter>Source Files\Aeon_\Aeon_ Headers</Filter>
-=======
-    <ClInclude Include="..\source\m_debug.h">
-      <Filter>Source Files\M_\M_ Headers</Filter>
->>>>>>> ad165e6b
     </ClInclude>
   </ItemGroup>
   <ItemGroup>
