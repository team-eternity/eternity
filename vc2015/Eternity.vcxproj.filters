--- conflicted
+++ resolved
@@ -969,16 +969,14 @@
     <ClCompile Include="..\source\xl_umapinfo.cpp">
       <Filter>Source Files\XL_\XL_ Source</Filter>
     </ClCompile>
-<<<<<<< HEAD
+    <ClCompile Include="..\source\xl_animdefs.cpp">
+      <Filter>Source Files\XL_\XL_ Source</Filter>
+    </ClCompile>
     <ClCompile Include="..\source\a_weaponsheretic.cpp">
       <Filter>Source Files\A_\A_ Source</Filter>
     </ClCompile>
     <ClCompile Include="..\source\a_weaponsdoom.cpp">
       <Filter>Source Files\A_\A_ Source</Filter>
-=======
-    <ClCompile Include="..\source\xl_animdefs.cpp">
-      <Filter>Source Files\XL_\XL_ Source</Filter>
->>>>>>> 9bb2c9ad
     </ClCompile>
   </ItemGroup>
   <ItemGroup>
@@ -1732,13 +1730,11 @@
     <ClInclude Include="..\source\xl_umapinfo.h">
       <Filter>Source Files\XL_\XL_ Headers</Filter>
     </ClInclude>
-<<<<<<< HEAD
-    <ClInclude Include="..\source\m_avltree.h">
-      <Filter>Source Files\M_\M_ Headers</Filter>
-=======
     <ClInclude Include="..\source\xl_animdefs.h">
       <Filter>Source Files\XL_\XL_ Headers</Filter>
->>>>>>> 9bb2c9ad
+    </ClInclude>
+    <ClInclude Include="..\source\m_avltree.h">
+      <Filter>Source Files\M_\M_ Headers</Filter>
     </ClInclude>
   </ItemGroup>
   <ItemGroup>
