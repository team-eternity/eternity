﻿<?xml version="1.0" encoding="utf-8"?>
<Project ToolsVersion="4.0" xmlns="http://schemas.microsoft.com/developer/msbuild/2003">
  <ItemGroup>
    <Filter Include="Source Files">
      <UniqueIdentifier>{b34dac91-e18f-4331-8b91-5b0bfd65aa76}</UniqueIdentifier>
    </Filter>
    <Filter Include="Source Files\ACS_">
      <UniqueIdentifier>{7f9c5b8a-17dd-4de2-bb7c-0bf06ae42d8c}</UniqueIdentifier>
    </Filter>
    <Filter Include="Source Files\AM_">
      <UniqueIdentifier>{3fed5f3f-8630-435c-8a6b-4389a396c89b}</UniqueIdentifier>
    </Filter>
    <Filter Include="Source Files\C_">
      <UniqueIdentifier>{3fb78d11-e099-4f49-9e96-b9d5672a9df3}</UniqueIdentifier>
    </Filter>
    <Filter Include="Source Files\C_\C_ Source">
      <UniqueIdentifier>{1e07c6c0-e746-453f-ac6d-d49506ecbc41}</UniqueIdentifier>
    </Filter>
    <Filter Include="Source Files\C_\C_ Headers">
      <UniqueIdentifier>{4907f721-b935-411d-a03f-09680492a019}</UniqueIdentifier>
    </Filter>
    <Filter Include="Source Files\Confuse">
      <UniqueIdentifier>{44a09bb5-936d-49cf-ae19-5dbfc3dbe9db}</UniqueIdentifier>
    </Filter>
    <Filter Include="Source Files\D_">
      <UniqueIdentifier>{f3859b1f-cc5e-491d-8112-8d25ef365851}</UniqueIdentifier>
    </Filter>
    <Filter Include="Source Files\D_\D_ Source">
      <UniqueIdentifier>{9617b967-fecd-4a7e-adc3-9b817e20cfcc}</UniqueIdentifier>
    </Filter>
    <Filter Include="Source Files\D_\D_ Headers">
      <UniqueIdentifier>{63910fc1-b753-4aaa-b49e-16ed7ee198ea}</UniqueIdentifier>
    </Filter>
    <Filter Include="Source Files\doom">
      <UniqueIdentifier>{66cf4c0b-bd1c-404f-ab88-c8cf635dd01f}</UniqueIdentifier>
    </Filter>
    <Filter Include="Source Files\E_">
      <UniqueIdentifier>{79258fc4-c949-42a1-ab7c-fed28ca36b32}</UniqueIdentifier>
    </Filter>
    <Filter Include="Source Files\E_\E_ Source">
      <UniqueIdentifier>{bbd95425-0142-407b-9744-af4a98677bbf}</UniqueIdentifier>
    </Filter>
    <Filter Include="Source Files\E_\E_ Headers">
      <UniqueIdentifier>{151926f7-2cf7-4362-a0e5-e6968f7b9aa4}</UniqueIdentifier>
    </Filter>
    <Filter Include="Source Files\F_">
      <UniqueIdentifier>{d081db3e-a274-461a-852e-f872de9e0bf3}</UniqueIdentifier>
    </Filter>
    <Filter Include="Source Files\G_">
      <UniqueIdentifier>{78541c07-b3bd-4ef6-bc61-9a8ac1ce9f13}</UniqueIdentifier>
    </Filter>
    <Filter Include="Source Files\G_\G_ Source">
      <UniqueIdentifier>{52f0fe4d-081c-4fc6-95f1-2d60801e6d40}</UniqueIdentifier>
    </Filter>
    <Filter Include="Source Files\G_\G_ Headers">
      <UniqueIdentifier>{b05fb77d-4cf7-4c32-93f6-ad442d8848f3}</UniqueIdentifier>
    </Filter>
    <Filter Include="Source Files\IN">
      <UniqueIdentifier>{ef3ee0e1-f0a4-4029-ad0c-bd280e5fc1ed}</UniqueIdentifier>
    </Filter>
    <Filter Include="Source Files\M_">
      <UniqueIdentifier>{fa4e746d-a866-4f54-8c51-f8580de29568}</UniqueIdentifier>
    </Filter>
    <Filter Include="Source Files\M_\M_ Source">
      <UniqueIdentifier>{c2a9d024-1833-481e-b489-a27c9c001c49}</UniqueIdentifier>
    </Filter>
    <Filter Include="Source Files\M_\M_ Headers">
      <UniqueIdentifier>{28596ffe-8f90-45bf-831e-a1662af257b5}</UniqueIdentifier>
    </Filter>
    <Filter Include="Source Files\Mn_">
      <UniqueIdentifier>{484d2fc2-5547-4a39-958c-91ee7e6b2866}</UniqueIdentifier>
    </Filter>
    <Filter Include="Source Files\Mn_\Mn_ Source">
      <UniqueIdentifier>{8c85c9e6-7e27-4e78-80fc-9d5a2fc4afeb}</UniqueIdentifier>
    </Filter>
    <Filter Include="Source Files\Mn_\Mn_ Headers">
      <UniqueIdentifier>{a99f61d8-9f33-4d00-8f3e-e322981ab481}</UniqueIdentifier>
    </Filter>
    <Filter Include="Source Files\P_">
      <UniqueIdentifier>{4bd0c88a-0ca5-4c70-bac5-ed5235136cb8}</UniqueIdentifier>
    </Filter>
    <Filter Include="Source Files\P_\P_ Source">
      <UniqueIdentifier>{d78f4868-cc9b-4429-9a79-4180ef42b625}</UniqueIdentifier>
      <Extensions>c</Extensions>
    </Filter>
    <Filter Include="Source Files\P_\P_ Headers">
      <UniqueIdentifier>{6418069c-4163-482f-a22f-c76acc20efd3}</UniqueIdentifier>
    </Filter>
    <Filter Include="Source Files\R_">
      <UniqueIdentifier>{5ffabea7-7dff-4d0b-9748-54a182933f13}</UniqueIdentifier>
    </Filter>
    <Filter Include="Source Files\R_\R_ Source">
      <UniqueIdentifier>{5933e208-3a23-4379-8d68-1c064bfc7633}</UniqueIdentifier>
    </Filter>
    <Filter Include="Source Files\R_\R_ Headers">
      <UniqueIdentifier>{81bd376e-85fa-4cd3-ac36-830014b7e6cd}</UniqueIdentifier>
    </Filter>
    <Filter Include="Source Files\S_">
      <UniqueIdentifier>{5bba5408-2f6a-468f-a0d1-f85bb3b7c3f6}</UniqueIdentifier>
    </Filter>
    <Filter Include="Source Files\SDL">
      <UniqueIdentifier>{4fc11c2f-050b-42b0-a14c-5d8acba56bde}</UniqueIdentifier>
    </Filter>
    <Filter Include="Source Files\SDL\SDL Source">
      <UniqueIdentifier>{50e02c1d-3541-411d-ad49-c4179e750265}</UniqueIdentifier>
    </Filter>
    <Filter Include="Source Files\SDL\SDL Headers">
      <UniqueIdentifier>{a69eaf6d-3ea8-484b-9dec-dd4dd1d9d564}</UniqueIdentifier>
    </Filter>
    <Filter Include="Source Files\SDL\midiproc">
      <UniqueIdentifier>{a66bc511-a974-4ffe-9283-9dd7349673d9}</UniqueIdentifier>
    </Filter>
    <Filter Include="Source Files\ST_">
      <UniqueIdentifier>{c49d5ae2-c23a-43ac-899c-741ebc47f03a}</UniqueIdentifier>
    </Filter>
    <Filter Include="Source Files\V_">
      <UniqueIdentifier>{bee5f6fe-4473-4305-ba5b-ef339392ef91}</UniqueIdentifier>
    </Filter>
    <Filter Include="Source Files\V_\V_ Source">
      <UniqueIdentifier>{acf85871-9101-4279-8229-0374c375108d}</UniqueIdentifier>
    </Filter>
    <Filter Include="Source Files\V_\V_ Headers">
      <UniqueIdentifier>{c301cf20-aa1a-4d16-ab7f-cbf36b6ee677}</UniqueIdentifier>
    </Filter>
    <Filter Include="Source Files\W_">
      <UniqueIdentifier>{6e7b8593-7677-4995-96db-1d76c97825ac}</UniqueIdentifier>
    </Filter>
    <Filter Include="Source Files\W_\W_ Headers">
      <UniqueIdentifier>{b901a681-e1c4-4b15-9461-09e799127121}</UniqueIdentifier>
    </Filter>
    <Filter Include="Source Files\W_\W_ Source">
      <UniqueIdentifier>{0c0ff2db-f468-4fcb-8718-96613cf48394}</UniqueIdentifier>
    </Filter>
    <Filter Include="Source Files\Z_">
      <UniqueIdentifier>{c8e666f5-454a-4370-aa49-66bdec685159}</UniqueIdentifier>
    </Filter>
    <Filter Include="Source Files\Misc">
      <UniqueIdentifier>{0022419a-ff53-44c0-8a9b-b14982d2c9e2}</UniqueIdentifier>
    </Filter>
    <Filter Include="Source Files\Misc\Misc Source">
      <UniqueIdentifier>{047a3b56-2650-42aa-8085-dbbfb64ab9c0}</UniqueIdentifier>
    </Filter>
    <Filter Include="Source Files\Misc\Misc Headers">
      <UniqueIdentifier>{01be234c-22fd-4e80-a8a2-221bd833ea5c}</UniqueIdentifier>
      <Extensions>h;hpp;hxx;hm;inl</Extensions>
    </Filter>
    <Filter Include="Source Files\TXT_">
      <UniqueIdentifier>{5eb4bb65-96a1-4111-89bf-bb165ae262e3}</UniqueIdentifier>
    </Filter>
    <Filter Include="Source Files\TXT_\TXT Source">
      <UniqueIdentifier>{c9c6d834-83a5-4361-9119-0d98aefdd2aa}</UniqueIdentifier>
    </Filter>
    <Filter Include="Source Files\TXT_\TXT Headers">
      <UniqueIdentifier>{e88cba84-cfb6-46bb-9856-f75ccde43b63}</UniqueIdentifier>
    </Filter>
    <Filter Include="Source Files\A_">
      <UniqueIdentifier>{50e7f319-f3bc-4c0b-a986-f8fae43cc38a}</UniqueIdentifier>
    </Filter>
    <Filter Include="Source Files\A_\A_ Source">
      <UniqueIdentifier>{53f1631c-0dc7-47b6-9886-624a2912a4de}</UniqueIdentifier>
    </Filter>
    <Filter Include="Source Files\A_\A_ Headers">
      <UniqueIdentifier>{6e6edf41-462d-4cd1-8eb0-83d9c2ab56dc}</UniqueIdentifier>
    </Filter>
    <Filter Include="Source Files\XL_">
      <UniqueIdentifier>{0e764506-8ff3-4044-9428-b90f12589cb8}</UniqueIdentifier>
    </Filter>
    <Filter Include="Source Files\HAL">
      <UniqueIdentifier>{77072d5a-d83b-4809-8a99-6b7d1183686a}</UniqueIdentifier>
    </Filter>
    <Filter Include="Source Files\HAL\HAL Source">
      <UniqueIdentifier>{04795ec4-d423-441a-86b8-8468927d7243}</UniqueIdentifier>
    </Filter>
    <Filter Include="Source Files\HAL\HAL Headers">
      <UniqueIdentifier>{62f666f2-09f2-4057-80c1-b511520abba4}</UniqueIdentifier>
    </Filter>
    <Filter Include="Source Files\GL">
      <UniqueIdentifier>{7eb4559d-5005-46e4-b6b3-bcf4d90629b3}</UniqueIdentifier>
    </Filter>
    <Filter Include="Source Files\GL\GL Source">
      <UniqueIdentifier>{d98fbd92-7a9b-4aec-ad2f-ed84de734afb}</UniqueIdentifier>
    </Filter>
    <Filter Include="Source Files\GL\GL Headers">
      <UniqueIdentifier>{cbfe22a5-c067-4a80-a6e1-8c56074094a0}</UniqueIdentifier>
    </Filter>
    <Filter Include="Source Files\MetaAPI">
      <UniqueIdentifier>{41a8c12a-31a1-443f-a1a0-91eefc714134}</UniqueIdentifier>
    </Filter>
    <Filter Include="Source Files\Cam">
      <UniqueIdentifier>{5c6b84ca-317a-427d-92c5-a2ecc5efc61f}</UniqueIdentifier>
    </Filter>
    <Filter Include="Source Files\EV_">
      <UniqueIdentifier>{71b085c7-443a-446e-8586-df2686087ba7}</UniqueIdentifier>
    </Filter>
    <Filter Include="Source Files\EV_\EV_ Headers">
      <UniqueIdentifier>{fb999acc-2ad3-4821-b501-c9c1ce62c6ea}</UniqueIdentifier>
    </Filter>
    <Filter Include="Source Files\EV_\EV_ Source">
      <UniqueIdentifier>{fd077837-cea0-46fa-9c73-22d3b6ab8ea2}</UniqueIdentifier>
    </Filter>
    <Filter Include="Source Files\T_">
      <UniqueIdentifier>{b98357e3-f12d-482f-a30f-4ef95ce7286e}</UniqueIdentifier>
    </Filter>
    <Filter Include="Source Files\Win32">
      <UniqueIdentifier>{a07b404e-431c-4ce0-854e-95fba127471a}</UniqueIdentifier>
    </Filter>
    <Filter Include="Source Files\Win32\Win32 Headers">
      <UniqueIdentifier>{695a993e-ed19-47ed-a6ea-6723a4a2163c}</UniqueIdentifier>
    </Filter>
    <Filter Include="Source Files\Win32\Win32 Source">
      <UniqueIdentifier>{cca953b5-48d6-4c02-9406-c15e382a3d39}</UniqueIdentifier>
    </Filter>
    <Filter Include="Resource Files">
      <UniqueIdentifier>{f508b859-c713-472e-9f57-6c830f4015f8}</UniqueIdentifier>
      <Extensions>ico;cur;bmp;dlg;rc2;rct;bin;rgs;gif;jpg;jpeg;jpe</Extensions>
    </Filter>
    <Filter Include="Source Files\HU_">
      <UniqueIdentifier>{8b988616-fb19-4f45-a018-ab8486c1f4da}</UniqueIdentifier>
    </Filter>
    <Filter Include="Source Files\HU_\HU_ Source">
      <UniqueIdentifier>{430ac966-e835-4c8f-a47f-494cc732bd59}</UniqueIdentifier>
    </Filter>
    <Filter Include="Source Files\HU_\HU_ Headers">
      <UniqueIdentifier>{adac8b7e-981e-409e-801b-fbfc2ce5243a}</UniqueIdentifier>
    </Filter>
    <Filter Include="Source Files\S_\S_ Headers">
      <UniqueIdentifier>{6f49c79b-9ba7-479b-982f-80a88a32eace}</UniqueIdentifier>
    </Filter>
    <Filter Include="Source Files\S_\S_ Source">
      <UniqueIdentifier>{db06d03f-cab2-4823-98b6-8b2bd21b98be}</UniqueIdentifier>
    </Filter>
    <Filter Include="Source Files\XL_\XL_ Headers">
      <UniqueIdentifier>{83a57dbd-d96f-4232-9c63-ed719eee9717}</UniqueIdentifier>
    </Filter>
    <Filter Include="Source Files\XL_\XL_ Source">
      <UniqueIdentifier>{09ccd1ab-91bb-4216-9ff4-c314b45f28c8}</UniqueIdentifier>
    </Filter>
    <Filter Include="Source Files\autodoom">
      <UniqueIdentifier>{486db90d-33b7-4726-854c-6fbec4a6defc}</UniqueIdentifier>
    </Filter>
    <Filter Include="Source Files\autodoom\glbsp">
      <UniqueIdentifier>{a9833e36-70aa-466e-8940-edb11354cf07}</UniqueIdentifier>
    </Filter>
  </ItemGroup>
  <ItemGroup>
    <ClCompile Include="..\source\acs_func.cpp">
      <Filter>Source Files\ACS_</Filter>
    </ClCompile>
    <ClCompile Include="..\source\acs_intr.cpp">
      <Filter>Source Files\ACS_</Filter>
    </ClCompile>
    <ClCompile Include="..\Source\am_color.cpp">
      <Filter>Source Files\AM_</Filter>
    </ClCompile>
    <ClCompile Include="..\Source\am_map.cpp">
      <Filter>Source Files\AM_</Filter>
    </ClCompile>
    <ClCompile Include="..\source\c_batch.cpp">
      <Filter>Source Files\C_\C_ Source</Filter>
    </ClCompile>
    <ClCompile Include="..\Source\c_cmd.cpp">
      <Filter>Source Files\C_\C_ Source</Filter>
    </ClCompile>
    <ClCompile Include="..\Source\c_io.cpp">
      <Filter>Source Files\C_\C_ Source</Filter>
    </ClCompile>
    <ClCompile Include="..\Source\c_net.cpp">
      <Filter>Source Files\C_\C_ Source</Filter>
    </ClCompile>
    <ClCompile Include="..\Source\c_runcmd.cpp">
      <Filter>Source Files\C_\C_ Source</Filter>
    </ClCompile>
    <ClCompile Include="..\Source\Confuse\confuse.cpp">
      <Filter>Source Files\Confuse</Filter>
    </ClCompile>
    <ClCompile Include="..\Source\Confuse\lexer.cpp">
      <Filter>Source Files\Confuse</Filter>
    </ClCompile>
    <ClCompile Include="..\Source\d_deh.cpp">
      <Filter>Source Files\D_\D_ Source</Filter>
    </ClCompile>
    <ClCompile Include="..\Source\d_dehtbl.cpp">
      <Filter>Source Files\D_\D_ Source</Filter>
    </ClCompile>
    <ClCompile Include="..\source\d_diskfile.cpp">
      <Filter>Source Files\D_\D_ Source</Filter>
    </ClCompile>
    <ClCompile Include="..\source\d_files.cpp">
      <Filter>Source Files\D_\D_ Source</Filter>
    </ClCompile>
    <ClCompile Include="..\source\d_findiwads.cpp">
      <Filter>Source Files\D_\D_ Source</Filter>
    </ClCompile>
    <ClCompile Include="..\Source\d_gi.cpp">
      <Filter>Source Files\D_\D_ Source</Filter>
    </ClCompile>
    <ClCompile Include="..\Source\d_io.cpp">
      <Filter>Source Files\D_\D_ Source</Filter>
    </ClCompile>
    <ClCompile Include="..\Source\d_items.cpp">
      <Filter>Source Files\D_\D_ Source</Filter>
    </ClCompile>
    <ClCompile Include="..\source\d_iwad.cpp">
      <Filter>Source Files\D_\D_ Source</Filter>
    </ClCompile>
    <ClCompile Include="..\Source\d_main.cpp">
      <Filter>Source Files\D_\D_ Source</Filter>
    </ClCompile>
    <ClCompile Include="..\Source\d_net.cpp">
      <Filter>Source Files\D_\D_ Source</Filter>
    </ClCompile>
    <ClCompile Include="..\Source\doomdef.cpp">
      <Filter>Source Files\doom</Filter>
    </ClCompile>
    <ClCompile Include="..\Source\doomstat.cpp">
      <Filter>Source Files\doom</Filter>
    </ClCompile>
    <ClCompile Include="..\Source\dstrings.cpp">
      <Filter>Source Files\doom</Filter>
    </ClCompile>
    <ClCompile Include="..\source\e_args.cpp">
      <Filter>Source Files\E_\E_ Source</Filter>
    </ClCompile>
    <ClCompile Include="..\Source\e_cmd.cpp">
      <Filter>Source Files\E_\E_ Source</Filter>
    </ClCompile>
    <ClCompile Include="..\source\e_dstate.cpp">
      <Filter>Source Files\E_\E_ Source</Filter>
    </ClCompile>
    <ClCompile Include="..\Source\e_edf.cpp">
      <Filter>Source Files\E_\E_ Source</Filter>
    </ClCompile>
    <ClCompile Include="..\Source\e_exdata.cpp">
      <Filter>Source Files\E_\E_ Source</Filter>
    </ClCompile>
    <ClCompile Include="..\source\e_fonts.cpp">
      <Filter>Source Files\E_\E_ Source</Filter>
    </ClCompile>
    <ClCompile Include="..\source\e_gameprops.cpp">
      <Filter>Source Files\E_\E_ Source</Filter>
    </ClCompile>
    <ClCompile Include="..\source\e_hash.cpp">
      <Filter>Source Files\E_\E_ Source</Filter>
    </ClCompile>
    <ClCompile Include="..\Source\e_lib.cpp">
      <Filter>Source Files\E_\E_ Source</Filter>
    </ClCompile>
    <ClCompile Include="..\source\e_mod.cpp">
      <Filter>Source Files\E_\E_ Source</Filter>
    </ClCompile>
    <ClCompile Include="..\source\e_player.cpp">
      <Filter>Source Files\E_\E_ Source</Filter>
    </ClCompile>
    <ClCompile Include="..\source\e_rtti.cpp">
      <Filter>Source Files\E_\E_ Source</Filter>
    </ClCompile>
    <ClCompile Include="..\Source\e_sound.cpp">
      <Filter>Source Files\E_\E_ Source</Filter>
    </ClCompile>
    <ClCompile Include="..\source\e_sprite.cpp">
      <Filter>Source Files\E_\E_ Source</Filter>
    </ClCompile>
    <ClCompile Include="..\Source\e_states.cpp">
      <Filter>Source Files\E_\E_ Source</Filter>
    </ClCompile>
    <ClCompile Include="..\Source\e_string.cpp">
      <Filter>Source Files\E_\E_ Source</Filter>
    </ClCompile>
    <ClCompile Include="..\Source\e_things.cpp">
      <Filter>Source Files\E_\E_ Source</Filter>
    </ClCompile>
    <ClCompile Include="..\Source\e_ttypes.cpp">
      <Filter>Source Files\E_\E_ Source</Filter>
    </ClCompile>
    <ClCompile Include="..\Source\f_finale.cpp">
      <Filter>Source Files\F_</Filter>
    </ClCompile>
    <ClCompile Include="..\Source\f_wipe.cpp">
      <Filter>Source Files\F_</Filter>
    </ClCompile>
    <ClCompile Include="..\Source\g_bind.cpp">
      <Filter>Source Files\G_\G_ Source</Filter>
    </ClCompile>
    <ClCompile Include="..\Source\g_cmd.cpp">
      <Filter>Source Files\G_\G_ Source</Filter>
    </ClCompile>
    <ClCompile Include="..\Source\g_dmflag.cpp">
      <Filter>Source Files\G_\G_ Source</Filter>
    </ClCompile>
    <ClCompile Include="..\Source\g_game.cpp">
      <Filter>Source Files\G_\G_ Source</Filter>
    </ClCompile>
    <ClCompile Include="..\Source\g_gfs.cpp">
      <Filter>Source Files\G_\G_ Source</Filter>
    </ClCompile>
    <ClCompile Include="..\Source\hu_frags.cpp">
      <Filter>Source Files\HU_\HU_ Source</Filter>
    </ClCompile>
    <ClCompile Include="..\Source\hu_over.cpp">
      <Filter>Source Files\HU_\HU_ Source</Filter>
    </ClCompile>
    <ClCompile Include="..\Source\hu_stuff.cpp">
      <Filter>Source Files\HU_\HU_ Source</Filter>
    </ClCompile>
    <ClCompile Include="..\Source\hi_stuff.cpp">
      <Filter>Source Files\IN</Filter>
    </ClCompile>
    <ClCompile Include="..\Source\in_lude.cpp">
      <Filter>Source Files\IN</Filter>
    </ClCompile>
    <ClCompile Include="..\Source\wi_stuff.cpp">
      <Filter>Source Files\IN</Filter>
    </ClCompile>
    <ClCompile Include="..\Source\m_argv.cpp">
      <Filter>Source Files\M_\M_ Source</Filter>
    </ClCompile>
    <ClCompile Include="..\Source\m_bbox.cpp">
      <Filter>Source Files\M_\M_ Source</Filter>
    </ClCompile>
    <ClCompile Include="..\source\m_buffer.cpp">
      <Filter>Source Files\M_\M_ Source</Filter>
    </ClCompile>
    <ClCompile Include="..\Source\m_cheat.cpp">
      <Filter>Source Files\M_\M_ Source</Filter>
    </ClCompile>
    <ClCompile Include="..\Source\m_fcvt.cpp">
      <Filter>Source Files\M_\M_ Source</Filter>
    </ClCompile>
    <ClCompile Include="..\source\m_hash.cpp">
      <Filter>Source Files\M_\M_ Source</Filter>
    </ClCompile>
    <ClCompile Include="..\Source\m_misc.cpp">
      <Filter>Source Files\M_\M_ Source</Filter>
    </ClCompile>
    <ClCompile Include="..\Source\m_qstr.cpp">
      <Filter>Source Files\M_\M_ Source</Filter>
    </ClCompile>
    <ClCompile Include="..\Source\m_queue.cpp">
      <Filter>Source Files\M_\M_ Source</Filter>
    </ClCompile>
    <ClCompile Include="..\Source\m_random.cpp">
      <Filter>Source Files\M_\M_ Source</Filter>
    </ClCompile>
    <ClCompile Include="..\source\m_shots.cpp">
      <Filter>Source Files\M_\M_ Source</Filter>
    </ClCompile>
    <ClCompile Include="..\source\m_strcasestr.cpp">
      <Filter>Source Files\M_\M_ Source</Filter>
    </ClCompile>
    <ClCompile Include="..\source\m_syscfg.cpp">
      <Filter>Source Files\M_\M_ Source</Filter>
    </ClCompile>
    <ClCompile Include="..\source\m_vector.cpp">
      <Filter>Source Files\M_\M_ Source</Filter>
    </ClCompile>
    <ClCompile Include="..\source\mn_emenu.cpp">
      <Filter>Source Files\Mn_\Mn_ Source</Filter>
    </ClCompile>
    <ClCompile Include="..\Source\mn_engin.cpp">
      <Filter>Source Files\Mn_\Mn_ Source</Filter>
    </ClCompile>
    <ClCompile Include="..\source\mn_files.cpp">
      <Filter>Source Files\Mn_\Mn_ Source</Filter>
    </ClCompile>
    <ClCompile Include="..\Source\mn_htic.cpp">
      <Filter>Source Files\Mn_\Mn_ Source</Filter>
    </ClCompile>
    <ClCompile Include="..\Source\mn_menus.cpp">
      <Filter>Source Files\Mn_\Mn_ Source</Filter>
    </ClCompile>
    <ClCompile Include="..\Source\mn_misc.cpp">
      <Filter>Source Files\Mn_\Mn_ Source</Filter>
    </ClCompile>
    <ClCompile Include="..\Source\mn_skinv.cpp">
      <Filter>Source Files\Mn_\Mn_ Source</Filter>
    </ClCompile>
    <ClCompile Include="..\Source\p_anim.cpp">
      <Filter>Source Files\P_\P_ Source</Filter>
    </ClCompile>
    <ClCompile Include="..\Source\p_ceilng.cpp">
      <Filter>Source Files\P_\P_ Source</Filter>
    </ClCompile>
    <ClCompile Include="..\Source\p_chase.cpp">
      <Filter>Source Files\P_\P_ Source</Filter>
    </ClCompile>
    <ClCompile Include="..\Source\p_cmd.cpp">
      <Filter>Source Files\P_\P_ Source</Filter>
    </ClCompile>
    <ClCompile Include="..\Source\p_doors.cpp">
      <Filter>Source Files\P_\P_ Source</Filter>
    </ClCompile>
    <ClCompile Include="..\Source\p_enemy.cpp">
      <Filter>Source Files\P_\P_ Source</Filter>
    </ClCompile>
    <ClCompile Include="..\Source\p_floor.cpp">
      <Filter>Source Files\P_\P_ Source</Filter>
    </ClCompile>
    <ClCompile Include="..\Source\p_genlin.cpp">
      <Filter>Source Files\P_\P_ Source</Filter>
    </ClCompile>
    <ClCompile Include="..\Source\p_hubs.cpp">
      <Filter>Source Files\P_\P_ Source</Filter>
    </ClCompile>
    <ClCompile Include="..\Source\p_info.cpp">
      <Filter>Source Files\P_\P_ Source</Filter>
    </ClCompile>
    <ClCompile Include="..\Source\p_inter.cpp">
      <Filter>Source Files\P_\P_ Source</Filter>
    </ClCompile>
    <ClCompile Include="..\Source\p_lights.cpp">
      <Filter>Source Files\P_\P_ Source</Filter>
    </ClCompile>
    <ClCompile Include="..\Source\p_map.cpp">
      <Filter>Source Files\P_\P_ Source</Filter>
    </ClCompile>
    <ClCompile Include="..\source\p_map3d.cpp">
      <Filter>Source Files\P_\P_ Source</Filter>
    </ClCompile>
    <ClCompile Include="..\Source\p_maputl.cpp">
      <Filter>Source Files\P_\P_ Source</Filter>
    </ClCompile>
    <ClCompile Include="..\Source\p_mobj.cpp">
      <Filter>Source Files\P_\P_ Source</Filter>
    </ClCompile>
    <ClCompile Include="..\source\p_mobjcol.cpp">
      <Filter>Source Files\P_\P_ Source</Filter>
    </ClCompile>
    <ClCompile Include="..\Source\p_partcl.cpp">
      <Filter>Source Files\P_\P_ Source</Filter>
    </ClCompile>
    <ClCompile Include="..\Source\p_plats.cpp">
      <Filter>Source Files\P_\P_ Source</Filter>
    </ClCompile>
    <ClCompile Include="..\source\p_portal.cpp">
      <Filter>Source Files\P_\P_ Source</Filter>
    </ClCompile>
    <ClCompile Include="..\Source\p_pspr.cpp">
      <Filter>Source Files\P_\P_ Source</Filter>
    </ClCompile>
    <ClCompile Include="..\source\p_pushers.cpp">
      <Filter>Source Files\P_\P_ Source</Filter>
    </ClCompile>
    <ClCompile Include="..\Source\p_saveg.cpp">
      <Filter>Source Files\P_\P_ Source</Filter>
    </ClCompile>
    <ClCompile Include="..\source\p_scroll.cpp">
      <Filter>Source Files\P_\P_ Source</Filter>
    </ClCompile>
    <ClCompile Include="..\source\p_sector.cpp">
      <Filter>Source Files\P_\P_ Source</Filter>
    </ClCompile>
    <ClCompile Include="..\Source\p_setup.cpp">
      <Filter>Source Files\P_\P_ Source</Filter>
    </ClCompile>
    <ClCompile Include="..\Source\p_sight.cpp">
      <Filter>Source Files\P_\P_ Source</Filter>
    </ClCompile>
    <ClCompile Include="..\Source\p_skin.cpp">
      <Filter>Source Files\P_\P_ Source</Filter>
    </ClCompile>
    <ClCompile Include="..\source\p_slopes.cpp">
      <Filter>Source Files\P_\P_ Source</Filter>
    </ClCompile>
    <ClCompile Include="..\Source\p_spec.cpp">
      <Filter>Source Files\P_\P_ Source</Filter>
    </ClCompile>
    <ClCompile Include="..\Source\p_switch.cpp">
      <Filter>Source Files\P_\P_ Source</Filter>
    </ClCompile>
    <ClCompile Include="..\Source\p_telept.cpp">
      <Filter>Source Files\P_\P_ Source</Filter>
    </ClCompile>
    <ClCompile Include="..\source\p_things.cpp">
      <Filter>Source Files\P_\P_ Source</Filter>
    </ClCompile>
    <ClCompile Include="..\Source\p_tick.cpp">
      <Filter>Source Files\P_\P_ Source</Filter>
    </ClCompile>
    <ClCompile Include="..\source\p_trace.cpp">
      <Filter>Source Files\P_\P_ Source</Filter>
    </ClCompile>
    <ClCompile Include="..\Source\p_user.cpp">
      <Filter>Source Files\P_\P_ Source</Filter>
    </ClCompile>
    <ClCompile Include="..\source\p_xenemy.cpp">
      <Filter>Source Files\P_\P_ Source</Filter>
    </ClCompile>
    <ClCompile Include="..\source\polyobj.cpp">
      <Filter>Source Files\P_\P_ Source</Filter>
    </ClCompile>
    <ClCompile Include="..\Source\r_bsp.cpp">
      <Filter>Source Files\R_\R_ Source</Filter>
    </ClCompile>
    <ClCompile Include="..\Source\r_data.cpp">
      <Filter>Source Files\R_\R_ Source</Filter>
    </ClCompile>
    <ClCompile Include="..\Source\r_draw.cpp">
      <Filter>Source Files\R_\R_ Source</Filter>
    </ClCompile>
    <ClCompile Include="..\source\r_drawq.cpp">
      <Filter>Source Files\R_\R_ Source</Filter>
    </ClCompile>
    <ClCompile Include="..\source\r_dynabsp.cpp">
      <Filter>Source Files\R_\R_ Source</Filter>
    </ClCompile>
    <ClCompile Include="..\source\r_dynseg.cpp">
      <Filter>Source Files\R_\R_ Source</Filter>
    </ClCompile>
    <ClCompile Include="..\Source\r_main.cpp">
      <Filter>Source Files\R_\R_ Source</Filter>
    </ClCompile>
    <ClCompile Include="..\Source\r_plane.cpp">
      <Filter>Source Files\R_\R_ Source</Filter>
    </ClCompile>
    <ClCompile Include="..\Source\r_portal.cpp">
      <Filter>Source Files\R_\R_ Source</Filter>
    </ClCompile>
    <ClCompile Include="..\Source\r_ripple.cpp">
      <Filter>Source Files\R_\R_ Source</Filter>
    </ClCompile>
    <ClCompile Include="..\Source\r_segs.cpp">
      <Filter>Source Files\R_\R_ Source</Filter>
    </ClCompile>
    <ClCompile Include="..\Source\r_sky.cpp">
      <Filter>Source Files\R_\R_ Source</Filter>
    </ClCompile>
    <ClCompile Include="..\source\r_span.cpp">
      <Filter>Source Files\R_\R_ Source</Filter>
    </ClCompile>
    <ClCompile Include="..\source\r_textur.cpp">
      <Filter>Source Files\R_\R_ Source</Filter>
    </ClCompile>
    <ClCompile Include="..\Source\r_things.cpp">
      <Filter>Source Files\R_\R_ Source</Filter>
    </ClCompile>
    <ClCompile Include="..\source\r_voxels.cpp">
      <Filter>Source Files\R_\R_ Source</Filter>
    </ClCompile>
    <ClCompile Include="..\source\sdl\i_input.cpp">
      <Filter>Source Files\SDL\SDL Source</Filter>
    </ClCompile>
    <ClCompile Include="..\Source\sdl\i_main.cpp">
      <Filter>Source Files\SDL\SDL Source</Filter>
    </ClCompile>
    <ClCompile Include="..\source\sdl\i_midirpc.cpp">
      <Filter>Source Files\SDL\SDL Source</Filter>
    </ClCompile>
    <ClCompile Include="..\Source\sdl\i_net.cpp">
      <Filter>Source Files\SDL\SDL Source</Filter>
    </ClCompile>
    <ClCompile Include="..\source\sdl\i_pcsound.cpp">
      <Filter>Source Files\SDL\SDL Source</Filter>
    </ClCompile>
    <ClCompile Include="..\source\sdl\i_picker.cpp">
      <Filter>Source Files\SDL\SDL Source</Filter>
    </ClCompile>
    <ClCompile Include="..\source\sdl\i_sdlgamepads.cpp">
      <Filter>Source Files\SDL\SDL Source</Filter>
    </ClCompile>
    <ClCompile Include="..\source\sdl\i_sdlgl2d.cpp">
      <Filter>Source Files\SDL\SDL Source</Filter>
    </ClCompile>
    <ClCompile Include="..\source\sdl\i_sdlmusic.cpp">
      <Filter>Source Files\SDL\SDL Source</Filter>
    </ClCompile>
    <ClCompile Include="..\source\sdl\i_sdlsound.cpp">
      <Filter>Source Files\SDL\SDL Source</Filter>
    </ClCompile>
    <ClCompile Include="..\source\sdl\i_sdlvideo.cpp">
      <Filter>Source Files\SDL\SDL Source</Filter>
    </ClCompile>
    <ClCompile Include="..\Source\sdl\i_sound.cpp">
      <Filter>Source Files\SDL\SDL Source</Filter>
    </ClCompile>
    <ClCompile Include="..\Source\sdl\i_system.cpp">
      <Filter>Source Files\SDL\SDL Source</Filter>
    </ClCompile>
    <ClCompile Include="..\Source\sdl\mmus2mid.cpp">
      <Filter>Source Files\SDL\SDL Source</Filter>
    </ClCompile>
    <ClCompile Include="..\Source\sdl\ser_main.cpp">
      <Filter>Source Files\SDL\SDL Source</Filter>
    </ClCompile>
    <ClCompile Include="..\midiproc\midiproc_c.c">
      <Filter>Source Files\SDL\midiproc</Filter>
    </ClCompile>
    <ClCompile Include="..\Source\st_hbar.cpp">
      <Filter>Source Files\ST_</Filter>
    </ClCompile>
    <ClCompile Include="..\Source\st_lib.cpp">
      <Filter>Source Files\ST_</Filter>
    </ClCompile>
    <ClCompile Include="..\Source\st_stuff.cpp">
      <Filter>Source Files\ST_</Filter>
    </ClCompile>
    <ClCompile Include="..\source\v_alloc.cpp">
      <Filter>Source Files\V_\V_ Source</Filter>
    </ClCompile>
    <ClCompile Include="..\Source\v_block.cpp">
      <Filter>Source Files\V_\V_ Source</Filter>
    </ClCompile>
    <ClCompile Include="..\source\v_buffer.cpp">
      <Filter>Source Files\V_\V_ Source</Filter>
    </ClCompile>
    <ClCompile Include="..\Source\v_font.cpp">
      <Filter>Source Files\V_\V_ Source</Filter>
    </ClCompile>
    <ClCompile Include="..\Source\v_misc.cpp">
      <Filter>Source Files\V_\V_ Source</Filter>
    </ClCompile>
    <ClCompile Include="..\Source\v_patch.cpp">
      <Filter>Source Files\V_\V_ Source</Filter>
    </ClCompile>
    <ClCompile Include="..\source\v_patchfmt.cpp">
      <Filter>Source Files\V_\V_ Source</Filter>
    </ClCompile>
    <ClCompile Include="..\source\v_png.cpp">
      <Filter>Source Files\V_\V_ Source</Filter>
    </ClCompile>
    <ClCompile Include="..\Source\v_video.cpp">
      <Filter>Source Files\V_\V_ Source</Filter>
    </ClCompile>
    <ClCompile Include="..\source\w_formats.cpp">
      <Filter>Source Files\W_\W_ Source</Filter>
    </ClCompile>
    <ClCompile Include="..\source\w_hacks.cpp">
      <Filter>Source Files\W_\W_ Source</Filter>
    </ClCompile>
    <ClCompile Include="..\source\w_levels.cpp">
      <Filter>Source Files\W_\W_ Source</Filter>
    </ClCompile>
    <ClCompile Include="..\Source\w_wad.cpp">
      <Filter>Source Files\W_\W_ Source</Filter>
    </ClCompile>
    <ClCompile Include="..\source\w_zip.cpp">
      <Filter>Source Files\W_\W_ Source</Filter>
    </ClCompile>
    <ClCompile Include="..\source\z_native.cpp">
      <Filter>Source Files\Z_</Filter>
    </ClCompile>
    <ClCompile Include="..\Source\info.cpp">
      <Filter>Source Files\Misc\Misc Source</Filter>
    </ClCompile>
    <ClCompile Include="..\Source\psnprntf.cpp">
      <Filter>Source Files\Misc\Misc Source</Filter>
    </ClCompile>
    <ClCompile Include="..\Source\tables.cpp">
      <Filter>Source Files\Misc\Misc Source</Filter>
    </ClCompile>
    <ClCompile Include="..\Source\version.cpp">
      <Filter>Source Files\Misc\Misc Source</Filter>
    </ClCompile>
    <ClCompile Include="..\source\textscreen\txt_button.c">
      <Filter>Source Files\TXT_\TXT Source</Filter>
    </ClCompile>
    <ClCompile Include="..\source\textscreen\txt_checkbox.c">
      <Filter>Source Files\TXT_\TXT Source</Filter>
    </ClCompile>
    <ClCompile Include="..\source\textscreen\txt_desktop.c">
      <Filter>Source Files\TXT_\TXT Source</Filter>
    </ClCompile>
    <ClCompile Include="..\source\textscreen\txt_dropdown.c">
      <Filter>Source Files\TXT_\TXT Source</Filter>
    </ClCompile>
    <ClCompile Include="..\source\textscreen\txt_gui.c">
      <Filter>Source Files\TXT_\TXT Source</Filter>
    </ClCompile>
    <ClCompile Include="..\source\textscreen\txt_inputbox.c">
      <Filter>Source Files\TXT_\TXT Source</Filter>
    </ClCompile>
    <ClCompile Include="..\source\textscreen\txt_io.c">
      <Filter>Source Files\TXT_\TXT Source</Filter>
    </ClCompile>
    <ClCompile Include="..\source\textscreen\txt_label.c">
      <Filter>Source Files\TXT_\TXT Source</Filter>
    </ClCompile>
    <ClCompile Include="..\source\textscreen\txt_radiobutton.c">
      <Filter>Source Files\TXT_\TXT Source</Filter>
    </ClCompile>
    <ClCompile Include="..\source\textscreen\txt_scrollpane.c">
      <Filter>Source Files\TXT_\TXT Source</Filter>
    </ClCompile>
    <ClCompile Include="..\source\textscreen\txt_sdl.c">
      <Filter>Source Files\TXT_\TXT Source</Filter>
    </ClCompile>
    <ClCompile Include="..\source\textscreen\txt_separator.c">
      <Filter>Source Files\TXT_\TXT Source</Filter>
    </ClCompile>
    <ClCompile Include="..\source\textscreen\txt_spinctrl.c">
      <Filter>Source Files\TXT_\TXT Source</Filter>
    </ClCompile>
    <ClCompile Include="..\source\textscreen\txt_strut.c">
      <Filter>Source Files\TXT_\TXT Source</Filter>
    </ClCompile>
    <ClCompile Include="..\source\textscreen\txt_table.c">
      <Filter>Source Files\TXT_\TXT Source</Filter>
    </ClCompile>
    <ClCompile Include="..\source\textscreen\txt_widget.c">
      <Filter>Source Files\TXT_\TXT Source</Filter>
    </ClCompile>
    <ClCompile Include="..\source\textscreen\txt_window.c">
      <Filter>Source Files\TXT_\TXT Source</Filter>
    </ClCompile>
    <ClCompile Include="..\source\textscreen\txt_window_action.c">
      <Filter>Source Files\TXT_\TXT Source</Filter>
    </ClCompile>
    <ClCompile Include="..\source\a_common.cpp">
      <Filter>Source Files\A_\A_ Source</Filter>
    </ClCompile>
    <ClCompile Include="..\source\a_counters.cpp">
      <Filter>Source Files\A_\A_ Source</Filter>
    </ClCompile>
    <ClCompile Include="..\source\a_decorate.cpp">
      <Filter>Source Files\A_\A_ Source</Filter>
    </ClCompile>
    <ClCompile Include="..\source\a_doom.cpp">
      <Filter>Source Files\A_\A_ Source</Filter>
    </ClCompile>
    <ClCompile Include="..\source\a_general.cpp">
      <Filter>Source Files\A_\A_ Source</Filter>
    </ClCompile>
    <ClCompile Include="..\source\a_heretic.cpp">
      <Filter>Source Files\A_\A_ Source</Filter>
    </ClCompile>
    <ClCompile Include="..\source\a_hexen.cpp">
      <Filter>Source Files\A_\A_ Source</Filter>
    </ClCompile>
    <ClCompile Include="..\source\hal\i_gamepads.cpp">
      <Filter>Source Files\HAL\HAL Source</Filter>
    </ClCompile>
    <ClCompile Include="..\source\hal\i_platform.cpp">
      <Filter>Source Files\HAL\HAL Source</Filter>
    </ClCompile>
    <ClCompile Include="..\source\hal\i_video.cpp">
      <Filter>Source Files\HAL\HAL Source</Filter>
    </ClCompile>
    <ClCompile Include="..\source\gl\gl_init.cpp">
      <Filter>Source Files\GL\GL Source</Filter>
    </ClCompile>
    <ClCompile Include="..\source\gl\gl_primitives.cpp">
      <Filter>Source Files\GL\GL Source</Filter>
    </ClCompile>
    <ClCompile Include="..\source\gl\gl_projection.cpp">
      <Filter>Source Files\GL\GL Source</Filter>
    </ClCompile>
    <ClCompile Include="..\source\gl\gl_texture.cpp">
      <Filter>Source Files\GL\GL Source</Filter>
    </ClCompile>
    <ClCompile Include="..\source\gl\gl_vars.cpp">
      <Filter>Source Files\GL\GL Source</Filter>
    </ClCompile>
    <ClCompile Include="..\source\metaapi.cpp">
      <Filter>Source Files\MetaAPI</Filter>
    </ClCompile>
    <ClCompile Include="..\source\metaqstring.cpp">
      <Filter>Source Files\MetaAPI</Filter>
    </ClCompile>
    <ClCompile Include="..\source\cam_sight.cpp">
      <Filter>Source Files\Cam</Filter>
    </ClCompile>
    <ClCompile Include="..\source\ev_actions.cpp">
      <Filter>Source Files\EV_\EV_ Source</Filter>
    </ClCompile>
    <ClCompile Include="..\source\ev_bindings.cpp">
      <Filter>Source Files\EV_\EV_ Source</Filter>
    </ClCompile>
    <ClCompile Include="..\source\ev_specials.cpp">
      <Filter>Source Files\EV_\EV_ Source</Filter>
    </ClCompile>
    <ClCompile Include="..\source\ev_static.cpp">
      <Filter>Source Files\EV_\EV_ Source</Filter>
    </ClCompile>
    <ClCompile Include="..\source\t_plane.cpp">
      <Filter>Source Files\T_</Filter>
    </ClCompile>
    <ClCompile Include="..\source\Win32\i_xinput.cpp">
      <Filter>Source Files\Win32\Win32 Source</Filter>
    </ClCompile>
    <ClCompile Include="..\source\hal\i_directory.cpp">
      <Filter>Source Files\HAL\HAL Source</Filter>
    </ClCompile>
    <ClCompile Include="..\source\e_weapons.cpp">
      <Filter>Source Files\E_\E_ Source</Filter>
    </ClCompile>
    <ClCompile Include="..\source\e_inventory.cpp">
      <Filter>Source Files\E_\E_ Source</Filter>
    </ClCompile>
    <ClCompile Include="..\source\mn_items.cpp">
      <Filter>Source Files\Mn_\Mn_ Source</Filter>
    </ClCompile>
    <ClCompile Include="..\source\Win32\i_w32main.cpp">
      <Filter>Source Files\Win32\Win32 Source</Filter>
    </ClCompile>
    <ClCompile Include="..\source\Win32\i_exception.cpp">
      <Filter>Source Files\Win32\Win32 Source</Filter>
    </ClCompile>
    <ClCompile Include="..\Source\Win32\i_fnames.cpp">
      <Filter>Source Files\Win32\Win32 Source</Filter>
    </ClCompile>
    <ClCompile Include="..\source\Win32\i_opndir.cpp">
      <Filter>Source Files\Win32\Win32 Source</Filter>
    </ClCompile>
    <ClCompile Include="..\source\v_image.cpp">
      <Filter>Source Files\V_\V_ Source</Filter>
    </ClCompile>
    <ClCompile Include="..\source\s_sndseq.cpp">
      <Filter>Source Files\S_\S_ Source</Filter>
    </ClCompile>
    <ClCompile Include="..\Source\s_sound.cpp">
      <Filter>Source Files\S_\S_ Source</Filter>
    </ClCompile>
    <ClCompile Include="..\Source\sounds.cpp">
      <Filter>Source Files\S_\S_ Source</Filter>
    </ClCompile>
    <ClCompile Include="..\source\s_reverb.cpp">
      <Filter>Source Files\S_\S_ Source</Filter>
    </ClCompile>
    <ClCompile Include="..\source\e_reverbs.cpp">
      <Filter>Source Files\E_\E_ Source</Filter>
    </ClCompile>
    <ClCompile Include="..\source\s_formats.cpp">
      <Filter>Source Files\S_\S_ Source</Filter>
    </ClCompile>
    <ClCompile Include="..\source\hal\i_timer.cpp">
      <Filter>Source Files\HAL\HAL Source</Filter>
    </ClCompile>
    <ClCompile Include="..\source\sdl\i_sdltimer.cpp">
      <Filter>Source Files\SDL\SDL Source</Filter>
    </ClCompile>
    <ClCompile Include="..\source\xl_scripts.cpp">
      <Filter>Source Files\XL_\XL_ Source</Filter>
    </ClCompile>
    <ClCompile Include="..\source\xl_musinfo.cpp">
      <Filter>Source Files\XL_\XL_ Source</Filter>
    </ClCompile>
    <ClCompile Include="..\source\xl_sndinfo.cpp">
      <Filter>Source Files\XL_\XL_ Source</Filter>
    </ClCompile>
    <ClCompile Include="..\source\xl_mapinfo.cpp">
      <Filter>Source Files\XL_\XL_ Source</Filter>
    </ClCompile>
    <ClCompile Include="..\source\xl_emapinfo.cpp">
      <Filter>Source Files\XL_\XL_ Source</Filter>
    </ClCompile>
    <ClCompile Include="..\source\ev_sectors.cpp">
      <Filter>Source Files\EV_\EV_ Source</Filter>
    </ClCompile>
    <ClCompile Include="..\source\e_udmf.cpp">
      <Filter>Source Files\E_\E_ Source</Filter>
    </ClCompile>
    <ClCompile Include="..\source\p_portalclip.cpp">
      <Filter>Source Files\P_\P_ Source</Filter>
    </ClCompile>
    <ClCompile Include="..\source\m_utils.cpp">
      <Filter>Source Files\M_\M_ Source</Filter>
    </ClCompile>
<<<<<<< HEAD
    <ClCompile Include="..\source\autodoom\b_analysis.cpp">
      <Filter>Source Files\autodoom</Filter>
    </ClCompile>
    <ClCompile Include="..\source\autodoom\b_botmap.cpp">
      <Filter>Source Files\autodoom</Filter>
    </ClCompile>
    <ClCompile Include="..\source\autodoom\b_botmaptemp.cpp">
      <Filter>Source Files\autodoom</Filter>
    </ClCompile>
    <ClCompile Include="..\source\autodoom\b_compression.cpp">
      <Filter>Source Files\autodoom</Filter>
    </ClCompile>
    <ClCompile Include="..\source\autodoom\b_glbsp.cpp">
      <Filter>Source Files\autodoom</Filter>
    </ClCompile>
    <ClCompile Include="..\source\autodoom\b_intset.cpp">
      <Filter>Source Files\autodoom</Filter>
    </ClCompile>
    <ClCompile Include="..\source\autodoom\b_itemlearn.cpp">
      <Filter>Source Files\autodoom</Filter>
    </ClCompile>
    <ClCompile Include="..\source\autodoom\b_lineeffect.cpp">
      <Filter>Source Files\autodoom</Filter>
    </ClCompile>
    <ClCompile Include="..\source\autodoom\b_msector.cpp">
      <Filter>Source Files\autodoom</Filter>
    </ClCompile>
    <ClCompile Include="..\source\autodoom\b_path.cpp">
      <Filter>Source Files\autodoom</Filter>
    </ClCompile>
    <ClCompile Include="..\source\autodoom\b_ptrmap.cpp">
      <Filter>Source Files\autodoom</Filter>
    </ClCompile>
    <ClCompile Include="..\source\autodoom\b_statistics.cpp">
      <Filter>Source Files\autodoom</Filter>
    </ClCompile>
    <ClCompile Include="..\source\autodoom\b_think.cpp">
      <Filter>Source Files\autodoom</Filter>
    </ClCompile>
    <ClCompile Include="..\source\autodoom\b_trace.cpp">
      <Filter>Source Files\autodoom</Filter>
    </ClCompile>
    <ClCompile Include="..\source\autodoom\b_util.cpp">
      <Filter>Source Files\autodoom</Filter>
    </ClCompile>
    <ClCompile Include="..\source\am_svg.cpp">
      <Filter>Source Files\AM_</Filter>
    </ClCompile>
    <ClCompile Include="..\source\autodoom\glbsp\analyze.c">
      <Filter>Source Files\autodoom\glbsp</Filter>
    </ClCompile>
    <ClCompile Include="..\source\autodoom\glbsp\blockmap.c">
      <Filter>Source Files\autodoom\glbsp</Filter>
    </ClCompile>
    <ClCompile Include="..\source\autodoom\glbsp\glbsp.c">
      <Filter>Source Files\autodoom\glbsp</Filter>
    </ClCompile>
    <ClCompile Include="..\source\autodoom\glbsp\level.c">
      <Filter>Source Files\autodoom\glbsp</Filter>
    </ClCompile>
    <ClCompile Include="..\source\autodoom\glbsp\node.c">
      <Filter>Source Files\autodoom\glbsp</Filter>
    </ClCompile>
    <ClCompile Include="..\source\autodoom\glbsp\reject.c">
      <Filter>Source Files\autodoom\glbsp</Filter>
    </ClCompile>
    <ClCompile Include="..\source\autodoom\glbsp\seg.c">
      <Filter>Source Files\autodoom\glbsp</Filter>
    </ClCompile>
    <ClCompile Include="..\source\autodoom\glbsp\system.c">
      <Filter>Source Files\autodoom\glbsp</Filter>
    </ClCompile>
    <ClCompile Include="..\source\autodoom\glbsp\util.c">
      <Filter>Source Files\autodoom\glbsp</Filter>
    </ClCompile>
    <ClCompile Include="..\source\autodoom\glbsp\wad.c">
      <Filter>Source Files\autodoom\glbsp</Filter>
=======
    <ClCompile Include="..\source\cam_aim.cpp">
      <Filter>Source Files\Cam</Filter>
    </ClCompile>
    <ClCompile Include="..\source\cam_common.cpp">
      <Filter>Source Files\Cam</Filter>
    </ClCompile>
    <ClCompile Include="..\source\cam_shoot.cpp">
      <Filter>Source Files\Cam</Filter>
    </ClCompile>
    <ClCompile Include="..\source\cam_use.cpp">
      <Filter>Source Files\Cam</Filter>
>>>>>>> 65981e70
    </ClCompile>
  </ItemGroup>
  <ItemGroup>
    <ClInclude Include="..\source\acs_intr.h">
      <Filter>Source Files\ACS_</Filter>
    </ClInclude>
    <ClInclude Include="..\Source\am_map.h">
      <Filter>Source Files\AM_</Filter>
    </ClInclude>
    <ClInclude Include="..\source\c_batch.h">
      <Filter>Source Files\C_\C_ Headers</Filter>
    </ClInclude>
    <ClInclude Include="..\Source\c_io.h">
      <Filter>Source Files\C_\C_ Headers</Filter>
    </ClInclude>
    <ClInclude Include="..\Source\c_net.h">
      <Filter>Source Files\C_\C_ Headers</Filter>
    </ClInclude>
    <ClInclude Include="..\Source\c_runcmd.h">
      <Filter>Source Files\C_\C_ Headers</Filter>
    </ClInclude>
    <ClInclude Include="..\Source\Confuse\confuse.h">
      <Filter>Source Files\Confuse</Filter>
    </ClInclude>
    <ClInclude Include="..\source\Confuse\lexer.h">
      <Filter>Source Files\Confuse</Filter>
    </ClInclude>
    <ClInclude Include="..\Source\d_deh.h">
      <Filter>Source Files\D_\D_ Headers</Filter>
    </ClInclude>
    <ClInclude Include="..\Source\d_dehtbl.h">
      <Filter>Source Files\D_\D_ Headers</Filter>
    </ClInclude>
    <ClInclude Include="..\source\d_diskfile.h">
      <Filter>Source Files\D_\D_ Headers</Filter>
    </ClInclude>
    <ClInclude Include="..\source\d_dwfile.h">
      <Filter>Source Files\D_\D_ Headers</Filter>
    </ClInclude>
    <ClInclude Include="..\Source\d_englsh.h">
      <Filter>Source Files\D_\D_ Headers</Filter>
    </ClInclude>
    <ClInclude Include="..\Source\d_event.h">
      <Filter>Source Files\D_\D_ Headers</Filter>
    </ClInclude>
    <ClInclude Include="..\source\d_files.h">
      <Filter>Source Files\D_\D_ Headers</Filter>
    </ClInclude>
    <ClInclude Include="..\source\d_findiwads.h">
      <Filter>Source Files\D_\D_ Headers</Filter>
    </ClInclude>
    <ClInclude Include="..\Source\d_french.h">
      <Filter>Source Files\D_\D_ Headers</Filter>
    </ClInclude>
    <ClInclude Include="..\Source\d_gi.h">
      <Filter>Source Files\D_\D_ Headers</Filter>
    </ClInclude>
    <ClInclude Include="..\Source\d_io.h">
      <Filter>Source Files\D_\D_ Headers</Filter>
    </ClInclude>
    <ClInclude Include="..\Source\d_items.h">
      <Filter>Source Files\D_\D_ Headers</Filter>
    </ClInclude>
    <ClInclude Include="..\source\d_iwad.h">
      <Filter>Source Files\D_\D_ Headers</Filter>
    </ClInclude>
    <ClInclude Include="..\Source\d_keywds.h">
      <Filter>Source Files\D_\D_ Headers</Filter>
    </ClInclude>
    <ClInclude Include="..\Source\d_main.h">
      <Filter>Source Files\D_\D_ Headers</Filter>
    </ClInclude>
    <ClInclude Include="..\Source\d_mod.h">
      <Filter>Source Files\D_\D_ Headers</Filter>
    </ClInclude>
    <ClInclude Include="..\Source\d_net.h">
      <Filter>Source Files\D_\D_ Headers</Filter>
    </ClInclude>
    <ClInclude Include="..\Source\d_player.h">
      <Filter>Source Files\D_\D_ Headers</Filter>
    </ClInclude>
    <ClInclude Include="..\Source\d_textur.h">
      <Filter>Source Files\D_\D_ Headers</Filter>
    </ClInclude>
    <ClInclude Include="..\Source\d_think.h">
      <Filter>Source Files\D_\D_ Headers</Filter>
    </ClInclude>
    <ClInclude Include="..\Source\d_ticcmd.h">
      <Filter>Source Files\D_\D_ Headers</Filter>
    </ClInclude>
    <ClInclude Include="..\Source\dhticstr.h">
      <Filter>Source Files\doom</Filter>
    </ClInclude>
    <ClInclude Include="..\Source\doomdata.h">
      <Filter>Source Files\doom</Filter>
    </ClInclude>
    <ClInclude Include="..\Source\doomdef.h">
      <Filter>Source Files\doom</Filter>
    </ClInclude>
    <ClInclude Include="..\Source\doomstat.h">
      <Filter>Source Files\doom</Filter>
    </ClInclude>
    <ClInclude Include="..\Source\doomtype.h">
      <Filter>Source Files\doom</Filter>
    </ClInclude>
    <ClInclude Include="..\Source\dstrings.h">
      <Filter>Source Files\doom</Filter>
    </ClInclude>
    <ClInclude Include="..\source\e_args.h">
      <Filter>Source Files\E_\E_ Headers</Filter>
    </ClInclude>
    <ClInclude Include="..\source\e_dstate.h">
      <Filter>Source Files\E_\E_ Headers</Filter>
    </ClInclude>
    <ClInclude Include="..\Source\e_edf.h">
      <Filter>Source Files\E_\E_ Headers</Filter>
    </ClInclude>
    <ClInclude Include="..\Source\e_exdata.h">
      <Filter>Source Files\E_\E_ Headers</Filter>
    </ClInclude>
    <ClInclude Include="..\source\e_fonts.h">
      <Filter>Source Files\E_\E_ Headers</Filter>
    </ClInclude>
    <ClInclude Include="..\source\e_gameprops.h">
      <Filter>Source Files\E_\E_ Headers</Filter>
    </ClInclude>
    <ClInclude Include="..\source\e_hash.h">
      <Filter>Source Files\E_\E_ Headers</Filter>
    </ClInclude>
    <ClInclude Include="..\source\e_hashkeys.h">
      <Filter>Source Files\E_\E_ Headers</Filter>
    </ClInclude>
    <ClInclude Include="..\Source\e_lib.h">
      <Filter>Source Files\E_\E_ Headers</Filter>
    </ClInclude>
    <ClInclude Include="..\source\e_metastate.h">
      <Filter>Source Files\E_\E_ Headers</Filter>
    </ClInclude>
    <ClInclude Include="..\source\e_mod.h">
      <Filter>Source Files\E_\E_ Headers</Filter>
    </ClInclude>
    <ClInclude Include="..\source\e_player.h">
      <Filter>Source Files\E_\E_ Headers</Filter>
    </ClInclude>
    <ClInclude Include="..\source\e_rtti.h">
      <Filter>Source Files\E_\E_ Headers</Filter>
    </ClInclude>
    <ClInclude Include="..\Source\e_sound.h">
      <Filter>Source Files\E_\E_ Headers</Filter>
    </ClInclude>
    <ClInclude Include="..\source\e_sprite.h">
      <Filter>Source Files\E_\E_ Headers</Filter>
    </ClInclude>
    <ClInclude Include="..\Source\e_states.h">
      <Filter>Source Files\E_\E_ Headers</Filter>
    </ClInclude>
    <ClInclude Include="..\Source\e_string.h">
      <Filter>Source Files\E_\E_ Headers</Filter>
    </ClInclude>
    <ClInclude Include="..\Source\e_things.h">
      <Filter>Source Files\E_\E_ Headers</Filter>
    </ClInclude>
    <ClInclude Include="..\Source\e_ttypes.h">
      <Filter>Source Files\E_\E_ Headers</Filter>
    </ClInclude>
    <ClInclude Include="..\Source\f_finale.h">
      <Filter>Source Files\F_</Filter>
    </ClInclude>
    <ClInclude Include="..\Source\f_wipe.h">
      <Filter>Source Files\F_</Filter>
    </ClInclude>
    <ClInclude Include="..\Source\g_bind.h">
      <Filter>Source Files\G_\G_ Headers</Filter>
    </ClInclude>
    <ClInclude Include="..\Source\g_dmflag.h">
      <Filter>Source Files\G_\G_ Headers</Filter>
    </ClInclude>
    <ClInclude Include="..\Source\g_game.h">
      <Filter>Source Files\G_\G_ Headers</Filter>
    </ClInclude>
    <ClInclude Include="..\Source\g_gfs.h">
      <Filter>Source Files\G_\G_ Headers</Filter>
    </ClInclude>
    <ClInclude Include="..\Source\Hu_frags.h">
      <Filter>Source Files\HU_\HU_ Headers</Filter>
    </ClInclude>
    <ClInclude Include="..\Source\Hu_over.h">
      <Filter>Source Files\HU_\HU_ Headers</Filter>
    </ClInclude>
    <ClInclude Include="..\Source\Hu_stuff.h">
      <Filter>Source Files\HU_\HU_ Headers</Filter>
    </ClInclude>
    <ClInclude Include="..\Source\hi_stuff.h">
      <Filter>Source Files\IN</Filter>
    </ClInclude>
    <ClInclude Include="..\Source\in_lude.h">
      <Filter>Source Files\IN</Filter>
    </ClInclude>
    <ClInclude Include="..\Source\wi_stuff.h">
      <Filter>Source Files\IN</Filter>
    </ClInclude>
    <ClInclude Include="..\Source\m_argv.h">
      <Filter>Source Files\M_\M_ Headers</Filter>
    </ClInclude>
    <ClInclude Include="..\Source\m_bbox.h">
      <Filter>Source Files\M_\M_ Headers</Filter>
    </ClInclude>
    <ClInclude Include="..\source\m_bdlist.h">
      <Filter>Source Files\M_\M_ Headers</Filter>
    </ClInclude>
    <ClInclude Include="..\source\m_buffer.h">
      <Filter>Source Files\M_\M_ Headers</Filter>
    </ClInclude>
    <ClInclude Include="..\Source\m_cheat.h">
      <Filter>Source Files\M_\M_ Headers</Filter>
    </ClInclude>
    <ClInclude Include="..\source\m_collection.h">
      <Filter>Source Files\M_\M_ Headers</Filter>
    </ClInclude>
    <ClInclude Include="..\Source\m_dllist.h">
      <Filter>Source Files\M_\M_ Headers</Filter>
    </ClInclude>
    <ClInclude Include="..\Source\m_fcvt.h">
      <Filter>Source Files\M_\M_ Headers</Filter>
    </ClInclude>
    <ClInclude Include="..\Source\m_fixed.h">
      <Filter>Source Files\M_\M_ Headers</Filter>
    </ClInclude>
    <ClInclude Include="..\source\m_hash.h">
      <Filter>Source Files\M_\M_ Headers</Filter>
    </ClInclude>
    <ClInclude Include="..\Source\m_misc.h">
      <Filter>Source Files\M_\M_ Headers</Filter>
    </ClInclude>
    <ClInclude Include="..\Source\m_qstr.h">
      <Filter>Source Files\M_\M_ Headers</Filter>
    </ClInclude>
    <ClInclude Include="..\source\m_qstrkeys.h">
      <Filter>Source Files\M_\M_ Headers</Filter>
    </ClInclude>
    <ClInclude Include="..\Source\m_queue.h">
      <Filter>Source Files\M_\M_ Headers</Filter>
    </ClInclude>
    <ClInclude Include="..\Source\m_random.h">
      <Filter>Source Files\M_\M_ Headers</Filter>
    </ClInclude>
    <ClInclude Include="..\source\m_shots.h">
      <Filter>Source Files\M_\M_ Headers</Filter>
    </ClInclude>
    <ClInclude Include="..\source\m_strcasestr.h">
      <Filter>Source Files\M_\M_ Headers</Filter>
    </ClInclude>
    <ClInclude Include="..\source\m_structio.h">
      <Filter>Source Files\M_\M_ Headers</Filter>
    </ClInclude>
    <ClInclude Include="..\Source\m_swap.h">
      <Filter>Source Files\M_\M_ Headers</Filter>
    </ClInclude>
    <ClInclude Include="..\source\m_syscfg.h">
      <Filter>Source Files\M_\M_ Headers</Filter>
    </ClInclude>
    <ClInclude Include="..\source\m_vector.h">
      <Filter>Source Files\M_\M_ Headers</Filter>
    </ClInclude>
    <ClInclude Include="..\source\mn_emenu.h">
      <Filter>Source Files\Mn_\Mn_ Headers</Filter>
    </ClInclude>
    <ClInclude Include="..\Source\mn_engin.h">
      <Filter>Source Files\Mn_\Mn_ Headers</Filter>
    </ClInclude>
    <ClInclude Include="..\source\mn_files.h">
      <Filter>Source Files\Mn_\Mn_ Headers</Filter>
    </ClInclude>
    <ClInclude Include="..\Source\mn_htic.h">
      <Filter>Source Files\Mn_\Mn_ Headers</Filter>
    </ClInclude>
    <ClInclude Include="..\Source\mn_menus.h">
      <Filter>Source Files\Mn_\Mn_ Headers</Filter>
    </ClInclude>
    <ClInclude Include="..\Source\mn_misc.h">
      <Filter>Source Files\Mn_\Mn_ Headers</Filter>
    </ClInclude>
    <ClInclude Include="..\source\linkoffs.h">
      <Filter>Source Files\P_\P_ Headers</Filter>
    </ClInclude>
    <ClInclude Include="..\Source\p_anim.h">
      <Filter>Source Files\P_\P_ Headers</Filter>
    </ClInclude>
    <ClInclude Include="..\Source\p_chase.h">
      <Filter>Source Files\P_\P_ Headers</Filter>
    </ClInclude>
    <ClInclude Include="..\Source\p_enemy.h">
      <Filter>Source Files\P_\P_ Headers</Filter>
    </ClInclude>
    <ClInclude Include="..\Source\p_hubs.h">
      <Filter>Source Files\P_\P_ Headers</Filter>
    </ClInclude>
    <ClInclude Include="..\Source\p_info.h">
      <Filter>Source Files\P_\P_ Headers</Filter>
    </ClInclude>
    <ClInclude Include="..\Source\p_inter.h">
      <Filter>Source Files\P_\P_ Headers</Filter>
    </ClInclude>
    <ClInclude Include="..\Source\p_map.h">
      <Filter>Source Files\P_\P_ Headers</Filter>
    </ClInclude>
    <ClInclude Include="..\source\p_map3d.h">
      <Filter>Source Files\P_\P_ Headers</Filter>
    </ClInclude>
    <ClInclude Include="..\Source\p_maputl.h">
      <Filter>Source Files\P_\P_ Headers</Filter>
    </ClInclude>
    <ClInclude Include="..\Source\p_mobj.h">
      <Filter>Source Files\P_\P_ Headers</Filter>
    </ClInclude>
    <ClInclude Include="..\source\p_mobjcol.h">
      <Filter>Source Files\P_\P_ Headers</Filter>
    </ClInclude>
    <ClInclude Include="..\Source\p_partcl.h">
      <Filter>Source Files\P_\P_ Headers</Filter>
    </ClInclude>
    <ClInclude Include="..\source\p_portal.h">
      <Filter>Source Files\P_\P_ Headers</Filter>
    </ClInclude>
    <ClInclude Include="..\Source\p_pspr.h">
      <Filter>Source Files\P_\P_ Headers</Filter>
    </ClInclude>
    <ClInclude Include="..\source\p_pushers.h">
      <Filter>Source Files\P_\P_ Headers</Filter>
    </ClInclude>
    <ClInclude Include="..\Source\p_saveg.h">
      <Filter>Source Files\P_\P_ Headers</Filter>
    </ClInclude>
    <ClInclude Include="..\source\p_scroll.h">
      <Filter>Source Files\P_\P_ Headers</Filter>
    </ClInclude>
    <ClInclude Include="..\Source\p_setup.h">
      <Filter>Source Files\P_\P_ Headers</Filter>
    </ClInclude>
    <ClInclude Include="..\Source\p_skin.h">
      <Filter>Source Files\P_\P_ Headers</Filter>
    </ClInclude>
    <ClInclude Include="..\source\p_slopes.h">
      <Filter>Source Files\P_\P_ Headers</Filter>
    </ClInclude>
    <ClInclude Include="..\Source\p_spec.h">
      <Filter>Source Files\P_\P_ Headers</Filter>
    </ClInclude>
    <ClInclude Include="..\Source\p_tick.h">
      <Filter>Source Files\P_\P_ Headers</Filter>
    </ClInclude>
    <ClInclude Include="..\Source\p_user.h">
      <Filter>Source Files\P_\P_ Headers</Filter>
    </ClInclude>
    <ClInclude Include="..\source\p_xenemy.h">
      <Filter>Source Files\P_\P_ Headers</Filter>
    </ClInclude>
    <ClInclude Include="..\source\polyobj.h">
      <Filter>Source Files\P_\P_ Headers</Filter>
    </ClInclude>
    <ClInclude Include="..\Source\r_bsp.h">
      <Filter>Source Files\R_\R_ Headers</Filter>
    </ClInclude>
    <ClInclude Include="..\Source\r_data.h">
      <Filter>Source Files\R_\R_ Headers</Filter>
    </ClInclude>
    <ClInclude Include="..\Source\r_defs.h">
      <Filter>Source Files\R_\R_ Headers</Filter>
    </ClInclude>
    <ClInclude Include="..\Source\r_draw.h">
      <Filter>Source Files\R_\R_ Headers</Filter>
    </ClInclude>
    <ClInclude Include="..\source\r_drawq.h">
      <Filter>Source Files\R_\R_ Headers</Filter>
    </ClInclude>
    <ClInclude Include="..\source\r_dynabsp.h">
      <Filter>Source Files\R_\R_ Headers</Filter>
    </ClInclude>
    <ClInclude Include="..\source\r_dynseg.h">
      <Filter>Source Files\R_\R_ Headers</Filter>
    </ClInclude>
    <ClInclude Include="..\source\r_lighting.h">
      <Filter>Source Files\R_\R_ Headers</Filter>
    </ClInclude>
    <ClInclude Include="..\Source\r_main.h">
      <Filter>Source Files\R_\R_ Headers</Filter>
    </ClInclude>
    <ClInclude Include="..\source\r_patch.h">
      <Filter>Source Files\R_\R_ Headers</Filter>
    </ClInclude>
    <ClInclude Include="..\source\r_pcheck.h">
      <Filter>Source Files\R_\R_ Headers</Filter>
    </ClInclude>
    <ClInclude Include="..\Source\r_plane.h">
      <Filter>Source Files\R_\R_ Headers</Filter>
    </ClInclude>
    <ClInclude Include="..\Source\r_portal.h">
      <Filter>Source Files\R_\R_ Headers</Filter>
    </ClInclude>
    <ClInclude Include="..\Source\r_ripple.h">
      <Filter>Source Files\R_\R_ Headers</Filter>
    </ClInclude>
    <ClInclude Include="..\Source\r_segs.h">
      <Filter>Source Files\R_\R_ Headers</Filter>
    </ClInclude>
    <ClInclude Include="..\Source\r_sky.h">
      <Filter>Source Files\R_\R_ Headers</Filter>
    </ClInclude>
    <ClInclude Include="..\Source\r_state.h">
      <Filter>Source Files\R_\R_ Headers</Filter>
    </ClInclude>
    <ClInclude Include="..\Source\r_things.h">
      <Filter>Source Files\R_\R_ Headers</Filter>
    </ClInclude>
    <ClInclude Include="..\source\r_voxels.h">
      <Filter>Source Files\R_\R_ Headers</Filter>
    </ClInclude>
    <ClInclude Include="..\source\sdl\i_midirpc.h">
      <Filter>Source Files\SDL\SDL Headers</Filter>
    </ClInclude>
    <ClInclude Include="..\Source\i_net.h">
      <Filter>Source Files\SDL\SDL Headers</Filter>
    </ClInclude>
    <ClInclude Include="..\source\sdl\i_sdlgamepads.h">
      <Filter>Source Files\SDL\SDL Headers</Filter>
    </ClInclude>
    <ClInclude Include="..\source\sdl\i_sdlgl2d.h">
      <Filter>Source Files\SDL\SDL Headers</Filter>
    </ClInclude>
    <ClInclude Include="..\source\sdl\i_sdlvideo.h">
      <Filter>Source Files\SDL\SDL Headers</Filter>
    </ClInclude>
    <ClInclude Include="..\Source\i_sound.h">
      <Filter>Source Files\SDL\SDL Headers</Filter>
    </ClInclude>
    <ClInclude Include="..\Source\i_system.h">
      <Filter>Source Files\SDL\SDL Headers</Filter>
    </ClInclude>
    <ClInclude Include="..\Source\sdl\mmus2mid.h">
      <Filter>Source Files\SDL\SDL Headers</Filter>
    </ClInclude>
    <ClInclude Include="..\Source\st_lib.h">
      <Filter>Source Files\ST_</Filter>
    </ClInclude>
    <ClInclude Include="..\Source\st_stuff.h">
      <Filter>Source Files\ST_</Filter>
    </ClInclude>
    <ClInclude Include="..\source\v_alloc.h">
      <Filter>Source Files\V_\V_ Headers</Filter>
    </ClInclude>
    <ClInclude Include="..\Source\v_block.h">
      <Filter>Source Files\V_\V_ Headers</Filter>
    </ClInclude>
    <ClInclude Include="..\source\v_buffer.h">
      <Filter>Source Files\V_\V_ Headers</Filter>
    </ClInclude>
    <ClInclude Include="..\Source\v_font.h">
      <Filter>Source Files\V_\V_ Headers</Filter>
    </ClInclude>
    <ClInclude Include="..\Source\v_misc.h">
      <Filter>Source Files\V_\V_ Headers</Filter>
    </ClInclude>
    <ClInclude Include="..\Source\v_patch.h">
      <Filter>Source Files\V_\V_ Headers</Filter>
    </ClInclude>
    <ClInclude Include="..\source\v_patchfmt.h">
      <Filter>Source Files\V_\V_ Headers</Filter>
    </ClInclude>
    <ClInclude Include="..\source\v_png.h">
      <Filter>Source Files\V_\V_ Headers</Filter>
    </ClInclude>
    <ClInclude Include="..\Source\v_video.h">
      <Filter>Source Files\V_\V_ Headers</Filter>
    </ClInclude>
    <ClInclude Include="..\source\w_formats.h">
      <Filter>Source Files\W_\W_ Headers</Filter>
    </ClInclude>
    <ClInclude Include="..\source\w_hacks.h">
      <Filter>Source Files\W_\W_ Headers</Filter>
    </ClInclude>
    <ClInclude Include="..\source\w_iterator.h">
      <Filter>Source Files\W_\W_ Headers</Filter>
    </ClInclude>
    <ClInclude Include="..\source\w_levels.h">
      <Filter>Source Files\W_\W_ Headers</Filter>
    </ClInclude>
    <ClInclude Include="..\Source\w_wad.h">
      <Filter>Source Files\W_\W_ Headers</Filter>
    </ClInclude>
    <ClInclude Include="..\source\w_zip.h">
      <Filter>Source Files\W_\W_ Headers</Filter>
    </ClInclude>
    <ClInclude Include="..\source\z_auto.h">
      <Filter>Source Files\Z_</Filter>
    </ClInclude>
    <ClInclude Include="..\Source\z_zone.h">
      <Filter>Source Files\Z_</Filter>
    </ClInclude>
    <ClInclude Include="..\source\autopalette.h">
      <Filter>Source Files\Misc\Misc Headers</Filter>
    </ClInclude>
    <ClInclude Include="..\Source\info.h">
      <Filter>Source Files\Misc\Misc Headers</Filter>
    </ClInclude>
    <ClInclude Include="..\source\Win32\inttypes.h">
      <Filter>Source Files\Misc\Misc Headers</Filter>
    </ClInclude>
    <ClInclude Include="..\Source\psnprntf.h">
      <Filter>Source Files\Misc\Misc Headers</Filter>
    </ClInclude>
    <ClInclude Include="resource.h">
      <Filter>Source Files\Misc\Misc Headers</Filter>
    </ClInclude>
    <ClInclude Include="..\source\Win32\stdint.h">
      <Filter>Source Files\Misc\Misc Headers</Filter>
    </ClInclude>
    <ClInclude Include="..\Source\tables.h">
      <Filter>Source Files\Misc\Misc Headers</Filter>
    </ClInclude>
    <ClInclude Include="..\Source\version.h">
      <Filter>Source Files\Misc\Misc Headers</Filter>
    </ClInclude>
    <ClInclude Include="..\source\textscreen\textscreen.h">
      <Filter>Source Files\TXT_\TXT Headers</Filter>
    </ClInclude>
    <ClInclude Include="..\source\textscreen\txt_button.h">
      <Filter>Source Files\TXT_\TXT Headers</Filter>
    </ClInclude>
    <ClInclude Include="..\source\textscreen\txt_checkbox.h">
      <Filter>Source Files\TXT_\TXT Headers</Filter>
    </ClInclude>
    <ClInclude Include="..\source\textscreen\txt_desktop.h">
      <Filter>Source Files\TXT_\TXT Headers</Filter>
    </ClInclude>
    <ClInclude Include="..\source\textscreen\txt_dropdown.h">
      <Filter>Source Files\TXT_\TXT Headers</Filter>
    </ClInclude>
    <ClInclude Include="..\Source\textscreen\txt_font.h">
      <Filter>Source Files\TXT_\TXT Headers</Filter>
    </ClInclude>
    <ClInclude Include="..\source\textscreen\txt_gui.h">
      <Filter>Source Files\TXT_\TXT Headers</Filter>
    </ClInclude>
    <ClInclude Include="..\source\textscreen\txt_inputbox.h">
      <Filter>Source Files\TXT_\TXT Headers</Filter>
    </ClInclude>
    <ClInclude Include="..\source\textscreen\txt_io.h">
      <Filter>Source Files\TXT_\TXT Headers</Filter>
    </ClInclude>
    <ClInclude Include="..\source\textscreen\txt_label.h">
      <Filter>Source Files\TXT_\TXT Headers</Filter>
    </ClInclude>
    <ClInclude Include="..\Source\textscreen\txt_main.h">
      <Filter>Source Files\TXT_\TXT Headers</Filter>
    </ClInclude>
    <ClInclude Include="..\source\textscreen\txt_radiobutton.h">
      <Filter>Source Files\TXT_\TXT Headers</Filter>
    </ClInclude>
    <ClInclude Include="..\source\textscreen\txt_scrollpane.h">
      <Filter>Source Files\TXT_\TXT Headers</Filter>
    </ClInclude>
    <ClInclude Include="..\source\textscreen\txt_sdl.h">
      <Filter>Source Files\TXT_\TXT Headers</Filter>
    </ClInclude>
    <ClInclude Include="..\source\textscreen\txt_separator.h">
      <Filter>Source Files\TXT_\TXT Headers</Filter>
    </ClInclude>
    <ClInclude Include="..\source\textscreen\txt_spinctrl.h">
      <Filter>Source Files\TXT_\TXT Headers</Filter>
    </ClInclude>
    <ClInclude Include="..\source\textscreen\txt_strut.h">
      <Filter>Source Files\TXT_\TXT Headers</Filter>
    </ClInclude>
    <ClInclude Include="..\source\textscreen\txt_table.h">
      <Filter>Source Files\TXT_\TXT Headers</Filter>
    </ClInclude>
    <ClInclude Include="..\source\textscreen\txt_widget.h">
      <Filter>Source Files\TXT_\TXT Headers</Filter>
    </ClInclude>
    <ClInclude Include="..\source\textscreen\txt_window.h">
      <Filter>Source Files\TXT_\TXT Headers</Filter>
    </ClInclude>
    <ClInclude Include="..\source\textscreen\txt_window_action.h">
      <Filter>Source Files\TXT_\TXT Headers</Filter>
    </ClInclude>
    <ClInclude Include="..\source\a_common.h">
      <Filter>Source Files\A_\A_ Headers</Filter>
    </ClInclude>
    <ClInclude Include="..\source\a_doom.h">
      <Filter>Source Files\A_\A_ Headers</Filter>
    </ClInclude>
    <ClInclude Include="..\source\hal\i_gamepads.h">
      <Filter>Source Files\HAL\HAL Headers</Filter>
    </ClInclude>
    <ClInclude Include="..\source\hal\i_picker.h">
      <Filter>Source Files\HAL\HAL Headers</Filter>
    </ClInclude>
    <ClInclude Include="..\source\hal\i_platform.h">
      <Filter>Source Files\HAL\HAL Headers</Filter>
    </ClInclude>
    <ClInclude Include="..\source\i_video.h">
      <Filter>Source Files\HAL\HAL Headers</Filter>
    </ClInclude>
    <ClInclude Include="..\source\gl\gl_includes.h">
      <Filter>Source Files\GL\GL Headers</Filter>
    </ClInclude>
    <ClInclude Include="..\source\gl\gl_init.h">
      <Filter>Source Files\GL\GL Headers</Filter>
    </ClInclude>
    <ClInclude Include="..\source\gl\gl_primitives.h">
      <Filter>Source Files\GL\GL Headers</Filter>
    </ClInclude>
    <ClInclude Include="..\source\gl\gl_projection.h">
      <Filter>Source Files\GL\GL Headers</Filter>
    </ClInclude>
    <ClInclude Include="..\source\gl\gl_texture.h">
      <Filter>Source Files\GL\GL Headers</Filter>
    </ClInclude>
    <ClInclude Include="..\source\gl\gl_vars.h">
      <Filter>Source Files\GL\GL Headers</Filter>
    </ClInclude>
    <ClInclude Include="..\source\metaapi.h">
      <Filter>Source Files\MetaAPI</Filter>
    </ClInclude>
    <ClInclude Include="..\source\metaqstring.h">
      <Filter>Source Files\MetaAPI</Filter>
    </ClInclude>
    <ClInclude Include="..\source\cam_sight.h">
      <Filter>Source Files\Cam</Filter>
    </ClInclude>
    <ClInclude Include="..\source\ev_actions.h">
      <Filter>Source Files\EV_\EV_ Headers</Filter>
    </ClInclude>
    <ClInclude Include="..\source\ev_bindings.h">
      <Filter>Source Files\EV_\EV_ Headers</Filter>
    </ClInclude>
    <ClInclude Include="..\source\ev_macros.h">
      <Filter>Source Files\EV_\EV_ Headers</Filter>
    </ClInclude>
    <ClInclude Include="..\source\ev_specials.h">
      <Filter>Source Files\EV_\EV_ Headers</Filter>
    </ClInclude>
    <ClInclude Include="..\source\t_plane.h">
      <Filter>Source Files\T_</Filter>
    </ClInclude>
    <ClInclude Include="..\source\Win32\i_xinput.h">
      <Filter>Source Files\Win32\Win32 Headers</Filter>
    </ClInclude>
    <ClInclude Include="..\source\hal\i_directory.h">
      <Filter>Source Files\HAL\HAL Headers</Filter>
    </ClInclude>
    <ClInclude Include="..\source\a_args.h">
      <Filter>Source Files\A_\A_ Headers</Filter>
    </ClInclude>
    <ClInclude Include="..\source\e_weapons.h">
      <Filter>Source Files\E_\E_ Headers</Filter>
    </ClInclude>
    <ClInclude Include="..\source\e_inventory.h">
      <Filter>Source Files\E_\E_ Headers</Filter>
    </ClInclude>
    <ClInclude Include="..\source\metaspawn.h">
      <Filter>Source Files\MetaAPI</Filter>
    </ClInclude>
    <ClInclude Include="..\source\m_compare.h">
      <Filter>Source Files\M_\M_ Headers</Filter>
    </ClInclude>
    <ClInclude Include="..\source\mn_items.h">
      <Filter>Source Files\Mn_\Mn_ Headers</Filter>
    </ClInclude>
    <ClInclude Include="..\Source\Win32\i_fnames.h">
      <Filter>Source Files\Win32\Win32 Headers</Filter>
    </ClInclude>
    <ClInclude Include="..\source\Win32\i_opndir.h">
      <Filter>Source Files\Win32\Win32 Headers</Filter>
    </ClInclude>
    <ClInclude Include="..\source\m_ctype.h">
      <Filter>Source Files\M_\M_ Headers</Filter>
    </ClInclude>
    <ClInclude Include="..\source\v_image.h">
      <Filter>Source Files\V_\V_ Headers</Filter>
    </ClInclude>
    <ClInclude Include="..\source\m_binary.h">
      <Filter>Source Files\M_\M_ Headers</Filter>
    </ClInclude>
    <ClInclude Include="..\source\s_sndseq.h">
      <Filter>Source Files\S_\S_ Headers</Filter>
    </ClInclude>
    <ClInclude Include="..\Source\s_sound.h">
      <Filter>Source Files\S_\S_ Headers</Filter>
    </ClInclude>
    <ClInclude Include="..\Source\sounds.h">
      <Filter>Source Files\S_\S_ Headers</Filter>
    </ClInclude>
    <ClInclude Include="..\source\s_reverb.h">
      <Filter>Source Files\S_\S_ Headers</Filter>
    </ClInclude>
    <ClInclude Include="..\source\e_reverbs.h">
      <Filter>Source Files\E_\E_ Headers</Filter>
    </ClInclude>
    <ClInclude Include="..\source\s_formats.h">
      <Filter>Source Files\S_\S_ Headers</Filter>
    </ClInclude>
    <ClInclude Include="..\source\r_interpolate.h">
      <Filter>Source Files\R_\R_ Headers</Filter>
    </ClInclude>
    <ClInclude Include="..\source\p_sector.h">
      <Filter>Source Files\P_\P_ Headers</Filter>
    </ClInclude>
    <ClInclude Include="..\source\hal\i_timer.h">
      <Filter>Source Files\HAL\HAL Headers</Filter>
    </ClInclude>
    <ClInclude Include="..\source\sdl\i_sdltimer.h">
      <Filter>Source Files\SDL\SDL Headers</Filter>
    </ClInclude>
    <ClInclude Include="..\source\r_textur.h">
      <Filter>Source Files\R_\R_ Headers</Filter>
    </ClInclude>
    <ClInclude Include="..\source\xl_scripts.h">
      <Filter>Source Files\XL_\XL_ Headers</Filter>
    </ClInclude>
    <ClInclude Include="..\source\xl_musinfo.h">
      <Filter>Source Files\XL_\XL_ Headers</Filter>
    </ClInclude>
    <ClInclude Include="..\source\xl_sndinfo.h">
      <Filter>Source Files\XL_\XL_ Headers</Filter>
    </ClInclude>
    <ClInclude Include="..\source\xl_mapinfo.h">
      <Filter>Source Files\XL_\XL_ Headers</Filter>
    </ClInclude>
    <ClInclude Include="..\source\xl_emapinfo.h">
      <Filter>Source Files\XL_\XL_ Headers</Filter>
    </ClInclude>
    <ClInclude Include="..\source\p_things.h">
      <Filter>Source Files\P_\P_ Headers</Filter>
    </ClInclude>
    <ClInclude Include="..\source\ev_sectors.h">
      <Filter>Source Files\EV_\EV_ Headers</Filter>
    </ClInclude>
    <ClInclude Include="..\source\e_udmf.h">
      <Filter>Source Files\E_\E_ Headers</Filter>
    </ClInclude>
    <ClInclude Include="..\source\p_portalclip.h">
      <Filter>Source Files\P_\P_ Headers</Filter>
    </ClInclude>
    <ClInclude Include="..\source\m_utils.h">
      <Filter>Source Files\M_\M_ Headers</Filter>
    </ClInclude>
<<<<<<< HEAD
    <ClInclude Include="..\source\autodoom\b_analysis.h">
      <Filter>Source Files\autodoom</Filter>
    </ClInclude>
    <ClInclude Include="..\source\autodoom\b_botmap.h">
      <Filter>Source Files\autodoom</Filter>
    </ClInclude>
    <ClInclude Include="..\source\autodoom\b_botmaptemp.h">
      <Filter>Source Files\autodoom</Filter>
    </ClInclude>
    <ClInclude Include="..\source\autodoom\b_compression.h">
      <Filter>Source Files\autodoom</Filter>
    </ClInclude>
    <ClInclude Include="..\source\autodoom\b_glbsp.h">
      <Filter>Source Files\autodoom</Filter>
    </ClInclude>
    <ClInclude Include="..\source\autodoom\b_intset.h">
      <Filter>Source Files\autodoom</Filter>
    </ClInclude>
    <ClInclude Include="..\source\autodoom\b_itemlearn.h">
      <Filter>Source Files\autodoom</Filter>
    </ClInclude>
    <ClInclude Include="..\source\autodoom\b_lineeffect.h">
      <Filter>Source Files\autodoom</Filter>
    </ClInclude>
    <ClInclude Include="..\source\autodoom\b_msector.h">
      <Filter>Source Files\autodoom</Filter>
    </ClInclude>
    <ClInclude Include="..\source\autodoom\b_path.h">
      <Filter>Source Files\autodoom</Filter>
    </ClInclude>
    <ClInclude Include="..\source\autodoom\b_ptrmap.h">
      <Filter>Source Files\autodoom</Filter>
    </ClInclude>
    <ClInclude Include="..\source\autodoom\b_statistics.h">
      <Filter>Source Files\autodoom</Filter>
    </ClInclude>
    <ClInclude Include="..\source\autodoom\b_think.h">
      <Filter>Source Files\autodoom</Filter>
    </ClInclude>
    <ClInclude Include="..\source\autodoom\b_trace.h">
      <Filter>Source Files\autodoom</Filter>
    </ClInclude>
    <ClInclude Include="..\source\autodoom\b_util.h">
      <Filter>Source Files\autodoom</Filter>
    </ClInclude>
    <ClInclude Include="..\source\am_svg.h">
      <Filter>Source Files\AM_</Filter>
    </ClInclude>
    <ClInclude Include="..\source\autodoom\glbsp\analyze.h">
      <Filter>Source Files\autodoom\glbsp</Filter>
    </ClInclude>
    <ClInclude Include="..\source\autodoom\glbsp\blockmap.h">
      <Filter>Source Files\autodoom\glbsp</Filter>
    </ClInclude>
    <ClInclude Include="..\source\autodoom\glbsp\glbsp.h">
      <Filter>Source Files\autodoom\glbsp</Filter>
    </ClInclude>
    <ClInclude Include="..\source\autodoom\glbsp\level.h">
      <Filter>Source Files\autodoom\glbsp</Filter>
    </ClInclude>
    <ClInclude Include="..\source\autodoom\glbsp\node.h">
      <Filter>Source Files\autodoom\glbsp</Filter>
    </ClInclude>
    <ClInclude Include="..\source\autodoom\glbsp\reject.h">
      <Filter>Source Files\autodoom\glbsp</Filter>
    </ClInclude>
    <ClInclude Include="..\source\autodoom\glbsp\seg.h">
      <Filter>Source Files\autodoom\glbsp</Filter>
    </ClInclude>
    <ClInclude Include="..\source\autodoom\glbsp\structs.h">
      <Filter>Source Files\autodoom\glbsp</Filter>
    </ClInclude>
    <ClInclude Include="..\source\autodoom\glbsp\system.h">
      <Filter>Source Files\autodoom\glbsp</Filter>
    </ClInclude>
    <ClInclude Include="..\source\autodoom\glbsp\util.h">
      <Filter>Source Files\autodoom\glbsp</Filter>
    </ClInclude>
    <ClInclude Include="..\source\autodoom\glbsp\wad.h">
      <Filter>Source Files\autodoom\glbsp</Filter>
=======
    <ClInclude Include="..\source\cam_common.h">
      <Filter>Source Files\Cam</Filter>
>>>>>>> 65981e70
    </ClInclude>
  </ItemGroup>
  <ItemGroup>
    <None Include="res\ee.ico">
      <Filter>Resource Files</Filter>
    </None>
  </ItemGroup>
  <ItemGroup>
    <ResourceCompile Include="Eternity.rc" />
  </ItemGroup>
</Project><|MERGE_RESOLUTION|>--- conflicted
+++ resolved
@@ -1,4 +1,4 @@
-﻿<?xml version="1.0" encoding="utf-8"?>
+<?xml version="1.0" encoding="utf-8"?>
 <Project ToolsVersion="4.0" xmlns="http://schemas.microsoft.com/developer/msbuild/2003">
   <ItemGroup>
     <Filter Include="Source Files">
@@ -954,7 +954,6 @@
     <ClCompile Include="..\source\m_utils.cpp">
       <Filter>Source Files\M_\M_ Source</Filter>
     </ClCompile>
-<<<<<<< HEAD
     <ClCompile Include="..\source\autodoom\b_analysis.cpp">
       <Filter>Source Files\autodoom</Filter>
     </ClCompile>
@@ -1032,7 +1031,6 @@
     </ClCompile>
     <ClCompile Include="..\source\autodoom\glbsp\wad.c">
       <Filter>Source Files\autodoom\glbsp</Filter>
-=======
     <ClCompile Include="..\source\cam_aim.cpp">
       <Filter>Source Files\Cam</Filter>
     </ClCompile>
@@ -1044,7 +1042,6 @@
     </ClCompile>
     <ClCompile Include="..\source\cam_use.cpp">
       <Filter>Source Files\Cam</Filter>
->>>>>>> 65981e70
     </ClCompile>
   </ItemGroup>
   <ItemGroup>
@@ -1792,7 +1789,6 @@
     <ClInclude Include="..\source\m_utils.h">
       <Filter>Source Files\M_\M_ Headers</Filter>
     </ClInclude>
-<<<<<<< HEAD
     <ClInclude Include="..\source\autodoom\b_analysis.h">
       <Filter>Source Files\autodoom</Filter>
     </ClInclude>
@@ -1873,10 +1869,8 @@
     </ClInclude>
     <ClInclude Include="..\source\autodoom\glbsp\wad.h">
       <Filter>Source Files\autodoom\glbsp</Filter>
-=======
     <ClInclude Include="..\source\cam_common.h">
       <Filter>Source Files\Cam</Filter>
->>>>>>> 65981e70
     </ClInclude>
   </ItemGroup>
   <ItemGroup>
