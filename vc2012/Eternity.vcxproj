<?xml version="1.0" encoding="utf-8"?>
<Project DefaultTargets="Build" ToolsVersion="4.0" xmlns="http://schemas.microsoft.com/developer/msbuild/2003">
  <ItemGroup Label="ProjectConfigurations">
    <ProjectConfiguration Include="Debug|Win32">
      <Configuration>Debug</Configuration>
      <Platform>Win32</Platform>
    </ProjectConfiguration>
    <ProjectConfiguration Include="Release|Win32">
      <Configuration>Release</Configuration>
      <Platform>Win32</Platform>
    </ProjectConfiguration>
  </ItemGroup>
  <PropertyGroup Label="Globals">
    <ProjectGuid>{233045E2-53A6-4579-A272-3D3CF6D97405}</ProjectGuid>
    <RootNamespace>Eternity</RootNamespace>
  </PropertyGroup>
  <Import Project="$(VCTargetsPath)\Microsoft.Cpp.Default.props" />
  <PropertyGroup Condition="'$(Configuration)|$(Platform)'=='Debug|Win32'" Label="Configuration">
    <ConfigurationType>Application</ConfigurationType>
    <UseOfMfc>false</UseOfMfc>
    <CharacterSet>MultiByte</CharacterSet>
    <PlatformToolset>v110_xp</PlatformToolset>
  </PropertyGroup>
  <PropertyGroup Condition="'$(Configuration)|$(Platform)'=='Release|Win32'" Label="Configuration">
    <ConfigurationType>Application</ConfigurationType>
    <UseOfMfc>false</UseOfMfc>
    <CharacterSet>MultiByte</CharacterSet>
    <PlatformToolset>v110_xp</PlatformToolset>
  </PropertyGroup>
  <Import Project="$(VCTargetsPath)\Microsoft.Cpp.props" />
  <ImportGroup Label="ExtensionSettings">
  </ImportGroup>
  <ImportGroup Condition="'$(Configuration)|$(Platform)'=='Debug|Win32'" Label="PropertySheets">
    <Import Project="$(UserRootDir)\Microsoft.Cpp.$(Platform).user.props" Condition="exists('$(UserRootDir)\Microsoft.Cpp.$(Platform).user.props')" Label="LocalAppDataPlatform" />
    <Import Project="$(VCTargetsPath)Microsoft.CPP.UpgradeFromVC60.props" />
  </ImportGroup>
  <ImportGroup Condition="'$(Configuration)|$(Platform)'=='Release|Win32'" Label="PropertySheets">
    <Import Project="$(UserRootDir)\Microsoft.Cpp.$(Platform).user.props" Condition="exists('$(UserRootDir)\Microsoft.Cpp.$(Platform).user.props')" Label="LocalAppDataPlatform" />
    <Import Project="$(VCTargetsPath)Microsoft.CPP.UpgradeFromVC60.props" />
  </ImportGroup>
  <PropertyGroup Label="UserMacros" />
  <PropertyGroup>
    <_ProjectFileVersion>10.0.30319.1</_ProjectFileVersion>
    <OutDir Condition="'$(Configuration)|$(Platform)'=='Release|Win32'">$(SolutionDir)$(Configuration)\</OutDir>
    <IntDir Condition="'$(Configuration)|$(Platform)'=='Release|Win32'">$(SolutionDir)$(Configuration)\$(ProjectName)\</IntDir>
    <LinkIncremental Condition="'$(Configuration)|$(Platform)'=='Release|Win32'">false</LinkIncremental>
    <OutDir Condition="'$(Configuration)|$(Platform)'=='Debug|Win32'">$(SolutionDir)$(Configuration)\</OutDir>
    <IntDir Condition="'$(Configuration)|$(Platform)'=='Debug|Win32'">$(SolutionDir)$(Configuration)\$(ProjectName)\</IntDir>
    <LinkIncremental Condition="'$(Configuration)|$(Platform)'=='Debug|Win32'">true</LinkIncremental>
  </PropertyGroup>
  <PropertyGroup Condition="'$(Configuration)|$(Platform)'=='Debug|Win32'">
    <IncludePath>$(IncludePath)</IncludePath>
  </PropertyGroup>
  <PropertyGroup Condition="'$(Configuration)|$(Platform)'=='Release|Win32'">
    <IncludePath>$(IncludePath)</IncludePath>
  </PropertyGroup>
  <ItemDefinitionGroup Condition="'$(Configuration)|$(Platform)'=='Release|Win32'">
    <Midl>
      <TypeLibraryName>.\Release/Eternity.tlb</TypeLibraryName>
      <HeaderFileName>
      </HeaderFileName>
    </Midl>
    <ClCompile>
      <AdditionalOptions>/MP %(AdditionalOptions)</AdditionalOptions>
      <Optimization>MaxSpeed</Optimization>
      <InlineFunctionExpansion>AnySuitable</InlineFunctionExpansion>
      <IntrinsicFunctions>true</IntrinsicFunctions>
      <FavorSizeOrSpeed>Speed</FavorSizeOrSpeed>
      <OmitFramePointers>true</OmitFramePointers>
      <WholeProgramOptimization>true</WholeProgramOptimization>
      <AdditionalIncludeDirectories>..\..\SDL_net-1.2.8\include;..\..\SDL_mixer-1.2.12\include;..\..\SDL-1.2.15\include;..\source\win32;..\libpng;%(AdditionalIncludeDirectories)</AdditionalIncludeDirectories>
      <PreprocessorDefinitions>NDEBUG;R_LINKEDPORTALS;WIN32;_CONSOLE;_SDL_VER;HAVE_SPCLIB;EE_FEATURE_OPENGL;HAVE_STDINT_H;_CRT_SECURE_NO_WARNINGS;_CRT_NONSTDC_NO_WARNINGS;EE_FEATURE_REGISTRYSCAN;EE_FEATURE_MIDIRPC;EE_FEATURE_XINPUT;%(PreprocessorDefinitions)</PreprocessorDefinitions>
      <StringPooling>true</StringPooling>
      <RuntimeLibrary>MultiThreadedDLL</RuntimeLibrary>
      <BufferSecurityCheck>false</BufferSecurityCheck>
      <FunctionLevelLinking>true</FunctionLevelLinking>
      <EnableEnhancedInstructionSet>StreamingSIMDExtensions2</EnableEnhancedInstructionSet>
      <FloatingPointModel>Fast</FloatingPointModel>
      <PrecompiledHeaderOutputFile>.\Release/Eternity.pch</PrecompiledHeaderOutputFile>
      <AssemblerListingLocation>.\Release/</AssemblerListingLocation>
      <ObjectFileName>.\Release/</ObjectFileName>
      <ProgramDataBaseFileName>.\Release/</ProgramDataBaseFileName>
      <WarningLevel>Level3</WarningLevel>
      <SuppressStartupBanner>true</SuppressStartupBanner>
    </ClCompile>
    <ResourceCompile>
      <PreprocessorDefinitions>NDEBUG;%(PreprocessorDefinitions)</PreprocessorDefinitions>
      <Culture>0x0409</Culture>
    </ResourceCompile>
    <Link>
      <AdditionalDependencies>./Release/snes_spc.lib;./Release/libpng.lib;./Release/zlib.lib;sdl.lib;sdl_mixer.lib;sdl_net.lib;oldnames.lib;msvcrt.lib;opengl32.lib;rpcrt4.lib;%(AdditionalDependencies)</AdditionalDependencies>
      <OutputFile>.\Release/Eternity.exe</OutputFile>
      <SuppressStartupBanner>true</SuppressStartupBanner>
      <IgnoreAllDefaultLibraries>true</IgnoreAllDefaultLibraries>
      <ProgramDatabaseFile>.\Release/Eternity.pdb</ProgramDatabaseFile>
      <GenerateMapFile>true</GenerateMapFile>
      <MapFileName>.\Release/Eternity.map</MapFileName>
      <SubSystem>Console</SubSystem>
      <LinkTimeCodeGeneration>UseLinkTimeCodeGeneration</LinkTimeCodeGeneration>
      <RandomizedBaseAddress>false</RandomizedBaseAddress>
      <DataExecutionPrevention>
      </DataExecutionPrevention>
      <TargetMachine>MachineX86</TargetMachine>
    </Link>
    <Bscmake>
      <SuppressStartupBanner>true</SuppressStartupBanner>
      <OutputFile>.\Release/Eternity.bsc</OutputFile>
    </Bscmake>
    <Manifest>
      <AdditionalManifestFiles>res/DeclareDPIAware.manifest %(AdditionalManifestFiles)</AdditionalManifestFiles>
    </Manifest>
  </ItemDefinitionGroup>
  <ItemDefinitionGroup Condition="'$(Configuration)|$(Platform)'=='Debug|Win32'">
    <Midl>
      <TypeLibraryName>.\Debug/Eternity.tlb</TypeLibraryName>
      <HeaderFileName>
      </HeaderFileName>
    </Midl>
    <ClCompile>
      <Optimization>Disabled</Optimization>
      <AdditionalIncludeDirectories>..\..\SDL_net-1.2.8\include;..\..\SDL_mixer-1.2.12\include;..\..\SDL-1.2.15\include;..\source\win32;..\libpng;%(AdditionalIncludeDirectories)</AdditionalIncludeDirectories>
      <PreprocessorDefinitions>_DEBUG;RANGECHECK;INSTRUMENTED;ZONEIDCHECK;R_LINKEDPORTALS;WIN32;_CONSOLE;_SDL_VER;HAVE_SPCLIB;EE_FEATURE_OPENGL;HAVE_STDINT_H;_CRT_SECURE_NO_WARNINGS;_CRT_NONSTDC_NO_WARNINGS;EE_FEATURE_REGISTRYSCAN;EE_FEATURE_MIDIRPC;EE_FEATURE_XINPUT;%(PreprocessorDefinitions)</PreprocessorDefinitions>
      <MinimalRebuild>true</MinimalRebuild>
      <BasicRuntimeChecks>EnableFastChecks</BasicRuntimeChecks>
      <RuntimeLibrary>MultiThreadedDebugDLL</RuntimeLibrary>
      <PrecompiledHeaderOutputFile>.\Debug/Eternity.pch</PrecompiledHeaderOutputFile>
      <AssemblerListingLocation>.\Debug/</AssemblerListingLocation>
      <ObjectFileName>.\Debug/</ObjectFileName>
      <ProgramDataBaseFileName>.\Debug/</ProgramDataBaseFileName>
      <BrowseInformation>true</BrowseInformation>
      <WarningLevel>Level3</WarningLevel>
      <SuppressStartupBanner>true</SuppressStartupBanner>
      <DebugInformationFormat>EditAndContinue</DebugInformationFormat>
    </ClCompile>
    <ResourceCompile>
      <PreprocessorDefinitions>_DEBUG;%(PreprocessorDefinitions)</PreprocessorDefinitions>
      <Culture>0x0409</Culture>
    </ResourceCompile>
    <Link>
      <AdditionalDependencies>./Debug/snes_spc.lib;./Debug/libpng.lib;./Debug/zlib.lib;sdl.lib;sdl_mixer.lib;sdl_net.lib;oldnames.lib;opengl32.lib;rpcrt4.lib;%(AdditionalDependencies)</AdditionalDependencies>
      <OutputFile>.\Debug/Eternity.exe</OutputFile>
      <SuppressStartupBanner>true</SuppressStartupBanner>
      <IgnoreAllDefaultLibraries>false</IgnoreAllDefaultLibraries>
      <GenerateDebugInformation>true</GenerateDebugInformation>
      <ProgramDatabaseFile>.\Debug/Eternity.pdb</ProgramDatabaseFile>
      <SubSystem>Console</SubSystem>
      <RandomizedBaseAddress>false</RandomizedBaseAddress>
      <DataExecutionPrevention>
      </DataExecutionPrevention>
      <TargetMachine>MachineX86</TargetMachine>
      <ImageHasSafeExceptionHandlers>false</ImageHasSafeExceptionHandlers>
    </Link>
    <Bscmake>
      <SuppressStartupBanner>true</SuppressStartupBanner>
      <OutputFile>.\Debug/Eternity.bsc</OutputFile>
    </Bscmake>
    <Manifest>
      <AdditionalManifestFiles>res/DeclareDPIAware.manifest %(AdditionalManifestFiles)</AdditionalManifestFiles>
    </Manifest>
  </ItemDefinitionGroup>
  <ItemGroup>
    <ClCompile Include="..\source\acs_acs0.cpp" />
    <ClCompile Include="..\source\acs_acse.cpp" />
    <ClCompile Include="..\source\acs_func.cpp" />
    <ClCompile Include="..\source\acs_intr.cpp">
      <AdditionalIncludeDirectories Condition="'$(Configuration)|$(Platform)'=='Debug|Win32'">%(AdditionalIncludeDirectories)</AdditionalIncludeDirectories>
      <PreprocessorDefinitions Condition="'$(Configuration)|$(Platform)'=='Debug|Win32'">%(PreprocessorDefinitions)</PreprocessorDefinitions>
      <AdditionalIncludeDirectories Condition="'$(Configuration)|$(Platform)'=='Release|Win32'">%(AdditionalIncludeDirectories)</AdditionalIncludeDirectories>
      <PreprocessorDefinitions Condition="'$(Configuration)|$(Platform)'=='Release|Win32'">%(PreprocessorDefinitions)</PreprocessorDefinitions>
    </ClCompile>
    <ClCompile Include="..\Source\am_color.cpp">
      <AdditionalIncludeDirectories Condition="'$(Configuration)|$(Platform)'=='Debug|Win32'">%(AdditionalIncludeDirectories)</AdditionalIncludeDirectories>
      <PreprocessorDefinitions Condition="'$(Configuration)|$(Platform)'=='Debug|Win32'">%(PreprocessorDefinitions)</PreprocessorDefinitions>
      <AdditionalIncludeDirectories Condition="'$(Configuration)|$(Platform)'=='Release|Win32'">%(AdditionalIncludeDirectories)</AdditionalIncludeDirectories>
      <PreprocessorDefinitions Condition="'$(Configuration)|$(Platform)'=='Release|Win32'">%(PreprocessorDefinitions)</PreprocessorDefinitions>
    </ClCompile>
    <ClCompile Include="..\Source\am_map.cpp">
      <AdditionalIncludeDirectories Condition="'$(Configuration)|$(Platform)'=='Debug|Win32'">%(AdditionalIncludeDirectories)</AdditionalIncludeDirectories>
      <PreprocessorDefinitions Condition="'$(Configuration)|$(Platform)'=='Debug|Win32'">%(PreprocessorDefinitions)</PreprocessorDefinitions>
      <AdditionalIncludeDirectories Condition="'$(Configuration)|$(Platform)'=='Release|Win32'">%(AdditionalIncludeDirectories)</AdditionalIncludeDirectories>
      <PreprocessorDefinitions Condition="'$(Configuration)|$(Platform)'=='Release|Win32'">%(PreprocessorDefinitions)</PreprocessorDefinitions>
    </ClCompile>
    <ClCompile Include="..\Source\a_fixed.cpp">
      <AdditionalIncludeDirectories Condition="'$(Configuration)|$(Platform)'=='Debug|Win32'">%(AdditionalIncludeDirectories)</AdditionalIncludeDirectories>
      <PreprocessorDefinitions Condition="'$(Configuration)|$(Platform)'=='Debug|Win32'">%(PreprocessorDefinitions)</PreprocessorDefinitions>
      <AdditionalIncludeDirectories Condition="'$(Configuration)|$(Platform)'=='Release|Win32'">%(AdditionalIncludeDirectories)</AdditionalIncludeDirectories>
      <PreprocessorDefinitions Condition="'$(Configuration)|$(Platform)'=='Release|Win32'">%(PreprocessorDefinitions)</PreprocessorDefinitions>
    </ClCompile>
    <ClCompile Include="..\Source\a_small.cpp">
      <AdditionalIncludeDirectories Condition="'$(Configuration)|$(Platform)'=='Debug|Win32'">%(AdditionalIncludeDirectories)</AdditionalIncludeDirectories>
      <PreprocessorDefinitions Condition="'$(Configuration)|$(Platform)'=='Debug|Win32'">%(PreprocessorDefinitions)</PreprocessorDefinitions>
      <AdditionalIncludeDirectories Condition="'$(Configuration)|$(Platform)'=='Release|Win32'">%(AdditionalIncludeDirectories)</AdditionalIncludeDirectories>
      <PreprocessorDefinitions Condition="'$(Configuration)|$(Platform)'=='Release|Win32'">%(PreprocessorDefinitions)</PreprocessorDefinitions>
    </ClCompile>
    <ClCompile Include="..\source\c_batch.cpp" />
    <ClCompile Include="..\Source\c_cmd.cpp">
      <AdditionalIncludeDirectories Condition="'$(Configuration)|$(Platform)'=='Debug|Win32'">%(AdditionalIncludeDirectories)</AdditionalIncludeDirectories>
      <PreprocessorDefinitions Condition="'$(Configuration)|$(Platform)'=='Debug|Win32'">%(PreprocessorDefinitions)</PreprocessorDefinitions>
      <AdditionalIncludeDirectories Condition="'$(Configuration)|$(Platform)'=='Release|Win32'">%(AdditionalIncludeDirectories)</AdditionalIncludeDirectories>
      <PreprocessorDefinitions Condition="'$(Configuration)|$(Platform)'=='Release|Win32'">%(PreprocessorDefinitions)</PreprocessorDefinitions>
    </ClCompile>
    <ClCompile Include="..\Source\c_io.cpp">
      <AdditionalIncludeDirectories Condition="'$(Configuration)|$(Platform)'=='Debug|Win32'">%(AdditionalIncludeDirectories)</AdditionalIncludeDirectories>
      <PreprocessorDefinitions Condition="'$(Configuration)|$(Platform)'=='Debug|Win32'">%(PreprocessorDefinitions)</PreprocessorDefinitions>
      <AdditionalIncludeDirectories Condition="'$(Configuration)|$(Platform)'=='Release|Win32'">%(AdditionalIncludeDirectories)</AdditionalIncludeDirectories>
      <PreprocessorDefinitions Condition="'$(Configuration)|$(Platform)'=='Release|Win32'">%(PreprocessorDefinitions)</PreprocessorDefinitions>
    </ClCompile>
    <ClCompile Include="..\Source\c_net.cpp">
      <AdditionalIncludeDirectories Condition="'$(Configuration)|$(Platform)'=='Debug|Win32'">%(AdditionalIncludeDirectories)</AdditionalIncludeDirectories>
      <PreprocessorDefinitions Condition="'$(Configuration)|$(Platform)'=='Debug|Win32'">%(PreprocessorDefinitions)</PreprocessorDefinitions>
      <AdditionalIncludeDirectories Condition="'$(Configuration)|$(Platform)'=='Release|Win32'">%(AdditionalIncludeDirectories)</AdditionalIncludeDirectories>
      <PreprocessorDefinitions Condition="'$(Configuration)|$(Platform)'=='Release|Win32'">%(PreprocessorDefinitions)</PreprocessorDefinitions>
    </ClCompile>
    <ClCompile Include="..\Source\c_runcmd.cpp">
      <AdditionalIncludeDirectories Condition="'$(Configuration)|$(Platform)'=='Debug|Win32'">%(AdditionalIncludeDirectories)</AdditionalIncludeDirectories>
      <PreprocessorDefinitions Condition="'$(Configuration)|$(Platform)'=='Debug|Win32'">%(PreprocessorDefinitions)</PreprocessorDefinitions>
      <AdditionalIncludeDirectories Condition="'$(Configuration)|$(Platform)'=='Release|Win32'">%(AdditionalIncludeDirectories)</AdditionalIncludeDirectories>
      <PreprocessorDefinitions Condition="'$(Configuration)|$(Platform)'=='Release|Win32'">%(PreprocessorDefinitions)</PreprocessorDefinitions>
    </ClCompile>
    <ClCompile Include="..\Source\Confuse\confuse.cpp">
      <AdditionalIncludeDirectories Condition="'$(Configuration)|$(Platform)'=='Debug|Win32'">%(AdditionalIncludeDirectories)</AdditionalIncludeDirectories>
      <PreprocessorDefinitions Condition="'$(Configuration)|$(Platform)'=='Debug|Win32'">%(PreprocessorDefinitions)</PreprocessorDefinitions>
      <AdditionalIncludeDirectories Condition="'$(Configuration)|$(Platform)'=='Release|Win32'">%(AdditionalIncludeDirectories)</AdditionalIncludeDirectories>
      <PreprocessorDefinitions Condition="'$(Configuration)|$(Platform)'=='Release|Win32'">%(PreprocessorDefinitions)</PreprocessorDefinitions>
    </ClCompile>
    <ClCompile Include="..\Source\Confuse\lexer.cpp">
      <AdditionalIncludeDirectories Condition="'$(Configuration)|$(Platform)'=='Debug|Win32'">%(AdditionalIncludeDirectories)</AdditionalIncludeDirectories>
      <PreprocessorDefinitions Condition="'$(Configuration)|$(Platform)'=='Debug|Win32'">%(PreprocessorDefinitions)</PreprocessorDefinitions>
      <AdditionalIncludeDirectories Condition="'$(Configuration)|$(Platform)'=='Release|Win32'">%(AdditionalIncludeDirectories)</AdditionalIncludeDirectories>
      <PreprocessorDefinitions Condition="'$(Configuration)|$(Platform)'=='Release|Win32'">%(PreprocessorDefinitions)</PreprocessorDefinitions>
    </ClCompile>
    <ClCompile Include="..\Source\d_deh.cpp">
      <AdditionalIncludeDirectories Condition="'$(Configuration)|$(Platform)'=='Debug|Win32'">%(AdditionalIncludeDirectories)</AdditionalIncludeDirectories>
      <PreprocessorDefinitions Condition="'$(Configuration)|$(Platform)'=='Debug|Win32'">%(PreprocessorDefinitions)</PreprocessorDefinitions>
      <AdditionalIncludeDirectories Condition="'$(Configuration)|$(Platform)'=='Release|Win32'">%(AdditionalIncludeDirectories)</AdditionalIncludeDirectories>
      <PreprocessorDefinitions Condition="'$(Configuration)|$(Platform)'=='Release|Win32'">%(PreprocessorDefinitions)</PreprocessorDefinitions>
    </ClCompile>
    <ClCompile Include="..\Source\d_dehtbl.cpp">
      <AdditionalIncludeDirectories Condition="'$(Configuration)|$(Platform)'=='Debug|Win32'">%(AdditionalIncludeDirectories)</AdditionalIncludeDirectories>
      <PreprocessorDefinitions Condition="'$(Configuration)|$(Platform)'=='Debug|Win32'">%(PreprocessorDefinitions)</PreprocessorDefinitions>
      <AdditionalIncludeDirectories Condition="'$(Configuration)|$(Platform)'=='Release|Win32'">%(AdditionalIncludeDirectories)</AdditionalIncludeDirectories>
      <PreprocessorDefinitions Condition="'$(Configuration)|$(Platform)'=='Release|Win32'">%(PreprocessorDefinitions)</PreprocessorDefinitions>
    </ClCompile>
    <ClCompile Include="..\source\d_diskfile.cpp" />
    <ClCompile Include="..\source\d_files.cpp" />
    <ClCompile Include="..\source\d_findiwads.cpp" />
    <ClCompile Include="..\Source\d_gi.cpp">
      <AdditionalIncludeDirectories Condition="'$(Configuration)|$(Platform)'=='Debug|Win32'">%(AdditionalIncludeDirectories)</AdditionalIncludeDirectories>
      <PreprocessorDefinitions Condition="'$(Configuration)|$(Platform)'=='Debug|Win32'">%(PreprocessorDefinitions)</PreprocessorDefinitions>
      <AdditionalIncludeDirectories Condition="'$(Configuration)|$(Platform)'=='Release|Win32'">%(AdditionalIncludeDirectories)</AdditionalIncludeDirectories>
      <PreprocessorDefinitions Condition="'$(Configuration)|$(Platform)'=='Release|Win32'">%(PreprocessorDefinitions)</PreprocessorDefinitions>
    </ClCompile>
    <ClCompile Include="..\Source\d_io.cpp">
      <AdditionalIncludeDirectories Condition="'$(Configuration)|$(Platform)'=='Debug|Win32'">%(AdditionalIncludeDirectories)</AdditionalIncludeDirectories>
      <PreprocessorDefinitions Condition="'$(Configuration)|$(Platform)'=='Debug|Win32'">%(PreprocessorDefinitions)</PreprocessorDefinitions>
      <AdditionalIncludeDirectories Condition="'$(Configuration)|$(Platform)'=='Release|Win32'">%(AdditionalIncludeDirectories)</AdditionalIncludeDirectories>
      <PreprocessorDefinitions Condition="'$(Configuration)|$(Platform)'=='Release|Win32'">%(PreprocessorDefinitions)</PreprocessorDefinitions>
    </ClCompile>
    <ClCompile Include="..\Source\d_items.cpp">
      <AdditionalIncludeDirectories Condition="'$(Configuration)|$(Platform)'=='Debug|Win32'">%(AdditionalIncludeDirectories)</AdditionalIncludeDirectories>
      <PreprocessorDefinitions Condition="'$(Configuration)|$(Platform)'=='Debug|Win32'">%(PreprocessorDefinitions)</PreprocessorDefinitions>
      <AdditionalIncludeDirectories Condition="'$(Configuration)|$(Platform)'=='Release|Win32'">%(AdditionalIncludeDirectories)</AdditionalIncludeDirectories>
      <PreprocessorDefinitions Condition="'$(Configuration)|$(Platform)'=='Release|Win32'">%(PreprocessorDefinitions)</PreprocessorDefinitions>
    </ClCompile>
    <ClCompile Include="..\source\d_iwad.cpp">
      <AdditionalIncludeDirectories Condition="'$(Configuration)|$(Platform)'=='Debug|Win32'">%(AdditionalIncludeDirectories)</AdditionalIncludeDirectories>
      <PreprocessorDefinitions Condition="'$(Configuration)|$(Platform)'=='Debug|Win32'">%(PreprocessorDefinitions)</PreprocessorDefinitions>
      <AdditionalIncludeDirectories Condition="'$(Configuration)|$(Platform)'=='Release|Win32'">%(AdditionalIncludeDirectories)</AdditionalIncludeDirectories>
      <PreprocessorDefinitions Condition="'$(Configuration)|$(Platform)'=='Release|Win32'">%(PreprocessorDefinitions)</PreprocessorDefinitions>
    </ClCompile>
    <ClCompile Include="..\Source\d_main.cpp">
      <AdditionalIncludeDirectories Condition="'$(Configuration)|$(Platform)'=='Debug|Win32'">%(AdditionalIncludeDirectories)</AdditionalIncludeDirectories>
      <PreprocessorDefinitions Condition="'$(Configuration)|$(Platform)'=='Debug|Win32'">%(PreprocessorDefinitions)</PreprocessorDefinitions>
      <AdditionalIncludeDirectories Condition="'$(Configuration)|$(Platform)'=='Release|Win32'">%(AdditionalIncludeDirectories)</AdditionalIncludeDirectories>
      <PreprocessorDefinitions Condition="'$(Configuration)|$(Platform)'=='Release|Win32'">%(PreprocessorDefinitions)</PreprocessorDefinitions>
    </ClCompile>
    <ClCompile Include="..\Source\d_net.cpp">
      <AdditionalIncludeDirectories Condition="'$(Configuration)|$(Platform)'=='Debug|Win32'">%(AdditionalIncludeDirectories)</AdditionalIncludeDirectories>
      <PreprocessorDefinitions Condition="'$(Configuration)|$(Platform)'=='Debug|Win32'">%(PreprocessorDefinitions)</PreprocessorDefinitions>
      <AdditionalIncludeDirectories Condition="'$(Configuration)|$(Platform)'=='Release|Win32'">%(AdditionalIncludeDirectories)</AdditionalIncludeDirectories>
      <PreprocessorDefinitions Condition="'$(Configuration)|$(Platform)'=='Release|Win32'">%(PreprocessorDefinitions)</PreprocessorDefinitions>
    </ClCompile>
    <ClCompile Include="..\Source\doomdef.cpp">
      <AdditionalIncludeDirectories Condition="'$(Configuration)|$(Platform)'=='Debug|Win32'">%(AdditionalIncludeDirectories)</AdditionalIncludeDirectories>
      <PreprocessorDefinitions Condition="'$(Configuration)|$(Platform)'=='Debug|Win32'">%(PreprocessorDefinitions)</PreprocessorDefinitions>
      <AdditionalIncludeDirectories Condition="'$(Configuration)|$(Platform)'=='Release|Win32'">%(AdditionalIncludeDirectories)</AdditionalIncludeDirectories>
      <PreprocessorDefinitions Condition="'$(Configuration)|$(Platform)'=='Release|Win32'">%(PreprocessorDefinitions)</PreprocessorDefinitions>
    </ClCompile>
    <ClCompile Include="..\Source\doomstat.cpp">
      <AdditionalIncludeDirectories Condition="'$(Configuration)|$(Platform)'=='Debug|Win32'">%(AdditionalIncludeDirectories)</AdditionalIncludeDirectories>
      <PreprocessorDefinitions Condition="'$(Configuration)|$(Platform)'=='Debug|Win32'">%(PreprocessorDefinitions)</PreprocessorDefinitions>
      <AdditionalIncludeDirectories Condition="'$(Configuration)|$(Platform)'=='Release|Win32'">%(AdditionalIncludeDirectories)</AdditionalIncludeDirectories>
      <PreprocessorDefinitions Condition="'$(Configuration)|$(Platform)'=='Release|Win32'">%(PreprocessorDefinitions)</PreprocessorDefinitions>
    </ClCompile>
    <ClCompile Include="..\Source\dstrings.cpp">
      <AdditionalIncludeDirectories Condition="'$(Configuration)|$(Platform)'=='Debug|Win32'">%(AdditionalIncludeDirectories)</AdditionalIncludeDirectories>
      <PreprocessorDefinitions Condition="'$(Configuration)|$(Platform)'=='Debug|Win32'">%(PreprocessorDefinitions)</PreprocessorDefinitions>
      <AdditionalIncludeDirectories Condition="'$(Configuration)|$(Platform)'=='Release|Win32'">%(AdditionalIncludeDirectories)</AdditionalIncludeDirectories>
      <PreprocessorDefinitions Condition="'$(Configuration)|$(Platform)'=='Release|Win32'">%(PreprocessorDefinitions)</PreprocessorDefinitions>
    </ClCompile>
    <ClCompile Include="..\source\e_args.cpp">
      <AdditionalIncludeDirectories Condition="'$(Configuration)|$(Platform)'=='Debug|Win32'">%(AdditionalIncludeDirectories)</AdditionalIncludeDirectories>
      <PreprocessorDefinitions Condition="'$(Configuration)|$(Platform)'=='Debug|Win32'">%(PreprocessorDefinitions)</PreprocessorDefinitions>
      <AdditionalIncludeDirectories Condition="'$(Configuration)|$(Platform)'=='Release|Win32'">%(AdditionalIncludeDirectories)</AdditionalIncludeDirectories>
      <PreprocessorDefinitions Condition="'$(Configuration)|$(Platform)'=='Release|Win32'">%(PreprocessorDefinitions)</PreprocessorDefinitions>
    </ClCompile>
    <ClCompile Include="..\Source\e_cmd.cpp">
      <AdditionalIncludeDirectories Condition="'$(Configuration)|$(Platform)'=='Debug|Win32'">%(AdditionalIncludeDirectories)</AdditionalIncludeDirectories>
      <PreprocessorDefinitions Condition="'$(Configuration)|$(Platform)'=='Debug|Win32'">%(PreprocessorDefinitions)</PreprocessorDefinitions>
      <AdditionalIncludeDirectories Condition="'$(Configuration)|$(Platform)'=='Release|Win32'">%(AdditionalIncludeDirectories)</AdditionalIncludeDirectories>
      <PreprocessorDefinitions Condition="'$(Configuration)|$(Platform)'=='Release|Win32'">%(PreprocessorDefinitions)</PreprocessorDefinitions>
    </ClCompile>
    <ClCompile Include="..\source\e_dstate.cpp" />
    <ClCompile Include="..\Source\e_edf.cpp">
      <AdditionalIncludeDirectories Condition="'$(Configuration)|$(Platform)'=='Debug|Win32'">%(AdditionalIncludeDirectories)</AdditionalIncludeDirectories>
      <PreprocessorDefinitions Condition="'$(Configuration)|$(Platform)'=='Debug|Win32'">%(PreprocessorDefinitions)</PreprocessorDefinitions>
      <AdditionalIncludeDirectories Condition="'$(Configuration)|$(Platform)'=='Release|Win32'">%(AdditionalIncludeDirectories)</AdditionalIncludeDirectories>
      <PreprocessorDefinitions Condition="'$(Configuration)|$(Platform)'=='Release|Win32'">%(PreprocessorDefinitions)</PreprocessorDefinitions>
    </ClCompile>
    <ClCompile Include="..\Source\e_exdata.cpp">
      <AdditionalIncludeDirectories Condition="'$(Configuration)|$(Platform)'=='Debug|Win32'">%(AdditionalIncludeDirectories)</AdditionalIncludeDirectories>
      <PreprocessorDefinitions Condition="'$(Configuration)|$(Platform)'=='Debug|Win32'">%(PreprocessorDefinitions)</PreprocessorDefinitions>
      <AdditionalIncludeDirectories Condition="'$(Configuration)|$(Platform)'=='Release|Win32'">%(AdditionalIncludeDirectories)</AdditionalIncludeDirectories>
      <PreprocessorDefinitions Condition="'$(Configuration)|$(Platform)'=='Release|Win32'">%(PreprocessorDefinitions)</PreprocessorDefinitions>
    </ClCompile>
    <ClCompile Include="..\source\e_fonts.cpp">
      <AdditionalIncludeDirectories Condition="'$(Configuration)|$(Platform)'=='Debug|Win32'">%(AdditionalIncludeDirectories)</AdditionalIncludeDirectories>
      <PreprocessorDefinitions Condition="'$(Configuration)|$(Platform)'=='Debug|Win32'">%(PreprocessorDefinitions)</PreprocessorDefinitions>
      <AdditionalIncludeDirectories Condition="'$(Configuration)|$(Platform)'=='Release|Win32'">%(AdditionalIncludeDirectories)</AdditionalIncludeDirectories>
      <PreprocessorDefinitions Condition="'$(Configuration)|$(Platform)'=='Release|Win32'">%(PreprocessorDefinitions)</PreprocessorDefinitions>
    </ClCompile>
    <ClCompile Include="..\source\e_gameprops.cpp" />
    <ClCompile Include="..\source\e_hash.cpp">
      <AdditionalIncludeDirectories Condition="'$(Configuration)|$(Platform)'=='Debug|Win32'">%(AdditionalIncludeDirectories)</AdditionalIncludeDirectories>
      <PreprocessorDefinitions Condition="'$(Configuration)|$(Platform)'=='Debug|Win32'">%(PreprocessorDefinitions)</PreprocessorDefinitions>
      <AdditionalIncludeDirectories Condition="'$(Configuration)|$(Platform)'=='Release|Win32'">%(AdditionalIncludeDirectories)</AdditionalIncludeDirectories>
      <PreprocessorDefinitions Condition="'$(Configuration)|$(Platform)'=='Release|Win32'">%(PreprocessorDefinitions)</PreprocessorDefinitions>
    </ClCompile>
    <ClCompile Include="..\source\e_inventory.cpp" />
    <ClCompile Include="..\Source\e_lib.cpp">
      <AdditionalIncludeDirectories Condition="'$(Configuration)|$(Platform)'=='Debug|Win32'">%(AdditionalIncludeDirectories)</AdditionalIncludeDirectories>
      <PreprocessorDefinitions Condition="'$(Configuration)|$(Platform)'=='Debug|Win32'">%(PreprocessorDefinitions)</PreprocessorDefinitions>
      <AdditionalIncludeDirectories Condition="'$(Configuration)|$(Platform)'=='Release|Win32'">%(AdditionalIncludeDirectories)</AdditionalIncludeDirectories>
      <PreprocessorDefinitions Condition="'$(Configuration)|$(Platform)'=='Release|Win32'">%(PreprocessorDefinitions)</PreprocessorDefinitions>
    </ClCompile>
    <ClCompile Include="..\source\e_mod.cpp">
      <AdditionalIncludeDirectories Condition="'$(Configuration)|$(Platform)'=='Debug|Win32'">%(AdditionalIncludeDirectories)</AdditionalIncludeDirectories>
      <PreprocessorDefinitions Condition="'$(Configuration)|$(Platform)'=='Debug|Win32'">%(PreprocessorDefinitions)</PreprocessorDefinitions>
      <AdditionalIncludeDirectories Condition="'$(Configuration)|$(Platform)'=='Release|Win32'">%(AdditionalIncludeDirectories)</AdditionalIncludeDirectories>
      <PreprocessorDefinitions Condition="'$(Configuration)|$(Platform)'=='Release|Win32'">%(PreprocessorDefinitions)</PreprocessorDefinitions>
    </ClCompile>
    <ClCompile Include="..\source\e_player.cpp">
      <AdditionalIncludeDirectories Condition="'$(Configuration)|$(Platform)'=='Debug|Win32'">%(AdditionalIncludeDirectories)</AdditionalIncludeDirectories>
      <PreprocessorDefinitions Condition="'$(Configuration)|$(Platform)'=='Debug|Win32'">%(PreprocessorDefinitions)</PreprocessorDefinitions>
      <AdditionalIncludeDirectories Condition="'$(Configuration)|$(Platform)'=='Release|Win32'">%(AdditionalIncludeDirectories)</AdditionalIncludeDirectories>
      <PreprocessorDefinitions Condition="'$(Configuration)|$(Platform)'=='Release|Win32'">%(PreprocessorDefinitions)</PreprocessorDefinitions>
    </ClCompile>
    <ClCompile Include="..\source\e_rtti.cpp" />
    <ClCompile Include="..\Source\e_sound.cpp">
      <AdditionalIncludeDirectories Condition="'$(Configuration)|$(Platform)'=='Debug|Win32'">%(AdditionalIncludeDirectories)</AdditionalIncludeDirectories>
      <PreprocessorDefinitions Condition="'$(Configuration)|$(Platform)'=='Debug|Win32'">%(PreprocessorDefinitions)</PreprocessorDefinitions>
      <AdditionalIncludeDirectories Condition="'$(Configuration)|$(Platform)'=='Release|Win32'">%(AdditionalIncludeDirectories)</AdditionalIncludeDirectories>
      <PreprocessorDefinitions Condition="'$(Configuration)|$(Platform)'=='Release|Win32'">%(PreprocessorDefinitions)</PreprocessorDefinitions>
    </ClCompile>
    <ClCompile Include="..\source\e_sprite.cpp" />
    <ClCompile Include="..\Source\e_states.cpp">
      <AdditionalIncludeDirectories Condition="'$(Configuration)|$(Platform)'=='Debug|Win32'">%(AdditionalIncludeDirectories)</AdditionalIncludeDirectories>
      <PreprocessorDefinitions Condition="'$(Configuration)|$(Platform)'=='Debug|Win32'">%(PreprocessorDefinitions)</PreprocessorDefinitions>
      <AdditionalIncludeDirectories Condition="'$(Configuration)|$(Platform)'=='Release|Win32'">%(AdditionalIncludeDirectories)</AdditionalIncludeDirectories>
      <PreprocessorDefinitions Condition="'$(Configuration)|$(Platform)'=='Release|Win32'">%(PreprocessorDefinitions)</PreprocessorDefinitions>
    </ClCompile>
    <ClCompile Include="..\Source\e_string.cpp">
      <AdditionalIncludeDirectories Condition="'$(Configuration)|$(Platform)'=='Debug|Win32'">%(AdditionalIncludeDirectories)</AdditionalIncludeDirectories>
      <PreprocessorDefinitions Condition="'$(Configuration)|$(Platform)'=='Debug|Win32'">%(PreprocessorDefinitions)</PreprocessorDefinitions>
      <AdditionalIncludeDirectories Condition="'$(Configuration)|$(Platform)'=='Release|Win32'">%(AdditionalIncludeDirectories)</AdditionalIncludeDirectories>
      <PreprocessorDefinitions Condition="'$(Configuration)|$(Platform)'=='Release|Win32'">%(PreprocessorDefinitions)</PreprocessorDefinitions>
    </ClCompile>
    <ClCompile Include="..\Source\e_things.cpp">
      <AdditionalIncludeDirectories Condition="'$(Configuration)|$(Platform)'=='Debug|Win32'">%(AdditionalIncludeDirectories)</AdditionalIncludeDirectories>
      <PreprocessorDefinitions Condition="'$(Configuration)|$(Platform)'=='Debug|Win32'">%(PreprocessorDefinitions)</PreprocessorDefinitions>
      <AdditionalIncludeDirectories Condition="'$(Configuration)|$(Platform)'=='Release|Win32'">%(AdditionalIncludeDirectories)</AdditionalIncludeDirectories>
      <PreprocessorDefinitions Condition="'$(Configuration)|$(Platform)'=='Release|Win32'">%(PreprocessorDefinitions)</PreprocessorDefinitions>
    </ClCompile>
    <ClCompile Include="..\Source\e_ttypes.cpp">
      <AdditionalIncludeDirectories Condition="'$(Configuration)|$(Platform)'=='Debug|Win32'">%(AdditionalIncludeDirectories)</AdditionalIncludeDirectories>
      <PreprocessorDefinitions Condition="'$(Configuration)|$(Platform)'=='Debug|Win32'">%(PreprocessorDefinitions)</PreprocessorDefinitions>
      <AdditionalIncludeDirectories Condition="'$(Configuration)|$(Platform)'=='Release|Win32'">%(AdditionalIncludeDirectories)</AdditionalIncludeDirectories>
      <PreprocessorDefinitions Condition="'$(Configuration)|$(Platform)'=='Release|Win32'">%(PreprocessorDefinitions)</PreprocessorDefinitions>
    </ClCompile>
    <ClCompile Include="..\source\e_weapons.cpp" />
    <ClCompile Include="..\Source\f_finale.cpp">
      <AdditionalIncludeDirectories Condition="'$(Configuration)|$(Platform)'=='Debug|Win32'">%(AdditionalIncludeDirectories)</AdditionalIncludeDirectories>
      <PreprocessorDefinitions Condition="'$(Configuration)|$(Platform)'=='Debug|Win32'">%(PreprocessorDefinitions)</PreprocessorDefinitions>
      <AdditionalIncludeDirectories Condition="'$(Configuration)|$(Platform)'=='Release|Win32'">%(AdditionalIncludeDirectories)</AdditionalIncludeDirectories>
      <PreprocessorDefinitions Condition="'$(Configuration)|$(Platform)'=='Release|Win32'">%(PreprocessorDefinitions)</PreprocessorDefinitions>
    </ClCompile>
    <ClCompile Include="..\Source\f_wipe.cpp">
      <AdditionalIncludeDirectories Condition="'$(Configuration)|$(Platform)'=='Debug|Win32'">%(AdditionalIncludeDirectories)</AdditionalIncludeDirectories>
      <PreprocessorDefinitions Condition="'$(Configuration)|$(Platform)'=='Debug|Win32'">%(PreprocessorDefinitions)</PreprocessorDefinitions>
      <AdditionalIncludeDirectories Condition="'$(Configuration)|$(Platform)'=='Release|Win32'">%(AdditionalIncludeDirectories)</AdditionalIncludeDirectories>
      <PreprocessorDefinitions Condition="'$(Configuration)|$(Platform)'=='Release|Win32'">%(PreprocessorDefinitions)</PreprocessorDefinitions>
    </ClCompile>
    <ClCompile Include="..\Source\g_bind.cpp">
      <AdditionalIncludeDirectories Condition="'$(Configuration)|$(Platform)'=='Debug|Win32'">%(AdditionalIncludeDirectories)</AdditionalIncludeDirectories>
      <PreprocessorDefinitions Condition="'$(Configuration)|$(Platform)'=='Debug|Win32'">%(PreprocessorDefinitions)</PreprocessorDefinitions>
      <AdditionalIncludeDirectories Condition="'$(Configuration)|$(Platform)'=='Release|Win32'">%(AdditionalIncludeDirectories)</AdditionalIncludeDirectories>
      <PreprocessorDefinitions Condition="'$(Configuration)|$(Platform)'=='Release|Win32'">%(PreprocessorDefinitions)</PreprocessorDefinitions>
    </ClCompile>
    <ClCompile Include="..\Source\g_cmd.cpp">
      <AdditionalIncludeDirectories Condition="'$(Configuration)|$(Platform)'=='Debug|Win32'">%(AdditionalIncludeDirectories)</AdditionalIncludeDirectories>
      <PreprocessorDefinitions Condition="'$(Configuration)|$(Platform)'=='Debug|Win32'">%(PreprocessorDefinitions)</PreprocessorDefinitions>
      <AdditionalIncludeDirectories Condition="'$(Configuration)|$(Platform)'=='Release|Win32'">%(AdditionalIncludeDirectories)</AdditionalIncludeDirectories>
      <PreprocessorDefinitions Condition="'$(Configuration)|$(Platform)'=='Release|Win32'">%(PreprocessorDefinitions)</PreprocessorDefinitions>
    </ClCompile>
    <ClCompile Include="..\Source\g_dmflag.cpp">
      <AdditionalIncludeDirectories Condition="'$(Configuration)|$(Platform)'=='Debug|Win32'">%(AdditionalIncludeDirectories)</AdditionalIncludeDirectories>
      <PreprocessorDefinitions Condition="'$(Configuration)|$(Platform)'=='Debug|Win32'">%(PreprocessorDefinitions)</PreprocessorDefinitions>
      <AdditionalIncludeDirectories Condition="'$(Configuration)|$(Platform)'=='Release|Win32'">%(AdditionalIncludeDirectories)</AdditionalIncludeDirectories>
      <PreprocessorDefinitions Condition="'$(Configuration)|$(Platform)'=='Release|Win32'">%(PreprocessorDefinitions)</PreprocessorDefinitions>
    </ClCompile>
    <ClCompile Include="..\Source\g_game.cpp">
      <AdditionalIncludeDirectories Condition="'$(Configuration)|$(Platform)'=='Debug|Win32'">%(AdditionalIncludeDirectories)</AdditionalIncludeDirectories>
      <PreprocessorDefinitions Condition="'$(Configuration)|$(Platform)'=='Debug|Win32'">%(PreprocessorDefinitions)</PreprocessorDefinitions>
      <AdditionalIncludeDirectories Condition="'$(Configuration)|$(Platform)'=='Release|Win32'">%(AdditionalIncludeDirectories)</AdditionalIncludeDirectories>
      <PreprocessorDefinitions Condition="'$(Configuration)|$(Platform)'=='Release|Win32'">%(PreprocessorDefinitions)</PreprocessorDefinitions>
    </ClCompile>
    <ClCompile Include="..\Source\g_gfs.cpp">
      <AdditionalIncludeDirectories Condition="'$(Configuration)|$(Platform)'=='Debug|Win32'">%(AdditionalIncludeDirectories)</AdditionalIncludeDirectories>
      <PreprocessorDefinitions Condition="'$(Configuration)|$(Platform)'=='Debug|Win32'">%(PreprocessorDefinitions)</PreprocessorDefinitions>
      <AdditionalIncludeDirectories Condition="'$(Configuration)|$(Platform)'=='Release|Win32'">%(AdditionalIncludeDirectories)</AdditionalIncludeDirectories>
      <PreprocessorDefinitions Condition="'$(Configuration)|$(Platform)'=='Release|Win32'">%(PreprocessorDefinitions)</PreprocessorDefinitions>
    </ClCompile>
    <ClCompile Include="..\source\hal\i_directory.cpp" />
    <ClCompile Include="..\Source\hu_frags.cpp">
      <AdditionalIncludeDirectories Condition="'$(Configuration)|$(Platform)'=='Debug|Win32'">%(AdditionalIncludeDirectories)</AdditionalIncludeDirectories>
      <PreprocessorDefinitions Condition="'$(Configuration)|$(Platform)'=='Debug|Win32'">%(PreprocessorDefinitions)</PreprocessorDefinitions>
      <AdditionalIncludeDirectories Condition="'$(Configuration)|$(Platform)'=='Release|Win32'">%(AdditionalIncludeDirectories)</AdditionalIncludeDirectories>
      <PreprocessorDefinitions Condition="'$(Configuration)|$(Platform)'=='Release|Win32'">%(PreprocessorDefinitions)</PreprocessorDefinitions>
    </ClCompile>
    <ClCompile Include="..\Source\hu_over.cpp">
      <AdditionalIncludeDirectories Condition="'$(Configuration)|$(Platform)'=='Debug|Win32'">%(AdditionalIncludeDirectories)</AdditionalIncludeDirectories>
      <PreprocessorDefinitions Condition="'$(Configuration)|$(Platform)'=='Debug|Win32'">%(PreprocessorDefinitions)</PreprocessorDefinitions>
      <AdditionalIncludeDirectories Condition="'$(Configuration)|$(Platform)'=='Release|Win32'">%(AdditionalIncludeDirectories)</AdditionalIncludeDirectories>
      <PreprocessorDefinitions Condition="'$(Configuration)|$(Platform)'=='Release|Win32'">%(PreprocessorDefinitions)</PreprocessorDefinitions>
    </ClCompile>
    <ClCompile Include="..\Source\hu_stuff.cpp">
      <AdditionalIncludeDirectories Condition="'$(Configuration)|$(Platform)'=='Debug|Win32'">%(AdditionalIncludeDirectories)</AdditionalIncludeDirectories>
      <PreprocessorDefinitions Condition="'$(Configuration)|$(Platform)'=='Debug|Win32'">%(PreprocessorDefinitions)</PreprocessorDefinitions>
      <AdditionalIncludeDirectories Condition="'$(Configuration)|$(Platform)'=='Release|Win32'">%(AdditionalIncludeDirectories)</AdditionalIncludeDirectories>
      <PreprocessorDefinitions Condition="'$(Configuration)|$(Platform)'=='Release|Win32'">%(PreprocessorDefinitions)</PreprocessorDefinitions>
    </ClCompile>
    <ClCompile Include="..\Source\hi_stuff.cpp">
      <AdditionalIncludeDirectories Condition="'$(Configuration)|$(Platform)'=='Debug|Win32'">%(AdditionalIncludeDirectories)</AdditionalIncludeDirectories>
      <PreprocessorDefinitions Condition="'$(Configuration)|$(Platform)'=='Debug|Win32'">%(PreprocessorDefinitions)</PreprocessorDefinitions>
      <AdditionalIncludeDirectories Condition="'$(Configuration)|$(Platform)'=='Release|Win32'">%(AdditionalIncludeDirectories)</AdditionalIncludeDirectories>
      <PreprocessorDefinitions Condition="'$(Configuration)|$(Platform)'=='Release|Win32'">%(PreprocessorDefinitions)</PreprocessorDefinitions>
    </ClCompile>
    <ClCompile Include="..\Source\in_lude.cpp">
      <AdditionalIncludeDirectories Condition="'$(Configuration)|$(Platform)'=='Debug|Win32'">%(AdditionalIncludeDirectories)</AdditionalIncludeDirectories>
      <PreprocessorDefinitions Condition="'$(Configuration)|$(Platform)'=='Debug|Win32'">%(PreprocessorDefinitions)</PreprocessorDefinitions>
      <AdditionalIncludeDirectories Condition="'$(Configuration)|$(Platform)'=='Release|Win32'">%(AdditionalIncludeDirectories)</AdditionalIncludeDirectories>
      <PreprocessorDefinitions Condition="'$(Configuration)|$(Platform)'=='Release|Win32'">%(PreprocessorDefinitions)</PreprocessorDefinitions>
    </ClCompile>
<<<<<<< HEAD
    <ClCompile Include="..\source\p_clipen.cpp" />
    <ClCompile Include="..\source\p_map.cpp" />
    <ClCompile Include="..\source\p_portalclip.cpp" />
    <ClCompile Include="..\source\p_portalcliplinking.cpp" />
    <ClCompile Include="..\source\p_portalclipmovement.cpp" />
=======
    <ClCompile Include="..\source\mn_items.cpp" />
>>>>>>> 50aac1ba
    <ClCompile Include="..\Source\wi_stuff.cpp">
      <AdditionalIncludeDirectories Condition="'$(Configuration)|$(Platform)'=='Debug|Win32'">%(AdditionalIncludeDirectories)</AdditionalIncludeDirectories>
      <PreprocessorDefinitions Condition="'$(Configuration)|$(Platform)'=='Debug|Win32'">%(PreprocessorDefinitions)</PreprocessorDefinitions>
      <AdditionalIncludeDirectories Condition="'$(Configuration)|$(Platform)'=='Release|Win32'">%(AdditionalIncludeDirectories)</AdditionalIncludeDirectories>
      <PreprocessorDefinitions Condition="'$(Configuration)|$(Platform)'=='Release|Win32'">%(PreprocessorDefinitions)</PreprocessorDefinitions>
    </ClCompile>
    <ClCompile Include="..\Source\m_argv.cpp">
      <AdditionalIncludeDirectories Condition="'$(Configuration)|$(Platform)'=='Debug|Win32'">%(AdditionalIncludeDirectories)</AdditionalIncludeDirectories>
      <PreprocessorDefinitions Condition="'$(Configuration)|$(Platform)'=='Debug|Win32'">%(PreprocessorDefinitions)</PreprocessorDefinitions>
      <AdditionalIncludeDirectories Condition="'$(Configuration)|$(Platform)'=='Release|Win32'">%(AdditionalIncludeDirectories)</AdditionalIncludeDirectories>
      <PreprocessorDefinitions Condition="'$(Configuration)|$(Platform)'=='Release|Win32'">%(PreprocessorDefinitions)</PreprocessorDefinitions>
    </ClCompile>
    <ClCompile Include="..\Source\m_bbox.cpp">
      <AdditionalIncludeDirectories Condition="'$(Configuration)|$(Platform)'=='Debug|Win32'">%(AdditionalIncludeDirectories)</AdditionalIncludeDirectories>
      <PreprocessorDefinitions Condition="'$(Configuration)|$(Platform)'=='Debug|Win32'">%(PreprocessorDefinitions)</PreprocessorDefinitions>
      <AdditionalIncludeDirectories Condition="'$(Configuration)|$(Platform)'=='Release|Win32'">%(AdditionalIncludeDirectories)</AdditionalIncludeDirectories>
      <PreprocessorDefinitions Condition="'$(Configuration)|$(Platform)'=='Release|Win32'">%(PreprocessorDefinitions)</PreprocessorDefinitions>
    </ClCompile>
    <ClCompile Include="..\source\m_buffer.cpp" />
    <ClCompile Include="..\Source\m_cheat.cpp">
      <AdditionalIncludeDirectories Condition="'$(Configuration)|$(Platform)'=='Debug|Win32'">%(AdditionalIncludeDirectories)</AdditionalIncludeDirectories>
      <PreprocessorDefinitions Condition="'$(Configuration)|$(Platform)'=='Debug|Win32'">%(PreprocessorDefinitions)</PreprocessorDefinitions>
      <AdditionalIncludeDirectories Condition="'$(Configuration)|$(Platform)'=='Release|Win32'">%(AdditionalIncludeDirectories)</AdditionalIncludeDirectories>
      <PreprocessorDefinitions Condition="'$(Configuration)|$(Platform)'=='Release|Win32'">%(PreprocessorDefinitions)</PreprocessorDefinitions>
    </ClCompile>
    <ClCompile Include="..\Source\m_fcvt.cpp">
      <AdditionalIncludeDirectories Condition="'$(Configuration)|$(Platform)'=='Debug|Win32'">%(AdditionalIncludeDirectories)</AdditionalIncludeDirectories>
      <PreprocessorDefinitions Condition="'$(Configuration)|$(Platform)'=='Debug|Win32'">%(PreprocessorDefinitions)</PreprocessorDefinitions>
      <AdditionalIncludeDirectories Condition="'$(Configuration)|$(Platform)'=='Release|Win32'">%(AdditionalIncludeDirectories)</AdditionalIncludeDirectories>
      <PreprocessorDefinitions Condition="'$(Configuration)|$(Platform)'=='Release|Win32'">%(PreprocessorDefinitions)</PreprocessorDefinitions>
    </ClCompile>
    <ClCompile Include="..\source\m_hash.cpp" />
    <ClCompile Include="..\Source\m_misc.cpp">
      <AdditionalIncludeDirectories Condition="'$(Configuration)|$(Platform)'=='Debug|Win32'">%(AdditionalIncludeDirectories)</AdditionalIncludeDirectories>
      <PreprocessorDefinitions Condition="'$(Configuration)|$(Platform)'=='Debug|Win32'">%(PreprocessorDefinitions)</PreprocessorDefinitions>
      <AdditionalIncludeDirectories Condition="'$(Configuration)|$(Platform)'=='Release|Win32'">%(AdditionalIncludeDirectories)</AdditionalIncludeDirectories>
      <PreprocessorDefinitions Condition="'$(Configuration)|$(Platform)'=='Release|Win32'">%(PreprocessorDefinitions)</PreprocessorDefinitions>
    </ClCompile>
    <ClCompile Include="..\Source\m_qstr.cpp">
      <AdditionalIncludeDirectories Condition="'$(Configuration)|$(Platform)'=='Debug|Win32'">%(AdditionalIncludeDirectories)</AdditionalIncludeDirectories>
      <PreprocessorDefinitions Condition="'$(Configuration)|$(Platform)'=='Debug|Win32'">%(PreprocessorDefinitions)</PreprocessorDefinitions>
      <AdditionalIncludeDirectories Condition="'$(Configuration)|$(Platform)'=='Release|Win32'">%(AdditionalIncludeDirectories)</AdditionalIncludeDirectories>
      <PreprocessorDefinitions Condition="'$(Configuration)|$(Platform)'=='Release|Win32'">%(PreprocessorDefinitions)</PreprocessorDefinitions>
    </ClCompile>
    <ClCompile Include="..\Source\m_queue.cpp">
      <AdditionalIncludeDirectories Condition="'$(Configuration)|$(Platform)'=='Debug|Win32'">%(AdditionalIncludeDirectories)</AdditionalIncludeDirectories>
      <PreprocessorDefinitions Condition="'$(Configuration)|$(Platform)'=='Debug|Win32'">%(PreprocessorDefinitions)</PreprocessorDefinitions>
      <AdditionalIncludeDirectories Condition="'$(Configuration)|$(Platform)'=='Release|Win32'">%(AdditionalIncludeDirectories)</AdditionalIncludeDirectories>
      <PreprocessorDefinitions Condition="'$(Configuration)|$(Platform)'=='Release|Win32'">%(PreprocessorDefinitions)</PreprocessorDefinitions>
    </ClCompile>
    <ClCompile Include="..\Source\m_random.cpp">
      <AdditionalIncludeDirectories Condition="'$(Configuration)|$(Platform)'=='Debug|Win32'">%(AdditionalIncludeDirectories)</AdditionalIncludeDirectories>
      <PreprocessorDefinitions Condition="'$(Configuration)|$(Platform)'=='Debug|Win32'">%(PreprocessorDefinitions)</PreprocessorDefinitions>
      <AdditionalIncludeDirectories Condition="'$(Configuration)|$(Platform)'=='Release|Win32'">%(AdditionalIncludeDirectories)</AdditionalIncludeDirectories>
      <PreprocessorDefinitions Condition="'$(Configuration)|$(Platform)'=='Release|Win32'">%(PreprocessorDefinitions)</PreprocessorDefinitions>
    </ClCompile>
    <ClCompile Include="..\source\m_shots.cpp" />
    <ClCompile Include="..\source\m_strcasestr.cpp" />
    <ClCompile Include="..\source\m_syscfg.cpp">
      <AdditionalIncludeDirectories Condition="'$(Configuration)|$(Platform)'=='Debug|Win32'">%(AdditionalIncludeDirectories)</AdditionalIncludeDirectories>
      <PreprocessorDefinitions Condition="'$(Configuration)|$(Platform)'=='Debug|Win32'">%(PreprocessorDefinitions)</PreprocessorDefinitions>
      <AdditionalIncludeDirectories Condition="'$(Configuration)|$(Platform)'=='Release|Win32'">%(AdditionalIncludeDirectories)</AdditionalIncludeDirectories>
      <PreprocessorDefinitions Condition="'$(Configuration)|$(Platform)'=='Release|Win32'">%(PreprocessorDefinitions)</PreprocessorDefinitions>
    </ClCompile>
    <ClCompile Include="..\source\m_vector.cpp">
      <AdditionalIncludeDirectories Condition="'$(Configuration)|$(Platform)'=='Debug|Win32'">%(AdditionalIncludeDirectories)</AdditionalIncludeDirectories>
      <PreprocessorDefinitions Condition="'$(Configuration)|$(Platform)'=='Debug|Win32'">%(PreprocessorDefinitions)</PreprocessorDefinitions>
      <AdditionalIncludeDirectories Condition="'$(Configuration)|$(Platform)'=='Release|Win32'">%(AdditionalIncludeDirectories)</AdditionalIncludeDirectories>
      <PreprocessorDefinitions Condition="'$(Configuration)|$(Platform)'=='Release|Win32'">%(PreprocessorDefinitions)</PreprocessorDefinitions>
    </ClCompile>
    <ClCompile Include="..\source\mn_emenu.cpp">
      <AdditionalIncludeDirectories Condition="'$(Configuration)|$(Platform)'=='Debug|Win32'">%(AdditionalIncludeDirectories)</AdditionalIncludeDirectories>
      <PreprocessorDefinitions Condition="'$(Configuration)|$(Platform)'=='Debug|Win32'">%(PreprocessorDefinitions)</PreprocessorDefinitions>
      <AdditionalIncludeDirectories Condition="'$(Configuration)|$(Platform)'=='Release|Win32'">%(AdditionalIncludeDirectories)</AdditionalIncludeDirectories>
      <PreprocessorDefinitions Condition="'$(Configuration)|$(Platform)'=='Release|Win32'">%(PreprocessorDefinitions)</PreprocessorDefinitions>
    </ClCompile>
    <ClCompile Include="..\Source\mn_engin.cpp">
      <AdditionalIncludeDirectories Condition="'$(Configuration)|$(Platform)'=='Debug|Win32'">%(AdditionalIncludeDirectories)</AdditionalIncludeDirectories>
      <PreprocessorDefinitions Condition="'$(Configuration)|$(Platform)'=='Debug|Win32'">%(PreprocessorDefinitions)</PreprocessorDefinitions>
      <AdditionalIncludeDirectories Condition="'$(Configuration)|$(Platform)'=='Release|Win32'">%(AdditionalIncludeDirectories)</AdditionalIncludeDirectories>
      <PreprocessorDefinitions Condition="'$(Configuration)|$(Platform)'=='Release|Win32'">%(PreprocessorDefinitions)</PreprocessorDefinitions>
    </ClCompile>
    <ClCompile Include="..\source\mn_files.cpp">
      <AdditionalIncludeDirectories Condition="'$(Configuration)|$(Platform)'=='Debug|Win32'">%(AdditionalIncludeDirectories)</AdditionalIncludeDirectories>
      <PreprocessorDefinitions Condition="'$(Configuration)|$(Platform)'=='Debug|Win32'">%(PreprocessorDefinitions)</PreprocessorDefinitions>
      <AdditionalIncludeDirectories Condition="'$(Configuration)|$(Platform)'=='Release|Win32'">%(AdditionalIncludeDirectories)</AdditionalIncludeDirectories>
      <PreprocessorDefinitions Condition="'$(Configuration)|$(Platform)'=='Release|Win32'">%(PreprocessorDefinitions)</PreprocessorDefinitions>
    </ClCompile>
    <ClCompile Include="..\Source\mn_htic.cpp">
      <AdditionalIncludeDirectories Condition="'$(Configuration)|$(Platform)'=='Debug|Win32'">%(AdditionalIncludeDirectories)</AdditionalIncludeDirectories>
      <PreprocessorDefinitions Condition="'$(Configuration)|$(Platform)'=='Debug|Win32'">%(PreprocessorDefinitions)</PreprocessorDefinitions>
      <AdditionalIncludeDirectories Condition="'$(Configuration)|$(Platform)'=='Release|Win32'">%(AdditionalIncludeDirectories)</AdditionalIncludeDirectories>
      <PreprocessorDefinitions Condition="'$(Configuration)|$(Platform)'=='Release|Win32'">%(PreprocessorDefinitions)</PreprocessorDefinitions>
    </ClCompile>
    <ClCompile Include="..\Source\mn_menus.cpp">
      <AdditionalIncludeDirectories Condition="'$(Configuration)|$(Platform)'=='Debug|Win32'">%(AdditionalIncludeDirectories)</AdditionalIncludeDirectories>
      <PreprocessorDefinitions Condition="'$(Configuration)|$(Platform)'=='Debug|Win32'">%(PreprocessorDefinitions)</PreprocessorDefinitions>
      <AdditionalIncludeDirectories Condition="'$(Configuration)|$(Platform)'=='Release|Win32'">%(AdditionalIncludeDirectories)</AdditionalIncludeDirectories>
      <PreprocessorDefinitions Condition="'$(Configuration)|$(Platform)'=='Release|Win32'">%(PreprocessorDefinitions)</PreprocessorDefinitions>
    </ClCompile>
    <ClCompile Include="..\Source\mn_misc.cpp">
      <AdditionalIncludeDirectories Condition="'$(Configuration)|$(Platform)'=='Debug|Win32'">%(AdditionalIncludeDirectories)</AdditionalIncludeDirectories>
      <PreprocessorDefinitions Condition="'$(Configuration)|$(Platform)'=='Debug|Win32'">%(PreprocessorDefinitions)</PreprocessorDefinitions>
      <AdditionalIncludeDirectories Condition="'$(Configuration)|$(Platform)'=='Release|Win32'">%(AdditionalIncludeDirectories)</AdditionalIncludeDirectories>
      <PreprocessorDefinitions Condition="'$(Configuration)|$(Platform)'=='Release|Win32'">%(PreprocessorDefinitions)</PreprocessorDefinitions>
    </ClCompile>
    <ClCompile Include="..\Source\mn_skinv.cpp">
      <AdditionalIncludeDirectories Condition="'$(Configuration)|$(Platform)'=='Debug|Win32'">%(AdditionalIncludeDirectories)</AdditionalIncludeDirectories>
      <PreprocessorDefinitions Condition="'$(Configuration)|$(Platform)'=='Debug|Win32'">%(PreprocessorDefinitions)</PreprocessorDefinitions>
      <AdditionalIncludeDirectories Condition="'$(Configuration)|$(Platform)'=='Release|Win32'">%(AdditionalIncludeDirectories)</AdditionalIncludeDirectories>
      <PreprocessorDefinitions Condition="'$(Configuration)|$(Platform)'=='Release|Win32'">%(PreprocessorDefinitions)</PreprocessorDefinitions>
    </ClCompile>
    <ClCompile Include="..\Source\p_anim.cpp">
      <AdditionalIncludeDirectories Condition="'$(Configuration)|$(Platform)'=='Debug|Win32'">%(AdditionalIncludeDirectories)</AdditionalIncludeDirectories>
      <PreprocessorDefinitions Condition="'$(Configuration)|$(Platform)'=='Debug|Win32'">%(PreprocessorDefinitions)</PreprocessorDefinitions>
      <AdditionalIncludeDirectories Condition="'$(Configuration)|$(Platform)'=='Release|Win32'">%(AdditionalIncludeDirectories)</AdditionalIncludeDirectories>
      <PreprocessorDefinitions Condition="'$(Configuration)|$(Platform)'=='Release|Win32'">%(PreprocessorDefinitions)</PreprocessorDefinitions>
    </ClCompile>
    <ClCompile Include="..\Source\p_ceilng.cpp">
      <AdditionalIncludeDirectories Condition="'$(Configuration)|$(Platform)'=='Debug|Win32'">%(AdditionalIncludeDirectories)</AdditionalIncludeDirectories>
      <PreprocessorDefinitions Condition="'$(Configuration)|$(Platform)'=='Debug|Win32'">%(PreprocessorDefinitions)</PreprocessorDefinitions>
      <AdditionalIncludeDirectories Condition="'$(Configuration)|$(Platform)'=='Release|Win32'">%(AdditionalIncludeDirectories)</AdditionalIncludeDirectories>
      <PreprocessorDefinitions Condition="'$(Configuration)|$(Platform)'=='Release|Win32'">%(PreprocessorDefinitions)</PreprocessorDefinitions>
    </ClCompile>
    <ClCompile Include="..\Source\p_chase.cpp">
      <AdditionalIncludeDirectories Condition="'$(Configuration)|$(Platform)'=='Debug|Win32'">%(AdditionalIncludeDirectories)</AdditionalIncludeDirectories>
      <PreprocessorDefinitions Condition="'$(Configuration)|$(Platform)'=='Debug|Win32'">%(PreprocessorDefinitions)</PreprocessorDefinitions>
      <AdditionalIncludeDirectories Condition="'$(Configuration)|$(Platform)'=='Release|Win32'">%(AdditionalIncludeDirectories)</AdditionalIncludeDirectories>
      <PreprocessorDefinitions Condition="'$(Configuration)|$(Platform)'=='Release|Win32'">%(PreprocessorDefinitions)</PreprocessorDefinitions>
    </ClCompile>
    <ClCompile Include="..\Source\p_cmd.cpp">
      <AdditionalIncludeDirectories Condition="'$(Configuration)|$(Platform)'=='Debug|Win32'">%(AdditionalIncludeDirectories)</AdditionalIncludeDirectories>
      <PreprocessorDefinitions Condition="'$(Configuration)|$(Platform)'=='Debug|Win32'">%(PreprocessorDefinitions)</PreprocessorDefinitions>
      <AdditionalIncludeDirectories Condition="'$(Configuration)|$(Platform)'=='Release|Win32'">%(AdditionalIncludeDirectories)</AdditionalIncludeDirectories>
      <PreprocessorDefinitions Condition="'$(Configuration)|$(Platform)'=='Release|Win32'">%(PreprocessorDefinitions)</PreprocessorDefinitions>
    </ClCompile>
    <ClCompile Include="..\Source\p_doors.cpp">
      <AdditionalIncludeDirectories Condition="'$(Configuration)|$(Platform)'=='Debug|Win32'">%(AdditionalIncludeDirectories)</AdditionalIncludeDirectories>
      <PreprocessorDefinitions Condition="'$(Configuration)|$(Platform)'=='Debug|Win32'">%(PreprocessorDefinitions)</PreprocessorDefinitions>
      <AdditionalIncludeDirectories Condition="'$(Configuration)|$(Platform)'=='Release|Win32'">%(AdditionalIncludeDirectories)</AdditionalIncludeDirectories>
      <PreprocessorDefinitions Condition="'$(Configuration)|$(Platform)'=='Release|Win32'">%(PreprocessorDefinitions)</PreprocessorDefinitions>
    </ClCompile>
    <ClCompile Include="..\Source\p_enemy.cpp">
      <AdditionalIncludeDirectories Condition="'$(Configuration)|$(Platform)'=='Debug|Win32'">%(AdditionalIncludeDirectories)</AdditionalIncludeDirectories>
      <PreprocessorDefinitions Condition="'$(Configuration)|$(Platform)'=='Debug|Win32'">%(PreprocessorDefinitions)</PreprocessorDefinitions>
      <AdditionalIncludeDirectories Condition="'$(Configuration)|$(Platform)'=='Release|Win32'">%(AdditionalIncludeDirectories)</AdditionalIncludeDirectories>
      <PreprocessorDefinitions Condition="'$(Configuration)|$(Platform)'=='Release|Win32'">%(PreprocessorDefinitions)</PreprocessorDefinitions>
    </ClCompile>
    <ClCompile Include="..\Source\p_floor.cpp">
      <AdditionalIncludeDirectories Condition="'$(Configuration)|$(Platform)'=='Debug|Win32'">%(AdditionalIncludeDirectories)</AdditionalIncludeDirectories>
      <PreprocessorDefinitions Condition="'$(Configuration)|$(Platform)'=='Debug|Win32'">%(PreprocessorDefinitions)</PreprocessorDefinitions>
      <AdditionalIncludeDirectories Condition="'$(Configuration)|$(Platform)'=='Release|Win32'">%(AdditionalIncludeDirectories)</AdditionalIncludeDirectories>
      <PreprocessorDefinitions Condition="'$(Configuration)|$(Platform)'=='Release|Win32'">%(PreprocessorDefinitions)</PreprocessorDefinitions>
    </ClCompile>
    <ClCompile Include="..\Source\p_genlin.cpp">
      <AdditionalIncludeDirectories Condition="'$(Configuration)|$(Platform)'=='Debug|Win32'">%(AdditionalIncludeDirectories)</AdditionalIncludeDirectories>
      <PreprocessorDefinitions Condition="'$(Configuration)|$(Platform)'=='Debug|Win32'">%(PreprocessorDefinitions)</PreprocessorDefinitions>
      <AdditionalIncludeDirectories Condition="'$(Configuration)|$(Platform)'=='Release|Win32'">%(AdditionalIncludeDirectories)</AdditionalIncludeDirectories>
      <PreprocessorDefinitions Condition="'$(Configuration)|$(Platform)'=='Release|Win32'">%(PreprocessorDefinitions)</PreprocessorDefinitions>
    </ClCompile>
    <ClCompile Include="..\Source\p_hubs.cpp">
      <AdditionalIncludeDirectories Condition="'$(Configuration)|$(Platform)'=='Debug|Win32'">%(AdditionalIncludeDirectories)</AdditionalIncludeDirectories>
      <PreprocessorDefinitions Condition="'$(Configuration)|$(Platform)'=='Debug|Win32'">%(PreprocessorDefinitions)</PreprocessorDefinitions>
      <AdditionalIncludeDirectories Condition="'$(Configuration)|$(Platform)'=='Release|Win32'">%(AdditionalIncludeDirectories)</AdditionalIncludeDirectories>
      <PreprocessorDefinitions Condition="'$(Configuration)|$(Platform)'=='Release|Win32'">%(PreprocessorDefinitions)</PreprocessorDefinitions>
    </ClCompile>
    <ClCompile Include="..\Source\p_info.cpp">
      <AdditionalIncludeDirectories Condition="'$(Configuration)|$(Platform)'=='Debug|Win32'">%(AdditionalIncludeDirectories)</AdditionalIncludeDirectories>
      <PreprocessorDefinitions Condition="'$(Configuration)|$(Platform)'=='Debug|Win32'">%(PreprocessorDefinitions)</PreprocessorDefinitions>
      <AdditionalIncludeDirectories Condition="'$(Configuration)|$(Platform)'=='Release|Win32'">%(AdditionalIncludeDirectories)</AdditionalIncludeDirectories>
      <PreprocessorDefinitions Condition="'$(Configuration)|$(Platform)'=='Release|Win32'">%(PreprocessorDefinitions)</PreprocessorDefinitions>
    </ClCompile>
    <ClCompile Include="..\Source\p_inter.cpp">
      <AdditionalIncludeDirectories Condition="'$(Configuration)|$(Platform)'=='Debug|Win32'">%(AdditionalIncludeDirectories)</AdditionalIncludeDirectories>
      <PreprocessorDefinitions Condition="'$(Configuration)|$(Platform)'=='Debug|Win32'">%(PreprocessorDefinitions)</PreprocessorDefinitions>
      <AdditionalIncludeDirectories Condition="'$(Configuration)|$(Platform)'=='Release|Win32'">%(AdditionalIncludeDirectories)</AdditionalIncludeDirectories>
      <PreprocessorDefinitions Condition="'$(Configuration)|$(Platform)'=='Release|Win32'">%(PreprocessorDefinitions)</PreprocessorDefinitions>
    </ClCompile>
    <ClCompile Include="..\Source\p_lights.cpp">
      <AdditionalIncludeDirectories Condition="'$(Configuration)|$(Platform)'=='Debug|Win32'">%(AdditionalIncludeDirectories)</AdditionalIncludeDirectories>
      <PreprocessorDefinitions Condition="'$(Configuration)|$(Platform)'=='Debug|Win32'">%(PreprocessorDefinitions)</PreprocessorDefinitions>
      <AdditionalIncludeDirectories Condition="'$(Configuration)|$(Platform)'=='Release|Win32'">%(AdditionalIncludeDirectories)</AdditionalIncludeDirectories>
      <PreprocessorDefinitions Condition="'$(Configuration)|$(Platform)'=='Release|Win32'">%(PreprocessorDefinitions)</PreprocessorDefinitions>
    </ClCompile>
    <ClCompile Include="..\source\p_map3d.cpp">
      <AdditionalIncludeDirectories Condition="'$(Configuration)|$(Platform)'=='Debug|Win32'">%(AdditionalIncludeDirectories)</AdditionalIncludeDirectories>
      <PreprocessorDefinitions Condition="'$(Configuration)|$(Platform)'=='Debug|Win32'">%(PreprocessorDefinitions)</PreprocessorDefinitions>
      <AdditionalIncludeDirectories Condition="'$(Configuration)|$(Platform)'=='Release|Win32'">%(AdditionalIncludeDirectories)</AdditionalIncludeDirectories>
      <PreprocessorDefinitions Condition="'$(Configuration)|$(Platform)'=='Release|Win32'">%(PreprocessorDefinitions)</PreprocessorDefinitions>
    </ClCompile>
    <ClCompile Include="..\Source\p_maputl.cpp">
      <AdditionalIncludeDirectories Condition="'$(Configuration)|$(Platform)'=='Debug|Win32'">%(AdditionalIncludeDirectories)</AdditionalIncludeDirectories>
      <PreprocessorDefinitions Condition="'$(Configuration)|$(Platform)'=='Debug|Win32'">%(PreprocessorDefinitions)</PreprocessorDefinitions>
      <AdditionalIncludeDirectories Condition="'$(Configuration)|$(Platform)'=='Release|Win32'">%(AdditionalIncludeDirectories)</AdditionalIncludeDirectories>
      <PreprocessorDefinitions Condition="'$(Configuration)|$(Platform)'=='Release|Win32'">%(PreprocessorDefinitions)</PreprocessorDefinitions>
    </ClCompile>
    <ClCompile Include="..\Source\p_mobj.cpp">
      <AdditionalIncludeDirectories Condition="'$(Configuration)|$(Platform)'=='Debug|Win32'">%(AdditionalIncludeDirectories)</AdditionalIncludeDirectories>
      <PreprocessorDefinitions Condition="'$(Configuration)|$(Platform)'=='Debug|Win32'">%(PreprocessorDefinitions)</PreprocessorDefinitions>
      <AdditionalIncludeDirectories Condition="'$(Configuration)|$(Platform)'=='Release|Win32'">%(AdditionalIncludeDirectories)</AdditionalIncludeDirectories>
      <PreprocessorDefinitions Condition="'$(Configuration)|$(Platform)'=='Release|Win32'">%(PreprocessorDefinitions)</PreprocessorDefinitions>
    </ClCompile>
    <ClCompile Include="..\source\p_mobjcol.cpp" />
    <ClCompile Include="..\Source\p_partcl.cpp">
      <AdditionalIncludeDirectories Condition="'$(Configuration)|$(Platform)'=='Debug|Win32'">%(AdditionalIncludeDirectories)</AdditionalIncludeDirectories>
      <PreprocessorDefinitions Condition="'$(Configuration)|$(Platform)'=='Debug|Win32'">%(PreprocessorDefinitions)</PreprocessorDefinitions>
      <AdditionalIncludeDirectories Condition="'$(Configuration)|$(Platform)'=='Release|Win32'">%(AdditionalIncludeDirectories)</AdditionalIncludeDirectories>
      <PreprocessorDefinitions Condition="'$(Configuration)|$(Platform)'=='Release|Win32'">%(PreprocessorDefinitions)</PreprocessorDefinitions>
    </ClCompile>
    <ClCompile Include="..\Source\p_plats.cpp">
      <AdditionalIncludeDirectories Condition="'$(Configuration)|$(Platform)'=='Debug|Win32'">%(AdditionalIncludeDirectories)</AdditionalIncludeDirectories>
      <PreprocessorDefinitions Condition="'$(Configuration)|$(Platform)'=='Debug|Win32'">%(PreprocessorDefinitions)</PreprocessorDefinitions>
      <AdditionalIncludeDirectories Condition="'$(Configuration)|$(Platform)'=='Release|Win32'">%(AdditionalIncludeDirectories)</AdditionalIncludeDirectories>
      <PreprocessorDefinitions Condition="'$(Configuration)|$(Platform)'=='Release|Win32'">%(PreprocessorDefinitions)</PreprocessorDefinitions>
    </ClCompile>
    <ClCompile Include="..\source\p_portal.cpp">
      <AdditionalIncludeDirectories Condition="'$(Configuration)|$(Platform)'=='Debug|Win32'">%(AdditionalIncludeDirectories)</AdditionalIncludeDirectories>
      <PreprocessorDefinitions Condition="'$(Configuration)|$(Platform)'=='Debug|Win32'">%(PreprocessorDefinitions)</PreprocessorDefinitions>
      <AdditionalIncludeDirectories Condition="'$(Configuration)|$(Platform)'=='Release|Win32'">%(AdditionalIncludeDirectories)</AdditionalIncludeDirectories>
      <PreprocessorDefinitions Condition="'$(Configuration)|$(Platform)'=='Release|Win32'">%(PreprocessorDefinitions)</PreprocessorDefinitions>
    </ClCompile>
    <ClCompile Include="..\Source\p_pspr.cpp">
      <AdditionalIncludeDirectories Condition="'$(Configuration)|$(Platform)'=='Debug|Win32'">%(AdditionalIncludeDirectories)</AdditionalIncludeDirectories>
      <PreprocessorDefinitions Condition="'$(Configuration)|$(Platform)'=='Debug|Win32'">%(PreprocessorDefinitions)</PreprocessorDefinitions>
      <AssemblerOutput Condition="'$(Configuration)|$(Platform)'=='Debug|Win32'">
      </AssemblerOutput>
      <AdditionalIncludeDirectories Condition="'$(Configuration)|$(Platform)'=='Release|Win32'">%(AdditionalIncludeDirectories)</AdditionalIncludeDirectories>
      <PreprocessorDefinitions Condition="'$(Configuration)|$(Platform)'=='Release|Win32'">%(PreprocessorDefinitions)</PreprocessorDefinitions>
      <AssemblerOutput Condition="'$(Configuration)|$(Platform)'=='Release|Win32'">
      </AssemblerOutput>
    </ClCompile>
    <ClCompile Include="..\source\p_pushers.cpp" />
    <ClCompile Include="..\Source\p_saveg.cpp">
      <AdditionalIncludeDirectories Condition="'$(Configuration)|$(Platform)'=='Debug|Win32'">%(AdditionalIncludeDirectories)</AdditionalIncludeDirectories>
      <PreprocessorDefinitions Condition="'$(Configuration)|$(Platform)'=='Debug|Win32'">%(PreprocessorDefinitions)</PreprocessorDefinitions>
      <AdditionalIncludeDirectories Condition="'$(Configuration)|$(Platform)'=='Release|Win32'">%(AdditionalIncludeDirectories)</AdditionalIncludeDirectories>
      <PreprocessorDefinitions Condition="'$(Configuration)|$(Platform)'=='Release|Win32'">%(PreprocessorDefinitions)</PreprocessorDefinitions>
    </ClCompile>
    <ClCompile Include="..\source\p_scroll.cpp" />
    <ClCompile Include="..\source\p_sector.cpp" />
    <ClCompile Include="..\Source\p_setup.cpp">
      <AdditionalIncludeDirectories Condition="'$(Configuration)|$(Platform)'=='Debug|Win32'">%(AdditionalIncludeDirectories)</AdditionalIncludeDirectories>
      <PreprocessorDefinitions Condition="'$(Configuration)|$(Platform)'=='Debug|Win32'">%(PreprocessorDefinitions)</PreprocessorDefinitions>
      <AdditionalIncludeDirectories Condition="'$(Configuration)|$(Platform)'=='Release|Win32'">%(AdditionalIncludeDirectories)</AdditionalIncludeDirectories>
      <PreprocessorDefinitions Condition="'$(Configuration)|$(Platform)'=='Release|Win32'">%(PreprocessorDefinitions)</PreprocessorDefinitions>
    </ClCompile>
    <ClCompile Include="..\Source\p_sight.cpp">
      <AdditionalIncludeDirectories Condition="'$(Configuration)|$(Platform)'=='Debug|Win32'">%(AdditionalIncludeDirectories)</AdditionalIncludeDirectories>
      <PreprocessorDefinitions Condition="'$(Configuration)|$(Platform)'=='Debug|Win32'">%(PreprocessorDefinitions)</PreprocessorDefinitions>
      <AdditionalIncludeDirectories Condition="'$(Configuration)|$(Platform)'=='Release|Win32'">%(AdditionalIncludeDirectories)</AdditionalIncludeDirectories>
      <PreprocessorDefinitions Condition="'$(Configuration)|$(Platform)'=='Release|Win32'">%(PreprocessorDefinitions)</PreprocessorDefinitions>
    </ClCompile>
    <ClCompile Include="..\Source\p_skin.cpp">
      <AdditionalIncludeDirectories Condition="'$(Configuration)|$(Platform)'=='Debug|Win32'">%(AdditionalIncludeDirectories)</AdditionalIncludeDirectories>
      <PreprocessorDefinitions Condition="'$(Configuration)|$(Platform)'=='Debug|Win32'">%(PreprocessorDefinitions)</PreprocessorDefinitions>
      <AdditionalIncludeDirectories Condition="'$(Configuration)|$(Platform)'=='Release|Win32'">%(AdditionalIncludeDirectories)</AdditionalIncludeDirectories>
      <PreprocessorDefinitions Condition="'$(Configuration)|$(Platform)'=='Release|Win32'">%(PreprocessorDefinitions)</PreprocessorDefinitions>
    </ClCompile>
    <ClCompile Include="..\source\p_slopes.cpp">
      <AdditionalIncludeDirectories Condition="'$(Configuration)|$(Platform)'=='Debug|Win32'">%(AdditionalIncludeDirectories)</AdditionalIncludeDirectories>
      <PreprocessorDefinitions Condition="'$(Configuration)|$(Platform)'=='Debug|Win32'">%(PreprocessorDefinitions)</PreprocessorDefinitions>
      <AdditionalIncludeDirectories Condition="'$(Configuration)|$(Platform)'=='Release|Win32'">%(AdditionalIncludeDirectories)</AdditionalIncludeDirectories>
      <PreprocessorDefinitions Condition="'$(Configuration)|$(Platform)'=='Release|Win32'">%(PreprocessorDefinitions)</PreprocessorDefinitions>
    </ClCompile>
    <ClCompile Include="..\Source\p_spec.cpp">
      <AdditionalIncludeDirectories Condition="'$(Configuration)|$(Platform)'=='Debug|Win32'">%(AdditionalIncludeDirectories)</AdditionalIncludeDirectories>
      <PreprocessorDefinitions Condition="'$(Configuration)|$(Platform)'=='Debug|Win32'">%(PreprocessorDefinitions)</PreprocessorDefinitions>
      <AdditionalIncludeDirectories Condition="'$(Configuration)|$(Platform)'=='Release|Win32'">%(AdditionalIncludeDirectories)</AdditionalIncludeDirectories>
      <PreprocessorDefinitions Condition="'$(Configuration)|$(Platform)'=='Release|Win32'">%(PreprocessorDefinitions)</PreprocessorDefinitions>
    </ClCompile>
    <ClCompile Include="..\Source\p_switch.cpp">
      <AdditionalIncludeDirectories Condition="'$(Configuration)|$(Platform)'=='Debug|Win32'">%(AdditionalIncludeDirectories)</AdditionalIncludeDirectories>
      <PreprocessorDefinitions Condition="'$(Configuration)|$(Platform)'=='Debug|Win32'">%(PreprocessorDefinitions)</PreprocessorDefinitions>
      <AdditionalIncludeDirectories Condition="'$(Configuration)|$(Platform)'=='Release|Win32'">%(AdditionalIncludeDirectories)</AdditionalIncludeDirectories>
      <PreprocessorDefinitions Condition="'$(Configuration)|$(Platform)'=='Release|Win32'">%(PreprocessorDefinitions)</PreprocessorDefinitions>
    </ClCompile>
    <ClCompile Include="..\Source\p_telept.cpp">
      <AdditionalIncludeDirectories Condition="'$(Configuration)|$(Platform)'=='Debug|Win32'">%(AdditionalIncludeDirectories)</AdditionalIncludeDirectories>
      <PreprocessorDefinitions Condition="'$(Configuration)|$(Platform)'=='Debug|Win32'">%(PreprocessorDefinitions)</PreprocessorDefinitions>
      <AdditionalIncludeDirectories Condition="'$(Configuration)|$(Platform)'=='Release|Win32'">%(AdditionalIncludeDirectories)</AdditionalIncludeDirectories>
      <PreprocessorDefinitions Condition="'$(Configuration)|$(Platform)'=='Release|Win32'">%(PreprocessorDefinitions)</PreprocessorDefinitions>
    </ClCompile>
    <ClCompile Include="..\source\p_things.cpp">
      <AdditionalIncludeDirectories Condition="'$(Configuration)|$(Platform)'=='Debug|Win32'">%(AdditionalIncludeDirectories)</AdditionalIncludeDirectories>
      <PreprocessorDefinitions Condition="'$(Configuration)|$(Platform)'=='Debug|Win32'">%(PreprocessorDefinitions)</PreprocessorDefinitions>
      <AdditionalIncludeDirectories Condition="'$(Configuration)|$(Platform)'=='Release|Win32'">%(AdditionalIncludeDirectories)</AdditionalIncludeDirectories>
      <PreprocessorDefinitions Condition="'$(Configuration)|$(Platform)'=='Release|Win32'">%(PreprocessorDefinitions)</PreprocessorDefinitions>
    </ClCompile>
    <ClCompile Include="..\Source\p_tick.cpp">
      <AdditionalIncludeDirectories Condition="'$(Configuration)|$(Platform)'=='Debug|Win32'">%(AdditionalIncludeDirectories)</AdditionalIncludeDirectories>
      <PreprocessorDefinitions Condition="'$(Configuration)|$(Platform)'=='Debug|Win32'">%(PreprocessorDefinitions)</PreprocessorDefinitions>
      <AdditionalIncludeDirectories Condition="'$(Configuration)|$(Platform)'=='Release|Win32'">%(AdditionalIncludeDirectories)</AdditionalIncludeDirectories>
      <PreprocessorDefinitions Condition="'$(Configuration)|$(Platform)'=='Release|Win32'">%(PreprocessorDefinitions)</PreprocessorDefinitions>
    </ClCompile>
    <ClCompile Include="..\source\p_trace.cpp">
      <AdditionalIncludeDirectories Condition="'$(Configuration)|$(Platform)'=='Debug|Win32'">%(AdditionalIncludeDirectories)</AdditionalIncludeDirectories>
      <PreprocessorDefinitions Condition="'$(Configuration)|$(Platform)'=='Debug|Win32'">%(PreprocessorDefinitions)</PreprocessorDefinitions>
      <AdditionalIncludeDirectories Condition="'$(Configuration)|$(Platform)'=='Release|Win32'">%(AdditionalIncludeDirectories)</AdditionalIncludeDirectories>
      <PreprocessorDefinitions Condition="'$(Configuration)|$(Platform)'=='Release|Win32'">%(PreprocessorDefinitions)</PreprocessorDefinitions>
    </ClCompile>
    <ClCompile Include="..\Source\p_user.cpp">
      <AdditionalIncludeDirectories Condition="'$(Configuration)|$(Platform)'=='Debug|Win32'">%(AdditionalIncludeDirectories)</AdditionalIncludeDirectories>
      <PreprocessorDefinitions Condition="'$(Configuration)|$(Platform)'=='Debug|Win32'">%(PreprocessorDefinitions)</PreprocessorDefinitions>
      <AdditionalIncludeDirectories Condition="'$(Configuration)|$(Platform)'=='Release|Win32'">%(AdditionalIncludeDirectories)</AdditionalIncludeDirectories>
      <PreprocessorDefinitions Condition="'$(Configuration)|$(Platform)'=='Release|Win32'">%(PreprocessorDefinitions)</PreprocessorDefinitions>
    </ClCompile>
    <ClCompile Include="..\source\p_xenemy.cpp">
      <AdditionalIncludeDirectories Condition="'$(Configuration)|$(Platform)'=='Debug|Win32'">%(AdditionalIncludeDirectories)</AdditionalIncludeDirectories>
      <PreprocessorDefinitions Condition="'$(Configuration)|$(Platform)'=='Debug|Win32'">%(PreprocessorDefinitions)</PreprocessorDefinitions>
      <AdditionalIncludeDirectories Condition="'$(Configuration)|$(Platform)'=='Release|Win32'">%(AdditionalIncludeDirectories)</AdditionalIncludeDirectories>
      <PreprocessorDefinitions Condition="'$(Configuration)|$(Platform)'=='Release|Win32'">%(PreprocessorDefinitions)</PreprocessorDefinitions>
    </ClCompile>
    <ClCompile Include="..\source\polyobj.cpp">
      <AdditionalIncludeDirectories Condition="'$(Configuration)|$(Platform)'=='Debug|Win32'">%(AdditionalIncludeDirectories)</AdditionalIncludeDirectories>
      <PreprocessorDefinitions Condition="'$(Configuration)|$(Platform)'=='Debug|Win32'">%(PreprocessorDefinitions)</PreprocessorDefinitions>
      <AdditionalIncludeDirectories Condition="'$(Configuration)|$(Platform)'=='Release|Win32'">%(AdditionalIncludeDirectories)</AdditionalIncludeDirectories>
      <PreprocessorDefinitions Condition="'$(Configuration)|$(Platform)'=='Release|Win32'">%(PreprocessorDefinitions)</PreprocessorDefinitions>
    </ClCompile>
    <ClCompile Include="..\Source\r_bsp.cpp">
      <AdditionalIncludeDirectories Condition="'$(Configuration)|$(Platform)'=='Debug|Win32'">%(AdditionalIncludeDirectories)</AdditionalIncludeDirectories>
      <PreprocessorDefinitions Condition="'$(Configuration)|$(Platform)'=='Debug|Win32'">%(PreprocessorDefinitions)</PreprocessorDefinitions>
      <AdditionalIncludeDirectories Condition="'$(Configuration)|$(Platform)'=='Release|Win32'">%(AdditionalIncludeDirectories)</AdditionalIncludeDirectories>
      <PreprocessorDefinitions Condition="'$(Configuration)|$(Platform)'=='Release|Win32'">%(PreprocessorDefinitions)</PreprocessorDefinitions>
    </ClCompile>
    <ClCompile Include="..\Source\r_data.cpp">
      <AdditionalIncludeDirectories Condition="'$(Configuration)|$(Platform)'=='Debug|Win32'">%(AdditionalIncludeDirectories)</AdditionalIncludeDirectories>
      <PreprocessorDefinitions Condition="'$(Configuration)|$(Platform)'=='Debug|Win32'">%(PreprocessorDefinitions)</PreprocessorDefinitions>
      <AdditionalIncludeDirectories Condition="'$(Configuration)|$(Platform)'=='Release|Win32'">%(AdditionalIncludeDirectories)</AdditionalIncludeDirectories>
      <PreprocessorDefinitions Condition="'$(Configuration)|$(Platform)'=='Release|Win32'">%(PreprocessorDefinitions)</PreprocessorDefinitions>
    </ClCompile>
    <ClCompile Include="..\Source\r_draw.cpp">
      <AdditionalIncludeDirectories Condition="'$(Configuration)|$(Platform)'=='Debug|Win32'">%(AdditionalIncludeDirectories)</AdditionalIncludeDirectories>
      <PreprocessorDefinitions Condition="'$(Configuration)|$(Platform)'=='Debug|Win32'">%(PreprocessorDefinitions)</PreprocessorDefinitions>
      <AdditionalIncludeDirectories Condition="'$(Configuration)|$(Platform)'=='Release|Win32'">%(AdditionalIncludeDirectories)</AdditionalIncludeDirectories>
      <PreprocessorDefinitions Condition="'$(Configuration)|$(Platform)'=='Release|Win32'">%(PreprocessorDefinitions)</PreprocessorDefinitions>
    </ClCompile>
    <ClCompile Include="..\source\r_drawq.cpp">
      <AdditionalIncludeDirectories Condition="'$(Configuration)|$(Platform)'=='Debug|Win32'">%(AdditionalIncludeDirectories)</AdditionalIncludeDirectories>
      <PreprocessorDefinitions Condition="'$(Configuration)|$(Platform)'=='Debug|Win32'">%(PreprocessorDefinitions)</PreprocessorDefinitions>
      <AdditionalIncludeDirectories Condition="'$(Configuration)|$(Platform)'=='Release|Win32'">%(AdditionalIncludeDirectories)</AdditionalIncludeDirectories>
      <PreprocessorDefinitions Condition="'$(Configuration)|$(Platform)'=='Release|Win32'">%(PreprocessorDefinitions)</PreprocessorDefinitions>
    </ClCompile>
    <ClCompile Include="..\source\r_dynabsp.cpp" />
    <ClCompile Include="..\source\r_dynseg.cpp">
      <AdditionalIncludeDirectories Condition="'$(Configuration)|$(Platform)'=='Debug|Win32'">%(AdditionalIncludeDirectories)</AdditionalIncludeDirectories>
      <PreprocessorDefinitions Condition="'$(Configuration)|$(Platform)'=='Debug|Win32'">%(PreprocessorDefinitions)</PreprocessorDefinitions>
      <AdditionalIncludeDirectories Condition="'$(Configuration)|$(Platform)'=='Release|Win32'">%(AdditionalIncludeDirectories)</AdditionalIncludeDirectories>
      <PreprocessorDefinitions Condition="'$(Configuration)|$(Platform)'=='Release|Win32'">%(PreprocessorDefinitions)</PreprocessorDefinitions>
    </ClCompile>
    <ClCompile Include="..\Source\r_main.cpp">
      <AdditionalIncludeDirectories Condition="'$(Configuration)|$(Platform)'=='Debug|Win32'">%(AdditionalIncludeDirectories)</AdditionalIncludeDirectories>
      <PreprocessorDefinitions Condition="'$(Configuration)|$(Platform)'=='Debug|Win32'">%(PreprocessorDefinitions)</PreprocessorDefinitions>
      <AdditionalIncludeDirectories Condition="'$(Configuration)|$(Platform)'=='Release|Win32'">%(AdditionalIncludeDirectories)</AdditionalIncludeDirectories>
      <PreprocessorDefinitions Condition="'$(Configuration)|$(Platform)'=='Release|Win32'">%(PreprocessorDefinitions)</PreprocessorDefinitions>
    </ClCompile>
    <ClCompile Include="..\Source\r_plane.cpp">
      <AdditionalIncludeDirectories Condition="'$(Configuration)|$(Platform)'=='Debug|Win32'">%(AdditionalIncludeDirectories)</AdditionalIncludeDirectories>
      <PreprocessorDefinitions Condition="'$(Configuration)|$(Platform)'=='Debug|Win32'">%(PreprocessorDefinitions)</PreprocessorDefinitions>
      <AdditionalIncludeDirectories Condition="'$(Configuration)|$(Platform)'=='Release|Win32'">%(AdditionalIncludeDirectories)</AdditionalIncludeDirectories>
      <PreprocessorDefinitions Condition="'$(Configuration)|$(Platform)'=='Release|Win32'">%(PreprocessorDefinitions)</PreprocessorDefinitions>
    </ClCompile>
    <ClCompile Include="..\Source\r_portal.cpp">
      <AdditionalIncludeDirectories Condition="'$(Configuration)|$(Platform)'=='Debug|Win32'">%(AdditionalIncludeDirectories)</AdditionalIncludeDirectories>
      <PreprocessorDefinitions Condition="'$(Configuration)|$(Platform)'=='Debug|Win32'">%(PreprocessorDefinitions)</PreprocessorDefinitions>
      <AdditionalIncludeDirectories Condition="'$(Configuration)|$(Platform)'=='Release|Win32'">%(AdditionalIncludeDirectories)</AdditionalIncludeDirectories>
      <PreprocessorDefinitions Condition="'$(Configuration)|$(Platform)'=='Release|Win32'">%(PreprocessorDefinitions)</PreprocessorDefinitions>
    </ClCompile>
    <ClCompile Include="..\Source\r_ripple.cpp">
      <AdditionalIncludeDirectories Condition="'$(Configuration)|$(Platform)'=='Debug|Win32'">%(AdditionalIncludeDirectories)</AdditionalIncludeDirectories>
      <PreprocessorDefinitions Condition="'$(Configuration)|$(Platform)'=='Debug|Win32'">%(PreprocessorDefinitions)</PreprocessorDefinitions>
      <AdditionalIncludeDirectories Condition="'$(Configuration)|$(Platform)'=='Release|Win32'">%(AdditionalIncludeDirectories)</AdditionalIncludeDirectories>
      <PreprocessorDefinitions Condition="'$(Configuration)|$(Platform)'=='Release|Win32'">%(PreprocessorDefinitions)</PreprocessorDefinitions>
    </ClCompile>
    <ClCompile Include="..\Source\r_segs.cpp">
      <AdditionalIncludeDirectories Condition="'$(Configuration)|$(Platform)'=='Debug|Win32'">%(AdditionalIncludeDirectories)</AdditionalIncludeDirectories>
      <PreprocessorDefinitions Condition="'$(Configuration)|$(Platform)'=='Debug|Win32'">%(PreprocessorDefinitions)</PreprocessorDefinitions>
      <AdditionalIncludeDirectories Condition="'$(Configuration)|$(Platform)'=='Release|Win32'">%(AdditionalIncludeDirectories)</AdditionalIncludeDirectories>
      <PreprocessorDefinitions Condition="'$(Configuration)|$(Platform)'=='Release|Win32'">%(PreprocessorDefinitions)</PreprocessorDefinitions>
    </ClCompile>
    <ClCompile Include="..\Source\r_sky.cpp">
      <AdditionalIncludeDirectories Condition="'$(Configuration)|$(Platform)'=='Debug|Win32'">%(AdditionalIncludeDirectories)</AdditionalIncludeDirectories>
      <PreprocessorDefinitions Condition="'$(Configuration)|$(Platform)'=='Debug|Win32'">%(PreprocessorDefinitions)</PreprocessorDefinitions>
      <AdditionalIncludeDirectories Condition="'$(Configuration)|$(Platform)'=='Release|Win32'">%(AdditionalIncludeDirectories)</AdditionalIncludeDirectories>
      <PreprocessorDefinitions Condition="'$(Configuration)|$(Platform)'=='Release|Win32'">%(PreprocessorDefinitions)</PreprocessorDefinitions>
    </ClCompile>
    <ClCompile Include="..\source\r_span.cpp">
      <AdditionalIncludeDirectories Condition="'$(Configuration)|$(Platform)'=='Debug|Win32'">%(AdditionalIncludeDirectories)</AdditionalIncludeDirectories>
      <PreprocessorDefinitions Condition="'$(Configuration)|$(Platform)'=='Debug|Win32'">%(PreprocessorDefinitions)</PreprocessorDefinitions>
      <AdditionalIncludeDirectories Condition="'$(Configuration)|$(Platform)'=='Release|Win32'">%(AdditionalIncludeDirectories)</AdditionalIncludeDirectories>
      <PreprocessorDefinitions Condition="'$(Configuration)|$(Platform)'=='Release|Win32'">%(PreprocessorDefinitions)</PreprocessorDefinitions>
    </ClCompile>
    <ClCompile Include="..\source\r_textur.cpp" />
    <ClCompile Include="..\Source\r_things.cpp">
      <AdditionalIncludeDirectories Condition="'$(Configuration)|$(Platform)'=='Debug|Win32'">%(AdditionalIncludeDirectories)</AdditionalIncludeDirectories>
      <PreprocessorDefinitions Condition="'$(Configuration)|$(Platform)'=='Debug|Win32'">%(PreprocessorDefinitions)</PreprocessorDefinitions>
      <AdditionalIncludeDirectories Condition="'$(Configuration)|$(Platform)'=='Release|Win32'">%(AdditionalIncludeDirectories)</AdditionalIncludeDirectories>
      <PreprocessorDefinitions Condition="'$(Configuration)|$(Platform)'=='Release|Win32'">%(PreprocessorDefinitions)</PreprocessorDefinitions>
    </ClCompile>
    <ClCompile Include="..\source\r_voxels.cpp" />
    <ClCompile Include="..\source\s_sndseq.cpp">
      <AdditionalIncludeDirectories Condition="'$(Configuration)|$(Platform)'=='Debug|Win32'">%(AdditionalIncludeDirectories)</AdditionalIncludeDirectories>
      <PreprocessorDefinitions Condition="'$(Configuration)|$(Platform)'=='Debug|Win32'">%(PreprocessorDefinitions)</PreprocessorDefinitions>
      <AdditionalIncludeDirectories Condition="'$(Configuration)|$(Platform)'=='Release|Win32'">%(AdditionalIncludeDirectories)</AdditionalIncludeDirectories>
      <PreprocessorDefinitions Condition="'$(Configuration)|$(Platform)'=='Release|Win32'">%(PreprocessorDefinitions)</PreprocessorDefinitions>
    </ClCompile>
    <ClCompile Include="..\Source\s_sound.cpp">
      <AdditionalIncludeDirectories Condition="'$(Configuration)|$(Platform)'=='Debug|Win32'">%(AdditionalIncludeDirectories)</AdditionalIncludeDirectories>
      <PreprocessorDefinitions Condition="'$(Configuration)|$(Platform)'=='Debug|Win32'">%(PreprocessorDefinitions)</PreprocessorDefinitions>
      <AdditionalIncludeDirectories Condition="'$(Configuration)|$(Platform)'=='Release|Win32'">%(AdditionalIncludeDirectories)</AdditionalIncludeDirectories>
      <PreprocessorDefinitions Condition="'$(Configuration)|$(Platform)'=='Release|Win32'">%(PreprocessorDefinitions)</PreprocessorDefinitions>
    </ClCompile>
    <ClCompile Include="..\Source\sounds.cpp">
      <AdditionalIncludeDirectories Condition="'$(Configuration)|$(Platform)'=='Debug|Win32'">%(AdditionalIncludeDirectories)</AdditionalIncludeDirectories>
      <PreprocessorDefinitions Condition="'$(Configuration)|$(Platform)'=='Debug|Win32'">%(PreprocessorDefinitions)</PreprocessorDefinitions>
      <AdditionalIncludeDirectories Condition="'$(Configuration)|$(Platform)'=='Release|Win32'">%(AdditionalIncludeDirectories)</AdditionalIncludeDirectories>
      <PreprocessorDefinitions Condition="'$(Configuration)|$(Platform)'=='Release|Win32'">%(PreprocessorDefinitions)</PreprocessorDefinitions>
    </ClCompile>
    <ClCompile Include="..\source\Win32\i_exception.cpp">
      <AdditionalIncludeDirectories Condition="'$(Configuration)|$(Platform)'=='Debug|Win32'">%(AdditionalIncludeDirectories)</AdditionalIncludeDirectories>
      <PreprocessorDefinitions Condition="'$(Configuration)|$(Platform)'=='Debug|Win32'">%(PreprocessorDefinitions)</PreprocessorDefinitions>
      <AdditionalIncludeDirectories Condition="'$(Configuration)|$(Platform)'=='Release|Win32'">%(AdditionalIncludeDirectories)</AdditionalIncludeDirectories>
      <PreprocessorDefinitions Condition="'$(Configuration)|$(Platform)'=='Release|Win32'">%(PreprocessorDefinitions)</PreprocessorDefinitions>
    </ClCompile>
    <ClCompile Include="..\Source\Win32\i_fnames.cpp">
      <AdditionalIncludeDirectories Condition="'$(Configuration)|$(Platform)'=='Debug|Win32'">%(AdditionalIncludeDirectories)</AdditionalIncludeDirectories>
      <PreprocessorDefinitions Condition="'$(Configuration)|$(Platform)'=='Debug|Win32'">%(PreprocessorDefinitions)</PreprocessorDefinitions>
      <AdditionalIncludeDirectories Condition="'$(Configuration)|$(Platform)'=='Release|Win32'">%(AdditionalIncludeDirectories)</AdditionalIncludeDirectories>
      <PreprocessorDefinitions Condition="'$(Configuration)|$(Platform)'=='Release|Win32'">%(PreprocessorDefinitions)</PreprocessorDefinitions>
    </ClCompile>
    <ClCompile Include="..\source\sdl\i_input.cpp">
      <AdditionalIncludeDirectories Condition="'$(Configuration)|$(Platform)'=='Debug|Win32'">%(AdditionalIncludeDirectories)</AdditionalIncludeDirectories>
      <PreprocessorDefinitions Condition="'$(Configuration)|$(Platform)'=='Debug|Win32'">%(PreprocessorDefinitions)</PreprocessorDefinitions>
      <AdditionalIncludeDirectories Condition="'$(Configuration)|$(Platform)'=='Release|Win32'">%(AdditionalIncludeDirectories)</AdditionalIncludeDirectories>
      <PreprocessorDefinitions Condition="'$(Configuration)|$(Platform)'=='Release|Win32'">%(PreprocessorDefinitions)</PreprocessorDefinitions>
    </ClCompile>
    <ClCompile Include="..\Source\sdl\i_main.cpp">
      <AdditionalIncludeDirectories Condition="'$(Configuration)|$(Platform)'=='Debug|Win32'">%(AdditionalIncludeDirectories)</AdditionalIncludeDirectories>
      <PreprocessorDefinitions Condition="'$(Configuration)|$(Platform)'=='Debug|Win32'">%(PreprocessorDefinitions)</PreprocessorDefinitions>
      <AdditionalIncludeDirectories Condition="'$(Configuration)|$(Platform)'=='Release|Win32'">%(AdditionalIncludeDirectories)</AdditionalIncludeDirectories>
      <PreprocessorDefinitions Condition="'$(Configuration)|$(Platform)'=='Release|Win32'">%(PreprocessorDefinitions)</PreprocessorDefinitions>
    </ClCompile>
    <ClCompile Include="..\source\sdl\i_midirpc.cpp" />
    <ClCompile Include="..\Source\sdl\i_net.cpp">
      <AdditionalIncludeDirectories Condition="'$(Configuration)|$(Platform)'=='Debug|Win32'">%(AdditionalIncludeDirectories)</AdditionalIncludeDirectories>
      <PreprocessorDefinitions Condition="'$(Configuration)|$(Platform)'=='Debug|Win32'">%(PreprocessorDefinitions)</PreprocessorDefinitions>
      <AdditionalIncludeDirectories Condition="'$(Configuration)|$(Platform)'=='Release|Win32'">%(AdditionalIncludeDirectories)</AdditionalIncludeDirectories>
      <PreprocessorDefinitions Condition="'$(Configuration)|$(Platform)'=='Release|Win32'">%(PreprocessorDefinitions)</PreprocessorDefinitions>
    </ClCompile>
    <ClCompile Include="..\source\Win32\i_opndir.cpp">
      <AdditionalIncludeDirectories Condition="'$(Configuration)|$(Platform)'=='Debug|Win32'">%(AdditionalIncludeDirectories)</AdditionalIncludeDirectories>
      <PreprocessorDefinitions Condition="'$(Configuration)|$(Platform)'=='Debug|Win32'">%(PreprocessorDefinitions)</PreprocessorDefinitions>
      <AdditionalIncludeDirectories Condition="'$(Configuration)|$(Platform)'=='Release|Win32'">%(AdditionalIncludeDirectories)</AdditionalIncludeDirectories>
      <PreprocessorDefinitions Condition="'$(Configuration)|$(Platform)'=='Release|Win32'">%(PreprocessorDefinitions)</PreprocessorDefinitions>
    </ClCompile>
    <ClCompile Include="..\source\sdl\i_pcsound.cpp">
      <AdditionalIncludeDirectories Condition="'$(Configuration)|$(Platform)'=='Debug|Win32'">%(AdditionalIncludeDirectories)</AdditionalIncludeDirectories>
      <PreprocessorDefinitions Condition="'$(Configuration)|$(Platform)'=='Debug|Win32'">%(PreprocessorDefinitions)</PreprocessorDefinitions>
      <AdditionalIncludeDirectories Condition="'$(Configuration)|$(Platform)'=='Release|Win32'">%(AdditionalIncludeDirectories)</AdditionalIncludeDirectories>
      <PreprocessorDefinitions Condition="'$(Configuration)|$(Platform)'=='Release|Win32'">%(PreprocessorDefinitions)</PreprocessorDefinitions>
    </ClCompile>
    <ClCompile Include="..\source\sdl\i_picker.cpp">
      <AdditionalIncludeDirectories Condition="'$(Configuration)|$(Platform)'=='Debug|Win32'">%(AdditionalIncludeDirectories)</AdditionalIncludeDirectories>
      <PreprocessorDefinitions Condition="'$(Configuration)|$(Platform)'=='Debug|Win32'">%(PreprocessorDefinitions)</PreprocessorDefinitions>
      <AdditionalIncludeDirectories Condition="'$(Configuration)|$(Platform)'=='Release|Win32'">%(AdditionalIncludeDirectories)</AdditionalIncludeDirectories>
      <PreprocessorDefinitions Condition="'$(Configuration)|$(Platform)'=='Release|Win32'">%(PreprocessorDefinitions)</PreprocessorDefinitions>
    </ClCompile>
    <ClCompile Include="..\source\sdl\i_sdlgamepads.cpp" />
    <ClCompile Include="..\source\sdl\i_sdlgl2d.cpp" />
    <ClCompile Include="..\source\sdl\i_sdlmusic.cpp">
      <AdditionalIncludeDirectories Condition="'$(Configuration)|$(Platform)'=='Debug|Win32'">%(AdditionalIncludeDirectories)</AdditionalIncludeDirectories>
      <PreprocessorDefinitions Condition="'$(Configuration)|$(Platform)'=='Debug|Win32'">%(PreprocessorDefinitions)</PreprocessorDefinitions>
      <AdditionalIncludeDirectories Condition="'$(Configuration)|$(Platform)'=='Release|Win32'">%(AdditionalIncludeDirectories)</AdditionalIncludeDirectories>
      <PreprocessorDefinitions Condition="'$(Configuration)|$(Platform)'=='Release|Win32'">%(PreprocessorDefinitions)</PreprocessorDefinitions>
    </ClCompile>
    <ClCompile Include="..\source\sdl\i_sdlsound.cpp">
      <AdditionalIncludeDirectories Condition="'$(Configuration)|$(Platform)'=='Debug|Win32'">%(AdditionalIncludeDirectories)</AdditionalIncludeDirectories>
      <PreprocessorDefinitions Condition="'$(Configuration)|$(Platform)'=='Debug|Win32'">%(PreprocessorDefinitions)</PreprocessorDefinitions>
      <AdditionalIncludeDirectories Condition="'$(Configuration)|$(Platform)'=='Release|Win32'">%(AdditionalIncludeDirectories)</AdditionalIncludeDirectories>
      <PreprocessorDefinitions Condition="'$(Configuration)|$(Platform)'=='Release|Win32'">%(PreprocessorDefinitions)</PreprocessorDefinitions>
    </ClCompile>
    <ClCompile Include="..\source\sdl\i_sdlvideo.cpp" />
    <ClCompile Include="..\Source\sdl\i_sound.cpp">
      <AdditionalIncludeDirectories Condition="'$(Configuration)|$(Platform)'=='Debug|Win32'">%(AdditionalIncludeDirectories)</AdditionalIncludeDirectories>
      <PreprocessorDefinitions Condition="'$(Configuration)|$(Platform)'=='Debug|Win32'">%(PreprocessorDefinitions)</PreprocessorDefinitions>
      <AdditionalIncludeDirectories Condition="'$(Configuration)|$(Platform)'=='Release|Win32'">%(AdditionalIncludeDirectories)</AdditionalIncludeDirectories>
      <PreprocessorDefinitions Condition="'$(Configuration)|$(Platform)'=='Release|Win32'">%(PreprocessorDefinitions)</PreprocessorDefinitions>
    </ClCompile>
    <ClCompile Include="..\Source\sdl\i_system.cpp">
      <AdditionalIncludeDirectories Condition="'$(Configuration)|$(Platform)'=='Debug|Win32'">%(AdditionalIncludeDirectories)</AdditionalIncludeDirectories>
      <PreprocessorDefinitions Condition="'$(Configuration)|$(Platform)'=='Debug|Win32'">%(PreprocessorDefinitions)</PreprocessorDefinitions>
      <AdditionalIncludeDirectories Condition="'$(Configuration)|$(Platform)'=='Release|Win32'">%(AdditionalIncludeDirectories)</AdditionalIncludeDirectories>
      <PreprocessorDefinitions Condition="'$(Configuration)|$(Platform)'=='Release|Win32'">%(PreprocessorDefinitions)</PreprocessorDefinitions>
    </ClCompile>
    <ClCompile Include="..\source\Win32\i_w32main.cpp">
      <AdditionalIncludeDirectories Condition="'$(Configuration)|$(Platform)'=='Debug|Win32'">%(AdditionalIncludeDirectories)</AdditionalIncludeDirectories>
      <PreprocessorDefinitions Condition="'$(Configuration)|$(Platform)'=='Debug|Win32'">%(PreprocessorDefinitions)</PreprocessorDefinitions>
      <AdditionalIncludeDirectories Condition="'$(Configuration)|$(Platform)'=='Release|Win32'">%(AdditionalIncludeDirectories)</AdditionalIncludeDirectories>
      <PreprocessorDefinitions Condition="'$(Configuration)|$(Platform)'=='Release|Win32'">%(PreprocessorDefinitions)</PreprocessorDefinitions>
    </ClCompile>
    <ClCompile Include="..\Source\sdl\mmus2mid.cpp">
      <AdditionalIncludeDirectories Condition="'$(Configuration)|$(Platform)'=='Debug|Win32'">%(AdditionalIncludeDirectories)</AdditionalIncludeDirectories>
      <PreprocessorDefinitions Condition="'$(Configuration)|$(Platform)'=='Debug|Win32'">%(PreprocessorDefinitions)</PreprocessorDefinitions>
      <AdditionalIncludeDirectories Condition="'$(Configuration)|$(Platform)'=='Release|Win32'">%(AdditionalIncludeDirectories)</AdditionalIncludeDirectories>
      <PreprocessorDefinitions Condition="'$(Configuration)|$(Platform)'=='Release|Win32'">%(PreprocessorDefinitions)</PreprocessorDefinitions>
    </ClCompile>
    <ClCompile Include="..\Source\sdl\ser_main.cpp">
      <AdditionalIncludeDirectories Condition="'$(Configuration)|$(Platform)'=='Debug|Win32'">%(AdditionalIncludeDirectories)</AdditionalIncludeDirectories>
      <PreprocessorDefinitions Condition="'$(Configuration)|$(Platform)'=='Debug|Win32'">%(PreprocessorDefinitions)</PreprocessorDefinitions>
      <AdditionalIncludeDirectories Condition="'$(Configuration)|$(Platform)'=='Release|Win32'">%(AdditionalIncludeDirectories)</AdditionalIncludeDirectories>
      <PreprocessorDefinitions Condition="'$(Configuration)|$(Platform)'=='Release|Win32'">%(PreprocessorDefinitions)</PreprocessorDefinitions>
    </ClCompile>
    <ClCompile Include="..\midiproc\midiproc_c.c" />
    <ClCompile Include="..\Source\st_hbar.cpp">
      <AdditionalIncludeDirectories Condition="'$(Configuration)|$(Platform)'=='Debug|Win32'">%(AdditionalIncludeDirectories)</AdditionalIncludeDirectories>
      <PreprocessorDefinitions Condition="'$(Configuration)|$(Platform)'=='Debug|Win32'">%(PreprocessorDefinitions)</PreprocessorDefinitions>
      <AdditionalIncludeDirectories Condition="'$(Configuration)|$(Platform)'=='Release|Win32'">%(AdditionalIncludeDirectories)</AdditionalIncludeDirectories>
      <PreprocessorDefinitions Condition="'$(Configuration)|$(Platform)'=='Release|Win32'">%(PreprocessorDefinitions)</PreprocessorDefinitions>
    </ClCompile>
    <ClCompile Include="..\Source\st_lib.cpp">
      <AdditionalIncludeDirectories Condition="'$(Configuration)|$(Platform)'=='Debug|Win32'">%(AdditionalIncludeDirectories)</AdditionalIncludeDirectories>
      <PreprocessorDefinitions Condition="'$(Configuration)|$(Platform)'=='Debug|Win32'">%(PreprocessorDefinitions)</PreprocessorDefinitions>
      <AdditionalIncludeDirectories Condition="'$(Configuration)|$(Platform)'=='Release|Win32'">%(AdditionalIncludeDirectories)</AdditionalIncludeDirectories>
      <PreprocessorDefinitions Condition="'$(Configuration)|$(Platform)'=='Release|Win32'">%(PreprocessorDefinitions)</PreprocessorDefinitions>
    </ClCompile>
    <ClCompile Include="..\Source\st_stuff.cpp">
      <AdditionalIncludeDirectories Condition="'$(Configuration)|$(Platform)'=='Debug|Win32'">%(AdditionalIncludeDirectories)</AdditionalIncludeDirectories>
      <PreprocessorDefinitions Condition="'$(Configuration)|$(Platform)'=='Debug|Win32'">%(PreprocessorDefinitions)</PreprocessorDefinitions>
      <AdditionalIncludeDirectories Condition="'$(Configuration)|$(Platform)'=='Release|Win32'">%(AdditionalIncludeDirectories)</AdditionalIncludeDirectories>
      <PreprocessorDefinitions Condition="'$(Configuration)|$(Platform)'=='Release|Win32'">%(PreprocessorDefinitions)</PreprocessorDefinitions>
    </ClCompile>
    <ClCompile Include="..\source\v_alloc.cpp" />
    <ClCompile Include="..\Source\v_block.cpp">
      <AdditionalIncludeDirectories Condition="'$(Configuration)|$(Platform)'=='Debug|Win32'">%(AdditionalIncludeDirectories)</AdditionalIncludeDirectories>
      <PreprocessorDefinitions Condition="'$(Configuration)|$(Platform)'=='Debug|Win32'">%(PreprocessorDefinitions)</PreprocessorDefinitions>
      <AdditionalIncludeDirectories Condition="'$(Configuration)|$(Platform)'=='Release|Win32'">%(AdditionalIncludeDirectories)</AdditionalIncludeDirectories>
      <PreprocessorDefinitions Condition="'$(Configuration)|$(Platform)'=='Release|Win32'">%(PreprocessorDefinitions)</PreprocessorDefinitions>
    </ClCompile>
    <ClCompile Include="..\source\v_buffer.cpp">
      <AdditionalIncludeDirectories Condition="'$(Configuration)|$(Platform)'=='Debug|Win32'">%(AdditionalIncludeDirectories)</AdditionalIncludeDirectories>
      <PreprocessorDefinitions Condition="'$(Configuration)|$(Platform)'=='Debug|Win32'">%(PreprocessorDefinitions)</PreprocessorDefinitions>
      <AdditionalIncludeDirectories Condition="'$(Configuration)|$(Platform)'=='Release|Win32'">%(AdditionalIncludeDirectories)</AdditionalIncludeDirectories>
      <PreprocessorDefinitions Condition="'$(Configuration)|$(Platform)'=='Release|Win32'">%(PreprocessorDefinitions)</PreprocessorDefinitions>
    </ClCompile>
    <ClCompile Include="..\Source\v_font.cpp">
      <AdditionalIncludeDirectories Condition="'$(Configuration)|$(Platform)'=='Debug|Win32'">%(AdditionalIncludeDirectories)</AdditionalIncludeDirectories>
      <PreprocessorDefinitions Condition="'$(Configuration)|$(Platform)'=='Debug|Win32'">%(PreprocessorDefinitions)</PreprocessorDefinitions>
      <AdditionalIncludeDirectories Condition="'$(Configuration)|$(Platform)'=='Release|Win32'">%(AdditionalIncludeDirectories)</AdditionalIncludeDirectories>
      <PreprocessorDefinitions Condition="'$(Configuration)|$(Platform)'=='Release|Win32'">%(PreprocessorDefinitions)</PreprocessorDefinitions>
    </ClCompile>
    <ClCompile Include="..\Source\v_misc.cpp">
      <AdditionalIncludeDirectories Condition="'$(Configuration)|$(Platform)'=='Debug|Win32'">%(AdditionalIncludeDirectories)</AdditionalIncludeDirectories>
      <PreprocessorDefinitions Condition="'$(Configuration)|$(Platform)'=='Debug|Win32'">%(PreprocessorDefinitions)</PreprocessorDefinitions>
      <AdditionalIncludeDirectories Condition="'$(Configuration)|$(Platform)'=='Release|Win32'">%(AdditionalIncludeDirectories)</AdditionalIncludeDirectories>
      <PreprocessorDefinitions Condition="'$(Configuration)|$(Platform)'=='Release|Win32'">%(PreprocessorDefinitions)</PreprocessorDefinitions>
    </ClCompile>
    <ClCompile Include="..\Source\v_patch.cpp">
      <AdditionalIncludeDirectories Condition="'$(Configuration)|$(Platform)'=='Debug|Win32'">%(AdditionalIncludeDirectories)</AdditionalIncludeDirectories>
      <PreprocessorDefinitions Condition="'$(Configuration)|$(Platform)'=='Debug|Win32'">%(PreprocessorDefinitions)</PreprocessorDefinitions>
      <AdditionalIncludeDirectories Condition="'$(Configuration)|$(Platform)'=='Release|Win32'">%(AdditionalIncludeDirectories)</AdditionalIncludeDirectories>
      <PreprocessorDefinitions Condition="'$(Configuration)|$(Platform)'=='Release|Win32'">%(PreprocessorDefinitions)</PreprocessorDefinitions>
    </ClCompile>
    <ClCompile Include="..\source\v_patchfmt.cpp" />
    <ClCompile Include="..\source\v_png.cpp" />
    <ClCompile Include="..\Source\v_video.cpp">
      <AdditionalIncludeDirectories Condition="'$(Configuration)|$(Platform)'=='Debug|Win32'">%(AdditionalIncludeDirectories)</AdditionalIncludeDirectories>
      <PreprocessorDefinitions Condition="'$(Configuration)|$(Platform)'=='Debug|Win32'">%(PreprocessorDefinitions)</PreprocessorDefinitions>
      <AdditionalIncludeDirectories Condition="'$(Configuration)|$(Platform)'=='Release|Win32'">%(AdditionalIncludeDirectories)</AdditionalIncludeDirectories>
      <PreprocessorDefinitions Condition="'$(Configuration)|$(Platform)'=='Release|Win32'">%(PreprocessorDefinitions)</PreprocessorDefinitions>
    </ClCompile>
    <ClCompile Include="..\source\w_formats.cpp" />
    <ClCompile Include="..\source\w_hacks.cpp" />
    <ClCompile Include="..\source\w_levels.cpp" />
    <ClCompile Include="..\Source\w_wad.cpp">
      <AdditionalIncludeDirectories Condition="'$(Configuration)|$(Platform)'=='Debug|Win32'">%(AdditionalIncludeDirectories)</AdditionalIncludeDirectories>
      <PreprocessorDefinitions Condition="'$(Configuration)|$(Platform)'=='Debug|Win32'">%(PreprocessorDefinitions)</PreprocessorDefinitions>
      <AdditionalIncludeDirectories Condition="'$(Configuration)|$(Platform)'=='Release|Win32'">%(AdditionalIncludeDirectories)</AdditionalIncludeDirectories>
      <PreprocessorDefinitions Condition="'$(Configuration)|$(Platform)'=='Release|Win32'">%(PreprocessorDefinitions)</PreprocessorDefinitions>
    </ClCompile>
    <ClCompile Include="..\source\w_zip.cpp" />
    <ClCompile Include="..\source\z_native.cpp">
      <AdditionalIncludeDirectories Condition="'$(Configuration)|$(Platform)'=='Debug|Win32'">%(AdditionalIncludeDirectories)</AdditionalIncludeDirectories>
      <PreprocessorDefinitions Condition="'$(Configuration)|$(Platform)'=='Debug|Win32'">%(PreprocessorDefinitions)</PreprocessorDefinitions>
      <AdditionalIncludeDirectories Condition="'$(Configuration)|$(Platform)'=='Release|Win32'">%(AdditionalIncludeDirectories)</AdditionalIncludeDirectories>
      <PreprocessorDefinitions Condition="'$(Configuration)|$(Platform)'=='Release|Win32'">%(PreprocessorDefinitions)</PreprocessorDefinitions>
    </ClCompile>
    <ClCompile Include="..\Source\info.cpp">
      <AdditionalIncludeDirectories Condition="'$(Configuration)|$(Platform)'=='Debug|Win32'">%(AdditionalIncludeDirectories)</AdditionalIncludeDirectories>
      <PreprocessorDefinitions Condition="'$(Configuration)|$(Platform)'=='Debug|Win32'">%(PreprocessorDefinitions)</PreprocessorDefinitions>
      <AdditionalIncludeDirectories Condition="'$(Configuration)|$(Platform)'=='Release|Win32'">%(AdditionalIncludeDirectories)</AdditionalIncludeDirectories>
      <PreprocessorDefinitions Condition="'$(Configuration)|$(Platform)'=='Release|Win32'">%(PreprocessorDefinitions)</PreprocessorDefinitions>
    </ClCompile>
    <ClCompile Include="..\Source\psnprntf.cpp">
      <AdditionalIncludeDirectories Condition="'$(Configuration)|$(Platform)'=='Debug|Win32'">%(AdditionalIncludeDirectories)</AdditionalIncludeDirectories>
      <PreprocessorDefinitions Condition="'$(Configuration)|$(Platform)'=='Debug|Win32'">%(PreprocessorDefinitions)</PreprocessorDefinitions>
      <AdditionalIncludeDirectories Condition="'$(Configuration)|$(Platform)'=='Release|Win32'">%(AdditionalIncludeDirectories)</AdditionalIncludeDirectories>
      <PreprocessorDefinitions Condition="'$(Configuration)|$(Platform)'=='Release|Win32'">%(PreprocessorDefinitions)</PreprocessorDefinitions>
    </ClCompile>
    <ClCompile Include="..\Source\tables.cpp">
      <AdditionalIncludeDirectories Condition="'$(Configuration)|$(Platform)'=='Debug|Win32'">%(AdditionalIncludeDirectories)</AdditionalIncludeDirectories>
      <PreprocessorDefinitions Condition="'$(Configuration)|$(Platform)'=='Debug|Win32'">%(PreprocessorDefinitions)</PreprocessorDefinitions>
      <AdditionalIncludeDirectories Condition="'$(Configuration)|$(Platform)'=='Release|Win32'">%(AdditionalIncludeDirectories)</AdditionalIncludeDirectories>
      <PreprocessorDefinitions Condition="'$(Configuration)|$(Platform)'=='Release|Win32'">%(PreprocessorDefinitions)</PreprocessorDefinitions>
    </ClCompile>
    <ClCompile Include="..\Source\version.cpp">
      <AdditionalIncludeDirectories Condition="'$(Configuration)|$(Platform)'=='Debug|Win32'">%(AdditionalIncludeDirectories)</AdditionalIncludeDirectories>
      <PreprocessorDefinitions Condition="'$(Configuration)|$(Platform)'=='Debug|Win32'">%(PreprocessorDefinitions)</PreprocessorDefinitions>
      <AdditionalIncludeDirectories Condition="'$(Configuration)|$(Platform)'=='Release|Win32'">%(AdditionalIncludeDirectories)</AdditionalIncludeDirectories>
      <PreprocessorDefinitions Condition="'$(Configuration)|$(Platform)'=='Release|Win32'">%(PreprocessorDefinitions)</PreprocessorDefinitions>
    </ClCompile>
    <ClCompile Include="..\source\textscreen\txt_button.c">
      <AdditionalIncludeDirectories Condition="'$(Configuration)|$(Platform)'=='Debug|Win32'">%(AdditionalIncludeDirectories)</AdditionalIncludeDirectories>
      <PreprocessorDefinitions Condition="'$(Configuration)|$(Platform)'=='Debug|Win32'">%(PreprocessorDefinitions)</PreprocessorDefinitions>
      <AdditionalIncludeDirectories Condition="'$(Configuration)|$(Platform)'=='Release|Win32'">%(AdditionalIncludeDirectories)</AdditionalIncludeDirectories>
      <PreprocessorDefinitions Condition="'$(Configuration)|$(Platform)'=='Release|Win32'">%(PreprocessorDefinitions)</PreprocessorDefinitions>
    </ClCompile>
    <ClCompile Include="..\source\textscreen\txt_checkbox.c">
      <AdditionalIncludeDirectories Condition="'$(Configuration)|$(Platform)'=='Debug|Win32'">%(AdditionalIncludeDirectories)</AdditionalIncludeDirectories>
      <PreprocessorDefinitions Condition="'$(Configuration)|$(Platform)'=='Debug|Win32'">%(PreprocessorDefinitions)</PreprocessorDefinitions>
      <AdditionalIncludeDirectories Condition="'$(Configuration)|$(Platform)'=='Release|Win32'">%(AdditionalIncludeDirectories)</AdditionalIncludeDirectories>
      <PreprocessorDefinitions Condition="'$(Configuration)|$(Platform)'=='Release|Win32'">%(PreprocessorDefinitions)</PreprocessorDefinitions>
    </ClCompile>
    <ClCompile Include="..\source\textscreen\txt_desktop.c">
      <AdditionalIncludeDirectories Condition="'$(Configuration)|$(Platform)'=='Debug|Win32'">%(AdditionalIncludeDirectories)</AdditionalIncludeDirectories>
      <PreprocessorDefinitions Condition="'$(Configuration)|$(Platform)'=='Debug|Win32'">%(PreprocessorDefinitions)</PreprocessorDefinitions>
      <AdditionalIncludeDirectories Condition="'$(Configuration)|$(Platform)'=='Release|Win32'">%(AdditionalIncludeDirectories)</AdditionalIncludeDirectories>
      <PreprocessorDefinitions Condition="'$(Configuration)|$(Platform)'=='Release|Win32'">%(PreprocessorDefinitions)</PreprocessorDefinitions>
    </ClCompile>
    <ClCompile Include="..\source\textscreen\txt_dropdown.c">
      <AdditionalIncludeDirectories Condition="'$(Configuration)|$(Platform)'=='Debug|Win32'">%(AdditionalIncludeDirectories)</AdditionalIncludeDirectories>
      <PreprocessorDefinitions Condition="'$(Configuration)|$(Platform)'=='Debug|Win32'">%(PreprocessorDefinitions)</PreprocessorDefinitions>
      <AdditionalIncludeDirectories Condition="'$(Configuration)|$(Platform)'=='Release|Win32'">%(AdditionalIncludeDirectories)</AdditionalIncludeDirectories>
      <PreprocessorDefinitions Condition="'$(Configuration)|$(Platform)'=='Release|Win32'">%(PreprocessorDefinitions)</PreprocessorDefinitions>
    </ClCompile>
    <ClCompile Include="..\source\textscreen\txt_gui.c">
      <AdditionalIncludeDirectories Condition="'$(Configuration)|$(Platform)'=='Debug|Win32'">%(AdditionalIncludeDirectories)</AdditionalIncludeDirectories>
      <PreprocessorDefinitions Condition="'$(Configuration)|$(Platform)'=='Debug|Win32'">%(PreprocessorDefinitions)</PreprocessorDefinitions>
      <AdditionalIncludeDirectories Condition="'$(Configuration)|$(Platform)'=='Release|Win32'">%(AdditionalIncludeDirectories)</AdditionalIncludeDirectories>
      <PreprocessorDefinitions Condition="'$(Configuration)|$(Platform)'=='Release|Win32'">%(PreprocessorDefinitions)</PreprocessorDefinitions>
    </ClCompile>
    <ClCompile Include="..\source\textscreen\txt_inputbox.c">
      <AdditionalIncludeDirectories Condition="'$(Configuration)|$(Platform)'=='Debug|Win32'">%(AdditionalIncludeDirectories)</AdditionalIncludeDirectories>
      <PreprocessorDefinitions Condition="'$(Configuration)|$(Platform)'=='Debug|Win32'">%(PreprocessorDefinitions)</PreprocessorDefinitions>
      <AdditionalIncludeDirectories Condition="'$(Configuration)|$(Platform)'=='Release|Win32'">%(AdditionalIncludeDirectories)</AdditionalIncludeDirectories>
      <PreprocessorDefinitions Condition="'$(Configuration)|$(Platform)'=='Release|Win32'">%(PreprocessorDefinitions)</PreprocessorDefinitions>
    </ClCompile>
    <ClCompile Include="..\source\textscreen\txt_io.c">
      <AdditionalIncludeDirectories Condition="'$(Configuration)|$(Platform)'=='Debug|Win32'">%(AdditionalIncludeDirectories)</AdditionalIncludeDirectories>
      <PreprocessorDefinitions Condition="'$(Configuration)|$(Platform)'=='Debug|Win32'">%(PreprocessorDefinitions)</PreprocessorDefinitions>
      <AdditionalIncludeDirectories Condition="'$(Configuration)|$(Platform)'=='Release|Win32'">%(AdditionalIncludeDirectories)</AdditionalIncludeDirectories>
      <PreprocessorDefinitions Condition="'$(Configuration)|$(Platform)'=='Release|Win32'">%(PreprocessorDefinitions)</PreprocessorDefinitions>
    </ClCompile>
    <ClCompile Include="..\source\textscreen\txt_label.c">
      <AdditionalIncludeDirectories Condition="'$(Configuration)|$(Platform)'=='Debug|Win32'">%(AdditionalIncludeDirectories)</AdditionalIncludeDirectories>
      <PreprocessorDefinitions Condition="'$(Configuration)|$(Platform)'=='Debug|Win32'">%(PreprocessorDefinitions)</PreprocessorDefinitions>
      <AdditionalIncludeDirectories Condition="'$(Configuration)|$(Platform)'=='Release|Win32'">%(AdditionalIncludeDirectories)</AdditionalIncludeDirectories>
      <PreprocessorDefinitions Condition="'$(Configuration)|$(Platform)'=='Release|Win32'">%(PreprocessorDefinitions)</PreprocessorDefinitions>
    </ClCompile>
    <ClCompile Include="..\source\textscreen\txt_radiobutton.c">
      <AdditionalIncludeDirectories Condition="'$(Configuration)|$(Platform)'=='Debug|Win32'">%(AdditionalIncludeDirectories)</AdditionalIncludeDirectories>
      <PreprocessorDefinitions Condition="'$(Configuration)|$(Platform)'=='Debug|Win32'">%(PreprocessorDefinitions)</PreprocessorDefinitions>
      <AdditionalIncludeDirectories Condition="'$(Configuration)|$(Platform)'=='Release|Win32'">%(AdditionalIncludeDirectories)</AdditionalIncludeDirectories>
      <PreprocessorDefinitions Condition="'$(Configuration)|$(Platform)'=='Release|Win32'">%(PreprocessorDefinitions)</PreprocessorDefinitions>
    </ClCompile>
    <ClCompile Include="..\source\textscreen\txt_scrollpane.c">
      <AdditionalIncludeDirectories Condition="'$(Configuration)|$(Platform)'=='Debug|Win32'">%(AdditionalIncludeDirectories)</AdditionalIncludeDirectories>
      <PreprocessorDefinitions Condition="'$(Configuration)|$(Platform)'=='Debug|Win32'">%(PreprocessorDefinitions)</PreprocessorDefinitions>
      <AdditionalIncludeDirectories Condition="'$(Configuration)|$(Platform)'=='Release|Win32'">%(AdditionalIncludeDirectories)</AdditionalIncludeDirectories>
      <PreprocessorDefinitions Condition="'$(Configuration)|$(Platform)'=='Release|Win32'">%(PreprocessorDefinitions)</PreprocessorDefinitions>
    </ClCompile>
    <ClCompile Include="..\source\textscreen\txt_sdl.c">
      <AdditionalIncludeDirectories Condition="'$(Configuration)|$(Platform)'=='Debug|Win32'">%(AdditionalIncludeDirectories)</AdditionalIncludeDirectories>
      <PreprocessorDefinitions Condition="'$(Configuration)|$(Platform)'=='Debug|Win32'">%(PreprocessorDefinitions)</PreprocessorDefinitions>
      <AdditionalIncludeDirectories Condition="'$(Configuration)|$(Platform)'=='Release|Win32'">%(AdditionalIncludeDirectories)</AdditionalIncludeDirectories>
      <PreprocessorDefinitions Condition="'$(Configuration)|$(Platform)'=='Release|Win32'">%(PreprocessorDefinitions)</PreprocessorDefinitions>
    </ClCompile>
    <ClCompile Include="..\source\textscreen\txt_separator.c">
      <AdditionalIncludeDirectories Condition="'$(Configuration)|$(Platform)'=='Debug|Win32'">%(AdditionalIncludeDirectories)</AdditionalIncludeDirectories>
      <PreprocessorDefinitions Condition="'$(Configuration)|$(Platform)'=='Debug|Win32'">%(PreprocessorDefinitions)</PreprocessorDefinitions>
      <AdditionalIncludeDirectories Condition="'$(Configuration)|$(Platform)'=='Release|Win32'">%(AdditionalIncludeDirectories)</AdditionalIncludeDirectories>
      <PreprocessorDefinitions Condition="'$(Configuration)|$(Platform)'=='Release|Win32'">%(PreprocessorDefinitions)</PreprocessorDefinitions>
    </ClCompile>
    <ClCompile Include="..\source\textscreen\txt_spinctrl.c">
      <AdditionalIncludeDirectories Condition="'$(Configuration)|$(Platform)'=='Debug|Win32'">%(AdditionalIncludeDirectories)</AdditionalIncludeDirectories>
      <PreprocessorDefinitions Condition="'$(Configuration)|$(Platform)'=='Debug|Win32'">%(PreprocessorDefinitions)</PreprocessorDefinitions>
      <AdditionalIncludeDirectories Condition="'$(Configuration)|$(Platform)'=='Release|Win32'">%(AdditionalIncludeDirectories)</AdditionalIncludeDirectories>
      <PreprocessorDefinitions Condition="'$(Configuration)|$(Platform)'=='Release|Win32'">%(PreprocessorDefinitions)</PreprocessorDefinitions>
    </ClCompile>
    <ClCompile Include="..\source\textscreen\txt_strut.c">
      <AdditionalIncludeDirectories Condition="'$(Configuration)|$(Platform)'=='Debug|Win32'">%(AdditionalIncludeDirectories)</AdditionalIncludeDirectories>
      <PreprocessorDefinitions Condition="'$(Configuration)|$(Platform)'=='Debug|Win32'">%(PreprocessorDefinitions)</PreprocessorDefinitions>
      <AdditionalIncludeDirectories Condition="'$(Configuration)|$(Platform)'=='Release|Win32'">%(AdditionalIncludeDirectories)</AdditionalIncludeDirectories>
      <PreprocessorDefinitions Condition="'$(Configuration)|$(Platform)'=='Release|Win32'">%(PreprocessorDefinitions)</PreprocessorDefinitions>
    </ClCompile>
    <ClCompile Include="..\source\textscreen\txt_table.c">
      <AdditionalIncludeDirectories Condition="'$(Configuration)|$(Platform)'=='Debug|Win32'">%(AdditionalIncludeDirectories)</AdditionalIncludeDirectories>
      <PreprocessorDefinitions Condition="'$(Configuration)|$(Platform)'=='Debug|Win32'">%(PreprocessorDefinitions)</PreprocessorDefinitions>
      <AdditionalIncludeDirectories Condition="'$(Configuration)|$(Platform)'=='Release|Win32'">%(AdditionalIncludeDirectories)</AdditionalIncludeDirectories>
      <PreprocessorDefinitions Condition="'$(Configuration)|$(Platform)'=='Release|Win32'">%(PreprocessorDefinitions)</PreprocessorDefinitions>
    </ClCompile>
    <ClCompile Include="..\source\textscreen\txt_widget.c">
      <AdditionalIncludeDirectories Condition="'$(Configuration)|$(Platform)'=='Debug|Win32'">%(AdditionalIncludeDirectories)</AdditionalIncludeDirectories>
      <PreprocessorDefinitions Condition="'$(Configuration)|$(Platform)'=='Debug|Win32'">%(PreprocessorDefinitions)</PreprocessorDefinitions>
      <AdditionalIncludeDirectories Condition="'$(Configuration)|$(Platform)'=='Release|Win32'">%(AdditionalIncludeDirectories)</AdditionalIncludeDirectories>
      <PreprocessorDefinitions Condition="'$(Configuration)|$(Platform)'=='Release|Win32'">%(PreprocessorDefinitions)</PreprocessorDefinitions>
    </ClCompile>
    <ClCompile Include="..\source\textscreen\txt_window.c">
      <AdditionalIncludeDirectories Condition="'$(Configuration)|$(Platform)'=='Debug|Win32'">%(AdditionalIncludeDirectories)</AdditionalIncludeDirectories>
      <PreprocessorDefinitions Condition="'$(Configuration)|$(Platform)'=='Debug|Win32'">%(PreprocessorDefinitions)</PreprocessorDefinitions>
      <AdditionalIncludeDirectories Condition="'$(Configuration)|$(Platform)'=='Release|Win32'">%(AdditionalIncludeDirectories)</AdditionalIncludeDirectories>
      <PreprocessorDefinitions Condition="'$(Configuration)|$(Platform)'=='Release|Win32'">%(PreprocessorDefinitions)</PreprocessorDefinitions>
    </ClCompile>
    <ClCompile Include="..\source\textscreen\txt_window_action.c">
      <AdditionalIncludeDirectories Condition="'$(Configuration)|$(Platform)'=='Debug|Win32'">%(AdditionalIncludeDirectories)</AdditionalIncludeDirectories>
      <PreprocessorDefinitions Condition="'$(Configuration)|$(Platform)'=='Debug|Win32'">%(PreprocessorDefinitions)</PreprocessorDefinitions>
      <AdditionalIncludeDirectories Condition="'$(Configuration)|$(Platform)'=='Release|Win32'">%(AdditionalIncludeDirectories)</AdditionalIncludeDirectories>
      <PreprocessorDefinitions Condition="'$(Configuration)|$(Platform)'=='Release|Win32'">%(PreprocessorDefinitions)</PreprocessorDefinitions>
    </ClCompile>
    <ClCompile Include="..\source\a_common.cpp" />
    <ClCompile Include="..\source\a_counters.cpp" />
    <ClCompile Include="..\source\a_decorate.cpp" />
    <ClCompile Include="..\source\a_doom.cpp" />
    <ClCompile Include="..\source\a_general.cpp" />
    <ClCompile Include="..\source\a_heretic.cpp" />
    <ClCompile Include="..\source\a_hexen.cpp" />
    <ClCompile Include="..\source\xl_scripts.cpp" />
    <ClCompile Include="..\source\hal\i_gamepads.cpp" />
    <ClCompile Include="..\source\hal\i_platform.cpp" />
    <ClCompile Include="..\source\hal\i_video.cpp" />
    <ClCompile Include="..\source\gl\gl_init.cpp" />
    <ClCompile Include="..\source\gl\gl_primitives.cpp" />
    <ClCompile Include="..\source\gl\gl_projection.cpp" />
    <ClCompile Include="..\source\gl\gl_texture.cpp" />
    <ClCompile Include="..\source\gl\gl_vars.cpp" />
    <ClCompile Include="..\source\metaapi.cpp">
      <AdditionalIncludeDirectories Condition="'$(Configuration)|$(Platform)'=='Debug|Win32'">%(AdditionalIncludeDirectories)</AdditionalIncludeDirectories>
      <PreprocessorDefinitions Condition="'$(Configuration)|$(Platform)'=='Debug|Win32'">%(PreprocessorDefinitions)</PreprocessorDefinitions>
      <AdditionalIncludeDirectories Condition="'$(Configuration)|$(Platform)'=='Release|Win32'">%(AdditionalIncludeDirectories)</AdditionalIncludeDirectories>
      <PreprocessorDefinitions Condition="'$(Configuration)|$(Platform)'=='Release|Win32'">%(PreprocessorDefinitions)</PreprocessorDefinitions>
    </ClCompile>
    <ClCompile Include="..\source\metaqstring.cpp" />
    <ClCompile Include="..\source\cam_sight.cpp" />
    <ClCompile Include="..\source\ev_actions.cpp" />
    <ClCompile Include="..\source\ev_bindings.cpp" />
    <ClCompile Include="..\source\ev_specials.cpp" />
    <ClCompile Include="..\source\ev_static.cpp" />
    <ClCompile Include="..\source\t_plane.cpp" />
    <ClCompile Include="..\source\Win32\i_xinput.cpp" />
  </ItemGroup>
  <ItemGroup>
    <ClInclude Include="..\source\acs_intr.h" />
    <ClInclude Include="..\source\acs_op.h" />
    <ClInclude Include="..\Source\am_map.h" />
    <ClInclude Include="..\source\a_args.h" />
    <ClInclude Include="..\Source\a_small.h" />
    <ClInclude Include="..\source\c_batch.h" />
    <ClInclude Include="..\Source\c_io.h" />
    <ClInclude Include="..\Source\c_net.h" />
    <ClInclude Include="..\Source\c_runcmd.h" />
    <ClInclude Include="..\Source\Confuse\confuse.h" />
    <ClInclude Include="..\source\Confuse\lexer.h" />
    <ClInclude Include="..\Source\d_deh.h" />
    <ClInclude Include="..\Source\d_dehtbl.h" />
    <ClInclude Include="..\source\d_diskfile.h" />
    <ClInclude Include="..\source\d_dwfile.h" />
    <ClInclude Include="..\Source\d_englsh.h" />
    <ClInclude Include="..\Source\d_event.h" />
    <ClInclude Include="..\source\d_files.h" />
    <ClInclude Include="..\source\d_findiwads.h" />
    <ClInclude Include="..\Source\d_french.h" />
    <ClInclude Include="..\Source\d_gi.h" />
    <ClInclude Include="..\Source\d_io.h" />
    <ClInclude Include="..\Source\d_items.h" />
    <ClInclude Include="..\source\d_iwad.h" />
    <ClInclude Include="..\Source\d_keywds.h" />
    <ClInclude Include="..\Source\d_main.h" />
    <ClInclude Include="..\Source\d_mod.h" />
    <ClInclude Include="..\Source\d_net.h" />
    <ClInclude Include="..\Source\d_player.h" />
    <ClInclude Include="..\Source\d_textur.h" />
    <ClInclude Include="..\Source\d_think.h" />
    <ClInclude Include="..\Source\d_ticcmd.h" />
    <ClInclude Include="..\Source\dhticstr.h" />
    <ClInclude Include="..\Source\doomdata.h" />
    <ClInclude Include="..\Source\doomdef.h" />
    <ClInclude Include="..\Source\doomstat.h" />
    <ClInclude Include="..\Source\doomtype.h" />
    <ClInclude Include="..\Source\dstrings.h" />
    <ClInclude Include="..\source\e_args.h" />
    <ClInclude Include="..\source\e_dstate.h" />
    <ClInclude Include="..\Source\e_edf.h" />
    <ClInclude Include="..\Source\e_exdata.h" />
    <ClInclude Include="..\source\e_fonts.h" />
    <ClInclude Include="..\source\e_gameprops.h" />
    <ClInclude Include="..\source\e_hash.h" />
    <ClInclude Include="..\source\e_hashkeys.h" />
    <ClInclude Include="..\source\e_inventory.h" />
    <ClInclude Include="..\Source\e_lib.h" />
    <ClInclude Include="..\source\e_metastate.h" />
    <ClInclude Include="..\source\e_mod.h" />
    <ClInclude Include="..\source\e_player.h" />
    <ClInclude Include="..\source\e_rtti.h" />
    <ClInclude Include="..\Source\e_sound.h" />
    <ClInclude Include="..\source\e_sprite.h" />
    <ClInclude Include="..\Source\e_states.h" />
    <ClInclude Include="..\Source\e_string.h" />
    <ClInclude Include="..\Source\e_things.h" />
    <ClInclude Include="..\Source\e_ttypes.h" />
    <ClInclude Include="..\source\e_weapons.h" />
    <ClInclude Include="..\Source\f_finale.h" />
    <ClInclude Include="..\Source\f_wipe.h" />
    <ClInclude Include="..\Source\g_bind.h" />
    <ClInclude Include="..\Source\g_dmflag.h" />
    <ClInclude Include="..\Source\g_game.h" />
    <ClInclude Include="..\Source\g_gfs.h" />
    <ClInclude Include="..\source\hal\i_directory.h" />
    <ClInclude Include="..\Source\Hu_frags.h" />
    <ClInclude Include="..\Source\Hu_over.h" />
    <ClInclude Include="..\Source\Hu_stuff.h" />
    <ClInclude Include="..\Source\hi_stuff.h" />
    <ClInclude Include="..\Source\in_lude.h" />
    <ClInclude Include="..\source\metaspawn.h" />
    <ClInclude Include="..\source\mn_items.h" />
    <ClInclude Include="..\source\m_compare.h" />
<<<<<<< HEAD
    <ClInclude Include="..\source\p_clipen.h" />
    <ClInclude Include="..\source\p_map.h" />
    <ClInclude Include="..\source\p_mapcontext.h" />
    <ClInclude Include="..\source\p_portalclip.h" />
    <ClInclude Include="..\source\p_traceengine.h" />
=======
    <ClInclude Include="..\source\m_ctype.h" />
>>>>>>> 50aac1ba
    <ClInclude Include="..\Source\wi_stuff.h" />
    <ClInclude Include="..\Source\m_argv.h" />
    <ClInclude Include="..\Source\m_bbox.h" />
    <ClInclude Include="..\source\m_bdlist.h" />
    <ClInclude Include="..\source\m_buffer.h" />
    <ClInclude Include="..\Source\m_cheat.h" />
    <ClInclude Include="..\source\m_collection.h" />
    <ClInclude Include="..\Source\m_dllist.h" />
    <ClInclude Include="..\Source\m_fcvt.h" />
    <ClInclude Include="..\Source\m_fixed.h" />
    <ClInclude Include="..\source\m_hash.h" />
    <ClInclude Include="..\Source\m_misc.h" />
    <ClInclude Include="..\Source\m_qstr.h" />
    <ClInclude Include="..\source\m_qstrkeys.h" />
    <ClInclude Include="..\Source\m_queue.h" />
    <ClInclude Include="..\Source\m_random.h" />
    <ClInclude Include="..\source\m_shots.h" />
    <ClInclude Include="..\source\m_strcasestr.h" />
    <ClInclude Include="..\source\m_structio.h" />
    <ClInclude Include="..\Source\m_swap.h" />
    <ClInclude Include="..\source\m_syscfg.h" />
    <ClInclude Include="..\source\m_vector.h" />
    <ClInclude Include="..\source\mn_emenu.h" />
    <ClInclude Include="..\Source\mn_engin.h" />
    <ClInclude Include="..\source\mn_files.h" />
    <ClInclude Include="..\Source\mn_htic.h" />
    <ClInclude Include="..\Source\mn_menus.h" />
    <ClInclude Include="..\Source\mn_misc.h" />
    <ClInclude Include="..\source\linkoffs.h" />
    <ClInclude Include="..\Source\p_anim.h" />
    <ClInclude Include="..\Source\p_chase.h" />
    <ClInclude Include="..\Source\p_enemy.h" />
    <ClInclude Include="..\Source\p_hubs.h" />
    <ClInclude Include="..\Source\p_info.h" />
    <ClInclude Include="..\Source\p_inter.h" />
    <ClInclude Include="..\source\p_map3d.h" />
    <ClInclude Include="..\Source\p_maputl.h" />
    <ClInclude Include="..\Source\p_mobj.h" />
    <ClInclude Include="..\source\p_mobjcol.h" />
    <ClInclude Include="..\Source\p_partcl.h" />
    <ClInclude Include="..\source\p_portal.h" />
    <ClInclude Include="..\Source\p_pspr.h" />
    <ClInclude Include="..\source\p_pushers.h" />
    <ClInclude Include="..\Source\p_saveg.h" />
    <ClInclude Include="..\source\p_scroll.h" />
    <ClInclude Include="..\Source\p_setup.h" />
    <ClInclude Include="..\Source\p_skin.h" />
    <ClInclude Include="..\source\p_slopes.h" />
    <ClInclude Include="..\Source\p_spec.h" />
    <ClInclude Include="..\Source\p_tick.h" />
    <ClInclude Include="..\Source\p_user.h" />
    <ClInclude Include="..\source\p_xenemy.h" />
    <ClInclude Include="..\source\polyobj.h" />
    <ClInclude Include="..\Source\r_bsp.h" />
    <ClInclude Include="..\Source\r_data.h" />
    <ClInclude Include="..\Source\r_defs.h" />
    <ClInclude Include="..\Source\r_draw.h" />
    <ClInclude Include="..\source\r_drawq.h" />
    <ClInclude Include="..\source\r_dynabsp.h" />
    <ClInclude Include="..\source\r_dynseg.h" />
    <ClInclude Include="..\source\r_lighting.h" />
    <ClInclude Include="..\Source\r_main.h" />
    <ClInclude Include="..\source\r_patch.h" />
    <ClInclude Include="..\source\r_pcheck.h" />
    <ClInclude Include="..\Source\r_plane.h" />
    <ClInclude Include="..\Source\r_portal.h" />
    <ClInclude Include="..\Source\r_ripple.h" />
    <ClInclude Include="..\Source\r_segs.h" />
    <ClInclude Include="..\Source\r_sky.h" />
    <ClInclude Include="..\Source\r_state.h" />
    <ClInclude Include="..\Source\r_things.h" />
    <ClInclude Include="..\source\r_voxels.h" />
    <ClInclude Include="..\source\s_sndseq.h" />
    <ClInclude Include="..\Source\s_sound.h" />
    <ClInclude Include="..\Source\sounds.h" />
    <ClInclude Include="..\Source\Win32\i_fnames.h" />
    <ClInclude Include="..\source\sdl\i_midirpc.h" />
    <ClInclude Include="..\Source\i_net.h" />
    <ClInclude Include="..\source\Win32\i_opndir.h" />
    <ClInclude Include="..\source\sdl\i_sdlgamepads.h" />
    <ClInclude Include="..\source\sdl\i_sdlgl2d.h" />
    <ClInclude Include="..\source\sdl\i_sdlvideo.h" />
    <ClInclude Include="..\Source\i_sound.h" />
    <ClInclude Include="..\Source\i_system.h" />
    <ClInclude Include="..\Source\sdl\mmus2mid.h" />
    <ClInclude Include="..\midiproc\midiproc.h" />
    <ClInclude Include="..\Source\st_lib.h" />
    <ClInclude Include="..\Source\st_stuff.h" />
    <ClInclude Include="..\source\v_alloc.h" />
    <ClInclude Include="..\Source\v_block.h" />
    <ClInclude Include="..\source\v_buffer.h" />
    <ClInclude Include="..\Source\v_font.h" />
    <ClInclude Include="..\Source\v_misc.h" />
    <ClInclude Include="..\Source\v_patch.h" />
    <ClInclude Include="..\source\v_patchfmt.h" />
    <ClInclude Include="..\source\v_png.h" />
    <ClInclude Include="..\Source\v_video.h" />
    <ClInclude Include="..\source\w_formats.h" />
    <ClInclude Include="..\source\w_hacks.h" />
    <ClInclude Include="..\source\w_iterator.h" />
    <ClInclude Include="..\source\w_levels.h" />
    <ClInclude Include="..\Source\w_wad.h" />
    <ClInclude Include="..\source\w_zip.h" />
    <ClInclude Include="..\source\z_auto.h" />
    <ClInclude Include="..\Source\z_zone.h" />
    <ClInclude Include="..\source\autopalette.h" />
    <ClInclude Include="..\Source\info.h" />
    <ClInclude Include="..\source\Win32\inttypes.h" />
    <ClInclude Include="..\Source\psnprntf.h" />
    <ClInclude Include="resource.h" />
    <ClInclude Include="..\source\Win32\stdint.h" />
    <ClInclude Include="..\Source\tables.h" />
    <ClInclude Include="..\Source\version.h" />
    <ClInclude Include="..\source\textscreen\textscreen.h" />
    <ClInclude Include="..\source\textscreen\txt_button.h" />
    <ClInclude Include="..\source\textscreen\txt_checkbox.h" />
    <ClInclude Include="..\source\textscreen\txt_desktop.h" />
    <ClInclude Include="..\source\textscreen\txt_dropdown.h" />
    <ClInclude Include="..\Source\textscreen\txt_font.h" />
    <ClInclude Include="..\source\textscreen\txt_gui.h" />
    <ClInclude Include="..\source\textscreen\txt_inputbox.h" />
    <ClInclude Include="..\source\textscreen\txt_io.h" />
    <ClInclude Include="..\source\textscreen\txt_label.h" />
    <ClInclude Include="..\Source\textscreen\txt_main.h" />
    <ClInclude Include="..\source\textscreen\txt_radiobutton.h" />
    <ClInclude Include="..\source\textscreen\txt_scrollpane.h" />
    <ClInclude Include="..\source\textscreen\txt_sdl.h" />
    <ClInclude Include="..\source\textscreen\txt_separator.h" />
    <ClInclude Include="..\source\textscreen\txt_spinctrl.h" />
    <ClInclude Include="..\source\textscreen\txt_strut.h" />
    <ClInclude Include="..\source\textscreen\txt_table.h" />
    <ClInclude Include="..\source\textscreen\txt_widget.h" />
    <ClInclude Include="..\source\textscreen\txt_window.h" />
    <ClInclude Include="..\source\textscreen\txt_window_action.h" />
    <ClInclude Include="..\source\a_common.h" />
    <ClInclude Include="..\source\a_doom.h" />
    <ClInclude Include="..\source\xl_scripts.h" />
    <ClInclude Include="..\source\hal\i_gamepads.h" />
    <ClInclude Include="..\source\hal\i_picker.h" />
    <ClInclude Include="..\source\hal\i_platform.h" />
    <ClInclude Include="..\source\i_video.h" />
    <ClInclude Include="..\source\gl\gl_includes.h" />
    <ClInclude Include="..\source\gl\gl_init.h" />
    <ClInclude Include="..\source\gl\gl_primitives.h" />
    <ClInclude Include="..\source\gl\gl_projection.h" />
    <ClInclude Include="..\source\gl\gl_texture.h" />
    <ClInclude Include="..\source\gl\gl_vars.h" />
    <ClInclude Include="..\source\metaadapter.h" />
    <ClInclude Include="..\source\metaapi.h" />
    <ClInclude Include="..\source\metaqstring.h" />
    <ClInclude Include="..\source\cam_sight.h" />
    <ClInclude Include="..\source\ev_actions.h" />
    <ClInclude Include="..\source\ev_bindings.h" />
    <ClInclude Include="..\source\ev_macros.h" />
    <ClInclude Include="..\source\ev_specials.h" />
    <ClInclude Include="..\source\t_plane.h" />
    <ClInclude Include="..\source\Win32\i_xinput.h" />
  </ItemGroup>
  <ItemGroup>
    <None Include="res\ee.ico" />
  </ItemGroup>
  <ItemGroup>
    <ResourceCompile Include="Eternity.rc" />
  </ItemGroup>
  <ItemGroup>
    <ProjectReference Include="libpng.vcxproj">
      <Project>{d431963b-f2d5-4ba6-9d01-4a942fc63e96}</Project>
      <ReferenceOutputAssembly>false</ReferenceOutputAssembly>
    </ProjectReference>
    <ProjectReference Include="snes_spc.vcxproj">
      <Project>{8b8cbca2-21d3-4c23-a397-a4d084f649d3}</Project>
      <ReferenceOutputAssembly>false</ReferenceOutputAssembly>
    </ProjectReference>
    <ProjectReference Include="zlib.vcxproj">
      <Project>{ea0188e0-1f4e-490d-bd2c-c85d12b0f1e2}</Project>
      <ReferenceOutputAssembly>false</ReferenceOutputAssembly>
    </ProjectReference>
  </ItemGroup>
  <Import Project="$(VCTargetsPath)\Microsoft.Cpp.targets" />
  <ImportGroup Label="ExtensionTargets">
  </ImportGroup>
</Project><|MERGE_RESOLUTION|>--- conflicted
+++ resolved
@@ -461,15 +461,12 @@
       <AdditionalIncludeDirectories Condition="'$(Configuration)|$(Platform)'=='Release|Win32'">%(AdditionalIncludeDirectories)</AdditionalIncludeDirectories>
       <PreprocessorDefinitions Condition="'$(Configuration)|$(Platform)'=='Release|Win32'">%(PreprocessorDefinitions)</PreprocessorDefinitions>
     </ClCompile>
-<<<<<<< HEAD
+    <ClCompile Include="..\source\mn_items.cpp" />
     <ClCompile Include="..\source\p_clipen.cpp" />
     <ClCompile Include="..\source\p_map.cpp" />
     <ClCompile Include="..\source\p_portalclip.cpp" />
     <ClCompile Include="..\source\p_portalcliplinking.cpp" />
     <ClCompile Include="..\source\p_portalclipmovement.cpp" />
-=======
-    <ClCompile Include="..\source\mn_items.cpp" />
->>>>>>> 50aac1ba
     <ClCompile Include="..\Source\wi_stuff.cpp">
       <AdditionalIncludeDirectories Condition="'$(Configuration)|$(Platform)'=='Debug|Win32'">%(AdditionalIncludeDirectories)</AdditionalIncludeDirectories>
       <PreprocessorDefinitions Condition="'$(Configuration)|$(Platform)'=='Debug|Win32'">%(PreprocessorDefinitions)</PreprocessorDefinitions>
@@ -1293,15 +1290,12 @@
     <ClInclude Include="..\source\metaspawn.h" />
     <ClInclude Include="..\source\mn_items.h" />
     <ClInclude Include="..\source\m_compare.h" />
-<<<<<<< HEAD
+    <ClInclude Include="..\source\m_ctype.h" />
     <ClInclude Include="..\source\p_clipen.h" />
     <ClInclude Include="..\source\p_map.h" />
     <ClInclude Include="..\source\p_mapcontext.h" />
     <ClInclude Include="..\source\p_portalclip.h" />
     <ClInclude Include="..\source\p_traceengine.h" />
-=======
-    <ClInclude Include="..\source\m_ctype.h" />
->>>>>>> 50aac1ba
     <ClInclude Include="..\Source\wi_stuff.h" />
     <ClInclude Include="..\Source\m_argv.h" />
     <ClInclude Include="..\Source\m_bbox.h" />
