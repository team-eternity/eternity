--- conflicted
+++ resolved
@@ -226,7 +226,6 @@
     <Filter Include="Source Files\M_\HU_\HU_ Headers">
       <UniqueIdentifier>{adac8b7e-981e-409e-801b-fbfc2ce5243a}</UniqueIdentifier>
     </Filter>
-<<<<<<< HEAD
     <Filter Include="Source Files\Clip">
       <UniqueIdentifier>{0d1b23b2-524b-419f-930d-2781fb2aa196}</UniqueIdentifier>
     </Filter>
@@ -238,13 +237,12 @@
     </Filter>
     <Filter Include="Source Files\Clip\Advanced">
       <UniqueIdentifier>{390f7d8b-ca5f-4add-8af5-935a149595a6}</UniqueIdentifier>
-=======
+    </Filter>
     <Filter Include="Source Files\S_\S_ Headers">
       <UniqueIdentifier>{6f49c79b-9ba7-479b-982f-80a88a32eace}</UniqueIdentifier>
     </Filter>
     <Filter Include="Source Files\S_\S_ Source">
       <UniqueIdentifier>{db06d03f-cab2-4823-98b6-8b2bd21b98be}</UniqueIdentifier>
->>>>>>> 0e92d87e
     </Filter>
   </ItemGroup>
   <ItemGroup>
@@ -647,16 +645,6 @@
     <ClCompile Include="..\source\r_voxels.cpp">
       <Filter>Source Files\R_\R_ Source</Filter>
     </ClCompile>
-<<<<<<< HEAD
-    <ClCompile Include="..\source\s_sndseq.cpp">
-      <Filter>Source Files\S_</Filter>
-    </ClCompile>
-    <ClCompile Include="..\Source\s_sound.cpp">
-      <Filter>Source Files\S_</Filter>
-    </ClCompile>
-    <ClCompile Include="..\Source\sounds.cpp">
-      <Filter>Source Files\S_</Filter>
-    </ClCompile>
     <ClCompile Include="..\source\Win32\i_cpu.cpp">
       <Filter>Source Files\SDL\SDL Source</Filter>
     </ClCompile>
@@ -666,8 +654,6 @@
     <ClCompile Include="..\Source\Win32\i_fnames.cpp">
       <Filter>Source Files\SDL\SDL Source</Filter>
     </ClCompile>
-=======
->>>>>>> 0e92d87e
     <ClCompile Include="..\source\sdl\i_input.cpp">
       <Filter>Source Files\SDL\SDL Source</Filter>
     </ClCompile>
@@ -1388,21 +1374,9 @@
     <ClInclude Include="..\source\r_voxels.h">
       <Filter>Source Files\R_\R_ Headers</Filter>
     </ClInclude>
-<<<<<<< HEAD
-    <ClInclude Include="..\source\s_sndseq.h">
-      <Filter>Source Files\S_</Filter>
-    </ClInclude>
-    <ClInclude Include="..\Source\s_sound.h">
-      <Filter>Source Files\S_</Filter>
-    </ClInclude>
-    <ClInclude Include="..\Source\sounds.h">
-      <Filter>Source Files\S_</Filter>
-    </ClInclude>
     <ClInclude Include="..\Source\Win32\i_fnames.h">
       <Filter>Source Files\SDL\SDL Headers</Filter>
     </ClInclude>
-=======
->>>>>>> 0e92d87e
     <ClInclude Include="..\source\sdl\i_midirpc.h">
       <Filter>Source Files\SDL\SDL Headers</Filter>
     </ClInclude>
